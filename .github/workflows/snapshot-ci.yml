name: Snapshot CI

on:
  workflow_dispatch:
  schedule:
    - cron: '0 3 * * *'

jobs:
  build_pypowsybl:
    name: Build ${{ matrix.config.name }} ${{ matrix.python.name }} wheel
    runs-on: ${{ matrix.config.os }}
    outputs:
      core-version: ${{ env.CORE_VERSION }}
      olf-version: ${{ env.OLF_VERSION }}
      diagram-version: ${{ env.DIAGRAM_VERSION }}
      entsoe-version: ${{ env.ENTSOE_VERSION }}
      openrao-version: ${{ env.OPENRAO_VERSION }}
      dependencies-version: ${{ env.DEPENDENCIES_VERSION }}
      pypowsybl-branch: ${{ env.SNAPSHOT_BRANCH }}

    strategy:
      matrix:
        config:
<<<<<<< HEAD
          - { name: ubuntu, os: ubuntu-latest }
=======
          - { name: ubuntu, os: ubuntu-20.04}
>>>>>>> cab4ea61
          - { name: darwin, os: macos-13, macosx_deployment_target: "10.16", bdist_wheel_args: "--plat-name macosx-11.0-x86_64" }
          - { name: darwin-arm64, os: macos-14, macosx_deployment_target: "11", bdist_wheel_args: "--plat-name macosx-11.0-arm64" }
          - { name: windows, os: windows-2022 }
        python:
          - { name: cp38, version: '3.8' }
          - { name: cp39, version: '3.9' }
          - { name: cp310, version: '3.10' }
          - { name: cp311, version: '3.11' }
          - { name: cp312, version: '3.12' }
      fail-fast: false
    defaults:
      run:
        shell: bash

    steps:

      # Setup Python
      - name: Set up Python ${{ matrix.python.version }}
        uses: actions/setup-python@v5
        with:
          python-version: ${{ matrix.python.version }}
      - name: Install Python dependencies
        run: python -m pip install --upgrade pip

      # Setup GraalVM
      - name: Setup GraalVM
        uses: graalvm/setup-graalvm@v1
        with:
          java-version: '17'
          distribution: 'graalvm'
          github-token: ${{ secrets.GITHUB_TOKEN }}

      # Define scripts path
      - name: Set up script path
        run: |
          SCRIPTS_PATH="${GITHUB_WORKSPACE}/scripts/.github/workflows/scripts"
          if [[ "${{ matrix.config.name }}" == "windows" ]]; then
            SCRIPTS_PATH=$(echo "$SCRIPTS_PATH" | sed 's/\\/\//g')
          fi
          echo "SCRIPTS_PATH=$SCRIPTS_PATH" >> $GITHUB_ENV  

      # Build powsybl-core on main branch
      - name: Checkout core sources
        uses: actions/checkout@11bd71901bbe5b1630ceea73d27597364c9af683 # v4.2.2
        with:
          repository: powsybl/powsybl-core
          ref: main
          path: powsybl-core

      - name: Build powsybl-core
        run: mvn -batch-mode --no-transfer-progress clean install -DskipTests
        working-directory: ./powsybl-core

      - name: Get powsybl-core version
        run: echo "CORE_VERSION=$(mvn help:evaluate -Dexpression=project.version -q -DforceStdout)" >> $GITHUB_ENV
        working-directory: ./powsybl-core

      # Checkout script
      # The script check_snapshot_branch.sh is located in the workflow folder of the repository
      # It is necessary for checking out the integration branch if it exists
      - name: Checkout script
        uses: actions/checkout@11bd71901bbe5b1630ceea73d27597364c9af683 # v4.2.2
        with:
          sparse-checkout: |
            .github
          sparse-checkout-cone-mode: false
          path: scripts

      # Build Open-Loadflow
      - name: Checking for powsybl-open-loadflow snapshot branch
        run: ${{ env.SCRIPTS_PATH }}/check_snapshot_branch.sh "https://github.com/powsybl/powsybl-open-loadflow.git" ${{ env.CORE_VERSION }}

      - name: Checkout powsybl-open-loadflow sources
        uses: actions/checkout@11bd71901bbe5b1630ceea73d27597364c9af683 # v4.2.2
        with:
          repository: powsybl/powsybl-open-loadflow
          ref: ${{ env.SNAPSHOT_BRANCH }}
          path: powsybl-open-loadflow

      - name: Change core version in pom.xml
        run: mvn versions:set-property -Dproperty=powsybl-core.version -DnewVersion=${{ env.CORE_VERSION}} -DgenerateBackupPoms=false
        working-directory: ./powsybl-open-loadflow

      - name: Build powsybl-open-loadflow
        id: build_olf
        continue-on-error: true
        run: ${{ env.SCRIPTS_PATH }}/build_module.sh "powsybl-open-loadflow" "mvn -batch-mode --no-transfer-progress clean install" ${{ matrix.config.name }}  ${{ matrix.python.name }}
        working-directory: ./powsybl-open-loadflow

      - name: Store job result
        if: always()
        run: |
          echo "${{ steps.build_olf.outputs.BUILD_RESULT }}" >> job_result_${{ matrix.config.name }}-${{ matrix.python.name }}.txt

      - name: Print file
        run: |
          echo "============================================="
          cat job_result_${{ matrix.config.name }}-${{ matrix.python.name }}.txt
          echo "============================================="

      - name: Get OLF_VERSION
        run: echo "OLF_VERSION=$(mvn help:evaluate -Dexpression=project.version -q -DforceStdout)" >> $GITHUB_ENV
        working-directory: ./powsybl-open-loadflow

      # Build powsybl-diagram
      - name: Checking for diagram snapshot branch
        run: ${{ env.SCRIPTS_PATH }}/check_snapshot_branch.sh  "https://github.com/powsybl/powsybl-diagram.git" ${{ env.CORE_VERSION }}

      - name: Checkout diagram sources
        uses: actions/checkout@11bd71901bbe5b1630ceea73d27597364c9af683 # v4.2.2
        with:
          repository: powsybl/powsybl-diagram
          ref: ${{ env.SNAPSHOT_BRANCH }}
          path: powsybl-diagram

      - name: Change core version in pom.xml
        run: mvn versions:set-property -Dproperty=powsybl-core.version -DnewVersion=${{ env.CORE_VERSION}} -DgenerateBackupPoms=false
        working-directory: ./powsybl-diagram

      - name: Build powsybl-diagram
        id: build_diagram
        continue-on-error: true
        run: ${{ env.SCRIPTS_PATH }}/build_module.sh "powsybl-diagram" "mvn -batch-mode --no-transfer-progress clean install" ${{ matrix.config.name }}  ${{ matrix.python.name }}
        working-directory: ./powsybl-diagram

      - name: Store job result
        if: always()
        run: |
          echo "${{ steps.build_diagram.outputs.BUILD_RESULT }}" >> job_result_${{ matrix.config.name }}-${{ matrix.python.name }}.txt

      - name: Print file
        run: |
          echo "============================================="
          cat job_result_${{ matrix.config.name }}-${{ matrix.python.name }}.txt
          echo "============================================="

      - name: Get DIAGRAM_VERSION version
        run: echo "DIAGRAM_VERSION=$(mvn help:evaluate -Dexpression=project.version -q -DforceStdout)" >> $GITHUB_ENV
        working-directory: ./powsybl-diagram

      # Build powsybl-entsoe
      - name: Checking for powsybl-entsoe snapshot branch
        run: ${{ env.SCRIPTS_PATH }}/check_snapshot_branch.sh  "https://github.com/powsybl/powsybl-entsoe.git" ${{ env.CORE_VERSION }}

      - name: Checkout powsybl-entsoe sources
        uses: actions/checkout@11bd71901bbe5b1630ceea73d27597364c9af683 # v4.2.2
        with:
          repository: powsybl/powsybl-entsoe
          ref: ${{ env.SNAPSHOT_BRANCH }}
          path: powsybl-entsoe

      - name: Change core/loadflow version in pom.xml
        run: |
          mvn versions:set-property -Dproperty=powsyblcore.version -DnewVersion=${{ env.CORE_VERSION}} -DgenerateBackupPoms=false
          mvn versions:set-property -Dproperty=powsyblopenloadflow.version -DnewVersion=${{ env.OLF_VERSION}} -DgenerateBackupPoms=false
        working-directory: ./powsybl-entsoe

      - name: Build powsybl-entsoe
        id: build_entsoe
        continue-on-error: true
        run: ${{ env.SCRIPTS_PATH }}/build_module.sh "powsybl-entsoe" "mvn -batch-mode --no-transfer-progress clean install" ${{ matrix.config.name }}  ${{ matrix.python.name }}
        working-directory: ./powsybl-entsoe

      - name: Store job result
        if: always()
        run: |
          echo "${{ steps.build_entsoe.outputs.BUILD_RESULT }}" >> job_result_${{ matrix.config.name }}-${{ matrix.python.name }}.txt

      - name: Print file
        run: |
          echo "============================================="
          cat job_result_${{ matrix.config.name }}-${{ matrix.python.name }}.txt
          echo "============================================="

      - name: Get ENTSOE_VERSION
        run: echo "ENTSOE_VERSION=$(mvn help:evaluate -Dexpression=project.version -q -DforceStdout)" >> $GITHUB_ENV
        working-directory: ./powsybl-entsoe

      # Build powsybl-open-rao
      - name: Checking for powsybl-open-rao snapshot branch
        run: ${{ env.SCRIPTS_PATH }}/check_snapshot_branch.sh "https://github.com/powsybl/powsybl-open-rao.git" ${{ env.CORE_VERSION }}

      - name: Checkout powsybl-open-rao sources
        uses: actions/checkout@11bd71901bbe5b1630ceea73d27597364c9af683 # v4.2.2
        with:
          repository: powsybl/powsybl-open-rao
          ref: ${{ env.SNAPSHOT_BRANCH }}
          path: powsybl-openrao

      - name: Change core/entsoe/loadflow version in pom.xml
        run: |
          mvn versions:set-property -Dproperty=powsybl.core.version -DnewVersion=${{ env.CORE_VERSION}} -DgenerateBackupPoms=false
          mvn versions:set-property -Dproperty=powsybl.entsoe.version -DnewVersion=${{ env.ENTSOE_VERSION}} -DgenerateBackupPoms=false
          mvn versions:set-property -Dproperty=powsybl.openloadflow.version -DnewVersion=${{ env.OLF_VERSION}} -DgenerateBackupPoms=false
        working-directory: ./powsybl-openrao

      - name: Build powsybl-open-rao
        id: build_rao
        continue-on-error: true
        run: ${{ env.SCRIPTS_PATH }}/build_module.sh "powsybl-open-rao" "mvn -batch-mode --no-transfer-progress clean install" ${{ matrix.config.name }} ${{ matrix.python.name }}
        working-directory: ./powsybl-openrao

      - name: Store job result
        if: always()
        run: |
          echo "${{ steps.build_rao.outputs.BUILD_RESULT }}" >> job_result_${{ matrix.config.name }}-${{ matrix.python.name }}.txt

      - name: Print file
        run: |
          echo "============================================="
          cat job_result_${{ matrix.config.name }}-${{ matrix.python.name }}.txt
          echo "============================================="

      - name: Get OPENRAO_VERSION
        run: echo "OPENRAO_VERSION=$(mvn help:evaluate -Dexpression=project.version -q -DforceStdout)" >> $GITHUB_ENV
        working-directory: ./powsybl-openrao

      # Build powsybl-dynawo
      - name: Checking for powsybl-dynawo snapshot branch
        run: ${{ env.SCRIPTS_PATH }}/check_snapshot_branch.sh "https://github.com/powsybl/powsybl-dynawo.git" ${{ env.CORE_VERSION }}

      - name: Checkout powsybl-dynawo sources
        uses: actions/checkout@11bd71901bbe5b1630ceea73d27597364c9af683 # v4.2.2
        with:
          repository: powsybl/powsybl-dynawo
          ref: ${{ env.SNAPSHOT_BRANCH }}
          path: powsybl-dynawo

      - name: Change core version in pom.xml
        run: mvn versions:set-property -Dproperty=powsybl-core.version -DnewVersion=${{ env.CORE_VERSION}} -DgenerateBackupPoms=false
        working-directory: ./powsybl-dynawo

      - name: Build powsybl-dynawo
        id: build_dynawo
        continue-on-error: true
        run: ${{ env.SCRIPTS_PATH }}/build_module.sh "powsybl-dynawo" "mvn -batch-mode --no-transfer-progress clean install" ${{ matrix.config.name }}  ${{ matrix.python.name }}
        working-directory: ./powsybl-dynawo

      - name: Store job result
        if: always()
        run: |
          echo "${{ steps.build_dynawo.outputs.BUILD_RESULT }}" >> job_result_${{ matrix.config.name }}-${{ matrix.python.name }}.txt

      - name: Print file
        run: |
          echo "============================================="
          cat job_result_${{ matrix.config.name }}-${{ matrix.python.name }}.txt
          echo "============================================="

      - name: Get DYNAWO_VERSION
        run: echo "DYNAWO_VERSION=$(mvn help:evaluate -Dexpression=project.version -q -DforceStdout)" >> $GITHUB_ENV
        working-directory: ./powsybl-dynawo

      # Checkout powsybl-dependencies
      - name: Checkout powsybl-dependencies sources
        uses: actions/checkout@11bd71901bbe5b1630ceea73d27597364c9af683 # v4.2.2
        with:
          repository: powsybl/powsybl-dependencies
          ref: main
          path: powsybl-dependencies

      - name: Get DEPENDENCIES_VERSION
        run: echo "DEPENDENCIES_VERSION=$(mvn help:evaluate -Dexpression=project.version -q -DforceStdout)" >> $GITHUB_ENV
        working-directory: ./powsybl-dependencies

      # Update or install powsybl-dependencies
      - name: Update powsybl-dependencies versions
        run: |
          mvn versions:set-property -Dproperty=powsybl-open-loadflow.version -DnewVersion=$OLF_VERSION -DgenerateBackupPoms=false
          mvn versions:set-property -Dproperty=powsybl-core.version -DnewVersion=$CORE_VERSION -DgenerateBackupPoms=false
          mvn versions:set-property -Dproperty=powsybl-diagram.version -DnewVersion=$DIAGRAM_VERSION -DgenerateBackupPoms=false
          mvn versions:set-property -Dproperty=powsybl-dynawo.version -DnewVersion=$DYNAWO_VERSION -DgenerateBackupPoms=false
          mvn versions:set-property -Dproperty=powsybl-entsoe.version -DnewVersion=$ENTSOE_VERSION -DgenerateBackupPoms=false
          mvn versions:set-property -Dproperty=powsybl-open-rao.version -DnewVersion=$OPENRAO_VERSION -DgenerateBackupPoms=false
        working-directory: ./powsybl-dependencies

      - name: Install powsybl-dependencies
        continue-on-error: true
        run: mvn -batch-mode --no-transfer-progress clean install
        working-directory: ./powsybl-dependencies

      # Build pypowsybl
      - name: Checking for pypowsybl snapshot branch
        run: ${{ env.SCRIPTS_PATH }}/check_snapshot_branch.sh "https://github.com/powsybl/pypowsybl.git" ${{ env.CORE_VERSION }}

      - name: Checkout pypowsybl
        uses: actions/checkout@11bd71901bbe5b1630ceea73d27597364c9af683 # v4.2.2
        with:
          repository: powsybl/pypowsybl
          ref: ${{ env.SNAPSHOT_BRANCH }}
          path: pypowsybl
          submodules: true

      - name: Update java/pom.xml
        run: mvn versions:set-property -Dproperty=powsybl-dependencies.version -DnewVersion=$DEPENDENCIES_VERSION -DgenerateBackupPoms=false
        working-directory: ./pypowsybl/java

      - name: Install requirement.txt
        run: pip3 install -r requirements.txt
        working-directory: ./pypowsybl

      - name: Build wheel
        run: python3 setup.py bdist_wheel
        working-directory: ./pypowsybl

      - name: Install wheel
        run: python -m pip install dist/*.whl --user
        working-directory: ./pypowsybl

      - name: Check pypowsybl versions
        working-directory: ./pypowsybl/tests
        run: python3 basic_import_test.py

      - name: Run tests
        working-directory: ./pypowsybl/tests
        run: pytest

      - name: Upload wheel
        uses: actions/upload-artifact@65c4c4a1ddee5b72f698fdd19549f0f0fb45cf08 # 4.6.0
        with:
          name: pypowsybl-wheel-${{ matrix.config.name }}-${{ matrix.python.name }}
          path: ./pypowsybl/dist/*.whl

      - name: Store job result
        if: always()
        run: |
          echo "${{ matrix.config.name }};${{ matrix.python.name }};wheels;${{ job.status }}" >> job_result_${{ matrix.config.name }}-${{ matrix.python.name }}.txt

      - name: Print file
        run: |
          echo "============================================="
          cat job_result_${{ matrix.config.name }}-${{ matrix.python.name }}.txt
          echo "============================================="

      - name: Upload job result
        if: always()
        uses: actions/upload-artifact@65c4c4a1ddee5b72f698fdd19549f0f0fb45cf08 # 4.6.0
        with:
          name: job-results_${{ matrix.config.name }}-${{ matrix.python.name }}
          path: job_result_${{ matrix.config.name }}-${{ matrix.python.name }}.txt

  # Slack notification
  notify_slack:
    needs: build_pypowsybl
    runs-on: ubuntu-latest
    if: always()
    steps:
      - name: Download job results
        uses: actions/download-artifact@fa0a91b85d4f404e444e00e005971372dc801d16 # v4.1.8

      - name: Combine job results
        run: |
          for dir in job-results_*; do
            cat "$dir"/* >> combined_job_results.txt
          done
          echo "===== Step Result ====="
          cat combined_job_results.txt
          echo "======================="

      - name: Determine workflow status
        id: workflow_status
        run: |
          if grep -q "failure" combined_job_results.txt; then
            echo "icon=❌" >> $GITHUB_OUTPUT
            echo "status=Failed" >> $GITHUB_OUTPUT
          else
            echo "icon=✅" >> $GITHUB_OUTPUT
            echo "status=Successful" >> $GITHUB_OUTPUT
          fi

      - name: Format job results
        id: format_results
        run: |
          declare -A success_modules failure_modules seen_modules
          module_order=()
          os_set=()
          python_set=()
          
          while IFS=';' read -r os python module status; do
            # Ignore empty or bad formated lines
            if [[ -z "$os" || -z "$python" || -z "$module" || -z "$status" ]]; then
            continue
            fi
          
            # List the modules seen (to keep the order)
            if [[ -z "${seen_modules[$module]}" ]]; then
              module_order+=("$module")
              seen_modules["$module"]=1
            fi
          
            # List the OS and Python versions
            if [[ ! " ${os_set[*]} " =~ " ${os} " ]]; then
              os_set+=("$os")
            fi
            if [[ ! " ${python_set[*]} " =~ " ${python} " ]]; then
            python_set+=("$python")
            fi
          
            # List the build status
            if [[ "$status" == "success" ]]; then
              success_modules["$module"]+="$os+$python "
            else
              failure_modules["$module"]+="$os+$python "
            fi
          done < combined_job_results.txt
          
          # Format the notification message
          formatted=""
          all_success_modules=()
          for module in "${module_order[@]}"; do
            if [[ -n "${failure_modules[$module]}" ]]; then
              failures=$(echo "${failure_modules[$module]}" | sed 's/ $//')
              failed_all_os=true
              failed_all_python=true
              for os in "${os_set[@]}"; do
                if [[ ! "${failure_modules[$module]}" =~ $os ]]; then
                  failed_all_os=false
                  break
                fi
              done
          
              for python in "${python_set[@]}"; do
                if [[ ! "${failure_modules[$module]}" =~ $python ]]; then
                  failed_all_python=false
                  break
                fi
              done
          
              if [[ "$module" == "wheels" && "$failed_all_os" == true && "$failed_all_python" == true ]]; then
                formatted+=":x: Build *$module* on all OS and for all Python versions"$'\\n'
              elif [[ "$failed_all_os" == true ]]; then
                formatted+=":x: Build *$module* on all OS"$'\\n'
              else
                formatted+=":x: Build *$module* on $failures"$'\\n'
              fi
            elif [[ -n "${success_modules[$module]}" ]]; then
              all_success_modules+=("$module")
            fi
          done
          
          if [ ${#all_success_modules[@]} -gt 0 ]; then
            success_list=""
            for module in "${all_success_modules[@]}"; do
              if [ -z "$success_list" ]; then
                success_list="$module"
              else
                success_list="$success_list, $module"
              fi
            done
            formatted=":white_check_mark: Build *$success_list*"$'\\n'"$formatted"
          fi
          
          formatted=$(echo -n "$formatted" | sed '$ s/\n$//')
          
          echo "formatted_results=${formatted}" >> $GITHUB_OUTPUT

      - name: Prepare Slack payload
        id: prepare_payload
        run: |
          if [ "${{ steps.workflow_status.outputs.status }}" == "Successful" ]; then
            echo 'payload<<EOF' >> $GITHUB_OUTPUT
            echo '{
              "attachments": [{
                "color": "#319f4b",
                "blocks": [
                  {
                    "type": "section",
                    "text": {
                      "type": "mrkdwn",
                      "text": "${{ steps.workflow_status.outputs.icon }} *${{ steps.workflow_status.outputs.status }} workflow: Snapshot-CI on <https://github.com/powsybl/pypowsybl|pypowsybl>*\n\nBranch built: ${{ needs.build_pypowsybl.outputs.pypowsybl-branch }}\nPowSyBl-Core version used: ${{ needs.build_pypowsybl.outputs.core-version }}\n\nSee logs on <https://github.com/${{ github.repository }}/actions/runs/${{ github.run_id }}|GitHub>"
                    }
                  }
                ]
              }]
            }' >> $GITHUB_OUTPUT
            echo 'EOF' >> $GITHUB_OUTPUT
          else
            echo 'payload<<EOF' >> $GITHUB_OUTPUT
            echo '{
              "attachments": [{
                "color": "#f64538",
                "blocks": [
                  {
                    "type": "section",
                    "text": {
                      "type": "mrkdwn",
                      "text": "${{ steps.workflow_status.outputs.icon }} *${{ steps.workflow_status.outputs.status }} workflow: Snapshot-CI on <https://github.com/powsybl/pypowsybl|pypowsybl>* (branch built: ${{ needs.build_pypowsybl.outputs.pypowsybl-branch }})"
                    }
                  },
                  {
                    "type": "divider"
                  },
                  {
                    "type": "section",
                    "text": {
                      "type": "mrkdwn",
                      "text": "Workflow details:"
                    }
                  },
                  {
                    "type": "section",
                    "text": {
                      "type": "mrkdwn",
                      "text": "${{ steps.format_results.outputs.formatted_results }}"
                    }
                  },
                  {
                    "type": "section",
                    "text": {
                      "type": "mrkdwn",
                      "text": "@channel - See logs on <https://github.com/${{ github.repository }}/actions/runs/${{ github.run_id }}|GitHub>"
                    }
                  }
                ]
              }]
            }' >> $GITHUB_OUTPUT
            echo 'EOF' >> $GITHUB_OUTPUT
          fi

      - name: Send Slack Notification
        uses: 8398a7/action-slack@28ba43ae48961b90635b50953d216767a6bea486 # v3.16.2
        if: ${{ steps.workflow_status.outputs.status != 'Successful' || github.event_name == 'workflow_dispatch' }}
        with:
          author_name: 'pypowsybl on GitHub'
          status: custom
          custom_payload: ${{ steps.prepare_payload.outputs.payload }}
        env:
          SLACK_WEBHOOK_URL: ${{ secrets.SLACK_POWSYBL_WEBHOOK_URL }}<|MERGE_RESOLUTION|>--- conflicted
+++ resolved
@@ -21,11 +21,7 @@
     strategy:
       matrix:
         config:
-<<<<<<< HEAD
-          - { name: ubuntu, os: ubuntu-latest }
-=======
-          - { name: ubuntu, os: ubuntu-20.04}
->>>>>>> cab4ea61
+          - { name: ubuntu, os: ubuntu-20.04 }
           - { name: darwin, os: macos-13, macosx_deployment_target: "10.16", bdist_wheel_args: "--plat-name macosx-11.0-x86_64" }
           - { name: darwin-arm64, os: macos-14, macosx_deployment_target: "11", bdist_wheel_args: "--plat-name macosx-11.0-arm64" }
           - { name: windows, os: windows-2022 }
