name: Dev CI

on:
  push:
    branches:
      # on all branches except main where full build will be run
      - '*'
      - '!main'

jobs:
  manylinux_build:
    name: Build linux ${{ matrix.python.name }} wheel
    runs-on: ubuntu-latest
    container: quay.io/pypa/manylinux_2_28_x86_64:2024-01-08-eb135ed
    strategy:
      matrix:
        python:
          - {
            name: cp38,
            abi: cp38,
            version: '3.8',
          }

    steps:
      - name: Install Linux packages
        run: dnf install -y wget

      - name: Install Maven
        run: |
          wget https://dlcdn.apache.org/maven/maven-3/3.9.6/binaries/apache-maven-3.9.6-bin.tar.gz -P /tmp
          tar xf /tmp/apache-maven-*.tar.gz -C /opt
          echo /opt/apache-maven-3.9.6/bin >> $GITHUB_PATH

      - name: Setup GraalVM
        uses: graalvm/setup-graalvm@v1
        with:
          java-version: '17'
          distribution: 'graalvm'
          github-token: ${{ secrets.GITHUB_TOKEN }}

      - name: Checkout sources
        uses: actions/checkout@v3
        with:
          submodules: true

      - name: Checkout olf sources
        uses: actions/checkout@v3
        with:
          repository: powsybl/powsybl-open-loadflow
          ref: integration-v1.2.4
          path: powsybl-open-loadflow

      - name: Build and install olf
        shell: bash
        run: scl enable rh-maven33 'mvn --batch-mode -DskipTests=true --file powsybl-open-loadflow/pom.xml install'

      - name: Setup path
        run: echo "/opt/python/${{ matrix.python.name }}-${{ matrix.python.abi }}/bin/" >> $GITHUB_PATH

      - name: Install dependencies
        run: pip3 install -r requirements.txt

      - name: Build wheel
        run: |
          python3 setup.py bdist_wheel
          auditwheel repair dist/*.whl

      - name: Install wheel
        run: pip3 install wheelhouse/*.whl --user

      - name: Run tests
        working-directory: ./tests # Run in subdir to use installed lib, not sources
        run: |
          pytest

      - name: Type checking
        run: mypy -p pypowsybl

      - name: Dev install  # In order to generate coverage and linting, we need to install in sources
        run: |
          pip3 uninstall -y pypowsybl
          python3 setup.py develop

      - name: Generate coverage
        run: |
          coverage run -m pytest tests/
          coverage xml

      - name: Linting
        run: pylint pypowsybl

<<<<<<< HEAD
=======
      - name: Sonar analysis
        uses: sonarsource/sonarcloud-github-action@v2.0.2
        env:
          GITHUB_TOKEN: ${{ secrets.REPO_ACCESS_TOKEN }}
          SONAR_TOKEN: ${{ secrets.SONAR_TOKEN }}
        with:
          args: |
            -Dsonar.python.coverage.reportPaths=coverage.xml

>>>>>>> ac982d6c
      - name: Run doc examples
        working-directory: ./docs
        run: make doctest

      - name: Upload wheel
        uses: actions/upload-artifact@v3
        with:
          name: pypowsybl-wheel-linux-${{ matrix.python.name }}
          path: wheelhouse/*.whl


  macos_windows_build:
    name: Build ${{ matrix.config.name }} ${{ matrix.python.name }} wheel
    runs-on: ${{ matrix.config.os }}
    strategy:
      matrix:
        config:
          - {
            name: darwin,
            os: macos-11,
          }
          - {
            name: windows,
            os: windows-2022,
          }
        python:
          - {
            name: cp38,
            version: '3.8',
          }

    steps:
      - name: Setup GraalVM
        uses: graalvm/setup-graalvm@v1
        with:
          java-version: '17'
          distribution: 'graalvm'
          github-token: ${{ secrets.GITHUB_TOKEN }}

      - name: Checkout sources
        uses: actions/checkout@v3
        with:
          submodules: true

      - name: Checkout olf sources
        uses: actions/checkout@v3
        with:
          repository: powsybl/powsybl-open-loadflow
          ref: integration-v1.2.4
          path: powsybl-open-loadflow

      - name: Build and install olf
        shell: bash
        run: mvn --batch-mode -DskipTests=true --file powsybl-open-loadflow/pom.xml install

      - name: Setup Python
        uses: actions/setup-python@v4
        with:
          python-version: ${{ matrix.python.version }}

      - name: Install Python dependencies
        run: |
          python -m pip install --upgrade pip
          python -m pip install -r requirements.txt

      - name: Build wheel
        env:
          MACOSX_DEPLOYMENT_TARGET: "10.16" # to ensure pip finds wheel when Big Sur is configured to return 10.16 as version instead of 11.0
        run: python setup.py bdist_wheel

      - name: Install wheel
        shell: bash
        run: python -m pip install dist/*.whl --user

      - name: Run tests
        working-directory: ./tests
        run: python3 -m pytest

      - name: Type checking
        run: mypy -p pypowsybl

      - name: Run doc examples
        working-directory: ./docs
        run: make doctest

      - name: Upload wheel
        uses: actions/upload-artifact@v3
        with:
          name: pypowsybl-wheel-${{ matrix.config.name }}-${{ matrix.python.name }}
          path: dist/*.whl<|MERGE_RESOLUTION|>--- conflicted
+++ resolved
@@ -89,18 +89,6 @@
       - name: Linting
         run: pylint pypowsybl
 
-<<<<<<< HEAD
-=======
-      - name: Sonar analysis
-        uses: sonarsource/sonarcloud-github-action@v2.0.2
-        env:
-          GITHUB_TOKEN: ${{ secrets.REPO_ACCESS_TOKEN }}
-          SONAR_TOKEN: ${{ secrets.SONAR_TOKEN }}
-        with:
-          args: |
-            -Dsonar.python.coverage.reportPaths=coverage.xml
-
->>>>>>> ac982d6c
       - name: Run doc examples
         working-directory: ./docs
         run: make doctest
