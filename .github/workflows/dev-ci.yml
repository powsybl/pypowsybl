name: Dev CI

on:
  pull_request:
    types:
      - synchronize

jobs:
  manylinux_complete_build:
    name: Build linux ${{ matrix.python.name }} wheel
    runs-on: ubuntu-latest
    container: quay.io/pypa/manylinux_2_28_x86_64:2024-11-16-d70d8cd
    strategy:
      matrix:
        python:
          - {
            name: cp39,
            abi: cp39,
            version: '3.9',
          }

    steps:
      - name: Install Linux Packages
        run: dnf install -y wget

      - name: Install Maven
        run: |
          wget -q https://dlcdn.apache.org/maven/maven-3/3.9.11/binaries/apache-maven-3.9.11-bin.tar.gz -P /tmp
          tar xf /tmp/apache-maven-*.tar.gz -C /opt
          echo /opt/apache-maven-3.9.11/bin >> $GITHUB_PATH

      - name: Setup GraalVM
        uses: graalvm/setup-graalvm@v1
        with:
          java-version: '17.0.12'
          distribution: 'graalvm'
          github-token: ${{ secrets.GITHUB_TOKEN }}

      - name: Checkout sources
        uses: actions/checkout@v4
        with:
          submodules: true

      - name: Setup path
        run: echo "/opt/python/${{ matrix.python.name }}-${{ matrix.python.abi }}/bin/" >> $GITHUB_PATH

      - name: Install dependencies
        run: pip3 install -r requirements.txt

      - name: Build wheel
        run: |
          python3 setup.py bdist_wheel
          auditwheel repair dist/*.whl

      - name: Install wheel
        run: pip3 install wheelhouse/*.whl --user

      - name: Run basic pypowsybl import
        working-directory: ./tests
        run: python3 basic_import_test.py

      - name: Run tests
        working-directory: ./tests # Run in subdir to use installed lib, not sources
        run: |
          pytest

      - name: Type checking
        run: mypy -p pypowsybl

      - name: Dev install  # In order to generate coverage and linting, we need to install in sources
        run: |
          pip3 uninstall -y pypowsybl
          python3 setup.py develop

      - name: Generate coverage
        run: |
          coverage run -m pytest tests/
          coverage xml

      - name: Linting
        run: pylint pypowsybl

      - name: Sonar analysis
        uses: sonarsource/sonarcloud-github-action@v2.0.2
        env:
          GITHUB_TOKEN: ${{ secrets.REPO_ACCESS_TOKEN }}
          SONAR_TOKEN: ${{ secrets.SONAR_TOKEN }}
        with:
          args: |
            -Dsonar.python.coverage.reportPaths=coverage.xml

      - name: Run doc examples
        working-directory: ./docs
        run: make html doctest SPHINXOPTS="-W"

      - name: Upload binaries
        uses: actions/upload-artifact@v4
        with:
          name: binaries-${{ github.event.pull_request.number }}-linux.zip
          retention-days: 1
          path: |
            dist/binaries.zip

#      - name: Test standalone cpp build
#        shell: bash
#        working-directory: ./dist
#        run: | #Unzip binaries.zip produced by setup.py and try to build only the cpp API and bindings with it
#          unzip binaries.zip && mkdir build && cd build
#          cmake $GITHUB_WORKSPACE/cpp  -DBUILD_PYPOWSYBL_JAVA=OFF -DPYPOWSYBL_JAVA_LIBRARY_DIR=$GITHUB_WORKSPACE/dist/lib -DPYPOWSYBL_JAVA_INCLUDE_DIR=$GITHUB_WORKSPACE/dist/include
#          cmake --build . --config Release

  manylinux_python_build:
    runs-on: ubuntu-latest
    container: quay.io/pypa/manylinux_2_28_x86_64:2024-11-16-d70d8cd
    needs: manylinux_complete_build
    strategy:
      matrix:
<<<<<<< HEAD
=======
        config:
          - {
            name: darwin,
            os: macos-13,
            macosx_deployment_target: "10.16", # to ensure pip finds wheel when Big Sur is configured to return 10.16 as version instead of 11.0
            bdist_wheel_args: "--plat-name macosx-11.0-x86_64", # needed to avoid the wheel to be named -universal2
          }
#          - {
#            name: darwin-arm64,
#            os: macos-15,
#            macosx_deployment_target: "11", # first arm64 version of macosx
#            bdist_wheel_args: "--plat-name macosx-11.0-arm64", # needed to avoid the wheel to be named -universal2
#          }
          - {
            name: windows,
            os: windows-2022,
          }
>>>>>>> ea84831d
        python:
          - {
            name: cp313,
            abi: cp313,
            version: '3.13',
          }

    steps:
      - name: Checkout sources
        uses: actions/checkout@v4
        with:
          submodules: true

      - name: Setup path
        run: echo "/opt/python/${{ matrix.python.name }}-${{ matrix.python.abi }}/bin/" >> $GITHUB_PATH

      - name: Install dependencies
        run: pip3 install -r requirements.txt

      - name: Download native libraries
        uses: actions/download-artifact@v4
        with:
          name: binaries-${{ github.event.pull_request.number }}-linux.zip

      - name: Build wheel
        env:
          PYPOWSYBL_NATIVE_BUILD_DIR: $GITHUB_WORKSPACE
        run: |
          unzip binaries.zip
          python3 setup.py bdist_wheel
          auditwheel repair dist/*.whl

      - name: Install wheel
        run: pip3 install wheelhouse/*.whl --user

      - name: Run basic pypowsybl import
        working-directory: ./tests
        run: python3 basic_import_test.py

      - name: Run tests
        working-directory: ./tests # Run in subdir to use installed lib, not sources
        run: |
          pytest

      - name: Type checking
        run: mypy -p pypowsybl

      - name: Dev install  # In order to generate coverage and linting, we need to install in sources
        run: |
          pip3 uninstall -y pypowsybl
          python3 setup.py develop

      - name: Generate coverage
        run: |
          coverage run -m pytest tests/
          coverage xml

      - name: Linting
        run: pylint pypowsybl

      - name: Sonar analysis
        uses: sonarsource/sonarcloud-github-action@v2.0.2
        env:
          GITHUB_TOKEN: ${{ secrets.REPO_ACCESS_TOKEN }}
          SONAR_TOKEN: ${{ secrets.SONAR_TOKEN }}
        with:
          args: |
            -Dsonar.python.coverage.reportPaths=coverage.xml

      - name: Run doc examples
        working-directory: ./docs
        run: make html doctest SPHINXOPTS="-W"

#  macos_windows_build:
#    name: Build ${{ matrix.config.name }} ${{ matrix.python.name }} wheel
#    runs-on: ${{ matrix.config.os }}
#    strategy:
#      matrix:
#        config:
#          - {
#            name: darwin,
#            os: macos-13,
#            macosx_deployment_target: "10.16", # to ensure pip finds wheel when Big Sur is configured to return 10.16 as version instead of 11.0
#            bdist_wheel_args: "--plat-name macosx-11.0-x86_64", # needed to avoid the wheel to be named -universal2
#          }
#          - {
#            name: darwin-arm64,
#            os: macos-15,
#            macosx_deployment_target: "11", # first arm64 version of macosx
#            bdist_wheel_args: "--plat-name macosx-11.0-arm64", # needed to avoid the wheel to be named -universal2
#          }
#          - {
#            name: windows,
#            os: windows-2022,
#          }
#        python:
#          - {
#            name: cp39,
#            version: '3.9',
#          }
#
#    steps:
#      - name: Setup GraalVM
#        uses: graalvm/setup-graalvm@v1
#        with:
#          java-version: '17.0.12'
#          distribution: 'graalvm'
#          github-token: ${{ secrets.GITHUB_TOKEN }}
#
#      - name: Checkout sources
#        uses: actions/checkout@v4
#        with:
#          submodules: true
#
#      - name: Setup Python
#        uses: actions/setup-python@v5
#        with:
#          python-version: ${{ matrix.python.version }}
#
#      - name: Install Python dependencies
#        run: |
#          python -m pip install --upgrade pip
#          python -m pip install -r requirements.txt
#
#      - name: Build wheel
#        env:
#          MACOSX_DEPLOYMENT_TARGET: ${{ matrix.config.macosx_deployment_target }}
#        run: python setup.py bdist_wheel ${{ matrix.config.bdist_wheel_args }}
#
#      - name: Install wheel
#        shell: bash
#        run: python -m pip install dist/*.whl --user
#
#      - name: Run basic pypowsybl import
#        working-directory: ./tests
#        run: python3 basic_import_test.py
#
#      - name: Run tests
#        working-directory: ./tests
#        run: python3 -m pytest
#
#      - name: Type checking
#        run: mypy -p pypowsybl
#
#      - name: Run doc examples
#        working-directory: ./docs
#        run: make html doctest SPHINXOPTS="-W"
#
#      - name: Test standalone cpp build
#        shell: bash
#        working-directory: ./dist
#        run: | #Unzip binaries.zip produced by setup.py and try to build only the cpp API and bindings with it
#          unzip binaries.zip && mkdir build && cd build
#          cmake $GITHUB_WORKSPACE/cpp  -DBUILD_PYPOWSYBL_JAVA=OFF -DPYPOWSYBL_JAVA_LIBRARY_DIR=$GITHUB_WORKSPACE/dist/lib -DPYPOWSYBL_JAVA_INCLUDE_DIR=$GITHUB_WORKSPACE/dist/include
#          cmake --build . --config Release

  build:
    name: Run SonarCloud analysis for Java code
    runs-on: ubuntu-latest

    steps:
      - name: Checkout sources
        uses: actions/checkout@v4

      - name: Set up JDK 17
        uses: actions/setup-java@v4
        with:
          distribution: 'temurin'
          java-version: '17'

      - name: Build with Maven (Ubuntu)
        working-directory: ./java
        run: >
          mvn --batch-mode install

      - name: Run SonarCloud analysis
        working-directory: ./java
        run: >
          mvn --batch-mode -DskipTests sonar:sonar
          -Dsonar.host.url=https://sonarcloud.io
          -Dsonar.organization=powsybl-ci-github
          -Dsonar.projectKey=powsybl_pypowsybl-java
        env:
          SONAR_TOKEN: ${{ secrets.SONAR_TOKEN }}
<|MERGE_RESOLUTION|>--- conflicted
+++ resolved
@@ -2,8 +2,6 @@
 
 on:
   pull_request:
-    types:
-      - synchronize
 
 jobs:
   manylinux_complete_build:
@@ -115,26 +113,6 @@
     needs: manylinux_complete_build
     strategy:
       matrix:
-<<<<<<< HEAD
-=======
-        config:
-          - {
-            name: darwin,
-            os: macos-13,
-            macosx_deployment_target: "10.16", # to ensure pip finds wheel when Big Sur is configured to return 10.16 as version instead of 11.0
-            bdist_wheel_args: "--plat-name macosx-11.0-x86_64", # needed to avoid the wheel to be named -universal2
-          }
-#          - {
-#            name: darwin-arm64,
-#            os: macos-15,
-#            macosx_deployment_target: "11", # first arm64 version of macosx
-#            bdist_wheel_args: "--plat-name macosx-11.0-arm64", # needed to avoid the wheel to be named -universal2
-#          }
-          - {
-            name: windows,
-            os: windows-2022,
-          }
->>>>>>> ea84831d
         python:
           - {
             name: cp313,
@@ -220,12 +198,12 @@
 #            macosx_deployment_target: "10.16", # to ensure pip finds wheel when Big Sur is configured to return 10.16 as version instead of 11.0
 #            bdist_wheel_args: "--plat-name macosx-11.0-x86_64", # needed to avoid the wheel to be named -universal2
 #          }
-#          - {
-#            name: darwin-arm64,
-#            os: macos-15,
-#            macosx_deployment_target: "11", # first arm64 version of macosx
-#            bdist_wheel_args: "--plat-name macosx-11.0-arm64", # needed to avoid the wheel to be named -universal2
-#          }
+##          - {
+##            name: darwin-arm64,
+##            os: macos-15,
+##            macosx_deployment_target: "11", # first arm64 version of macosx
+##            bdist_wheel_args: "--plat-name macosx-11.0-arm64", # needed to avoid the wheel to be named -universal2
+##          }
 #          - {
 #            name: windows,
 #            os: windows-2022,
