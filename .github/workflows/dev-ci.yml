name: Dev CI

on:
  pull_request:

jobs:
  manylinux_build:
    name: Build linux ${{ matrix.python.name }} wheel
    runs-on: ubuntu-latest
    container: quay.io/pypa/manylinux_2_28_x86_64:2024-11-16-d70d8cd
    strategy:
      matrix:
        python:
          - {
            name: cp39,
            abi: cp39,
            version: '3.9',
          }
          - {
            name: cp312,
            abi: cp312,
            version: '3.12',
          }

    steps:
      - name: Install Linux Packages
        run: dnf install -y wget

      - name: Install Maven
        run: |
          wget -q https://dlcdn.apache.org/maven/maven-3/3.9.6/binaries/apache-maven-3.9.6-bin.tar.gz -P /tmp
          tar xf /tmp/apache-maven-*.tar.gz -C /opt
          echo /opt/apache-maven-3.9.6/bin >> $GITHUB_PATH

      - name: Setup GraalVM
        uses: graalvm/setup-graalvm@v1
        with:
          java-version: '17.0.12'
          distribution: 'graalvm'
          github-token: ${{ secrets.GITHUB_TOKEN }}

      - name: Checkout sources
        uses: actions/checkout@v4
        with:
          submodules: true

      - name: Checkout powsybl-optimizer sources
        uses: actions/checkout@v1
        with:
          repository: powsybl/powsybl-optimizer
          ref: refs/heads/add_resources_path

      - name: Build and install powsybl-optimizer with Maven
        run: mvn --batch-mode -DskipTests=true --file ../powsybl-optimizer/pom.xml install

      - name: Setup path
        run: echo "/opt/python/${{ matrix.python.name }}-${{ matrix.python.abi }}/bin/" >> $GITHUB_PATH

      - name: Install dependencies
        run: pip3 install -r requirements.txt

      - name: Build wheel
        run: |
          python3 setup.py bdist_wheel
          auditwheel repair dist/*.whl

      - name: Install wheel
        run: pip3 install wheelhouse/*.whl --user

      - name: Run basic pypowsybl import
        working-directory: ./tests
        run: python3 basic_import_test.py

      - name: Run tests
        working-directory: ./tests # Run in subdir to use installed lib, not sources
        run: |
          pytest

      - name: Type checking
        run: mypy -p pypowsybl

      - name: Dev install  # In order to generate coverage and linting, we need to install in sources
        run: |
          pip3 uninstall -y pypowsybl
          python3 setup.py develop

      - name: Generate coverage
        run: |
          coverage run -m pytest tests/
          coverage xml

      - name: Linting
        run: pylint pypowsybl

      - name: Sonar analysis
        uses: sonarsource/sonarcloud-github-action@v2.0.2
        env:
          GITHUB_TOKEN: ${{ secrets.REPO_ACCESS_TOKEN }}
          SONAR_TOKEN: ${{ secrets.SONAR_TOKEN }}
        with:
          args: |
            -Dsonar.python.coverage.reportPaths=coverage.xml

      - name: Run doc examples
        working-directory: ./docs
        run: make html doctest SPHINXOPTS="-W"

      - name: Test standalone cpp build
        shell: bash
        working-directory: ./dist
        run: | #Unzip binaries.zip produced by setup.py and try to build only the cpp API and bindings with it
          unzip binaries.zip && mkdir build && cd build
          cmake $GITHUB_WORKSPACE/cpp  -DBUILD_PYPOWSYBL_JAVA=OFF -DPYPOWSYBL_JAVA_LIBRARY_DIR=$GITHUB_WORKSPACE/dist/lib -DPYPOWSYBL_JAVA_INCLUDE_DIR=$GITHUB_WORKSPACE/dist/include
          cmake --build . --config Release

      - name: Upload wheel
        uses: actions/upload-artifact@v3
        with:
          name: pypowsybl-wheel-linux-${{ matrix.python.name }}
          path: dist/*.whl

  macos_windows_build:
    name: Build ${{ matrix.config.name }} ${{ matrix.python.name }} wheel
    runs-on: ${{ matrix.config.os }}
    strategy:
      matrix:
        config:
          - {
            name: darwin,
            os: macos-13,
            macosx_deployment_target: "10.16", # to ensure pip finds wheel when Big Sur is configured to return 10.16 as version instead of 11.0
            bdist_wheel_args: "--plat-name macosx-11.0-x86_64", # needed to avoid the wheel to be named -universal2
          }
          - {
            name: darwin-arm64,
            os: macos-14,
            macosx_deployment_target: "11", # first arm64 version of macosx
            bdist_wheel_args: "--plat-name macosx-11.0-arm64", # needed to avoid the wheel to be named -universal2
          }
          - {
            name: windows,
            os: windows-2022,
          }
        python:
          - {
            name: cp39,
            version: '3.9',
          }
          - {
            name: cp312,
            version: '3.12',
          }

    steps:
      - name: Setup GraalVM
        uses: graalvm/setup-graalvm@v1
        with:
          java-version: '17.0.12'
          distribution: 'graalvm'
          github-token: ${{ secrets.GITHUB_TOKEN }}

      - name: Checkout sources
        uses: actions/checkout@v4
        with:
          submodules: true

      - name: Checkout powsybl-optimizer sources
        uses: actions/checkout@v1
        with:
          repository: powsybl/powsybl-optimizer
          ref: refs/heads/add_resources_path

      - name: Build and install powsybl-optimizer with Maven
        run: mvn --batch-mode -DskipTests=true --file ../powsybl-optimizer/pom.xml install

      - name: Setup Python
        uses: actions/setup-python@v5
        with:
          python-version: ${{ matrix.python.version }}

      - name: Install Python dependencies
        run: |
          python -m pip install --upgrade pip
          python -m pip install -r requirements.txt

      - name: Build wheel
        env:
          MACOSX_DEPLOYMENT_TARGET: ${{ matrix.config.macosx_deployment_target }}
        run: python setup.py bdist_wheel ${{ matrix.config.bdist_wheel_args }}

      - name: Install wheel
        shell: bash
        run: python -m pip install dist/*.whl --user

      - name: Run basic pypowsybl import
        working-directory: ./tests
        run: python3 basic_import_test.py

      - name: Run tests
        working-directory: ./tests
        run: python3 -m pytest

      - name: Type checking
        run: mypy -p pypowsybl

      - name: Run doc examples
        working-directory: ./docs
<<<<<<< HEAD
        run: make doctest
        
      - name: Upload wheel
        uses: actions/upload-artifact@v3
        with:
          name: pypowsybl-wheel-${{ matrix.config.name }}-${{ matrix.python.name }}
          path: dist/*.whl

  package:
    name: Package wheels
    runs-on: ubuntu-latest
    needs: [manylinux_build]

    steps:
      - name: Download wheels
        uses: actions/download-artifact@v3
        with:
          path: download

      - name: Upload wheels
        uses: actions/upload-artifact@v3
        with:
          name: pypowsybl-wheels
          path: |
            download/**/*.whl
=======
        run: make html doctest SPHINXOPTS="-W"

      - name: Test standalone cpp build
        shell: bash
        working-directory: ./dist
        run: | #Unzip binaries.zip produced by setup.py and try to build only the cpp API and bindings with it
          unzip binaries.zip && mkdir build && cd build
          cmake $GITHUB_WORKSPACE/cpp  -DBUILD_PYPOWSYBL_JAVA=OFF -DPYPOWSYBL_JAVA_LIBRARY_DIR=$GITHUB_WORKSPACE/dist/lib -DPYPOWSYBL_JAVA_INCLUDE_DIR=$GITHUB_WORKSPACE/dist/include
          cmake --build . --config Release
          
  build:
    name: Run SonarCloud analysis for Java code
    runs-on: ubuntu-latest

    steps:
      - name: Checkout sources
        uses: actions/checkout@v4

      - name: Set up JDK 17
        uses: actions/setup-java@v4
        with:
          distribution: 'temurin'
          java-version: '17'

      - name: Build with Maven (Ubuntu)
        working-directory: ./java
        run: >
          mvn --batch-mode install

      - name: Run SonarCloud analysis
        working-directory: ./java
        run: >
          mvn --batch-mode -DskipTests sonar:sonar
          -Dsonar.host.url=https://sonarcloud.io
          -Dsonar.organization=powsybl-ci-github
          -Dsonar.projectKey=powsybl_pypowsybl-java
        env:
          SONAR_TOKEN: ${{ secrets.SONAR_TOKEN }}
>>>>>>> de5bf877
<|MERGE_RESOLUTION|>--- conflicted
+++ resolved
@@ -205,33 +205,13 @@
 
       - name: Run doc examples
         working-directory: ./docs
-<<<<<<< HEAD
         run: make doctest
-        
+
       - name: Upload wheel
         uses: actions/upload-artifact@v3
         with:
           name: pypowsybl-wheel-${{ matrix.config.name }}-${{ matrix.python.name }}
           path: dist/*.whl
-
-  package:
-    name: Package wheels
-    runs-on: ubuntu-latest
-    needs: [manylinux_build]
-
-    steps:
-      - name: Download wheels
-        uses: actions/download-artifact@v3
-        with:
-          path: download
-
-      - name: Upload wheels
-        uses: actions/upload-artifact@v3
-        with:
-          name: pypowsybl-wheels
-          path: |
-            download/**/*.whl
-=======
         run: make html doctest SPHINXOPTS="-W"
 
       - name: Test standalone cpp build
@@ -241,7 +221,7 @@
           unzip binaries.zip && mkdir build && cd build
           cmake $GITHUB_WORKSPACE/cpp  -DBUILD_PYPOWSYBL_JAVA=OFF -DPYPOWSYBL_JAVA_LIBRARY_DIR=$GITHUB_WORKSPACE/dist/lib -DPYPOWSYBL_JAVA_INCLUDE_DIR=$GITHUB_WORKSPACE/dist/include
           cmake --build . --config Release
-          
+
   build:
     name: Run SonarCloud analysis for Java code
     runs-on: ubuntu-latest
@@ -270,4 +250,22 @@
           -Dsonar.projectKey=powsybl_pypowsybl-java
         env:
           SONAR_TOKEN: ${{ secrets.SONAR_TOKEN }}
->>>>>>> de5bf877
+
+
+  package:
+    name: Package wheels
+    runs-on: ubuntu-latest
+    needs: [manylinux_build]
+
+    steps:
+      - name: Download wheels
+        uses: actions/download-artifact@v3
+        with:
+          path: download
+
+      - name: Upload wheels
+        uses: actions/upload-artifact@v3
+        with:
+          name: pypowsybl-wheels
+          path: |
+            download/**/*.whl