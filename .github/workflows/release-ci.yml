--- conflicted
+++ resolved
@@ -12,13 +12,7 @@
   manylinux_build:
     name: Build linux ${{ matrix.python.name }} wheel
     runs-on: ubuntu-latest
-<<<<<<< HEAD
-    container: quay.io/pypa/manylinux2014_x86_64:2024-10-07-1887322
-    env:
-      ACTIONS_ALLOW_USE_UNSECURE_NODE_VERSION: true
-=======
     container: quay.io/pypa/manylinux_2_28_x86_64:2024-11-16-d70d8cd
->>>>>>> 454973ac
     strategy:
       matrix:
         python:
