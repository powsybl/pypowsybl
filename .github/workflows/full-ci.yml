name: Full CI

on:
  push:
    branches:
      - main
      - 'release-v**'
      - 'full-sonar-analysis-**'
    tags:
      - 'v[0-9]+.[0-9]+.[0-9]+*'

jobs:
  manylinux_build:
    name: Build linux ${{ matrix.python.name }} wheel
    runs-on: ubuntu-latest
<<<<<<< HEAD
    container: quay.io/pypa/manylinux2014_x86_64:2024-10-07-1887322
    env:
      ACTIONS_ALLOW_USE_UNSECURE_NODE_VERSION: true
=======
    container: quay.io/pypa/manylinux_2_28_x86_64:2024-11-16-d70d8cd
>>>>>>> 454973ac
    strategy:
      matrix:
        python:
          - {
            name: cp38,
            abi: cp38,
            version: '3.8'
          }
          - {
            name: cp39,
            abi: cp39,
            version: '3.9'
          }
          - {
            name: cp310,
            abi: cp310,
            version: '3.10'
          }
          - {
            name: cp311,
            abi: cp311,
            version: '3.11'
          }
          - {
            name: cp312,
            abi: cp312,
            version: '3.12'
          }
<<<<<<< HEAD
          - {
            name: cp313,
            abi: cp313,
            version: '3.13'
          }
=======
#          - {
#            name: cp313,
#            abi: cp313,
#            version: '3.13'
#          }
>>>>>>> 454973ac

    steps:
      - name: Install Linux Packages
        run: dnf install -y wget

      - name: Install Maven
        run: |
          wget -q https://dlcdn.apache.org/maven/maven-3/3.9.6/binaries/apache-maven-3.9.6-bin.tar.gz -P /tmp
          tar xf /tmp/apache-maven-*.tar.gz -C /opt
          echo /opt/apache-maven-3.9.6/bin >> $GITHUB_PATH

      - name: Setup GraalVM
        uses: graalvm/setup-graalvm@v1
        with:
          java-version: '17.0.12'
          distribution: 'graalvm'
          github-token: ${{ secrets.GITHUB_TOKEN }}

      - name: Checkout sources
        uses: actions/checkout@v4
        with:
          submodules: true

      - name: Setup path
        run: echo "/opt/python/${{ matrix.python.name }}-${{ matrix.python.abi }}/bin/" >> $GITHUB_PATH

      - name: Install dependencies
        run: pip3 install -r requirements.txt

      - name: Build wheel
        run: |
          python3 setup.py bdist_wheel
          auditwheel repair dist/*.whl

      - name: Install wheel
        run: pip3 install wheelhouse/*.whl --user

      - name: Run basic pypowsybl import
        working-directory: ./tests
        run: python3 basic_import_test.py

      - name: Run tests
        working-directory: ./tests # Run in subdir to use installed lib, not sources
        run: |
          pytest

      - name: Type checking
        run: mypy -p pypowsybl

      - name: Dev install  # In order to generate coverage and linting, we need to install in sources
        if: matrix.python.name == 'cp39'
        run: |
          pip3 uninstall -y pypowsybl
          python3 setup.py develop

      - name: Generate coverage
        if: matrix.python.name == 'cp39'
        run: |
          coverage run -m pytest tests/
          coverage xml

      - name: Linting
        if: matrix.python.name == 'cp39'
        run: pylint pypowsybl

      - name: Sonar analysis
        if: matrix.python.name == 'cp39'
        uses: sonarsource/sonarcloud-github-action@v2.0.2
        env:
          GITHUB_TOKEN: ${{ secrets.REPO_ACCESS_TOKEN }}
          SONAR_TOKEN: ${{ secrets.SONAR_TOKEN }}
        with:
          args: |
            -Dsonar.python.coverage.reportPaths=coverage.xml

      - name: Run doc examples
        working-directory: ./docs
        run: make html doctest SPHINXOPTS="-W"

      - name: Upload wheel
        uses: actions/upload-artifact@v4
        with:
          name: pypowsybl-wheel-linux-${{ matrix.python.name }}
          path: wheelhouse/*.whl

  macos_windows_build:
    name: Build ${{ matrix.config.name }} ${{ matrix.python.name }} wheel
    runs-on: ${{ matrix.config.os }}
    strategy:
      matrix:
        config:
          - {
            name: darwin,
            os: macos-12,
            macosx_deployment_target: "10.16", # to ensure pip finds wheel when Big Sur is configured to return 10.16 as version instead of 11.0
            bdist_wheel_args: "--plat-name macosx-11.0-x86_64", # needed to avoid the wheel to be named -universal2
          }
          - {
            name: darwin-arm64,
            os: macos-14,
            macosx_deployment_target: "11", # first arm64 version of macosx
            bdist_wheel_args: "--plat-name macosx-11.0-arm64", # needed to avoid the wheel to be named -universal2
          }
          - {
            name: windows,
            os: windows-2022,
          }
        python:
          - {
            name: cp38,
            version: '3.8',
          }
          - {
            name: cp39,
            version: '3.9',
          }
          - {
            name: cp310,
            version: '3.10',
          }
          - {
            name: cp311,
            version: '3.11',
          }
          - {
            name: cp312,
            version: '3.12',
          }
<<<<<<< HEAD
          - {
            name: cp313,
            version: '3.13',
          }
=======
#          - {
#            name: cp313,
#            version: '3.13',
#          }
>>>>>>> 454973ac

    steps:
      - name: Setup GraalVM
        uses: graalvm/setup-graalvm@v1
        with:
          java-version: '17.0.12'
          distribution: 'graalvm'
          github-token: ${{ secrets.GITHUB_TOKEN }}

      - name: Checkout sources
        uses: actions/checkout@v4
        with:
          submodules: true

      - name: Setup Python
        uses: actions/setup-python@v5
        with:
          python-version: ${{ matrix.python.version }}

      - name: Install Python dependencies
        run: |
          python -m pip install --upgrade pip
          python -m pip install -r requirements.txt

      - name: Build wheel
        env:
          MACOSX_DEPLOYMENT_TARGET: ${{ matrix.config.macosx_deployment_target }}
        run: python setup.py bdist_wheel ${{ matrix.config.bdist_wheel_args }}

      - name: Install wheel
        shell: bash
        run: python -m pip install dist/*.whl --user

      - name: Run basic pypowsybl import
        working-directory: ./tests
        run: python3 basic_import_test.py
        
      - name: Run tests
        working-directory: ./tests
        run: python3 -m pytest

      - name: Type checking
        run: mypy -p pypowsybl

      - name: Run doc examples
        working-directory: ./docs
        run: make html doctest SPHINXOPTS="-W"

      - name: Upload wheel
        uses: actions/upload-artifact@v4
        with:
          name: pypowsybl-wheel-${{ matrix.config.name }}-${{ matrix.python.name }}
          path: dist/*.whl

  package:
    name: Package wheels
    runs-on: ubuntu-latest
    needs: [manylinux_build, macos_windows_build]

    steps:
      - name: Download wheels
        uses: actions/download-artifact@v4
        with:
          path: download

      - name: Upload wheels
        uses: actions/upload-artifact@v4
        with:
          name: pypowsybl-wheels
          path: |
            download/**/*.whl

      - name: Release on PyPi
        if: startsWith(github.ref, 'refs/tags/')
        shell: bash
        run: |
          python -m pip install --user --upgrade twine
          python -m twine upload --username __token__ --password ${{ secrets.PYPI_TOKEN }} download/*/*.whl

  build:
    name: Run SonarCloud analysis for Java code
    runs-on: ubuntu-latest

    steps:
      - name: Checkout sources
<<<<<<< HEAD
        uses: actions/checkout@b4ffde65f46336ab88eb53be808477a3936bae11 # v4.1.1

      - name: Set up JDK 17
        uses: actions/setup-java@387ac29b308b003ca37ba93a6cab5eb57c8f5f93 # v4.0.0
=======
        uses: actions/checkout@v4

      - name: Set up JDK 17
        uses: actions/setup-java@v4
>>>>>>> 454973ac
        with:
          distribution: 'temurin'
          java-version: '17'

      - name: Build with Maven (Ubuntu)
        working-directory: ./java
        run: >
          mvn --batch-mode install

      - name: Run SonarCloud analysis
        working-directory: ./java
        run: >
          mvn --batch-mode -DskipTests sonar:sonar
          -Dsonar.host.url=https://sonarcloud.io
          -Dsonar.organization=powsybl-ci-github
<<<<<<< HEAD
          -Dsonar.projectKey=powsybl_pypowsybl
=======
          -Dsonar.projectKey=powsybl_pypowsybl-java
>>>>>>> 454973ac
        env:
          SONAR_TOKEN: ${{ secrets.SONAR_TOKEN }}<|MERGE_RESOLUTION|>--- conflicted
+++ resolved
@@ -13,13 +13,7 @@
   manylinux_build:
     name: Build linux ${{ matrix.python.name }} wheel
     runs-on: ubuntu-latest
-<<<<<<< HEAD
-    container: quay.io/pypa/manylinux2014_x86_64:2024-10-07-1887322
-    env:
-      ACTIONS_ALLOW_USE_UNSECURE_NODE_VERSION: true
-=======
     container: quay.io/pypa/manylinux_2_28_x86_64:2024-11-16-d70d8cd
->>>>>>> 454973ac
     strategy:
       matrix:
         python:
@@ -48,19 +42,11 @@
             abi: cp312,
             version: '3.12'
           }
-<<<<<<< HEAD
-          - {
-            name: cp313,
-            abi: cp313,
-            version: '3.13'
-          }
-=======
 #          - {
 #            name: cp313,
 #            abi: cp313,
 #            version: '3.13'
 #          }
->>>>>>> 454973ac
 
     steps:
       - name: Install Linux Packages
@@ -189,17 +175,10 @@
             name: cp312,
             version: '3.12',
           }
-<<<<<<< HEAD
-          - {
-            name: cp313,
-            version: '3.13',
-          }
-=======
 #          - {
 #            name: cp313,
 #            version: '3.13',
 #          }
->>>>>>> 454973ac
 
     steps:
       - name: Setup GraalVM
@@ -285,17 +264,10 @@
 
     steps:
       - name: Checkout sources
-<<<<<<< HEAD
-        uses: actions/checkout@b4ffde65f46336ab88eb53be808477a3936bae11 # v4.1.1
-
-      - name: Set up JDK 17
-        uses: actions/setup-java@387ac29b308b003ca37ba93a6cab5eb57c8f5f93 # v4.0.0
-=======
         uses: actions/checkout@v4
 
       - name: Set up JDK 17
         uses: actions/setup-java@v4
->>>>>>> 454973ac
         with:
           distribution: 'temurin'
           java-version: '17'
@@ -311,10 +283,6 @@
           mvn --batch-mode -DskipTests sonar:sonar
           -Dsonar.host.url=https://sonarcloud.io
           -Dsonar.organization=powsybl-ci-github
-<<<<<<< HEAD
-          -Dsonar.projectKey=powsybl_pypowsybl
-=======
           -Dsonar.projectKey=powsybl_pypowsybl-java
->>>>>>> 454973ac
         env:
           SONAR_TOKEN: ${{ secrets.SONAR_TOKEN }}