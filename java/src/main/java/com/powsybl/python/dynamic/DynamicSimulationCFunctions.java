--- conflicted
+++ resolved
@@ -13,13 +13,9 @@
 import java.util.ArrayList;
 import java.util.List;
 
-<<<<<<< HEAD
-import com.powsybl.dynamicsimulation.OutputVariablesSupplier;
-=======
 import com.powsybl.commons.report.ReportNode;
 import com.powsybl.dataframe.SeriesMetadata;
 import com.powsybl.python.report.ReportCUtils;
->>>>>>> 454973ac
 import org.graalvm.nativeimage.IsolateThread;
 import org.graalvm.nativeimage.ObjectHandle;
 import org.graalvm.nativeimage.ObjectHandles;
@@ -36,10 +32,7 @@
 import com.powsybl.dataframe.dynamic.adders.DynamicMappingHandler;
 import com.powsybl.dataframe.dynamic.adders.EventMappingHandler;
 import com.powsybl.dataframe.update.UpdatingDataframe;
-<<<<<<< HEAD
-=======
 import com.powsybl.dynamicsimulation.OutputVariablesSupplier;
->>>>>>> 454973ac
 import com.powsybl.dynamicsimulation.DynamicSimulationParameters;
 import com.powsybl.dynamicsimulation.DynamicSimulationResult;
 import com.powsybl.dynamicsimulation.EventModelsSupplier;
@@ -113,10 +106,7 @@
             PythonDynamicModelsSupplier dynamicMapping = ObjectHandles.getGlobal().get(dynamicMappingHandle);
             EventModelsSupplier eventModelsSupplier = ObjectHandles.getGlobal().get(eventModelsSupplierHandle);
             OutputVariablesSupplier curvesSupplier = ObjectHandles.getGlobal().get(curvesSupplierHandle);
-<<<<<<< HEAD
-=======
             ReportNode reportNode = ReportCUtils.getReportNode(reportNodeHandle);
->>>>>>> 454973ac
             DynamicSimulationParameters dynamicSimulationParameters = new DynamicSimulationParameters(startTime,
                     stopTime);
             DynamicSimulationResult result = dynamicContext.run(network,
