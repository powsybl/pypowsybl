/**
 * Copyright (c) 2020-2023, RTE (http://www.rte-france.com)
 * This Source Code Form is subject to the terms of the Mozilla Public
 * License, v. 2.0. If a copy of the MPL was not distributed with this
 * file, You can obtain one at http://mozilla.org/MPL/2.0/.
 * SPDX-License-Identifier: MPL-2.0
 */
package com.powsybl.python.dynamic;

<<<<<<< HEAD
import java.util.ServiceLoader;

import com.powsybl.dynamicsimulation.*;
import org.slf4j.Logger;
import org.slf4j.LoggerFactory;

import com.powsybl.commons.PowsyblException;
=======
import com.powsybl.commons.report.ReportNode;
import com.powsybl.computation.local.LocalComputationManager;
import com.powsybl.dynamicsimulation.*;
>>>>>>> 454973ac
import com.powsybl.iidm.network.Network;

/**
 * @author Nicolas Pierre {@literal <nicolas.pierre@artelys.com>}
 */
public class DynamicSimulationContext {

    private static final String DEFAULT_PROVIDER = "Dynawo";

    public DynamicSimulationResult run(Network network,
                                       DynamicModelsSupplier dynamicModelsSupplier,
                                       EventModelsSupplier eventModelsSupplier,
                                       OutputVariablesSupplier curvesSupplier,
<<<<<<< HEAD
                                       DynamicSimulationParameters parameters) {
        DynamicSimulationProvider provider = getDynamicProvider("");
        LOGGER.info(String.format("Running dynamic simulation with %s", provider.getName()));
        DynamicSimulation.Runner runner = new DynamicSimulation.Runner(provider);
        return runner.run(network,
=======
                                       DynamicSimulationParameters parameters,
                                       ReportNode reportNode) {
        return DynamicSimulation.find(DEFAULT_PROVIDER).run(network,
>>>>>>> 454973ac
                dynamicModelsSupplier,
                eventModelsSupplier,
                curvesSupplier,
                network.getVariantManager().getWorkingVariantId(),
                LocalComputationManager.getDefault(),
                parameters,
                reportNode);
    }
}<|MERGE_RESOLUTION|>--- conflicted
+++ resolved
@@ -7,19 +7,9 @@
  */
 package com.powsybl.python.dynamic;
 
-<<<<<<< HEAD
-import java.util.ServiceLoader;
-
-import com.powsybl.dynamicsimulation.*;
-import org.slf4j.Logger;
-import org.slf4j.LoggerFactory;
-
-import com.powsybl.commons.PowsyblException;
-=======
 import com.powsybl.commons.report.ReportNode;
 import com.powsybl.computation.local.LocalComputationManager;
 import com.powsybl.dynamicsimulation.*;
->>>>>>> 454973ac
 import com.powsybl.iidm.network.Network;
 
 /**
@@ -33,17 +23,9 @@
                                        DynamicModelsSupplier dynamicModelsSupplier,
                                        EventModelsSupplier eventModelsSupplier,
                                        OutputVariablesSupplier curvesSupplier,
-<<<<<<< HEAD
-                                       DynamicSimulationParameters parameters) {
-        DynamicSimulationProvider provider = getDynamicProvider("");
-        LOGGER.info(String.format("Running dynamic simulation with %s", provider.getName()));
-        DynamicSimulation.Runner runner = new DynamicSimulation.Runner(provider);
-        return runner.run(network,
-=======
                                        DynamicSimulationParameters parameters,
                                        ReportNode reportNode) {
         return DynamicSimulation.find(DEFAULT_PROVIDER).run(network,
->>>>>>> 454973ac
                 dynamicModelsSupplier,
                 eventModelsSupplier,
                 curvesSupplier,
