/**
 * Copyright (c) 2020, RTE (http://www.rte-france.com)
 * This Source Code Form is subject to the terms of the Mozilla Public
 * License, v. 2.0. If a copy of the MPL was not distributed with this
 * file, You can obtain one at http://mozilla.org/MPL/2.0/.
 */
package com.powsybl.python;

import ch.qos.logback.classic.Level;
import ch.qos.logback.classic.Logger;
import com.powsybl.commons.PowsyblException;
import com.powsybl.computation.local.LocalComputationManager;
<<<<<<< HEAD
import com.powsybl.dataframe.*;
import com.powsybl.dataframe.network.NetworkDataframeMapper;
import com.powsybl.dataframe.network.NetworkDataframes;
=======
import com.powsybl.contingency.ContingencyContext;
import com.powsybl.contingency.ContingencyContextType;
import com.powsybl.dataframe.*;
>>>>>>> 5b9fcee6
import com.powsybl.ieeecdf.converter.IeeeCdfNetworkFactory;
import com.powsybl.iidm.export.Exporters;
import com.powsybl.iidm.import_.ImportConfig;
import com.powsybl.iidm.import_.Importer;
import com.powsybl.iidm.import_.Importers;
import com.powsybl.iidm.network.Country;
import com.powsybl.iidm.network.Network;
import com.powsybl.iidm.network.test.EurostagTutorialExample1Factory;
import com.powsybl.iidm.network.test.FourSubstationsNodeBreakerFactory;
import com.powsybl.iidm.reducer.*;
import com.powsybl.loadflow.LoadFlow;
import com.powsybl.loadflow.LoadFlowParameters;
import com.powsybl.loadflow.LoadFlowResult;
import com.powsybl.openloadflow.sensi.SensitivityVariableSet;
import com.powsybl.openloadflow.sensi.WeightedSensitivityVariable;
import com.powsybl.security.LimitViolation;
import com.powsybl.security.LimitViolationsResult;
import com.powsybl.security.SecurityAnalysisResult;
import com.powsybl.security.monitor.StateMonitor;
import com.powsybl.security.results.PostContingencyResult;
import com.powsybl.tools.Version;
import org.graalvm.nativeimage.IsolateThread;
import org.graalvm.nativeimage.ObjectHandle;
import org.graalvm.nativeimage.ObjectHandles;
import org.graalvm.nativeimage.UnmanagedMemory;
import org.graalvm.nativeimage.c.CContext;
import org.graalvm.nativeimage.c.function.CEntryPoint;
import org.graalvm.nativeimage.c.struct.SizeOf;
import org.graalvm.nativeimage.c.type.CCharPointer;
import org.graalvm.nativeimage.c.type.CCharPointerPointer;
import org.graalvm.nativeimage.c.type.CDoublePointer;
import org.graalvm.nativeimage.c.type.CIntPointer;
import org.graalvm.word.WordBase;
import org.graalvm.word.WordFactory;
import org.slf4j.LoggerFactory;

import java.io.ByteArrayInputStream;
import java.io.IOException;
import java.io.InputStream;
import java.io.UncheckedIOException;
import java.nio.charset.StandardCharsets;
import java.nio.file.Paths;
import java.util.*;
import java.util.function.BooleanSupplier;
import java.util.function.IntSupplier;
import java.util.stream.Collectors;

import static com.powsybl.python.CTypeUtil.toStringList;
import static com.powsybl.python.PyPowsyblApiHeader.*;

/**
 * @author Geoffroy Jamgotchian {@literal <geoffroy.jamgotchian at rte-france.com>}
 */
@CContext(Directives.class)
public final class PyPowsyblApiLib {

    private PyPowsyblApiLib() {
    }

    private static void setException(ExceptionHandlerPointer exceptionHandlerPtr, Throwable t) {
        LoggerFactory.getLogger(PyPowsyblApiLib.class).debug(t.getMessage(), t);
        // we need to create a non null message as on C++ side a null message is considered as non exception to rethrow
        // typically a NullPointerException has a null message and an empty string message need to be set in order to
        // correctly handle the exception on C++ side
        String nonNullMessage = Objects.toString(t.getMessage(), "");
        exceptionHandlerPtr.setMessage(CTypeUtil.toCharPtr(nonNullMessage));
    }

    private static void doCatch(ExceptionHandlerPointer exceptionHandlerPtr, Runnable runnable) {
        exceptionHandlerPtr.setMessage(WordFactory.nullPointer());
        try {
            runnable.run();
        } catch (Throwable t) {
            setException(exceptionHandlerPtr, t);
        }
    }

    private static boolean doCatch(ExceptionHandlerPointer exceptionHandlerPtr, BooleanSupplier supplier) {
        exceptionHandlerPtr.setMessage(WordFactory.nullPointer());
        try {
            return supplier.getAsBoolean();
        } catch (Throwable t) {
            setException(exceptionHandlerPtr, t);
            return false;
        }
    }

    private static int doCatch(ExceptionHandlerPointer exceptionHandlerPtr, IntSupplier supplier) {
        exceptionHandlerPtr.setMessage(WordFactory.nullPointer());
        try {
            return supplier.getAsInt();
        } catch (Throwable t) {
            setException(exceptionHandlerPtr, t);
            return -1;
        }
    }

    interface PointerProvider<T extends WordBase> {

        T get();
    }

    private static <T extends WordBase> T doCatch(ExceptionHandlerPointer exceptionHandlerPtr, PointerProvider<T> supplier) {
        exceptionHandlerPtr.setMessage(WordFactory.nullPointer());
        try {
            return supplier.get();
        } catch (Throwable t) {
            setException(exceptionHandlerPtr, t);
            return WordFactory.zero();
        }
    }

    @CEntryPoint(name = "setDebugMode")
    public static void setDebugMode(IsolateThread thread, boolean debug, ExceptionHandlerPointer exceptionHandlerPtr) {
        doCatch(exceptionHandlerPtr, () -> {
            Logger rootLogger = (Logger) LoggerFactory.getLogger(org.slf4j.Logger.ROOT_LOGGER_NAME);
            rootLogger.setLevel(debug ? Level.DEBUG : Level.ERROR);
        });
    }

    @CEntryPoint(name = "getVersionTable")
    public static CCharPointer getVersionTable(IsolateThread thread, ExceptionHandlerPointer exceptionHandlerPtr) {
        return doCatch(exceptionHandlerPtr, () -> CTypeUtil.toCharPtr(Version.getTableString()));
    }

    @CEntryPoint(name = "createEmptyNetwork")
    public static ObjectHandle createEmptyNetwork(IsolateThread thread, CCharPointer id, ExceptionHandlerPointer exceptionHandlerPtr) {
        return doCatch(exceptionHandlerPtr, () -> {
            String idStr = CTypeUtil.toString(id);
            Network network = Network.create(idStr, "");
            return ObjectHandles.getGlobal().create(network);
        });
    }

    @CEntryPoint(name = "createIeeeNetwork")
    public static ObjectHandle createIeeeNetwork(IsolateThread thread, int busCount, ExceptionHandlerPointer exceptionHandlerPtr) {
        return doCatch(exceptionHandlerPtr, () -> {
            Network network;
            switch (busCount) {
                case 9:
                    network = IeeeCdfNetworkFactory.create9();
                    break;
                case 14:
                    network = IeeeCdfNetworkFactory.create14();
                    break;
                case 30:
                    network = IeeeCdfNetworkFactory.create30();
                    break;
                case 57:
                    network = IeeeCdfNetworkFactory.create57();
                    break;
                case 118:
                    network = IeeeCdfNetworkFactory.create118();
                    break;
                case 300:
                    network = IeeeCdfNetworkFactory.create300();
                    break;
                default:
                    throw new PowsyblException("IEEE " + busCount + " buses case not found");
            }
            return ObjectHandles.getGlobal().create(network);
        });
    }

    @CEntryPoint(name = "createEurostagTutorialExample1Network")
    public static ObjectHandle createEurostagTutorialExample1Network(IsolateThread thread, ExceptionHandlerPointer exceptionHandlerPtr) {
        return doCatch(exceptionHandlerPtr, () -> {
            Network network = EurostagTutorialExample1Factory.create();
            return ObjectHandles.getGlobal().create(network);
        });
    }

    static ArrayPointer<CCharPointerPointer> createCharPtrArray(List<String> stringList) {
        CCharPointerPointer stringListPtr = UnmanagedMemory.calloc(stringList.size() * SizeOf.get(CCharPointerPointer.class));
        for (int i = 0; i < stringList.size(); i++) {
            stringListPtr.addressOf(i).write(CTypeUtil.toCharPtr(stringList.get(i)));
        }
        return allocArrayPointer(stringListPtr, stringList.size());
    }

    @CEntryPoint(name = "getNetworkImportFormats")
    public static ArrayPointer<CCharPointerPointer> getNetworkImportFormats(IsolateThread thread, ExceptionHandlerPointer exceptionHandlerPtr) {
        return doCatch(exceptionHandlerPtr, () -> createCharPtrArray(new ArrayList<>(Importers.getFormats())));
    }

    @CEntryPoint(name = "getNetworkExportFormats")
    public static ArrayPointer<CCharPointerPointer> getNetworkExportFormats(IsolateThread thread, ExceptionHandlerPointer exceptionHandlerPtr) {
        return doCatch(exceptionHandlerPtr, () -> createCharPtrArray(new ArrayList<>(Exporters.getFormats())));
    }

    @CEntryPoint(name = "freeStringArray")
    public static void freeStringArray(IsolateThread thread, ArrayPointer<?> arrayPtr,
                                       ExceptionHandlerPointer exceptionHandlerPtr) {
        doCatch(exceptionHandlerPtr, () -> freeArrayPointer(arrayPtr));
    }

    @CEntryPoint(name = "createImporterParametersSeriesArray")
    static ArrayPointer<SeriesPointer> createImporterParametersSeriesArray(IsolateThread thread, CCharPointer formatPtr,
                                                                           ExceptionHandlerPointer exceptionHandlerPtr) {
        return doCatch(exceptionHandlerPtr, () -> {
            String format = CTypeUtil.toString(formatPtr);
            Importer importer = Importers.getImporter(format);
            if (importer == null) {
                throw new PowsyblException("Format '" + format + "' not supported");
            }
            return Dataframes.createCDataframe(Dataframes.parametersMapper(), importer);
        });
    }

    private static Properties createParameters(CCharPointerPointer parameterNamesPtrPtr, int parameterNamesCount,
                                               CCharPointerPointer parameterValuesPtrPtr, int parameterValuesCount) {
        List<String> parameterNames = toStringList(parameterNamesPtrPtr, parameterNamesCount);
        List<String> parameterValues = toStringList(parameterValuesPtrPtr, parameterValuesCount);
        Properties parameters = new Properties();
        for (int i = 0; i < parameterNames.size(); i++) {
            parameters.setProperty(parameterNames.get(i), parameterValues.get(i));
        }
        return parameters;
    }

    @CEntryPoint(name = "createFourSubstationsNodeBreakerNetwork")
    public static ObjectHandle createFourSubstationsNodeBreakerNetwork(IsolateThread thread, ExceptionHandlerPointer exceptionHandlerPtr) {
        return doCatch(exceptionHandlerPtr, () -> {
            Network network = FourSubstationsNodeBreakerFactory.create();
            return ObjectHandles.getGlobal().create(network);
        });
    }

    @CEntryPoint(name = "loadNetwork")
    public static ObjectHandle loadNetwork(IsolateThread thread, CCharPointer file, CCharPointerPointer parameterNamesPtrPtr, int parameterNamesCount,
                                           CCharPointerPointer parameterValuesPtrPtr, int parameterValuesCount, ExceptionHandlerPointer exceptionHandlerPtr) {
        return doCatch(exceptionHandlerPtr, () -> {
            String fileStr = CTypeUtil.toString(file);
            Properties parameters = createParameters(parameterNamesPtrPtr, parameterNamesCount, parameterValuesPtrPtr, parameterValuesCount);
            Network network = Importers.loadNetwork(Paths.get(fileStr), LocalComputationManager.getDefault(), ImportConfig.load(), parameters);
            return ObjectHandles.getGlobal().create(network);
        });
    }

    @CEntryPoint(name = "loadNetworkFromString")
    public static ObjectHandle loadNetworkFromString(IsolateThread thread, CCharPointer fileName, CCharPointer fileContent,
                                                     CCharPointerPointer parameterNamesPtrPtr, int parameterNamesCount,
                                                     CCharPointerPointer parameterValuesPtrPtr, int parameterValuesCount,
                                                     ExceptionHandlerPointer exceptionHandlerPtr) {
        return doCatch(exceptionHandlerPtr, () -> {
            String fileNameStr = CTypeUtil.toString(fileName);
            String fileContentStr = CTypeUtil.toString(fileContent);
            Properties parameters = createParameters(parameterNamesPtrPtr, parameterNamesCount, parameterValuesPtrPtr, parameterValuesCount);
            try (InputStream is = new ByteArrayInputStream(fileContentStr.getBytes(StandardCharsets.UTF_8))) {
                Network network = Importers.loadNetwork(fileNameStr, is, LocalComputationManager.getDefault(), ImportConfig.load(), parameters);
                return ObjectHandles.getGlobal().create(network);
            } catch (IOException e) {
                throw new UncheckedIOException(e);
            }
        });
    }

    @CEntryPoint(name = "dumpNetwork")
    public static void dumpNetwork(IsolateThread thread, ObjectHandle networkHandle, CCharPointer file, CCharPointer format,
                                   CCharPointerPointer parameterNamesPtrPtr, int parameterNamesCount,
                                   CCharPointerPointer parameterValuesPtrPtr, int parameterValuesCount,
                                   ExceptionHandlerPointer exceptionHandlerPtr) {
        doCatch(exceptionHandlerPtr, () -> {
            Network network = ObjectHandles.getGlobal().get(networkHandle);
            String fileStr = CTypeUtil.toString(file);
            String formatStr = CTypeUtil.toString(format);
            Properties parameters = createParameters(parameterNamesPtrPtr, parameterNamesCount, parameterValuesPtrPtr, parameterValuesCount);
            Exporters.export(formatStr, network, parameters, Paths.get(fileStr));
        });
    }

    @CEntryPoint(name = "reduceNetwork")
    public static void reduceNetwork(IsolateThread thread, ObjectHandle networkHandle,
                                     double vMin, double vMax,
                                     CCharPointerPointer idsPtrPtr, int idsCount,
                                     CCharPointerPointer vlsPtrPtr, int vlsCount,
                                     CIntPointer depthsPtr, int depthsCount,
                                     boolean withDanglingLines,
                                     ExceptionHandlerPointer exceptionHandlerPtr) {
        doCatch(exceptionHandlerPtr, () -> {
            Network network = ObjectHandles.getGlobal().get(networkHandle);
            ReductionOptions options = new ReductionOptions();
            options.withDanglingLlines(withDanglingLines);
            List<NetworkPredicate> predicates = new ArrayList<>();
            if (vMax != Double.MAX_VALUE || vMin != 0) {
                predicates.add(new NominalVoltageNetworkPredicate(vMin, vMax));
            }
            if (idsCount != 0) {
                List<String> ids = toStringList(idsPtrPtr, idsCount);
                predicates.add(new IdentifierNetworkPredicate(ids));
            }
            if (depthsCount != 0) {
                final List<Integer> depths = CTypeUtil.toIntegerList(depthsPtr, depthsCount);
                final List<String> voltageLeveles = toStringList(vlsPtrPtr, vlsCount);
                for (int i = 0; i < depths.size(); i++) {
                    predicates.add(new SubNetworkPredicate(network.getVoltageLevel(voltageLeveles.get(i)), depths.get(i)));
                }
            }
            final OrNetworkPredicate orNetworkPredicate = new OrNetworkPredicate(predicates);
            NetworkReducer.builder()
                .withNetworkPredicate(orNetworkPredicate)
                .withReductionOptions(options)
                .build()
                .reduce(network);
        });
    }

    static ArrayPointer<LoadFlowComponentResultPointer> createLoadFlowComponentResultArrayPointer(LoadFlowResult result) {
        List<LoadFlowResult.ComponentResult> componentResults = result.getComponentResults();
        LoadFlowComponentResultPointer componentResultPtr = UnmanagedMemory.calloc(componentResults.size() * SizeOf.get(LoadFlowComponentResultPointer.class));
        for (int index = 0; index < componentResults.size(); index++) {
            LoadFlowResult.ComponentResult componentResult = componentResults.get(index);
            LoadFlowComponentResultPointer ptr = componentResultPtr.addressOf(index);
            ptr.setConnectedComponentNum(componentResult.getConnectedComponentNum());
            ptr.setSynchronousComponentNum(componentResult.getSynchronousComponentNum());
            ptr.setStatus(componentResult.getStatus().ordinal());
            ptr.setIterationCount(componentResult.getIterationCount());
            ptr.setSlackBusId(CTypeUtil.toCharPtr(componentResult.getSlackBusId()));
            ptr.setSlackBusActivePowerMismatch(componentResult.getSlackBusActivePowerMismatch());
        }
        return allocArrayPointer(componentResultPtr, componentResults.size());
    }

    private static LoadFlowParameters createLoadFlowParameters(boolean dc, LoadFlowParametersPointer loadFlowParametersPtr) {
        return LoadFlowParameters.load()
            .setVoltageInitMode(LoadFlowParameters.VoltageInitMode.values()[loadFlowParametersPtr.getVoltageInitMode()])
            .setTransformerVoltageControlOn(loadFlowParametersPtr.isTransformerVoltageControlOn())
            .setNoGeneratorReactiveLimits(loadFlowParametersPtr.isNoGeneratorReactiveLimits())
            .setPhaseShifterRegulationOn(loadFlowParametersPtr.isPhaseShifterRegulationOn())
            .setTwtSplitShuntAdmittance(loadFlowParametersPtr.isTwtSplitShuntAdmittance())
            .setSimulShunt(loadFlowParametersPtr.isSimulShunt())
            .setReadSlackBus(loadFlowParametersPtr.isReadSlackBus())
            .setWriteSlackBus(loadFlowParametersPtr.isWriteSlackBus())
            .setDistributedSlack(loadFlowParametersPtr.isDistributedSlack())
            .setDc(dc)
            .setBalanceType(LoadFlowParameters.BalanceType.values()[loadFlowParametersPtr.getBalanceType()])
            .setDcUseTransformerRatio(loadFlowParametersPtr.isDcUseTransformerRatio())
            .setCountriesToBalance(CTypeUtil.toStringList(loadFlowParametersPtr.getCountriesToBalance(), loadFlowParametersPtr.getCountriesToBalanceCount())
                .stream().map(Country::valueOf).collect(Collectors.toSet()))
            .setConnectedComponentMode(LoadFlowParameters.ConnectedComponentMode.values()[loadFlowParametersPtr.getConnectedComponentMode()]);
    }

    @CEntryPoint(name = "runLoadFlow")
    public static ArrayPointer<LoadFlowComponentResultPointer> runLoadFlow(IsolateThread thread, ObjectHandle networkHandle, boolean dc,
                                                                           LoadFlowParametersPointer loadFlowParametersPtr,
                                                                           CCharPointer provider, ExceptionHandlerPointer exceptionHandlerPtr) {
        return doCatch(exceptionHandlerPtr, () -> {
            Network network = ObjectHandles.getGlobal().get(networkHandle);
            LoadFlowParameters parameters = createLoadFlowParameters(dc, loadFlowParametersPtr);
            String providerStr = CTypeUtil.toString(provider);
            LoadFlow.Runner runner = LoadFlow.find(providerStr);
            LoadFlowResult result = runner.run(network, parameters);
            return createLoadFlowComponentResultArrayPointer(result);
        });
    }

    @CEntryPoint(name = "freeLoadFlowComponentResultPointer")
    public static void freeLoadFlowComponentResultPointer(IsolateThread thread, ArrayPointer<LoadFlowComponentResultPointer> componentResultArrayPtr,
                                                          ExceptionHandlerPointer exceptionHandlerPtr) {
        doCatch(exceptionHandlerPtr, () -> {
            // don't need to free char* from id field as it is done by python
            freeArrayPointer(componentResultArrayPtr);
        });
    }

    @CEntryPoint(name = "updateSwitchPosition")
    public static boolean updateSwitchPosition(IsolateThread thread, ObjectHandle networkHandle, CCharPointer id, boolean open,
                                               ExceptionHandlerPointer exceptionHandlerPtr) {
        return doCatch(exceptionHandlerPtr, () -> {
            Network network = ObjectHandles.getGlobal().get(networkHandle);
            String idStr = CTypeUtil.toString(id);
            return NetworkUtil.updateSwitchPosition(network, idStr, open);
        });
    }

    @CEntryPoint(name = "updateConnectableStatus")
    public static boolean updateConnectableStatus(IsolateThread thread, ObjectHandle networkHandle, CCharPointer id, boolean connected,
                                                  ExceptionHandlerPointer exceptionHandlerPtr) {
        return doCatch(exceptionHandlerPtr, () -> {
            Network network = ObjectHandles.getGlobal().get(networkHandle);
            String idStr = CTypeUtil.toString(id);
            return NetworkUtil.updateConnectableStatus(network, idStr, connected);
        });
    }

    @CEntryPoint(name = "getNetworkElementsIds")
    public static ArrayPointer<CCharPointerPointer> getNetworkElementsIds(IsolateThread thread, ObjectHandle networkHandle, ElementType elementType,
                                                                          CDoublePointer nominalVoltagePtr, int nominalVoltageCount,
                                                                          CCharPointerPointer countryPtr, int countryCount, boolean mainCc, boolean mainSc,
                                                                          boolean notConnectedToSameBusAtBothSides, ExceptionHandlerPointer exceptionHandlerPtr) {
        return doCatch(exceptionHandlerPtr, () -> {
            Network network = ObjectHandles.getGlobal().get(networkHandle);
            Set<Double> nominalVoltages = new HashSet<>(CTypeUtil.toDoubleList(nominalVoltagePtr, nominalVoltageCount));
            Set<String> countries = new HashSet<>(toStringList(countryPtr, countryCount));
            List<String> elementsIds = NetworkUtil.getElementsIds(network, elementType, nominalVoltages, countries, mainCc, mainSc, notConnectedToSameBusAtBothSides);
            return createCharPtrArray(elementsIds);
        });
    }

    @CEntryPoint(name = "writeSingleLineDiagramSvg")
    public static void writeSingleLineDiagramSvg(IsolateThread thread, ObjectHandle networkHandle, CCharPointer containerId,
                                                 CCharPointer svgFile, ExceptionHandlerPointer exceptionHandlerPtr) {
        doCatch(exceptionHandlerPtr, () -> {
            Network network = ObjectHandles.getGlobal().get(networkHandle);
            String containerIdStr = CTypeUtil.toString(containerId);
            String svgFileStr = CTypeUtil.toString(svgFile);
            SingleLineDiagramUtil.writeSvg(network, containerIdStr, svgFileStr);
        });
    }

    @CEntryPoint(name = "getSingleLineDiagramSvg")
    public static CCharPointer getSingleLineDiagramSvg(IsolateThread thread, ObjectHandle networkHandle, CCharPointer containerId,
                                                       ExceptionHandlerPointer exceptionHandlerPtr) {
        return doCatch(exceptionHandlerPtr, () -> {
            Network network = ObjectHandles.getGlobal().get(networkHandle);
            String containerIdStr = CTypeUtil.toString(containerId);
            String svg = SingleLineDiagramUtil.getSvg(network, containerIdStr);
            return CTypeUtil.toCharPtr(svg);
        });
    }

    @CEntryPoint(name = "createSecurityAnalysis")
    public static ObjectHandle createSecurityAnalysis(IsolateThread thread, ExceptionHandlerPointer exceptionHandlerPtr) {
        return doCatch(exceptionHandlerPtr, () -> ObjectHandles.getGlobal().create(new SecurityAnalysisContext()));
    }

    @CEntryPoint(name = "addContingency")
    public static void addContingency(IsolateThread thread, ObjectHandle contingencyContainerHandle, CCharPointer contingencyIdPtr,
                                      CCharPointerPointer elementIdPtrPtr, int elementCount, ExceptionHandlerPointer exceptionHandlerPtr) {
        doCatch(exceptionHandlerPtr, () -> {
            ContingencyContainer contingencyContainer = ObjectHandles.getGlobal().get(contingencyContainerHandle);
            String contingencyId = CTypeUtil.toString(contingencyIdPtr);
            List<String> elementIds = toStringList(elementIdPtrPtr, elementCount);
            contingencyContainer.addContingency(contingencyId, elementIds);
        });
    }

    private static LoadFlowResult.ComponentResult.Status getStatus(LimitViolationsResult result) {
        return result.isComputationOk() ? LoadFlowResult.ComponentResult.Status.CONVERGED : LoadFlowResult.ComponentResult.Status.FAILED;
    }

    private static void setSecurityAnalysisResultPointer(ContingencyResultPointer contingencyPtr, String contingencyId, LimitViolationsResult limitViolationsResult) {
        contingencyPtr.setContingencyId(CTypeUtil.toCharPtr(contingencyId));
        contingencyPtr.setStatus(getStatus(limitViolationsResult).ordinal());
        List<LimitViolation> limitViolations = limitViolationsResult.getLimitViolations();
        LimitViolationPointer limitViolationPtr = UnmanagedMemory.calloc(limitViolations.size() * SizeOf.get(LimitViolationPointer.class));
        for (int i = 0; i < limitViolations.size(); i++) {
            LimitViolation limitViolation = limitViolations.get(i);
            LimitViolationPointer limitViolationPtrPlus = limitViolationPtr.addressOf(i);
            limitViolationPtrPlus.setSubjectId(CTypeUtil.toCharPtr(limitViolation.getSubjectId()));
            limitViolationPtrPlus.setSubjectName(CTypeUtil.toCharPtr(Objects.toString(limitViolation.getSubjectName(), "")));
            limitViolationPtrPlus.setLimitType(limitViolation.getLimitType().ordinal());
            limitViolationPtrPlus.setLimit(limitViolation.getLimit());
            limitViolationPtrPlus.setLimitName(CTypeUtil.toCharPtr(Objects.toString(limitViolation.getLimitName(), "")));
            limitViolationPtrPlus.setAcceptableDuration(limitViolation.getAcceptableDuration());
            limitViolationPtrPlus.setLimitReduction(limitViolation.getLimitReduction());
            limitViolationPtrPlus.setValue(limitViolation.getValue());
            limitViolationPtrPlus.setSide(limitViolation.getSide() != null ? limitViolation.getSide().ordinal() : -1);
        }
        contingencyPtr.limitViolations().setLength(limitViolations.size());
        contingencyPtr.limitViolations().setPtr(limitViolationPtr);
    }

    private static ArrayPointer<ContingencyResultPointer> createContingencyResultArrayPointer(SecurityAnalysisResult result) {
        int resultCount = result.getPostContingencyResults().size() + 1; // + 1 for pre-contingency result
        ContingencyResultPointer contingencyPtr = UnmanagedMemory.calloc(resultCount * SizeOf.get(ContingencyResultPointer.class));
        setSecurityAnalysisResultPointer(contingencyPtr, "", result.getPreContingencyResult().getLimitViolationsResult());
        for (int i = 0; i < result.getPostContingencyResults().size(); i++) {
            PostContingencyResult postContingencyResult = result.getPostContingencyResults().get(i);
            ContingencyResultPointer contingencyPtrPlus = contingencyPtr.addressOf(i + 1);
            setSecurityAnalysisResultPointer(contingencyPtrPlus, postContingencyResult.getContingency().getId(), postContingencyResult.getLimitViolationsResult());
        }
        return allocArrayPointer(contingencyPtr, resultCount);
    }

    @CEntryPoint(name = "runSecurityAnalysis")
    public static ObjectHandle runSecurityAnalysis(IsolateThread thread, ObjectHandle securityAnalysisContextHandle,
                                                                             ObjectHandle networkHandle, LoadFlowParametersPointer loadFlowParametersPtr,
                                                                             CCharPointer provider, ExceptionHandlerPointer exceptionHandlerPtr) {
        return doCatch(exceptionHandlerPtr, () -> {
            SecurityAnalysisContext analysisContext = ObjectHandles.getGlobal().get(securityAnalysisContextHandle);
            Network network = ObjectHandles.getGlobal().get(networkHandle);
            LoadFlowParameters loadFlowParameters = createLoadFlowParameters(false, loadFlowParametersPtr);
            String providerStr = CTypeUtil.toString(provider);
            SecurityAnalysisResult result = analysisContext.run(network, loadFlowParameters, providerStr);
            return ObjectHandles.getGlobal().create(result);
        });
    }

    @CEntryPoint(name = "getSecurityAnalysisResult")
    public static ArrayPointer<ContingencyResultPointer> getSecurityAnalysisResult(IsolateThread thread, ObjectHandle securityAnalysisResultHandle, ExceptionHandlerPointer exceptionHandlerPtr) {
        return doCatch(exceptionHandlerPtr, () -> {
            SecurityAnalysisResult result = ObjectHandles.getGlobal().get(securityAnalysisResultHandle);
            return createContingencyResultArrayPointer(result);
        });
    }

    @CEntryPoint(name = "freeContingencyResultArrayPointer")
    public static void freeContingencyResultArrayPointer(IsolateThread thread, ArrayPointer<ContingencyResultPointer> contingencyResultArrayPtr,
                                                         ExceptionHandlerPointer exceptionHandlerPtr) {
        doCatch(exceptionHandlerPtr, () -> {
            // don't need to free char* from id field as it is done by python
            for (int i = 0; i < contingencyResultArrayPtr.getLength(); i++) {
                ContingencyResultPointer contingencyResultPtrPlus = contingencyResultArrayPtr.getPtr().addressOf(i);
                UnmanagedMemory.free(contingencyResultPtrPlus.limitViolations().getPtr());
            }
            freeArrayPointer(contingencyResultArrayPtr);
        });
    }

    @CEntryPoint(name = "createSensitivityAnalysis")
    public static ObjectHandle createSensitivityAnalysis(IsolateThread thread, ExceptionHandlerPointer exceptionHandlerPtr) {
        return doCatch(exceptionHandlerPtr, () -> ObjectHandles.getGlobal().create(new SensitivityAnalysisContext()));
    }

    @CEntryPoint(name = "setZones")
    public static void setZones(IsolateThread thread, ObjectHandle sensitivityAnalysisContextHandle,
                                ZonePointerPointer zonePtrPtr, int zoneCount,
                                ExceptionHandlerPointer exceptionHandlerPtr) {
        doCatch(exceptionHandlerPtr, () -> {
            SensitivityAnalysisContext analysisContext = ObjectHandles.getGlobal().get(sensitivityAnalysisContextHandle);
            List<SensitivityVariableSet> variableSets = new ArrayList<>(zoneCount);
            for (int zoneIndex = 0; zoneIndex < zoneCount; zoneIndex++) {
                PyPowsyblApiHeader.ZonePointer zonePtrI = zonePtrPtr.read(zoneIndex);
                String zoneId = CTypeUtil.toString(zonePtrI.getId());
                List<String> injectionsIds = toStringList(zonePtrI.getInjectionsIds(), zonePtrI.getLength());
                List<Double> injectionsShiftKeys = CTypeUtil.toDoubleList(zonePtrI.getinjectionsShiftKeys(), zonePtrI.getLength());
                List<WeightedSensitivityVariable> variables = new ArrayList<>(injectionsIds.size());
                for (int injectionIndex = 0; injectionIndex < injectionsIds.size(); injectionIndex++) {
                    variables.add(new WeightedSensitivityVariable(injectionsIds.get(injectionIndex), injectionsShiftKeys.get(injectionIndex)));
                }
                variableSets.add(new SensitivityVariableSet(zoneId, variables));
            }
            analysisContext.setVariableSets(variableSets);
        });
    }

    @CEntryPoint(name = "setBranchFlowFactorMatrix")
    public static void setBranchFlowFactorMatrix(IsolateThread thread, ObjectHandle sensitivityAnalysisContextHandle,
                                                 CCharPointerPointer branchIdPtrPtr, int branchIdCount,
                                                 CCharPointerPointer variableIdPtrPtr, int variableIdCount,
                                                 ExceptionHandlerPointer exceptionHandlerPtr) {
        doCatch(exceptionHandlerPtr, () -> {
            SensitivityAnalysisContext analysisContext = ObjectHandles.getGlobal().get(sensitivityAnalysisContextHandle);
            List<String> branchesIds = toStringList(branchIdPtrPtr, branchIdCount);
            List<String> variablesIds = toStringList(variableIdPtrPtr, variableIdCount);
            analysisContext.setBranchFlowFactorMatrix(branchesIds, variablesIds);
        });
    }

    @CEntryPoint(name = "setBusVoltageFactorMatrix")
    public static void setBusVoltageFactorMatrix(IsolateThread thread, ObjectHandle sensitivityAnalysisContextHandle,
                                                 CCharPointerPointer busVoltageIdPtrPtr, int branchIdCount,
                                                 CCharPointerPointer targetVoltageIdPtrPtr, int injectionOrTransfoIdCount,
                                                 ExceptionHandlerPointer exceptionHandlerPtr) {
        doCatch(exceptionHandlerPtr, () -> {
            SensitivityAnalysisContext analysisContext = ObjectHandles.getGlobal().get(sensitivityAnalysisContextHandle);
            List<String> busVoltageIds = toStringList(busVoltageIdPtrPtr, branchIdCount);
            List<String> targetVoltageIds = toStringList(targetVoltageIdPtrPtr, injectionOrTransfoIdCount);
            analysisContext.setBusVoltageFactorMatrix(busVoltageIds, targetVoltageIds);
        });
    }

    @CEntryPoint(name = "runSensitivityAnalysis")
    public static ObjectHandle runSensitivityAnalysis(IsolateThread thread, ObjectHandle sensitivityAnalysisContextHandle,
                                                      ObjectHandle networkHandle, boolean dc, LoadFlowParametersPointer loadFlowParametersPtr,
                                                      CCharPointer provider,
                                                      ExceptionHandlerPointer exceptionHandlerPtr) {
        return doCatch(exceptionHandlerPtr, () -> {
            SensitivityAnalysisContext analysisContext = ObjectHandles.getGlobal().get(sensitivityAnalysisContextHandle);
            Network network = ObjectHandles.getGlobal().get(networkHandle);
            LoadFlowParameters loadFlowParameters = createLoadFlowParameters(dc, loadFlowParametersPtr);
            String providerStr = CTypeUtil.toString(provider);
            SensitivityAnalysisResultContext resultContext = analysisContext.run(network, loadFlowParameters, providerStr);
            return ObjectHandles.getGlobal().create(resultContext);
        });
    }

    @CEntryPoint(name = "getBranchFlowsSensitivityMatrix")
    public static MatrixPointer getBranchFlowsSensitivityMatrix(IsolateThread thread, ObjectHandle sensitivityAnalysisResultContextHandle,
                                                                CCharPointer contingencyIdPtr, ExceptionHandlerPointer exceptionHandlerPtr) {
        return doCatch(exceptionHandlerPtr, () -> {
            SensitivityAnalysisResultContext resultContext = ObjectHandles.getGlobal().get(sensitivityAnalysisResultContextHandle);
            String contingencyId = CTypeUtil.toString(contingencyIdPtr);
            return resultContext.createBranchFlowsSensitivityMatrix(contingencyId);
        });
    }

    @CEntryPoint(name = "getBusVoltagesSensitivityMatrix")
    public static MatrixPointer getBusVoltagesSensitivityMatrix(IsolateThread thread, ObjectHandle sensitivityAnalysisResultContextHandle,
                                                                CCharPointer contingencyIdPtr, ExceptionHandlerPointer exceptionHandlerPtr) {
        return doCatch(exceptionHandlerPtr, () -> {
            SensitivityAnalysisResultContext resultContext = ObjectHandles.getGlobal().get(sensitivityAnalysisResultContextHandle);
            String contingencyId = CTypeUtil.toString(contingencyIdPtr);
            return resultContext.createBusVoltagesSensitivityMatrix(contingencyId);
        });
    }

    @CEntryPoint(name = "getReferenceFlows")
    public static MatrixPointer getReferenceFlows(IsolateThread thread, ObjectHandle sensitivityAnalysisResultContextHandle,
                                                  CCharPointer contingencyIdPtr, ExceptionHandlerPointer exceptionHandlerPtr) {
        return doCatch(exceptionHandlerPtr, () -> {
            SensitivityAnalysisResultContext resultContext = ObjectHandles.getGlobal().get(sensitivityAnalysisResultContextHandle);
            String contingencyId = CTypeUtil.toString(contingencyIdPtr);
            return resultContext.createReferenceFlows(contingencyId);
        });
    }

    @CEntryPoint(name = "getReferenceVoltages")
    public static MatrixPointer getReferenceVoltages(IsolateThread thread, ObjectHandle sensitivityAnalysisResultContextHandle,
                                                     CCharPointer contingencyIdPtr, ExceptionHandlerPointer exceptionHandlerPtr) {
        return doCatch(exceptionHandlerPtr, () -> {
            SensitivityAnalysisResultContext resultContext = ObjectHandles.getGlobal().get(sensitivityAnalysisResultContextHandle);
            String contingencyId = CTypeUtil.toString(contingencyIdPtr);
            return resultContext.createReferenceVoltages(contingencyId);
        });
    }

    @CEntryPoint(name = "createNetworkElementsSeriesArray")
    public static ArrayPointer<SeriesPointer> createNetworkElementsSeriesArray(IsolateThread thread, ObjectHandle networkHandle,
                                                                               ElementType elementType, ExceptionHandlerPointer exceptionHandlerPtr) {
        return doCatch(exceptionHandlerPtr, () -> {
            NetworkDataframeMapper mapper = NetworkDataframes.getDataframeMapper(convert(elementType));
            Network network = ObjectHandles.getGlobal().get(networkHandle);
            return Dataframes.createCDataframe(mapper, network);
        });
    }

    @CEntryPoint(name = "freeSeriesArray")
    public static void freeSeriesArray(IsolateThread thread, ArrayPointer<SeriesPointer> seriesPtrArrayPtr,
                                       ExceptionHandlerPointer exceptionHandlerPtr) {
        doCatch(exceptionHandlerPtr, () -> {
            // don't need to free char* from id field as it is done by python
            for (int i = 0; i < seriesPtrArrayPtr.getLength(); i++) {
                SeriesPointer seriesPtrPlus = seriesPtrArrayPtr.getPtr().addressOf(i);
                UnmanagedMemory.free(seriesPtrPlus.data().getPtr());
            }
            freeArrayPointer(seriesPtrArrayPtr);
        });
    }

    @CEntryPoint(name = "getSeriesType")
    public static int getSeriesType(IsolateThread thread, ElementType elementType, CCharPointer seriesNamePtr, ExceptionHandlerPointer exceptionHandlerPtr) {
        return doCatch(exceptionHandlerPtr, () -> {
            String seriesName = CTypeUtil.toString(seriesNamePtr);
            SeriesDataType type = NetworkDataframes.getDataframeMapper(convert(elementType))
                .getSeriesMetadata(seriesName)
                .getType();
            return convert(type);
        });
    }

    private static int convert(SeriesDataType type) {
        switch (type) {
            case STRING:
                return CDataframeHandler.STRING_SERIES_TYPE;
            case DOUBLE:
                return CDataframeHandler.DOUBLE_SERIES_TYPE;
            case INT:
                return CDataframeHandler.INT_SERIES_TYPE;
            case BOOLEAN:
                return CDataframeHandler.BOOLEAN_SERIES_TYPE;
            default:
                throw new IllegalStateException("Unexpected series type: " + type);
        }
    }

    @CEntryPoint(name = "updateNetworkElementsWithIntSeries")
    public static void updateNetworkElementsWithIntSeries(IsolateThread thread, ObjectHandle networkHandle,
                                                          ElementType elementType, CCharPointer seriesNamePtr,
                                                          CCharPointerPointer elementIdPtrPtr, CIntPointer valuePtr,
                                                          int elementCount, ExceptionHandlerPointer exceptionHandlerPtr) {
        doCatch(exceptionHandlerPtr, () -> {
            Network network = ObjectHandles.getGlobal().get(networkHandle);
            String seriesName = CTypeUtil.toString(seriesNamePtr);
            NetworkDataframes.getDataframeMapper(convert(elementType))
                .updateIntSeries(network, seriesName, createIntSeries(elementIdPtrPtr, valuePtr, elementCount));
        });
    }

    private static IntIndexedSeries createIntSeries(CCharPointerPointer elementIdPtrPtr, CIntPointer valuePtr, int elementCount) {
        return new IntIndexedSeries() {
            @Override
            public int getSize() {
                return elementCount;
            }

            @Override
            public String getId(int index) {
                return CTypeUtil.toString(elementIdPtrPtr.read(index));
            }

            @Override
            public int getValue(int index) {
                return valuePtr.read(index);
            }
        };
    }

    @CEntryPoint(name = "updateNetworkElementsWithDoubleSeries")
    public static void updateNetworkElementsWithDoubleSeries(IsolateThread thread, ObjectHandle networkHandle,
                                                             ElementType elementType, CCharPointer seriesNamePtr,
                                                             CCharPointerPointer elementIdPtrPtr, CDoublePointer valuePtr,
                                                             int elementCount, ExceptionHandlerPointer exceptionHandlerPtr) {
        doCatch(exceptionHandlerPtr, () -> {
            Network network = ObjectHandles.getGlobal().get(networkHandle);
            String seriesName = CTypeUtil.toString(seriesNamePtr);
            NetworkDataframes.getDataframeMapper(convert(elementType))
                .updateDoubleSeries(network, seriesName, createDoubleSeries(elementIdPtrPtr, valuePtr, elementCount));
        });
    }

    private static DoubleIndexedSeries createDoubleSeries(CCharPointerPointer elementIdPtrPtr, CDoublePointer valuePtr, int elementCount) {
        return new DoubleIndexedSeries() {
            @Override
            public int getSize() {
                return elementCount;
            }

            @Override
            public String getId(int index) {
                return CTypeUtil.toString(elementIdPtrPtr.read(index));
            }

            @Override
            public double getValue(int index) {
                return valuePtr.read(index);
            }
        };
    }

    @CEntryPoint(name = "updateNetworkElementsWithStringSeries")
    public static void updateNetworkElementsWithStringSeries(IsolateThread thread, ObjectHandle networkHandle,
                                                             ElementType elementType, CCharPointer seriesNamePtr,
                                                             CCharPointerPointer elementIdPtrPtr, CCharPointerPointer valuePtr,
                                                             int elementCount, ExceptionHandlerPointer exceptionHandlerPtr) {
        doCatch(exceptionHandlerPtr, () -> {
            Network network = ObjectHandles.getGlobal().get(networkHandle);
            String seriesName = CTypeUtil.toString(seriesNamePtr);
            NetworkDataframes.getDataframeMapper(convert(elementType))
                .updateStringSeries(network, seriesName, createStringSeries(elementIdPtrPtr, valuePtr, elementCount));
        });
    }

    private static IndexedSeries<String> createStringSeries(CCharPointerPointer elementIdPtrPtr, CCharPointerPointer valuePtr, int elementCount) {
        return new IndexedSeries<>() {
            @Override
            public int getSize() {
                return elementCount;
            }

            @Override
            public String getId(int index) {
                return CTypeUtil.toString(elementIdPtrPtr.read(index));
            }

            @Override
            public String getValue(int index) {
                return CTypeUtil.toString(valuePtr.read(index));
            }
        };
    }

    @CEntryPoint(name = "destroyObjectHandle")
    public static void destroyObjectHandle(IsolateThread thread, ObjectHandle objectHandle, ExceptionHandlerPointer exceptionHandlerPtr) {
        doCatch(exceptionHandlerPtr, () -> ObjectHandles.getGlobal().destroy(objectHandle));
    }

    private static ElementType convert(DataframeElementType type) {
        switch (type) {
            case BUS:
                return ElementType.BUS;
            case LINE:
                return ElementType.LINE;
            case TWO_WINDINGS_TRANSFORMER:
                return ElementType.TWO_WINDINGS_TRANSFORMER;
            case THREE_WINDINGS_TRANSFORMER:
                return ElementType.THREE_WINDINGS_TRANSFORMER;
            case GENERATOR:
                return ElementType.GENERATOR;
            case LOAD:
                return ElementType.LOAD;
            case BATTERY:
                return ElementType.BATTERY;
            case SHUNT_COMPENSATOR:
                return ElementType.SHUNT_COMPENSATOR;
            case DANGLING_LINE:
                return ElementType.DANGLING_LINE;
            case LCC_CONVERTER_STATION:
                return ElementType.LCC_CONVERTER_STATION;
            case VSC_CONVERTER_STATION:
                return ElementType.VSC_CONVERTER_STATION;
            case STATIC_VAR_COMPENSATOR:
                return ElementType.STATIC_VAR_COMPENSATOR;
            case SWITCH:
                return ElementType.SWITCH;
            case VOLTAGE_LEVEL:
                return ElementType.VOLTAGE_LEVEL;
            case SUBSTATION:
                return ElementType.SUBSTATION;
            case BUSBAR_SECTION:
                return ElementType.BUSBAR_SECTION;
            case HVDC_LINE:
                return ElementType.HVDC_LINE;
            case RATIO_TAP_CHANGER_STEP:
                return ElementType.RATIO_TAP_CHANGER_STEP;
            case PHASE_TAP_CHANGER_STEP:
                return ElementType.PHASE_TAP_CHANGER_STEP;
            case RATIO_TAP_CHANGER:
                return ElementType.RATIO_TAP_CHANGER;
            case PHASE_TAP_CHANGER:
                return ElementType.PHASE_TAP_CHANGER;
            case REACTIVE_CAPABILITY_CURVE_POINT:
                return ElementType.REACTIVE_CAPABILITY_CURVE_POINT;
            default:
                throw new PowsyblException("Unknown element type : " + type);
        }
    }

    private static DataframeElementType convert(ElementType type) {
        switch (type) {
            case BUS:
                return DataframeElementType.BUS;
            case LINE:
                return DataframeElementType.LINE;
            case TWO_WINDINGS_TRANSFORMER:
                return DataframeElementType.TWO_WINDINGS_TRANSFORMER;
            case THREE_WINDINGS_TRANSFORMER:
                return DataframeElementType.THREE_WINDINGS_TRANSFORMER;
            case GENERATOR:
                return DataframeElementType.GENERATOR;
            case LOAD:
                return DataframeElementType.LOAD;
            case BATTERY:
                return DataframeElementType.BATTERY;
            case SHUNT_COMPENSATOR:
                return DataframeElementType.SHUNT_COMPENSATOR;
            case DANGLING_LINE:
                return DataframeElementType.DANGLING_LINE;
            case LCC_CONVERTER_STATION:
                return DataframeElementType.LCC_CONVERTER_STATION;
            case VSC_CONVERTER_STATION:
                return DataframeElementType.VSC_CONVERTER_STATION;
            case STATIC_VAR_COMPENSATOR:
                return DataframeElementType.STATIC_VAR_COMPENSATOR;
            case SWITCH:
                return DataframeElementType.SWITCH;
            case VOLTAGE_LEVEL:
                return DataframeElementType.VOLTAGE_LEVEL;
            case SUBSTATION:
                return DataframeElementType.SUBSTATION;
            case BUSBAR_SECTION:
                return DataframeElementType.BUSBAR_SECTION;
            case HVDC_LINE:
                return DataframeElementType.HVDC_LINE;
            case RATIO_TAP_CHANGER_STEP:
                return DataframeElementType.RATIO_TAP_CHANGER_STEP;
            case PHASE_TAP_CHANGER_STEP:
                return DataframeElementType.PHASE_TAP_CHANGER_STEP;
            case RATIO_TAP_CHANGER:
                return DataframeElementType.RATIO_TAP_CHANGER;
            case PHASE_TAP_CHANGER:
                return DataframeElementType.PHASE_TAP_CHANGER;
            case REACTIVE_CAPABILITY_CURVE_POINT:
                return DataframeElementType.REACTIVE_CAPABILITY_CURVE_POINT;
            default:
                throw new PowsyblException("Unknown element type : " + type);
        }
    }

    @CEntryPoint(name = "getWorkingVariantId")
    public static CCharPointer getWorkingVariantId(IsolateThread thread, ObjectHandle networkHandle, ExceptionHandlerPointer exceptionHandlerPtr) {
        return doCatch(exceptionHandlerPtr, () -> {
            Network network = ObjectHandles.getGlobal().get(networkHandle);
            return CTypeUtil.toCharPtr(network.getVariantManager().getWorkingVariantId());
        });

    }

    @CEntryPoint(name = "cloneVariant")
    public static void cloneVariant(IsolateThread thread, ObjectHandle networkHandle, CCharPointer src, CCharPointer variant, boolean mayOverwrite, ExceptionHandlerPointer exceptionHandlerPtr) {
        doCatch(exceptionHandlerPtr, () -> {
            Network network = ObjectHandles.getGlobal().get(networkHandle);
            network.getVariantManager().cloneVariant(CTypeUtil.toString(src), CTypeUtil.toString(variant), mayOverwrite);
        });
    }

    @CEntryPoint(name = "setWorkingVariant")
    public static void setWorkingVariant(IsolateThread thread, ObjectHandle networkHandle, CCharPointer variant, ExceptionHandlerPointer exceptionHandlerPtr) {
        doCatch(exceptionHandlerPtr, () -> {
            Network network = ObjectHandles.getGlobal().get(networkHandle);
            network.getVariantManager().setWorkingVariant(CTypeUtil.toString(variant));
        });
    }

    @CEntryPoint(name = "removeVariant")
    public static void removeVariant(IsolateThread thread, ObjectHandle networkHandle, CCharPointer variant, ExceptionHandlerPointer exceptionHandlerPtr) {
        doCatch(exceptionHandlerPtr, () -> {
            Network network = ObjectHandles.getGlobal().get(networkHandle);
            network.getVariantManager().removeVariant(CTypeUtil.toString(variant));
        });
    }

    @CEntryPoint(name = "getVariantsIds")
    public static ArrayPointer<CCharPointerPointer> getVariantsIds(IsolateThread thread, ObjectHandle networkHandle, ExceptionHandlerPointer exceptionHandlerPtr) {
        return doCatch(exceptionHandlerPtr, () -> {
            Network network = ObjectHandles.getGlobal().get(networkHandle);
            return createCharPtrArray(List.copyOf(network.getVariantManager().getVariantIds()));
        });
    }

    private static ContingencyContextType convert(RawContingencyContextType type) {
        switch (type) {
            case ALL:
                return ContingencyContextType.ALL;
            case NONE:
                return ContingencyContextType.NONE;
            case SPECIFIC:
                return ContingencyContextType.SPECIFIC;
            default:
                throw new PowsyblException("Unknown contingency context type : " + type);
        }
    }

    @CEntryPoint(name = "addMonitoredElements")
    public static void addMonitoredElements(IsolateThread thread, ObjectHandle securityAnalysisContextHandle, RawContingencyContextType contingencyContextType,
                                        CCharPointerPointer branchIds, int branchIdsCount,
                                        CCharPointerPointer voltageLevelIds, int voltageLevelIdCount,
                                        CCharPointerPointer threeWindingsTransformerIds, int threeWindingsTransformerIdsCount,
                                        CCharPointerPointer contingencyIds, int contingencyIdsCount,
                                        ExceptionHandlerPointer exceptionHandlerPtr) {
        doCatch(exceptionHandlerPtr, () -> {
            SecurityAnalysisContext analysisContext = ObjectHandles.getGlobal().get(securityAnalysisContextHandle);
            List<String> contingencies = toStringList(contingencyIds, contingencyIdsCount);
            contingencies.forEach(contingency -> {
                if (contingency.equals("")) {
                    contingency = null;
                }
                analysisContext.addMonitor(new StateMonitor(new ContingencyContext(contingency, convert(contingencyContextType)),
                    Set.copyOf(toStringList(branchIds, branchIdsCount)), Set.copyOf(toStringList(voltageLevelIds, voltageLevelIdCount)),
                    Set.copyOf(toStringList(threeWindingsTransformerIds, threeWindingsTransformerIdsCount))));
            });
        });
    }

    @CEntryPoint(name = "getBranchResults")
    public static ArrayPointer<SeriesPointer> getBranchResults(IsolateThread thread, ObjectHandle securityAnalysisResult, ExceptionHandlerPointer exceptionHandlerPtr) {
        return doCatch(exceptionHandlerPtr, () -> {
            SecurityAnalysisResult result = ObjectHandles.getGlobal().get(securityAnalysisResult);
            List<BranchResultContext> branchResults = result.getPreContingencyResult()
                    .getPreContingencyBranchResults().stream()
                    .map(branchResult -> new BranchResultContext(branchResult, null))
                    .collect(Collectors.toList());
            result.getPostContingencyResults().forEach(postContingencyResult -> {
                postContingencyResult.getBranchResults()
                    .forEach(branchResult -> branchResults.add(new BranchResultContext(branchResult, postContingencyResult.getContingency().getId())));
            });
            return new SeriesPointerArrayBuilder<>(branchResults)
                .addStringSeries("contingency_id", true, BranchResultContext::getContingencyId)
                .addStringSeries("branch_id", true, BranchResultContext::getBranchId)
                .addDoubleSeries("p1", BranchResultContext::getP1)
                .addDoubleSeries("q1", BranchResultContext::getQ1)
                .addDoubleSeries("i1", BranchResultContext::getI1)
                .addDoubleSeries("p2", BranchResultContext::getP2)
                .addDoubleSeries("q2", BranchResultContext::getQ2)
                .addDoubleSeries("i2", BranchResultContext::getI2)
                .build();
        });
    }

    @CEntryPoint(name = "getBusResults")
    public static ArrayPointer<SeriesPointer> getBusResults(IsolateThread thread, ObjectHandle securityAnalysisResult, ExceptionHandlerPointer exceptionHandlerPtr) {
        return doCatch(exceptionHandlerPtr, () -> {
            SecurityAnalysisResult result = ObjectHandles.getGlobal().get(securityAnalysisResult);
            List<BusResultContext> busResults = result.getPreContingencyResult()
                .getPreContingencyBusResults().stream()
                .map(busResult -> new BusResultContext(busResult, null))
                .collect(Collectors.toList());
            result.getPostContingencyResults().forEach(postContingencyResult -> {
                postContingencyResult.getBusResults()
                    .forEach(busResult -> busResults.add(new BusResultContext(busResult, postContingencyResult.getContingency().getId())));
            });
            return new SeriesPointerArrayBuilder<>(busResults)
                .addStringSeries("contingency_id", true, BusResultContext::getContingencyId)
                .addStringSeries("voltage_level_id", true, BusResultContext::getVoltageLevelId)
                .addStringSeries("bus_id", true, BusResultContext::getBusId)
                .addDoubleSeries("v_mag", BusResultContext::getV)
                .addDoubleSeries("v_angle", BusResultContext::getAngle)
                .build();
        });
    }

    @CEntryPoint(name = "getThreeWindingsTransformerResults")
    public static ArrayPointer<SeriesPointer> getThreeWindingsTransformerResults(IsolateThread thread, ObjectHandle securityAnalysisResult, ExceptionHandlerPointer exceptionHandlerPtr) {
        return doCatch(exceptionHandlerPtr, () -> {
            SecurityAnalysisResult result = ObjectHandles.getGlobal().get(securityAnalysisResult);
            List<ThreeWindingsTransformerResultContext> threeWindingsTransformerResults = result.getPreContingencyResult()
                .getPreContingencyThreeWindingsTransformerResults().stream()
                .map(threeWindingsTransformerResult -> new ThreeWindingsTransformerResultContext(threeWindingsTransformerResult, null))
                .collect(Collectors.toList());
            result.getPostContingencyResults().forEach(postContingencyResult -> {
                postContingencyResult.getThreeWindingsTransformerResult()
                    .forEach(threeWindingsTransformerResult ->
                        threeWindingsTransformerResults.add(new ThreeWindingsTransformerResultContext(threeWindingsTransformerResult,
                            postContingencyResult.getContingency().getId())));
            });
            return new SeriesPointerArrayBuilder<>(threeWindingsTransformerResults)
                .addStringSeries("contingency_id", true, ThreeWindingsTransformerResultContext::getContingencyId)
                .addStringSeries("transformer_id", true, ThreeWindingsTransformerResultContext::getThreeWindingsTransformerId)
                .addDoubleSeries("p1", ThreeWindingsTransformerResultContext::getP1)
                .addDoubleSeries("q1", ThreeWindingsTransformerResultContext::getQ1)
                .addDoubleSeries("i1", ThreeWindingsTransformerResultContext::getI1)
                .addDoubleSeries("p2", ThreeWindingsTransformerResultContext::getP2)
                .addDoubleSeries("q2", ThreeWindingsTransformerResultContext::getQ2)
                .addDoubleSeries("i2", ThreeWindingsTransformerResultContext::getI2)
                .addDoubleSeries("p3", ThreeWindingsTransformerResultContext::getP3)
                .addDoubleSeries("q3", ThreeWindingsTransformerResultContext::getQ3)
                .addDoubleSeries("i3", ThreeWindingsTransformerResultContext::getI3)
                .build();
        });
    }
}<|MERGE_RESOLUTION|>--- conflicted
+++ resolved
@@ -10,15 +10,11 @@
 import ch.qos.logback.classic.Logger;
 import com.powsybl.commons.PowsyblException;
 import com.powsybl.computation.local.LocalComputationManager;
-<<<<<<< HEAD
+import com.powsybl.contingency.ContingencyContext;
+import com.powsybl.contingency.ContingencyContextType;
 import com.powsybl.dataframe.*;
 import com.powsybl.dataframe.network.NetworkDataframeMapper;
 import com.powsybl.dataframe.network.NetworkDataframes;
-=======
-import com.powsybl.contingency.ContingencyContext;
-import com.powsybl.contingency.ContingencyContextType;
-import com.powsybl.dataframe.*;
->>>>>>> 5b9fcee6
 import com.powsybl.ieeecdf.converter.IeeeCdfNetworkFactory;
 import com.powsybl.iidm.export.Exporters;
 import com.powsybl.iidm.import_.ImportConfig;
@@ -968,24 +964,7 @@
     public static ArrayPointer<SeriesPointer> getBranchResults(IsolateThread thread, ObjectHandle securityAnalysisResult, ExceptionHandlerPointer exceptionHandlerPtr) {
         return doCatch(exceptionHandlerPtr, () -> {
             SecurityAnalysisResult result = ObjectHandles.getGlobal().get(securityAnalysisResult);
-            List<BranchResultContext> branchResults = result.getPreContingencyResult()
-                    .getPreContingencyBranchResults().stream()
-                    .map(branchResult -> new BranchResultContext(branchResult, null))
-                    .collect(Collectors.toList());
-            result.getPostContingencyResults().forEach(postContingencyResult -> {
-                postContingencyResult.getBranchResults()
-                    .forEach(branchResult -> branchResults.add(new BranchResultContext(branchResult, postContingencyResult.getContingency().getId())));
-            });
-            return new SeriesPointerArrayBuilder<>(branchResults)
-                .addStringSeries("contingency_id", true, BranchResultContext::getContingencyId)
-                .addStringSeries("branch_id", true, BranchResultContext::getBranchId)
-                .addDoubleSeries("p1", BranchResultContext::getP1)
-                .addDoubleSeries("q1", BranchResultContext::getQ1)
-                .addDoubleSeries("i1", BranchResultContext::getI1)
-                .addDoubleSeries("p2", BranchResultContext::getP2)
-                .addDoubleSeries("q2", BranchResultContext::getQ2)
-                .addDoubleSeries("i2", BranchResultContext::getI2)
-                .build();
+            return Dataframes.createCDataframe(Dataframes.branchResultsMapper(), result);
         });
     }
 
@@ -993,21 +972,7 @@
     public static ArrayPointer<SeriesPointer> getBusResults(IsolateThread thread, ObjectHandle securityAnalysisResult, ExceptionHandlerPointer exceptionHandlerPtr) {
         return doCatch(exceptionHandlerPtr, () -> {
             SecurityAnalysisResult result = ObjectHandles.getGlobal().get(securityAnalysisResult);
-            List<BusResultContext> busResults = result.getPreContingencyResult()
-                .getPreContingencyBusResults().stream()
-                .map(busResult -> new BusResultContext(busResult, null))
-                .collect(Collectors.toList());
-            result.getPostContingencyResults().forEach(postContingencyResult -> {
-                postContingencyResult.getBusResults()
-                    .forEach(busResult -> busResults.add(new BusResultContext(busResult, postContingencyResult.getContingency().getId())));
-            });
-            return new SeriesPointerArrayBuilder<>(busResults)
-                .addStringSeries("contingency_id", true, BusResultContext::getContingencyId)
-                .addStringSeries("voltage_level_id", true, BusResultContext::getVoltageLevelId)
-                .addStringSeries("bus_id", true, BusResultContext::getBusId)
-                .addDoubleSeries("v_mag", BusResultContext::getV)
-                .addDoubleSeries("v_angle", BusResultContext::getAngle)
-                .build();
+            return Dataframes.createCDataframe(Dataframes.busResultsMapper(), result);
         });
     }
 
@@ -1015,29 +980,7 @@
     public static ArrayPointer<SeriesPointer> getThreeWindingsTransformerResults(IsolateThread thread, ObjectHandle securityAnalysisResult, ExceptionHandlerPointer exceptionHandlerPtr) {
         return doCatch(exceptionHandlerPtr, () -> {
             SecurityAnalysisResult result = ObjectHandles.getGlobal().get(securityAnalysisResult);
-            List<ThreeWindingsTransformerResultContext> threeWindingsTransformerResults = result.getPreContingencyResult()
-                .getPreContingencyThreeWindingsTransformerResults().stream()
-                .map(threeWindingsTransformerResult -> new ThreeWindingsTransformerResultContext(threeWindingsTransformerResult, null))
-                .collect(Collectors.toList());
-            result.getPostContingencyResults().forEach(postContingencyResult -> {
-                postContingencyResult.getThreeWindingsTransformerResult()
-                    .forEach(threeWindingsTransformerResult ->
-                        threeWindingsTransformerResults.add(new ThreeWindingsTransformerResultContext(threeWindingsTransformerResult,
-                            postContingencyResult.getContingency().getId())));
-            });
-            return new SeriesPointerArrayBuilder<>(threeWindingsTransformerResults)
-                .addStringSeries("contingency_id", true, ThreeWindingsTransformerResultContext::getContingencyId)
-                .addStringSeries("transformer_id", true, ThreeWindingsTransformerResultContext::getThreeWindingsTransformerId)
-                .addDoubleSeries("p1", ThreeWindingsTransformerResultContext::getP1)
-                .addDoubleSeries("q1", ThreeWindingsTransformerResultContext::getQ1)
-                .addDoubleSeries("i1", ThreeWindingsTransformerResultContext::getI1)
-                .addDoubleSeries("p2", ThreeWindingsTransformerResultContext::getP2)
-                .addDoubleSeries("q2", ThreeWindingsTransformerResultContext::getQ2)
-                .addDoubleSeries("i2", ThreeWindingsTransformerResultContext::getI2)
-                .addDoubleSeries("p3", ThreeWindingsTransformerResultContext::getP3)
-                .addDoubleSeries("q3", ThreeWindingsTransformerResultContext::getQ3)
-                .addDoubleSeries("i3", ThreeWindingsTransformerResultContext::getI3)
-                .build();
+            return Dataframes.createCDataframe(Dataframes.threeWindingsTransformerResultsMapper(), result);
         });
     }
 }