--- conflicted
+++ resolved
@@ -740,15 +740,14 @@
                             .addStringSeries("bus_id", svc -> getBusId(svc.getTerminal())))
                             .build();
 
-<<<<<<< HEAD
                 case SWITCH:
                     List<Switch> switches = network.getSwitchStream().collect(Collectors.toList());
                     return addProperties(new SeriesPointerArrayBuilder<>(switches)
                             .addStringSeries("id", Switch::getId)
                             .addEnumSeries("kind", Switch::getKind)
-                            .addBooleanSeries("open", Switch::isOpen))
-                            .addBooleanSeries("retained", Switch::isRetained)
-=======
+                            .addBooleanSeries("open", Switch::isOpen)
+                            .addBooleanSeries("retained", Switch::isRetained)).build();
+
                 case VOLTAGE_LEVEL:
                     List<VoltageLevel> voltageLevels = network.getVoltageLevelStream().collect(Collectors.toList());
                     return addProperties(new SeriesPointerArrayBuilder<>(voltageLevels)
@@ -774,7 +773,6 @@
                             .addStringSeries("id", BusbarSection::getId)
                             .addDoubleSeries("v", BusbarSection::getV)
                             .addDoubleSeries("angle", BusbarSection::getAngle)
->>>>>>> 64cb2159
                             .build();
 
                 case HVDC_LINE:
