/**
 * Copyright (c) 2020, RTE (http://www.rte-france.com)
 * This Source Code Form is subject to the terms of the Mozilla Public
 * License, v. 2.0. If a copy of the MPL was not distributed with this
 * file, You can obtain one at http://mozilla.org/MPL/2.0/.
 */
package com.powsybl.python;

import ch.qos.logback.classic.Level;
import ch.qos.logback.classic.Logger;
import com.powsybl.commons.PowsyblException;
import com.powsybl.computation.local.LocalComputationManager;
import com.powsybl.ieeecdf.converter.IeeeCdfNetworkFactory;
import com.powsybl.iidm.export.Exporters;
import com.powsybl.iidm.import_.ImportConfig;
import com.powsybl.iidm.import_.Importer;
import com.powsybl.iidm.import_.Importers;
import com.powsybl.iidm.network.*;
import com.powsybl.iidm.network.test.EurostagTutorialExample1Factory;
import com.powsybl.iidm.network.test.FourSubstationsNodeBreakerFactory;
import com.powsybl.iidm.network.util.ConnectedComponents;
import com.powsybl.iidm.parameters.Parameter;
import com.powsybl.iidm.reducer.*;
import com.powsybl.loadflow.LoadFlow;
import com.powsybl.loadflow.LoadFlowParameters;
import com.powsybl.loadflow.LoadFlowResult;
import com.powsybl.security.LimitViolation;
import com.powsybl.security.LimitViolationsResult;
import com.powsybl.security.PostContingencyResult;
import com.powsybl.security.SecurityAnalysisResult;
import com.powsybl.tools.Version;
import org.apache.commons.lang3.tuple.Triple;
import org.graalvm.nativeimage.IsolateThread;
import org.graalvm.nativeimage.ObjectHandle;
import org.graalvm.nativeimage.ObjectHandles;
import org.graalvm.nativeimage.UnmanagedMemory;
import org.graalvm.nativeimage.c.CContext;
import org.graalvm.nativeimage.c.function.CEntryPoint;
import org.graalvm.nativeimage.c.struct.SizeOf;
import org.graalvm.nativeimage.c.type.CCharPointer;
import org.graalvm.nativeimage.c.type.CCharPointerPointer;
import org.graalvm.nativeimage.c.type.CDoublePointer;
import org.graalvm.nativeimage.c.type.CIntPointer;
import org.graalvm.word.WordBase;
import org.graalvm.word.WordFactory;
import org.slf4j.LoggerFactory;

import java.nio.file.Paths;
import java.util.*;
import java.util.function.BooleanSupplier;
import java.util.function.IntSupplier;
import java.util.stream.Collectors;

import static com.powsybl.python.PyPowsyblApiHeader.*;

/**
 * @author Geoffroy Jamgotchian {@literal <geoffroy.jamgotchian at rte-france.com>}
 */
@CContext(Directives.class)
public final class PyPowsyblApiLib {

    private PyPowsyblApiLib() {
    }

    private static void setException(ExceptionHandlerPointer exceptionHandlerPtr, Throwable t) {
        LoggerFactory.getLogger(PyPowsyblApiLib.class).debug(t.getMessage(), t);
        // we need to create a non null message as on C++ side a null message is considered as non exception to rethrow
        // typically a NullPointerException has a null message and an empty string message need to be set in order to
        // correctly handle the exception on C++ side
        String nonNullMessage = Objects.requireNonNull(t.getMessage(), "");
        exceptionHandlerPtr.setMessage(CTypeUtil.toCharPtr(nonNullMessage));
    }

    private static void doCatch(ExceptionHandlerPointer exceptionHandlerPtr, Runnable runnable) {
        exceptionHandlerPtr.setMessage(WordFactory.nullPointer());
        try {
            runnable.run();
        } catch (Throwable t) {
            setException(exceptionHandlerPtr, t);
        }
    }

    private static boolean doCatch(ExceptionHandlerPointer exceptionHandlerPtr, BooleanSupplier supplier) {
        exceptionHandlerPtr.setMessage(WordFactory.nullPointer());
        try {
            return supplier.getAsBoolean();
        } catch (Throwable t) {
            setException(exceptionHandlerPtr, t);
            return false;
        }
    }

    private static int doCatch(ExceptionHandlerPointer exceptionHandlerPtr, IntSupplier supplier) {
        exceptionHandlerPtr.setMessage(WordFactory.nullPointer());
        try {
            return supplier.getAsInt();
        } catch (Throwable t) {
            setException(exceptionHandlerPtr, t);
            return -1;
        }
    }

    interface PointerProvider<T extends WordBase> {

        T get();
    }

    private static <T extends WordBase> T doCatch(ExceptionHandlerPointer exceptionHandlerPtr, PointerProvider<T> supplier) {
        exceptionHandlerPtr.setMessage(WordFactory.nullPointer());
        try {
            return supplier.get();
        } catch (Throwable t) {
            setException(exceptionHandlerPtr, t);
            return WordFactory.zero();
        }
    }

    @CEntryPoint(name = "setDebugMode")
    public static void setDebugMode(IsolateThread thread, boolean debug, ExceptionHandlerPointer exceptionHandlerPtr) {
        doCatch(exceptionHandlerPtr, () -> {
            Logger rootLogger = (Logger) LoggerFactory.getLogger(org.slf4j.Logger.ROOT_LOGGER_NAME);
            rootLogger.setLevel(debug ? Level.DEBUG : Level.ERROR);
        });
    }

    @CEntryPoint(name = "getVersionTable")
    public static CCharPointer getVersionTable(IsolateThread thread, ExceptionHandlerPointer exceptionHandlerPtr) {
        return doCatch(exceptionHandlerPtr, () -> CTypeUtil.toCharPtr(Version.getTableString()));
    }

    @CEntryPoint(name = "createEmptyNetwork")
    public static ObjectHandle createEmptyNetwork(IsolateThread thread, CCharPointer id, ExceptionHandlerPointer exceptionHandlerPtr) {
        return doCatch(exceptionHandlerPtr, () -> {
            String idStr = CTypeUtil.toString(id);
            Network network = Network.create(idStr, "");
            return ObjectHandles.getGlobal().create(network);
        });
    }

    @CEntryPoint(name = "createIeeeNetwork")
    public static ObjectHandle createIeeeNetwork(IsolateThread thread, int busCount, ExceptionHandlerPointer exceptionHandlerPtr) {
        return doCatch(exceptionHandlerPtr, () -> {
            Network network;
            switch (busCount) {
                case 9:
                    network = IeeeCdfNetworkFactory.create9();
                    break;
                case 14:
                    network = IeeeCdfNetworkFactory.create14();
                    break;
                case 30:
                    network = IeeeCdfNetworkFactory.create30();
                    break;
                case 57:
                    network = IeeeCdfNetworkFactory.create57();
                    break;
                case 118:
                    network = IeeeCdfNetworkFactory.create118();
                    break;
                case 300:
                    network = IeeeCdfNetworkFactory.create300();
                    break;
                default:
                    throw new PowsyblException("IEEE " + busCount + " buses case not found");
            }
            return ObjectHandles.getGlobal().create(network);
        });
    }

    @CEntryPoint(name = "createEurostagTutorialExample1Network")
    public static ObjectHandle createEurostagTutorialExample1Network(IsolateThread thread, ExceptionHandlerPointer exceptionHandlerPtr) {
        return doCatch(exceptionHandlerPtr, () -> {
            Network network = EurostagTutorialExample1Factory.create();
            return ObjectHandles.getGlobal().create(network);
        });
    }

    static ArrayPointer<CCharPointerPointer> createCharPtrArray(List<String> stringList) {
        CCharPointerPointer stringListPtr = UnmanagedMemory.calloc(stringList.size() * SizeOf.get(CCharPointerPointer.class));
        for (int i = 0; i < stringList.size(); i++) {
            stringListPtr.addressOf(i).write(CTypeUtil.toCharPtr(stringList.get(i)));
        }
        return allocArrayPointer(stringListPtr, stringList.size());
    }

    @CEntryPoint(name = "getNetworkImportFormats")
    public static ArrayPointer<CCharPointerPointer> getNetworkImportFormats(IsolateThread thread, ExceptionHandlerPointer exceptionHandlerPtr) {
        return doCatch(exceptionHandlerPtr, () -> createCharPtrArray(new ArrayList<>(Importers.getFormats())));
    }

    @CEntryPoint(name = "getNetworkExportFormats")
    public static ArrayPointer<CCharPointerPointer> getNetworkExportFormats(IsolateThread thread, ExceptionHandlerPointer exceptionHandlerPtr) {
        return doCatch(exceptionHandlerPtr, () -> createCharPtrArray(new ArrayList<>(Exporters.getFormats())));
    }

    @CEntryPoint(name = "freeStringArray")
    public static void freeStringArray(IsolateThread thread, ArrayPointer<?> arrayPtr,
                                       ExceptionHandlerPointer exceptionHandlerPtr) {
        doCatch(exceptionHandlerPtr, () -> freeArrayPointer(arrayPtr));
    }

    @CEntryPoint(name = "createImporterParametersSeriesArray")
    static ArrayPointer<SeriesPointer> createImporterParametersSeriesArray(IsolateThread thread, CCharPointer formatPtr,
                                                                           ExceptionHandlerPointer exceptionHandlerPtr) {
        return doCatch(exceptionHandlerPtr, () -> {
            String format = CTypeUtil.toString(formatPtr);
            Importer importer = Importers.getImporter(format);
            if (importer == null) {
                throw new PowsyblException("Format '" + format + "' not supported");
            }
            List<Parameter> parameters = importer.getParameters();
            return new SeriesPointerArrayBuilder<>(parameters)
                    .addStringSeries("name", true, Parameter::getName)
                    .addStringSeries("description", Parameter::getDescription)
                    .addEnumSeries("type", Parameter::getType)
                    .addStringSeries("default", p -> Objects.toString(p.getDefaultValue(), ""))
                    .build();
        });
    }

    private static Properties createParameters(CCharPointerPointer parameterNamesPtrPtr, int parameterNamesCount,
                                               CCharPointerPointer parameterValuesPtrPtr, int parameterValuesCount) {
        List<String> parameterNames = CTypeUtil.toStringList(parameterNamesPtrPtr, parameterNamesCount);
        List<String> parameterValues = CTypeUtil.toStringList(parameterValuesPtrPtr, parameterValuesCount);
        Properties parameters = new Properties();
        for (int i = 0; i < parameterNames.size(); i++) {
            parameters.setProperty(parameterNames.get(i), parameterValues.get(i));
        }
        return parameters;
    }

    @CEntryPoint(name = "createFourSubstationsNodeBreakerNetwork")
    public static ObjectHandle createFourSubstationsNodeBreakerNetwork(IsolateThread thread, ExceptionHandlerPointer exceptionHandlerPtr) {
        return doCatch(exceptionHandlerPtr, () -> {
            Network network = FourSubstationsNodeBreakerFactory.create();
            return ObjectHandles.getGlobal().create(network);
        });
    }

    @CEntryPoint(name = "loadNetwork")
    public static ObjectHandle loadNetwork(IsolateThread thread, CCharPointer file, CCharPointerPointer parameterNamesPtrPtr, int parameterNamesCount,
                                           CCharPointerPointer parameterValuesPtrPtr, int parameterValuesCount, ExceptionHandlerPointer exceptionHandlerPtr) {
        return doCatch(exceptionHandlerPtr, () -> {
            String fileStr = CTypeUtil.toString(file);
            Properties parameters = createParameters(parameterNamesPtrPtr, parameterNamesCount, parameterValuesPtrPtr, parameterValuesCount);
            Network network = Importers.loadNetwork(Paths.get(fileStr), LocalComputationManager.getDefault(), ImportConfig.load(), parameters);
            return ObjectHandles.getGlobal().create(network);
        });
    }

    @CEntryPoint(name = "dumpNetwork")
    public static void dumpNetwork(IsolateThread thread, ObjectHandle networkHandle, CCharPointer file, CCharPointer format,
                                   CCharPointerPointer parameterNamesPtrPtr, int parameterNamesCount,
                                   CCharPointerPointer parameterValuesPtrPtr, int parameterValuesCount,
                                   ExceptionHandlerPointer exceptionHandlerPtr) {
        doCatch(exceptionHandlerPtr, () -> {
            Network network = ObjectHandles.getGlobal().get(networkHandle);
            String fileStr = CTypeUtil.toString(file);
            String formatStr = CTypeUtil.toString(format);
            Properties parameters = createParameters(parameterNamesPtrPtr, parameterNamesCount, parameterValuesPtrPtr, parameterValuesCount);
            Exporters.export(formatStr, network, parameters, Paths.get(fileStr));
        });
    }

    @CEntryPoint(name = "reduceNetwork")
    public static void reduceNetwork(IsolateThread thread, ObjectHandle networkHandle,
                                     double vMin, double vMax,
                                     CCharPointerPointer idsPtrPtr, int idsCount,
                                     CCharPointerPointer vlsPtrPtr, int vlsCount,
                                     CIntPointer depthsPtr, int depthsCount,
                                     boolean withDanglingLines,
                                     ExceptionHandlerPointer exceptionHandlerPtr) {
        doCatch(exceptionHandlerPtr, () -> {
            Network network = ObjectHandles.getGlobal().get(networkHandle);
            ReductionOptions options = new ReductionOptions();
            options.withDanglingLlines(withDanglingLines);
            List<NetworkPredicate> predicates = new ArrayList<>();
            if (vMax != Double.MAX_VALUE || vMin != 0) {
                predicates.add(new NominalVoltageNetworkPredicate(vMin, vMax));
            }
            if (idsCount != 0) {
                List<String> ids = CTypeUtil.toStringList(idsPtrPtr, idsCount);
                predicates.add(new IdentifierNetworkPredicate(ids));
            }
            if (depthsCount != 0) {
                final List<Integer> depths = CTypeUtil.toIntegerList(depthsPtr, depthsCount);
                final List<String> voltageLeveles = CTypeUtil.toStringList(vlsPtrPtr, vlsCount);
                for (int i = 0; i < depths.size(); i++) {
                    predicates.add(new SubNetworkPredicate(network.getVoltageLevel(voltageLeveles.get(i)), depths.get(i)));
                }
            }
            final OrNetworkPredicate orNetworkPredicate = new OrNetworkPredicate(predicates);
            NetworkReducer.builder()
                    .withNetworkPredicate(orNetworkPredicate)
                    .withReductionOptions(options)
                    .build()
                    .reduce(network);
        });
    }

    static ArrayPointer<LoadFlowComponentResultPointer> createLoadFlowComponentResultArrayPointer(LoadFlowResult result) {
        List<LoadFlowResult.ComponentResult> componentResults = result.getComponentResults();
        LoadFlowComponentResultPointer componentResultPtr = UnmanagedMemory.calloc(componentResults.size() * SizeOf.get(LoadFlowComponentResultPointer.class));
        for (int index = 0; index < componentResults.size(); index++) {
            LoadFlowResult.ComponentResult componentResult = componentResults.get(index);
            LoadFlowComponentResultPointer ptr = componentResultPtr.addressOf(index);
            ptr.setComponentNum(componentResult.getComponentNum());
            ptr.setStatus(componentResult.getStatus().ordinal());
            ptr.setIterationCount(componentResult.getIterationCount());
            ptr.setSlackBusId(CTypeUtil.toCharPtr(componentResult.getSlackBusId()));
            ptr.setSlackBusActivePowerMismatch(componentResult.getSlackBusActivePowerMismatch());
        }
        return allocArrayPointer(componentResultPtr, componentResults.size());
    }

    private static LoadFlowParameters createLoadFlowParameters(boolean dc, LoadFlowParametersPointer loadFlowParametersPtr) {
        return LoadFlowParameters.load()
                .setVoltageInitMode(LoadFlowParameters.VoltageInitMode.values()[loadFlowParametersPtr.getVoltageInitMode()])
                .setTransformerVoltageControlOn(loadFlowParametersPtr.isTransformerVoltageControlOn())
                .setNoGeneratorReactiveLimits(loadFlowParametersPtr.isNoGeneratorReactiveLimits())
                .setPhaseShifterRegulationOn(loadFlowParametersPtr.isPhaseShifterRegulationOn())
                .setTwtSplitShuntAdmittance(loadFlowParametersPtr.isTwtSplitShuntAdmittance())
                .setSimulShunt(loadFlowParametersPtr.isSimulShunt())
                .setReadSlackBus(loadFlowParametersPtr.isReadSlackBus())
                .setWriteSlackBus(loadFlowParametersPtr.isWriteSlackBus())
                .setDistributedSlack(loadFlowParametersPtr.isDistributedSlack())
                .setDc(dc)
                .setBalanceType(LoadFlowParameters.BalanceType.values()[loadFlowParametersPtr.getBalanceType()]);
    }

    @CEntryPoint(name = "runLoadFlow")
    public static ArrayPointer<LoadFlowComponentResultPointer> runLoadFlow(IsolateThread thread, ObjectHandle networkHandle, boolean dc,
                                                                           LoadFlowParametersPointer loadFlowParametersPtr,
                                                                           CCharPointer provider, ExceptionHandlerPointer exceptionHandlerPtr) {
        return doCatch(exceptionHandlerPtr, () -> {
            Network network = ObjectHandles.getGlobal().get(networkHandle);
            LoadFlowParameters parameters = createLoadFlowParameters(dc, loadFlowParametersPtr);
            String providerStr = CTypeUtil.toString(provider);
            LoadFlow.Runner runner = LoadFlow.find(providerStr);
            LoadFlowResult result = runner.run(network, parameters);
            return createLoadFlowComponentResultArrayPointer(result);
        });
    }

    @CEntryPoint(name = "freeLoadFlowComponentResultPointer")
    public static void freeLoadFlowComponentResultPointer(IsolateThread thread, ArrayPointer<LoadFlowComponentResultPointer> componentResultArrayPtr,
                                                          ExceptionHandlerPointer exceptionHandlerPtr) {
        doCatch(exceptionHandlerPtr, () -> {
            // don't need to free char* from id field as it is done by python
            freeArrayPointer(componentResultArrayPtr);
        });
    }

    private static void fillBus(Bus bus, BusPointer busPtr) {
        busPtr.setId(CTypeUtil.toCharPtr(bus.getId()));
        busPtr.setVoltageMagnitude(bus.getV());
        busPtr.setVoltageAngle(bus.getAngle());
        busPtr.setComponentNum(ConnectedComponents.getCcNum(bus));
    }

    @CEntryPoint(name = "getBusArray")
    public static ArrayPointer<BusPointer> getBusArray(IsolateThread thread, ObjectHandle networkHandle, ExceptionHandlerPointer exceptionHandlerPtr) {
        return doCatch(exceptionHandlerPtr, () -> {
            Network network = ObjectHandles.getGlobal().get(networkHandle);
            List<Bus> buses = network.getBusView().getBusStream().collect(Collectors.toList());
            BusPointer busesPtr = UnmanagedMemory.calloc(buses.size() * SizeOf.get(BusPointer.class));
            for (int index = 0; index < buses.size(); index++) {
                Bus bus = buses.get(index);
                BusPointer busPtr = busesPtr.addressOf(index);
                fillBus(bus, busPtr);
            }
            return allocArrayPointer(busesPtr, buses.size());
        });
    }

    @CEntryPoint(name = "freeBusArray")
    public static void freeBusArray(IsolateThread thread, ArrayPointer<BusPointer> busArrayPointer, ExceptionHandlerPointer exceptionHandlerPtr) {
        doCatch(exceptionHandlerPtr, () -> {
            // don't need to free char* from id field as it is done by python
            freeArrayPointer(busArrayPointer);
        });
    }

    @CEntryPoint(name = "getGeneratorArray")
    public static ArrayPointer<GeneratorPointer> getGeneratorArray(IsolateThread thread, ObjectHandle networkHandle, ExceptionHandlerPointer exceptionHandlerPtr) {
        return doCatch(exceptionHandlerPtr, () -> {
            Network network = ObjectHandles.getGlobal().get(networkHandle);
            List<Generator> generators = network.getGeneratorStream().collect(Collectors.toList());
            GeneratorPointer generatorPtr = UnmanagedMemory.calloc(generators.size() * SizeOf.get(GeneratorPointer.class));
            for (int index = 0; index < generators.size(); index++) {
                Generator generator = generators.get(index);
                GeneratorPointer generatorPtrI = generatorPtr.addressOf(index);
                generatorPtrI.setId(CTypeUtil.toCharPtr(generator.getId()));
                generatorPtrI.setTargetP(generator.getTargetP());
                generatorPtrI.setMaxP(generator.getMaxP());
                generatorPtrI.setMinP(generator.getMinP());
                VoltageLevel vl = generator.getTerminal().getVoltageLevel();
                generatorPtrI.setNominalVoltage(vl.getNominalV());
                generatorPtrI.setCountry(CTypeUtil.toCharPtr(vl.getSubstation().getCountry().map(Country::name).orElse(null)));
                Bus bus = generator.getTerminal().getBusView().getBus();
                if (bus != null) {
                    BusPointer busPtr = UnmanagedMemory.calloc(SizeOf.get(BusPointer.class));
                    fillBus(bus, busPtr);
                    generatorPtrI.setBus(busPtr);
                }
            }
            return allocArrayPointer(generatorPtr, generators.size());
        });
    }

    @CEntryPoint(name = "freeGeneratorArray")
    public static void freeGeneratorArray(IsolateThread thread, ArrayPointer<GeneratorPointer> generatorArrayPtr,
                                          ExceptionHandlerPointer exceptionHandlerPtr) {
        doCatch(exceptionHandlerPtr, () -> {
            for (int index = 0; index < generatorArrayPtr.getLength(); index++) {
                GeneratorPointer generatorPtrI = generatorArrayPtr.getPtr().addressOf(index);
                // don't need to free char* from id field as it is done by python
                if (generatorPtrI.getBus().isNonNull()) {
                    UnmanagedMemory.free(generatorPtrI.getBus());
                }
            }
            freeArrayPointer(generatorArrayPtr);
        });
    }

    @CEntryPoint(name = "getLoadArray")
    public static ArrayPointer<LoadPointer> getLoadArray(IsolateThread thread, ObjectHandle networkHandle, ExceptionHandlerPointer exceptionHandlerPtr) {
        return doCatch(exceptionHandlerPtr, () -> {
            Network network = ObjectHandles.getGlobal().get(networkHandle);
            List<Load> loads = network.getLoadStream().collect(Collectors.toList());
            LoadPointer loadPtr = UnmanagedMemory.calloc(loads.size() * SizeOf.get(LoadPointer.class));
            for (int index = 0; index < loads.size(); index++) {
                Load load = loads.get(index);
                LoadPointer loadPtrI = loadPtr.addressOf(index);
                loadPtrI.setId(CTypeUtil.toCharPtr(load.getId()));
                loadPtrI.setP0(load.getP0());
                VoltageLevel vl = load.getTerminal().getVoltageLevel();
                loadPtrI.setNominalVoltage(vl.getNominalV());
                loadPtrI.setCountry(CTypeUtil.toCharPtr(vl.getSubstation().getCountry().map(Country::name).orElse(null)));
                Bus bus = load.getTerminal().getBusView().getBus();
                if (bus != null) {
                    BusPointer busPtr = UnmanagedMemory.calloc(SizeOf.get(BusPointer.class));
                    fillBus(bus, busPtr);
                    loadPtrI.setBus(busPtr);
                }
            }
            return allocArrayPointer(loadPtr, loads.size());
        });
    }

    @CEntryPoint(name = "freeLoadArray")
    public static void freeLoadArray(IsolateThread thread, ArrayPointer<LoadPointer> loadArrayPtr,
                                     ExceptionHandlerPointer exceptionHandlerPtr) {
        doCatch(exceptionHandlerPtr, () -> {
            for (int index = 0; index < loadArrayPtr.getLength(); index++) {
                LoadPointer loadPtrI = loadArrayPtr.getPtr().addressOf(index);
                // don't need to free char* from id field as it is done by python
                if (loadPtrI.getBus().isNonNull()) {
                    UnmanagedMemory.free(loadPtrI.getBus());
                }
            }
            freeArrayPointer(loadArrayPtr);
        });
    }

    @CEntryPoint(name = "updateSwitchPosition")
    public static boolean updateSwitchPosition(IsolateThread thread, ObjectHandle networkHandle, CCharPointer id, boolean open,
                                               ExceptionHandlerPointer exceptionHandlerPtr) {
        return doCatch(exceptionHandlerPtr, () -> {
            Network network = ObjectHandles.getGlobal().get(networkHandle);
            String idStr = CTypeUtil.toString(id);
            return NetworkUtil.updateSwitchPosition(network, idStr, open);
        });
    }

    @CEntryPoint(name = "updateConnectableStatus")
    public static boolean updateConnectableStatus(IsolateThread thread, ObjectHandle networkHandle, CCharPointer id, boolean connected,
                                                  ExceptionHandlerPointer exceptionHandlerPtr) {
        return doCatch(exceptionHandlerPtr, () -> {
            Network network = ObjectHandles.getGlobal().get(networkHandle);
            String idStr = CTypeUtil.toString(id);
            return NetworkUtil.updateConnectableStatus(network, idStr, connected);
        });
    }

    @CEntryPoint(name = "getNetworkElementsIds")
    public static ArrayPointer<CCharPointerPointer> getNetworkElementsIds(IsolateThread thread, ObjectHandle networkHandle, ElementType elementType,
                                                                          CDoublePointer nominalVoltagePtr, int nominalVoltageCount,
                                                                          CCharPointerPointer countryPtr, int countryCount, boolean mainCc, boolean mainSc,
                                                                          boolean notConnectedToSameBusAtBothSides, ExceptionHandlerPointer exceptionHandlerPtr) {
        return doCatch(exceptionHandlerPtr, () -> {
            Network network = ObjectHandles.getGlobal().get(networkHandle);
            Set<Double> nominalVoltages = new HashSet<>(CTypeUtil.toDoubleList(nominalVoltagePtr, nominalVoltageCount));
            Set<String> countries = new HashSet<>(CTypeUtil.toStringList(countryPtr, countryCount));
            List<String> elementsIds = NetworkUtil.getElementsIds(network, elementType, nominalVoltages, countries, mainCc, mainSc, notConnectedToSameBusAtBothSides);
            return createCharPtrArray(elementsIds);
        });
    }

    @CEntryPoint(name = "writeSingleLineDiagramSvg")
    public static void writeSingleLineDiagramSvg(IsolateThread thread, ObjectHandle networkHandle, CCharPointer containerId,
                                                 CCharPointer svgFile, ExceptionHandlerPointer exceptionHandlerPtr) {
        doCatch(exceptionHandlerPtr, () -> {
            Network network = ObjectHandles.getGlobal().get(networkHandle);
            String containerIdStr = CTypeUtil.toString(containerId);
            String svgFileStr = CTypeUtil.toString(svgFile);
            SingleLineDiagramUtil.writeSvg(network, containerIdStr, svgFileStr);
        });
    }

    @CEntryPoint(name = "createSecurityAnalysis")
    public static ObjectHandle createSecurityAnalysis(IsolateThread thread, ExceptionHandlerPointer exceptionHandlerPtr) {
        return doCatch(exceptionHandlerPtr, () -> ObjectHandles.getGlobal().create(new SecurityAnalysisContext()));
    }

    @CEntryPoint(name = "addContingency")
    public static void addContingency(IsolateThread thread, ObjectHandle contingencyContainerHandle, CCharPointer contingencyIdPtr,
                                      CCharPointerPointer elementIdPtrPtr, int elementCount, ExceptionHandlerPointer exceptionHandlerPtr) {
        doCatch(exceptionHandlerPtr, () -> {
            ContingencyContainer contingencyContainer = ObjectHandles.getGlobal().get(contingencyContainerHandle);
            String contingencyId = CTypeUtil.toString(contingencyIdPtr);
            List<String> elementIds = CTypeUtil.toStringList(elementIdPtrPtr, elementCount);
            contingencyContainer.addContingency(contingencyId, elementIds);
        });
    }

    private static LoadFlowResult.ComponentResult.Status getStatus(LimitViolationsResult result) {
        return result.isComputationOk() ? LoadFlowResult.ComponentResult.Status.CONVERGED : LoadFlowResult.ComponentResult.Status.FAILED;
    }

    private static void setSecurityAnalysisResultPointer(ContingencyResultPointer contingencyPtr, String contingencyId, LimitViolationsResult limitViolationsResult) {
        contingencyPtr.setContingencyId(CTypeUtil.toCharPtr(contingencyId));
        contingencyPtr.setStatus(getStatus(limitViolationsResult).ordinal());
        List<LimitViolation> limitViolations = limitViolationsResult.getLimitViolations();
        LimitViolationPointer limitViolationPtr = UnmanagedMemory.calloc(limitViolations.size() * SizeOf.get(LimitViolationPointer.class));
        for (int i = 0; i < limitViolations.size(); i++) {
            LimitViolation limitViolation = limitViolations.get(i);
            LimitViolationPointer limitViolationPtrPlus = limitViolationPtr.addressOf(i);
            limitViolationPtrPlus.setSubjectId(CTypeUtil.toCharPtr(limitViolation.getSubjectId()));
            limitViolationPtrPlus.setSubjectName(CTypeUtil.toCharPtr(Objects.toString(limitViolation.getSubjectName(), "")));
            limitViolationPtrPlus.setLimitType(limitViolation.getLimitType().ordinal());
            limitViolationPtrPlus.setLimit(limitViolation.getLimit());
            limitViolationPtrPlus.setLimitName(CTypeUtil.toCharPtr(Objects.toString(limitViolation.getLimitName(), "")));
            limitViolationPtrPlus.setAcceptableDuration(limitViolation.getAcceptableDuration());
            limitViolationPtrPlus.setLimitReduction(limitViolation.getLimitReduction());
            limitViolationPtrPlus.setValue(limitViolation.getValue());
            limitViolationPtrPlus.setSide(limitViolation.getSide() != null ? limitViolation.getSide().ordinal() : -1);
        }
        contingencyPtr.limitViolations().setLength(limitViolations.size());
        contingencyPtr.limitViolations().setPtr(limitViolationPtr);
    }

    private static ArrayPointer<ContingencyResultPointer> createContingencyResultArrayPointer(SecurityAnalysisResult result) {
        int resultCount = result.getPostContingencyResults().size() + 1; // + 1 for pre-contingency result
        ContingencyResultPointer contingencyPtr = UnmanagedMemory.calloc(resultCount * SizeOf.get(ContingencyResultPointer.class));
        setSecurityAnalysisResultPointer(contingencyPtr, "", result.getPreContingencyResult());
        for (int i = 0; i < result.getPostContingencyResults().size(); i++) {
            PostContingencyResult postContingencyResult = result.getPostContingencyResults().get(i);
            ContingencyResultPointer contingencyPtrPlus = contingencyPtr.addressOf(i + 1);
            setSecurityAnalysisResultPointer(contingencyPtrPlus, postContingencyResult.getContingency().getId(), postContingencyResult.getLimitViolationsResult());
        }
        return allocArrayPointer(contingencyPtr, resultCount);
    }

    @CEntryPoint(name = "runSecurityAnalysis")
    public static ArrayPointer<ContingencyResultPointer> runSecurityAnalysis(IsolateThread thread, ObjectHandle securityAnalysisContextHandle,
                                                                             ObjectHandle networkHandle, LoadFlowParametersPointer loadFlowParametersPtr,
                                                                             CCharPointer provider, ExceptionHandlerPointer exceptionHandlerPtr) {
        return doCatch(exceptionHandlerPtr, () -> {
            SecurityAnalysisContext analysisContext = ObjectHandles.getGlobal().get(securityAnalysisContextHandle);
            Network network = ObjectHandles.getGlobal().get(networkHandle);
            LoadFlowParameters loadFlowParameters = createLoadFlowParameters(false, loadFlowParametersPtr);
            String providerStr = CTypeUtil.toString(provider);
            SecurityAnalysisResult result = analysisContext.run(network, loadFlowParameters, providerStr);
            return createContingencyResultArrayPointer(result);
        });
    }

    @CEntryPoint(name = "freeContingencyResultArrayPointer")
    public static void freeContingencyResultArrayPointer(IsolateThread thread, ArrayPointer<ContingencyResultPointer> contingencyResultArrayPtr,
                                                         ExceptionHandlerPointer exceptionHandlerPtr) {
        doCatch(exceptionHandlerPtr, () -> {
            // don't need to free char* from id field as it is done by python
            for (int i = 0; i < contingencyResultArrayPtr.getLength(); i++) {
                ContingencyResultPointer contingencyResultPtrPlus = contingencyResultArrayPtr.getPtr().addressOf(i);
                UnmanagedMemory.free(contingencyResultPtrPlus.limitViolations().getPtr());
            }
            freeArrayPointer(contingencyResultArrayPtr);
        });
    }

    @CEntryPoint(name = "createSensitivityAnalysis")
    public static ObjectHandle createSensitivityAnalysis(IsolateThread thread, ExceptionHandlerPointer exceptionHandlerPtr) {
        return doCatch(exceptionHandlerPtr, () -> ObjectHandles.getGlobal().create(new SensitivityAnalysisContext()));
    }

    @CEntryPoint(name = "setBranchFlowFactorMatrix")
    public static void setBranchFlowFactorMatrix(IsolateThread thread, ObjectHandle sensitivityAnalysisContextHandle,
                                                 CCharPointerPointer branchIdPtrPtr, int branchIdCount,
                                                 CCharPointerPointer injectionOrTransfoIdPtrPtr, int injectionOrTransfoIdCount,
                                                 ExceptionHandlerPointer exceptionHandlerPtr) {
        doCatch(exceptionHandlerPtr, () -> {
            SensitivityAnalysisContext analysisContext = ObjectHandles.getGlobal().get(sensitivityAnalysisContextHandle);
            List<String> branchsIds = CTypeUtil.toStringList(branchIdPtrPtr, branchIdCount);
            List<String> injectionsOrTransfosIds = CTypeUtil.toStringList(injectionOrTransfoIdPtrPtr, injectionOrTransfoIdCount);
            analysisContext.setBranchFlowFactorMatrix(branchsIds, injectionsOrTransfosIds);
        });
    }

    @CEntryPoint(name = "setBusVoltageFactorMatrix")
    public static void setBusVoltageFactorMatrix(IsolateThread thread, ObjectHandle sensitivityAnalysisContextHandle,
                                                 CCharPointerPointer busVoltageIdPtrPtr, int branchIdCount,
                                                 CCharPointerPointer targetVoltageIdPtrPtr, int injectionOrTransfoIdCount,
                                                 ExceptionHandlerPointer exceptionHandlerPtr) {
        doCatch(exceptionHandlerPtr, () -> {
            SensitivityAnalysisContext analysisContext = ObjectHandles.getGlobal().get(sensitivityAnalysisContextHandle);
            List<String> busVoltageIds = CTypeUtil.toStringList(busVoltageIdPtrPtr, branchIdCount);
            List<String> targetVoltageIds = CTypeUtil.toStringList(targetVoltageIdPtrPtr, injectionOrTransfoIdCount);
            analysisContext.setBusVoltageFactorMatrix(busVoltageIds, targetVoltageIds);
        });
    }

    @CEntryPoint(name = "runSensitivityAnalysis")
    public static ObjectHandle runSensitivityAnalysis(IsolateThread thread, ObjectHandle sensitivityAnalysisContextHandle,
                                                      ObjectHandle networkHandle, boolean dc, LoadFlowParametersPointer loadFlowParametersPtr,
                                                      CCharPointer provider,
                                                      ExceptionHandlerPointer exceptionHandlerPtr) {
        return doCatch(exceptionHandlerPtr, () -> {
            SensitivityAnalysisContext analysisContext = ObjectHandles.getGlobal().get(sensitivityAnalysisContextHandle);
            Network network = ObjectHandles.getGlobal().get(networkHandle);
            LoadFlowParameters loadFlowParameters = createLoadFlowParameters(dc, loadFlowParametersPtr);
            String providerStr = CTypeUtil.toString(provider);
            SensitivityAnalysisResultContext resultContext = analysisContext.run(network, loadFlowParameters, providerStr);
            return ObjectHandles.getGlobal().create(resultContext);
        });
    }

    @CEntryPoint(name = "getBranchFlowsSensitivityMatrix")
    public static MatrixPointer getBranchFlowsSensitivityMatrix(IsolateThread thread, ObjectHandle sensitivityAnalysisResultContextHandle,
                                                                CCharPointer contingencyIdPtr, ExceptionHandlerPointer exceptionHandlerPtr) {
        return doCatch(exceptionHandlerPtr, () -> {
            SensitivityAnalysisResultContext resultContext = ObjectHandles.getGlobal().get(sensitivityAnalysisResultContextHandle);
            String contingencyId = CTypeUtil.toString(contingencyIdPtr);
            return resultContext.createBranchFlowsSensitivityMatrix(contingencyId);
        });
    }

    @CEntryPoint(name = "getBusVoltagesSensitivityMatrix")
    public static MatrixPointer getBusVoltagesSensitivityMatrix(IsolateThread thread, ObjectHandle sensitivityAnalysisResultContextHandle,
                                                                CCharPointer contingencyIdPtr, ExceptionHandlerPointer exceptionHandlerPtr) {
        return doCatch(exceptionHandlerPtr, () -> {
            SensitivityAnalysisResultContext resultContext = ObjectHandles.getGlobal().get(sensitivityAnalysisResultContextHandle);
            String contingencyId = CTypeUtil.toString(contingencyIdPtr);
            return resultContext.createBusVoltagesSensitivityMatrix(contingencyId);
        });
    }

    @CEntryPoint(name = "getReferenceFlows")
    public static MatrixPointer getReferenceFlows(IsolateThread thread, ObjectHandle sensitivityAnalysisResultContextHandle,
                                                  CCharPointer contingencyIdPtr, ExceptionHandlerPointer exceptionHandlerPtr) {
        return doCatch(exceptionHandlerPtr, () -> {
            SensitivityAnalysisResultContext resultContext = ObjectHandles.getGlobal().get(sensitivityAnalysisResultContextHandle);
            String contingencyId = CTypeUtil.toString(contingencyIdPtr);
            return resultContext.createReferenceFlows(contingencyId);
        });
    }

    @CEntryPoint(name = "getReferenceVoltages")
    public static MatrixPointer getReferenceVoltages(IsolateThread thread, ObjectHandle sensitivityAnalysisResultContextHandle,
                                                  CCharPointer contingencyIdPtr, ExceptionHandlerPointer exceptionHandlerPtr) {
        return doCatch(exceptionHandlerPtr, () -> {
            SensitivityAnalysisResultContext resultContext = ObjectHandles.getGlobal().get(sensitivityAnalysisResultContextHandle);
            String contingencyId = CTypeUtil.toString(contingencyIdPtr);
            return resultContext.createReferenceVoltages(contingencyId);
        });
    }

    private static String getBusId(Terminal t) {
        Bus bus = t.getBusView().getBus();
        return bus != null ? bus.getId() : "";
    }

    private static <T extends Identifiable<T>> SeriesPointerArrayBuilder<T> addProperties(SeriesPointerArrayBuilder<T> builder) {
        Set<String> propertyNames = builder.getElements().stream()
                .filter(Identifiable::hasProperty)
                .flatMap(e -> e.getPropertyNames().stream())
                .collect(Collectors.toSet());
        for (String propertyName : propertyNames) {
            builder.addStringSeries(propertyName, t -> t.getProperty(propertyName));
        }
        return builder;
    }

    @CEntryPoint(name = "createNetworkElementsSeriesArray")
    public static ArrayPointer<SeriesPointer> createNetworkElementsSeriesArray(IsolateThread thread, ObjectHandle networkHandle,
                                                                               ElementType elementType, ExceptionHandlerPointer exceptionHandlerPtr) {
        return doCatch(exceptionHandlerPtr, () -> {
            Network network = ObjectHandles.getGlobal().get(networkHandle);
            switch (elementType) {
                case BUS:
                    List<Bus> buses = network.getBusView().getBusStream().collect(Collectors.toList());
                    return addProperties(new SeriesPointerArrayBuilder<>(buses)
                            .addStringSeries("id", true, Bus::getId)
                            .addDoubleSeries("v_mag", Bus::getV)
                            .addDoubleSeries("v_angle", Bus::getAngle))
                            .build();

                case LINE:
                    List<Line> lines = network.getLineStream().collect(Collectors.toList());
                    return addProperties(new SeriesPointerArrayBuilder<>(lines)
                            .addStringSeries("id", true, Line::getId)
                            .addDoubleSeries("r", Line::getR)
                            .addDoubleSeries("x", Line::getX)
                            .addDoubleSeries("g1", Line::getG1)
                            .addDoubleSeries("b1", Line::getB1)
                            .addDoubleSeries("g2", Line::getG2)
                            .addDoubleSeries("b2", Line::getB2)
                            .addDoubleSeries("p1", l -> l.getTerminal1().getP())
                            .addDoubleSeries("q1", l -> l.getTerminal1().getQ())
                            .addDoubleSeries("p2", l -> l.getTerminal2().getP())
                            .addDoubleSeries("q2", l -> l.getTerminal2().getQ())
<<<<<<< HEAD
                            .addStringSeries("voltage_level1", l -> l.getTerminal1().getVoltageLevel().getId())
                            .addStringSeries("voltage_level2", l -> l.getTerminal2().getVoltageLevel().getId())
=======
                            .addStringSeries("voltage_level1_id", l -> l.getTerminal1().getVoltageLevel().getId())
                            .addStringSeries("voltage_level2_id", l -> l.getTerminal2().getVoltageLevel().getId())
>>>>>>> 893afb08
                            .addStringSeries("bus1_id", l -> getBusId(l.getTerminal1()))
                            .addStringSeries("bus2_id", l -> getBusId(l.getTerminal2())))
                            .build();

                case TWO_WINDINGS_TRANSFORMER:
                    List<TwoWindingsTransformer> transformers2 = network.getTwoWindingsTransformerStream().collect(Collectors.toList());
                    return addProperties(new SeriesPointerArrayBuilder<>(transformers2)
                            .addStringSeries("id", true, TwoWindingsTransformer::getId)
                            .addDoubleSeries("r", TwoWindingsTransformer::getR)
                            .addDoubleSeries("x", TwoWindingsTransformer::getX)
                            .addDoubleSeries("g", TwoWindingsTransformer::getG)
                            .addDoubleSeries("b", TwoWindingsTransformer::getB)
                            .addDoubleSeries("rated_u1", TwoWindingsTransformer::getRatedU1)
                            .addDoubleSeries("rated_u2", TwoWindingsTransformer::getRatedU2)
                            .addDoubleSeries("rated_s", TwoWindingsTransformer::getRatedS)
                            .addIntSeries("ratio_tap_position", TwoWindingsTransformer::getRatioTapChanger, TapChanger::getTapPosition)
                            .addIntSeries("phase_tap_position", TwoWindingsTransformer::getPhaseTapChanger, TapChanger::getTapPosition)
                            .addDoubleSeries("p1", twt -> twt.getTerminal1().getP())
                            .addDoubleSeries("q1", twt -> twt.getTerminal1().getQ())
                            .addDoubleSeries("p2", twt -> twt.getTerminal2().getP())
                            .addDoubleSeries("q2", twt -> twt.getTerminal2().getQ())
<<<<<<< HEAD
                            .addStringSeries("voltage_level1", l -> l.getTerminal1().getVoltageLevel().getId())
                            .addStringSeries("voltage_level2", l -> l.getTerminal2().getVoltageLevel().getId())
=======
                            .addStringSeries("voltage_level1_id", twt -> twt.getTerminal1().getVoltageLevel().getId())
                            .addStringSeries("voltage_level2_id", twt -> twt.getTerminal2().getVoltageLevel().getId())
>>>>>>> 893afb08
                            .addStringSeries("bus1_id", twt -> getBusId(twt.getTerminal1()))
                            .addStringSeries("bus2_id", twt -> getBusId(twt.getTerminal2())))
                            .build();

                case THREE_WINDINGS_TRANSFORMER:
                    List<ThreeWindingsTransformer> transformers3 = network.getThreeWindingsTransformerStream().collect(Collectors.toList());
                    return addProperties(new SeriesPointerArrayBuilder<>(transformers3)
                            .addStringSeries("id", true, ThreeWindingsTransformer::getId)
                            .addDoubleSeries("rated_u0", ThreeWindingsTransformer::getRatedU0)
                            .addDoubleSeries("r1", twt -> twt.getLeg1().getR())
                            .addDoubleSeries("x1", twt -> twt.getLeg1().getR())
                            .addDoubleSeries("g1", twt -> twt.getLeg1().getR())
                            .addDoubleSeries("b1", twt -> twt.getLeg1().getR())
                            .addDoubleSeries("rated_u1", twt -> twt.getLeg1().getRatedU())
                            .addDoubleSeries("rated_s1", twt -> twt.getLeg1().getRatedS())
                            .addIntSeries("ratio_tap_position1", twt -> twt.getLeg1().getRatioTapChanger(), TapChanger::getTapPosition)
                            .addIntSeries("phase_tap_position1", twt -> twt.getLeg1().getPhaseTapChanger(), TapChanger::getTapPosition)
                            .addDoubleSeries("p1", twt -> twt.getLeg1().getTerminal().getP())
                            .addDoubleSeries("q1", twt -> twt.getLeg1().getTerminal().getP())
<<<<<<< HEAD
                            .addStringSeries("voltage_level1", twt -> twt.getLeg1().getTerminal().getVoltageLevel().getId())
=======
                            .addStringSeries("voltage_level1_id", twt -> twt.getLeg1().getTerminal().getVoltageLevel().getId())
>>>>>>> 893afb08
                            .addStringSeries("bus1_id", twt -> getBusId(twt.getLeg1().getTerminal()))
                            .addDoubleSeries("r2", twt -> twt.getLeg2().getR())
                            .addDoubleSeries("x2", twt -> twt.getLeg2().getR())
                            .addDoubleSeries("g2", twt -> twt.getLeg2().getR())
                            .addDoubleSeries("b2", twt -> twt.getLeg2().getR())
                            .addDoubleSeries("rated_u2", twt -> twt.getLeg2().getRatedU())
                            .addDoubleSeries("rated_s2", twt -> twt.getLeg2().getRatedS())
                            .addIntSeries("ratio_tap_position2", twt -> twt.getLeg2().getRatioTapChanger(), TapChanger::getTapPosition)
                            .addIntSeries("phase_tap_position2", twt -> twt.getLeg2().getPhaseTapChanger(), TapChanger::getTapPosition)
                            .addDoubleSeries("p2", twt -> twt.getLeg2().getTerminal().getP())
                            .addDoubleSeries("q2", twt -> twt.getLeg2().getTerminal().getP())
<<<<<<< HEAD
                            .addStringSeries("voltage_level2", twt -> twt.getLeg2().getTerminal().getVoltageLevel().getId())
=======
                            .addStringSeries("voltage_level2_id", twt -> twt.getLeg2().getTerminal().getVoltageLevel().getId())
>>>>>>> 893afb08
                            .addStringSeries("bus2_id", twt -> getBusId(twt.getLeg2().getTerminal()))
                            .addDoubleSeries("r3", twt -> twt.getLeg3().getR())
                            .addDoubleSeries("x3", twt -> twt.getLeg3().getR())
                            .addDoubleSeries("g3", twt -> twt.getLeg3().getR())
                            .addDoubleSeries("b3", twt -> twt.getLeg3().getR())
                            .addDoubleSeries("rated_u3", twt -> twt.getLeg3().getRatedU())
                            .addDoubleSeries("rated_s3", twt -> twt.getLeg3().getRatedS())
                            .addIntSeries("ratio_tap_position3", twt -> twt.getLeg3().getRatioTapChanger(), TapChanger::getTapPosition)
                            .addIntSeries("phase_tap_position3", twt -> twt.getLeg3().getPhaseTapChanger(), TapChanger::getTapPosition)
                            .addDoubleSeries("p3", twt -> twt.getLeg3().getTerminal().getP())
                            .addDoubleSeries("q3", twt -> twt.getLeg3().getTerminal().getP())
<<<<<<< HEAD
                            .addStringSeries("voltage_level3", twt -> twt.getLeg3().getTerminal().getVoltageLevel().getId())
=======
                            .addStringSeries("voltage_level3_id", twt -> twt.getLeg3().getTerminal().getVoltageLevel().getId())
>>>>>>> 893afb08
                            .addStringSeries("bus3_id", twt -> getBusId(twt.getLeg3().getTerminal())))
                            .build();

                case GENERATOR:
                    List<Generator> generators = network.getGeneratorStream().collect(Collectors.toList());
                    return addProperties(new SeriesPointerArrayBuilder<>(generators)
                            .addStringSeries("id", true, Generator::getId)
                            .addEnumSeries("energy_source", Generator::getEnergySource)
                            .addDoubleSeries("target_p", Generator::getTargetP)
                            .addDoubleSeries("max_p", Generator::getMaxP)
                            .addDoubleSeries("min_p", Generator::getMinP)
                            .addDoubleSeries("target_v", Generator::getTargetV)
                            .addDoubleSeries("target_q", Generator::getTargetQ)
                            .addBooleanSeries("voltage_regulator_on", Generator::isVoltageRegulatorOn)
                            .addDoubleSeries("p", g -> g.getTerminal().getP())
                            .addDoubleSeries("q", g -> g.getTerminal().getQ())
<<<<<<< HEAD
                            .addStringSeries("voltage_level", g -> g.getTerminal().getVoltageLevel().getId())
=======
                            .addStringSeries("voltage_level_id", g -> g.getTerminal().getVoltageLevel().getId())
>>>>>>> 893afb08
                            .addStringSeries("bus_id", g -> getBusId(g.getTerminal())))
                            .build();

                case LOAD:
                    List<Load> loads = network.getLoadStream().collect(Collectors.toList());
                    return addProperties(new SeriesPointerArrayBuilder<>(loads)
                            .addStringSeries("id", true, Load::getId)
                            .addEnumSeries("type", Load::getLoadType)
                            .addDoubleSeries("p0", Load::getP0)
                            .addDoubleSeries("q0", Load::getQ0)
                            .addDoubleSeries("p", l -> l.getTerminal().getP())
                            .addDoubleSeries("q", l -> l.getTerminal().getQ())
<<<<<<< HEAD
                            .addStringSeries("voltage_level", l -> l.getTerminal().getVoltageLevel().getId())
=======
                            .addStringSeries("voltage_level_id", l -> l.getTerminal().getVoltageLevel().getId())
>>>>>>> 893afb08
                            .addStringSeries("bus_id", l -> getBusId(l.getTerminal())))
                            .build();

                case SHUNT_COMPENSATOR:
                    List<ShuntCompensator> shunts = network.getShuntCompensatorStream().collect(Collectors.toList());
                    return addProperties(new SeriesPointerArrayBuilder<>(shunts)
                            .addStringSeries("id", true, ShuntCompensator::getId)
                            .addEnumSeries("model_type", ShuntCompensator::getModelType)
                            .addDoubleSeries("p", sc -> sc.getTerminal().getP())
                            .addDoubleSeries("q", sc -> sc.getTerminal().getQ())
<<<<<<< HEAD
                            .addStringSeries("voltage_level", sc -> sc.getTerminal().getVoltageLevel().getId())
=======
                            .addStringSeries("voltage_level_id", sc -> sc.getTerminal().getVoltageLevel().getId())
>>>>>>> 893afb08
                            .addStringSeries("bus_id", sc -> getBusId(sc.getTerminal())))
                            .build();

                case DANGLING_LINE:
                    List<DanglingLine> danglingLines = network.getDanglingLineStream().collect(Collectors.toList());
                    return addProperties(new SeriesPointerArrayBuilder<>(danglingLines)
                            .addStringSeries("id", true, DanglingLine::getId)
                            .addDoubleSeries("r", DanglingLine::getR)
                            .addDoubleSeries("x", DanglingLine::getX)
                            .addDoubleSeries("g", DanglingLine::getG)
                            .addDoubleSeries("b", DanglingLine::getB)
                            .addDoubleSeries("p0", DanglingLine::getP0)
                            .addDoubleSeries("q0", DanglingLine::getQ0)
                            .addDoubleSeries("p", dl -> dl.getTerminal().getP())
                            .addDoubleSeries("q", dl -> dl.getTerminal().getQ())
<<<<<<< HEAD
                            .addStringSeries("voltage_level", dl -> dl.getTerminal().getVoltageLevel().getId())
=======
                            .addStringSeries("voltage_level_id", dl -> dl.getTerminal().getVoltageLevel().getId())
>>>>>>> 893afb08
                            .addStringSeries("bus_id", dl -> getBusId(dl.getTerminal())))
                            .build();

                case LCC_CONVERTER_STATION:
                    List<LccConverterStation> lccStations = network.getLccConverterStationStream().collect(Collectors.toList());
                    return addProperties(new SeriesPointerArrayBuilder<>(lccStations)
                            .addStringSeries("id", true, LccConverterStation::getId)
                            .addDoubleSeries("power_factor", LccConverterStation::getPowerFactor)
                            .addDoubleSeries("loss_factor", LccConverterStation::getLossFactor)
                            .addDoubleSeries("p", st -> st.getTerminal().getP())
                            .addDoubleSeries("q", st -> st.getTerminal().getQ())
<<<<<<< HEAD
                            .addStringSeries("voltage_level", st -> st.getTerminal().getVoltageLevel().getId())
=======
                            .addStringSeries("voltage_level_id", st -> st.getTerminal().getVoltageLevel().getId())
>>>>>>> 893afb08
                            .addStringSeries("bus_id", st -> getBusId(st.getTerminal())))
                            .build();

                case VSC_CONVERTER_STATION:
                    List<VscConverterStation> vscStations = network.getVscConverterStationStream().collect(Collectors.toList());
                    return addProperties(new SeriesPointerArrayBuilder<>(vscStations)
                            .addStringSeries("id", true, VscConverterStation::getId)
                            .addDoubleSeries("voltage_setpoint", VscConverterStation::getVoltageSetpoint)
                            .addDoubleSeries("reactive_power_setpoint", VscConverterStation::getReactivePowerSetpoint)
                            .addBooleanSeries("voltage_regulator_on", VscConverterStation::isVoltageRegulatorOn)
                            .addDoubleSeries("p", st -> st.getTerminal().getP())
                            .addDoubleSeries("q", st -> st.getTerminal().getQ())
<<<<<<< HEAD
                            .addStringSeries("voltage_level", st -> st.getTerminal().getVoltageLevel().getId())
=======
                            .addStringSeries("voltage_level_id", st -> st.getTerminal().getVoltageLevel().getId())
>>>>>>> 893afb08
                            .addStringSeries("bus_id", st -> getBusId(st.getTerminal())))
                            .build();

                case STATIC_VAR_COMPENSATOR:
                    List<StaticVarCompensator> svcs = network.getStaticVarCompensatorStream().collect(Collectors.toList());
                    return addProperties(new SeriesPointerArrayBuilder<>(svcs)
                            .addStringSeries("id", true, StaticVarCompensator::getId)
                            .addDoubleSeries("voltage_setpoint", StaticVarCompensator::getVoltageSetpoint)
                            .addDoubleSeries("reactive_power_setpoint", StaticVarCompensator::getReactivePowerSetpoint)
                            .addEnumSeries("regulation_mode", StaticVarCompensator::getRegulationMode)
                            .addDoubleSeries("p", svc -> svc.getTerminal().getP())
                            .addDoubleSeries("q", svc -> svc.getTerminal().getQ())
<<<<<<< HEAD
                            .addStringSeries("voltage_level", svc -> svc.getTerminal().getVoltageLevel().getId())
=======
                            .addStringSeries("voltage_level_id", svc -> svc.getTerminal().getVoltageLevel().getId())
>>>>>>> 893afb08
                            .addStringSeries("bus_id", svc -> getBusId(svc.getTerminal())))
                            .build();

                case SWITCH:
                    List<Switch> switches = network.getSwitchStream().collect(Collectors.toList());
                    return addProperties(new SeriesPointerArrayBuilder<>(switches)
                            .addStringSeries("id", true, Switch::getId)
                            .addEnumSeries("kind", Switch::getKind)
                            .addBooleanSeries("open", Switch::isOpen)
                            .addBooleanSeries("retained", Switch::isRetained)
                            .addStringSeries("voltage_level_id", sw -> sw.getVoltageLevel().getId()))
                            .build();

                case VOLTAGE_LEVEL:
                    List<VoltageLevel> voltageLevels = network.getVoltageLevelStream().collect(Collectors.toList());
                    return addProperties(new SeriesPointerArrayBuilder<>(voltageLevels)
                            .addStringSeries("id", true, VoltageLevel::getId)
                            .addStringSeries("substation_id", vl -> vl.getSubstation().getId())
                            .addDoubleSeries("nominal_v", VoltageLevel::getNominalV)
                            .addDoubleSeries("high_voltage_limit", VoltageLevel::getHighVoltageLimit)
                            .addDoubleSeries("low_voltage_limit", VoltageLevel::getLowVoltageLimit))
                            .build();

                case SUBSTATION:
                    List<Substation> substations = network.getSubstationStream().collect(Collectors.toList());
                    return addProperties(new SeriesPointerArrayBuilder<>(substations))
                            .addStringSeries("id", true, Identifiable::getId)
                            .addStringSeries("TSO", Substation::getTso)
                            .addStringSeries("geo_tags", substation -> String.join(",", substation.getGeographicalTags()))
                            .addStringSeries("country", substation -> substation.getCountry().map(Country::toString).orElse(""))
                            .build();

                case BUSBAR_SECTION:
                    List<BusbarSection> busbarSections = network.getBusbarSectionStream().collect(Collectors.toList());
                    return addProperties(new SeriesPointerArrayBuilder<>(busbarSections))
                            .addStringSeries("id", true, BusbarSection::getId)
                            .addDoubleSeries("v", BusbarSection::getV)
                            .addDoubleSeries("angle", BusbarSection::getAngle)
                            .addStringSeries("voltage_level_id", bbs -> bbs.getTerminal().getVoltageLevel().getId())
                            .build();

                case HVDC_LINE:
                    List<HvdcLine> hvdcLines = network.getHvdcLineStream().collect(Collectors.toList());
                    return addProperties(new SeriesPointerArrayBuilder<>(hvdcLines)
                            .addStringSeries("id", true, HvdcLine::getId)
                            .addEnumSeries("converters_mode", HvdcLine::getConvertersMode)
                            .addDoubleSeries("active_power_setpoint", HvdcLine::getActivePowerSetpoint)
                            .addDoubleSeries("max_p", HvdcLine::getMaxP)
                            .addDoubleSeries("nominal_v", HvdcLine::getNominalV)
                            .addDoubleSeries("r", HvdcLine::getR)
                            .addStringSeries("converter_station1_id", l -> l.getConverterStation1().getId())
                            .addStringSeries("converter_station2_id", l -> l.getConverterStation2().getId()))
                            .build();

                case RATIO_TAP_CHANGER_STEP:
                    List<Triple<String, RatioTapChanger, Integer>> ratioTapChangerSteps = network.getTwoWindingsTransformerStream()
                            .filter(twt -> twt.getRatioTapChanger() != null)
                            .flatMap(twt -> twt.getRatioTapChanger().getAllSteps().keySet().stream().map(position -> Triple.of(twt.getId(), twt.getRatioTapChanger(), position)))
                            .collect(Collectors.toList());
                    return new SeriesPointerArrayBuilder<>(ratioTapChangerSteps)
                            .addStringSeries("id", true, Triple::getLeft)
                            .addIntSeries("position", true, Triple::getRight)
                            .addDoubleSeries("rho", p -> p.getMiddle().getStep(p.getRight()).getRho())
                            .addDoubleSeries("r", p -> p.getMiddle().getStep(p.getRight()).getR())
                            .addDoubleSeries("x", p -> p.getMiddle().getStep(p.getRight()).getX())
                            .addDoubleSeries("g", p -> p.getMiddle().getStep(p.getRight()).getG())
                            .addDoubleSeries("b", p -> p.getMiddle().getStep(p.getRight()).getB())
                            .build();

                case PHASE_TAP_CHANGER_STEP:
                    List<Triple<String, PhaseTapChanger, Integer>> phaseTapChangerSteps = network.getTwoWindingsTransformerStream()
                            .filter(twt -> twt.getPhaseTapChanger() != null)
                            .flatMap(twt -> twt.getPhaseTapChanger().getAllSteps().keySet().stream().map(position -> Triple.of(twt.getId(), twt.getPhaseTapChanger(), position)))
                            .collect(Collectors.toList());
                    return new SeriesPointerArrayBuilder<>(phaseTapChangerSteps)
                            .addStringSeries("id", true, Triple::getLeft)
                            .addIntSeries("position", true, Triple::getRight)
                            .addDoubleSeries("rho", p -> p.getMiddle().getStep(p.getRight()).getRho())
                            .addDoubleSeries("alpha", p -> p.getMiddle().getStep(p.getRight()).getAlpha())
                            .addDoubleSeries("r", p -> p.getMiddle().getStep(p.getRight()).getR())
                            .addDoubleSeries("x", p -> p.getMiddle().getStep(p.getRight()).getX())
                            .addDoubleSeries("g", p -> p.getMiddle().getStep(p.getRight()).getG())
                            .addDoubleSeries("b", p -> p.getMiddle().getStep(p.getRight()).getB())
                            .build();

                default:
                    throw new UnsupportedOperationException("Element type not supported: " + elementType);
            }
        });
    }

    @CEntryPoint(name = "freeSeriesArray")
    public static void freeSeriesArray(IsolateThread thread, ArrayPointer<SeriesPointer> seriesPtrArrayPtr,
                                       ExceptionHandlerPointer exceptionHandlerPtr) {
        doCatch(exceptionHandlerPtr, () -> {
            // don't need to free char* from id field as it is done by python
            for (int i = 0; i < seriesPtrArrayPtr.getLength(); i++) {
                SeriesPointer seriesPtrPlus = seriesPtrArrayPtr.getPtr().addressOf(i);
                UnmanagedMemory.free(seriesPtrPlus.data().getPtr());
            }
            freeArrayPointer(seriesPtrArrayPtr);
        });
    }

    @CEntryPoint(name = "getSeriesType")
    public static int getSeriesType(IsolateThread thread, ElementType elementType, CCharPointer seriesNamePtr, ExceptionHandlerPointer exceptionHandlerPtr) {
        return doCatch(exceptionHandlerPtr, () -> {
            String seriesName = CTypeUtil.toString(seriesNamePtr);
            Map<String, Integer> seriesTypes;
            switch (elementType) {
                case SWITCH:
                    seriesTypes = SeriesDataTypeConstants.SWITCH_MAP;
                    break;
                case GENERATOR:
                    seriesTypes = SeriesDataTypeConstants.GENERATOR_MAP;
                    break;
                case HVDC_LINE:
                    seriesTypes = SeriesDataTypeConstants.HVDC_LINE_MAP;
                    break;
                case LOAD:
                    seriesTypes = SeriesDataTypeConstants.LOAD_MAP;
                    break;
                case DANGLING_LINE:
                    seriesTypes = SeriesDataTypeConstants.DANGLING_LINE_MAP;
                    break;
                case VSC_CONVERTER_STATION:
                    seriesTypes = SeriesDataTypeConstants.VSC_CONVERTER_STATION_MAP;
                    break;
                case STATIC_VAR_COMPENSATOR:
                    seriesTypes = SeriesDataTypeConstants.STATIC_VAR_COMPENSATOR_MAP;
                    break;
                case TWO_WINDINGS_TRANSFORMER:
                    seriesTypes = SeriesDataTypeConstants.TWO_WINDINGS_TRANSFORMER_MAP;
                    break;
                default:
                    throw new UnsupportedOperationException("Element type not supported: " + elementType);
            }
            Integer type = seriesTypes.get(seriesName);
            if (type == null) {
                throw new PowsyblException("Series '" + seriesName + "' not found for element type " + elementType);
            }
            return type;
        });
    }

    @CEntryPoint(name = "updateNetworkElementsWithIntSeries")
    public static void updateNetworkElementsWithIntSeries(IsolateThread thread, ObjectHandle networkHandle,
                                                          ElementType elementType, CCharPointer seriesNamePtr,
                                                          CCharPointerPointer elementIdPtrPtr, CIntPointer valuePtr,
                                                          int elementCount, ExceptionHandlerPointer exceptionHandlerPtr) {
        doCatch(exceptionHandlerPtr, () -> {
            Network network = ObjectHandles.getGlobal().get(networkHandle);
            String seriesName = CTypeUtil.toString(seriesNamePtr);
            for (int i = 0; i < elementCount; i++) {
                CCharPointer elementIdPtr = elementIdPtrPtr.read(i);
                String id = CTypeUtil.toString(elementIdPtr);
                int value = valuePtr.read(i);
                switch (elementType) {
                    case SWITCH:
                        Switch sw = getSwitchOrThrowsException(id, network);
                        switch (seriesName) {
                            case "open":
                                sw.setOpen(value == 1);
                                break;
                            case "retained":
                                sw.setRetained(value == 1);
                                break;
                            default:
                                throw new UnsupportedOperationException("Series name not supported for switch elements: " + seriesName);
                        }
                        break;
                    case GENERATOR:
                        Generator g = getGeneratorOrThrowsException(id, network);
                        switch (seriesName) {
                            case "voltage_regulator_on":
                                g.setVoltageRegulatorOn(value == 1);
                                break;
                            default:
                                throw new UnsupportedOperationException("Series name not supported for generate elements: " + seriesName);
                        }
                        break;
                    case VSC_CONVERTER_STATION:
                        VscConverterStation vsc = getVscOrThrowsException(id, network);
                        switch (seriesName) {
                            case "voltage_regulator_on":
                                vsc.setVoltageRegulatorOn(value == 1);
                                break;
                            default:
                                throw new UnsupportedOperationException("Series name not supported for vsc elements: " + seriesName);
                        }
                        break;
                    case TWO_WINDINGS_TRANSFORMER:
                        TwoWindingsTransformer twt = getTransformerOrThrowsException(id, network);
                        switch (seriesName) {
                            case "ratio_tap_position":
                                getRatioTapChanger(twt).setTapPosition(value);
                                break;
                            case "phase_tap_position":
                                getPhaseTapChanger(twt).setTapPosition(value);
                                break;
                            default:
                                throw new UnsupportedOperationException("Series name not supported for 2 windings transformer elements: " + seriesName);
                        }
                        break;
                    default:
                        throw new UnsupportedOperationException("Updating int or boolean series: type '" + elementType + "' field '" + seriesName + "' not supported");
                }
            }
        });
    }

    @CEntryPoint(name = "updateNetworkElementsWithDoubleSeries")
    public static void updateNetworkElementsWithDoubleSeries(IsolateThread thread, ObjectHandle networkHandle,
                                                             ElementType elementType, CCharPointer seriesNamePtr,
                                                             CCharPointerPointer elementIdPtrPtr, CDoublePointer valuePtr,
                                                             int elementCount, ExceptionHandlerPointer exceptionHandlerPtr) {
        doCatch(exceptionHandlerPtr, () -> {
            Network network = ObjectHandles.getGlobal().get(networkHandle);
            String seriesName = CTypeUtil.toString(seriesNamePtr);
            for (int i = 0; i < elementCount; i++) {
                CCharPointer elementIdPtr = elementIdPtrPtr.read(i);
                String id = CTypeUtil.toString(elementIdPtr);
                double value = valuePtr.read(i);
                switch (elementType) {
                    case GENERATOR:
                        Generator g = getGeneratorOrThrowsException(id, network);
                        switch (seriesName) {
                            case "target_p":
                                g.setTargetP(value);
                                break;
                            case "target_q":
                                g.setTargetQ(value);
                                break;
                            case "target_v":
                                g.setTargetV(value);
                                break;
                            default:
                                throw new UnsupportedOperationException("Series name not supported for generate elements: " + seriesName);
                        }
                        break;
                    case LOAD:
                        Load l = getLoadOrThrowsException(id, network);
                        switch (seriesName) {
                            case "p0":
                                l.setP0(value);
                                break;
                            case "q0":
                                l.setQ0(value);
                                break;
                            default:
                                throw new UnsupportedOperationException("Series name not supported for load elements: " + seriesName);
                        }
                        break;
                    case DANGLING_LINE:
                        DanglingLine dll = getDanglingLineOrThrowsException(id, network);
                        switch (seriesName) {
                            case "p0":
                                dll.setP0(value);
                                break;
                            case "q0":
                                dll.setQ0(value);
                                break;
                            default:
                                throw new UnsupportedOperationException("Series name not supported for dangling line elements: " + seriesName);
                        }
                        break;
                    case VSC_CONVERTER_STATION:
                        VscConverterStation vsc = getVscOrThrowsException(id, network);
                        switch (seriesName) {
                            case "voltage_setpoint":
                                vsc.setVoltageSetpoint(value);
                                break;
                            case "reactive_power_setpoint":
                                vsc.setReactivePowerSetpoint(value);
                                break;
                            default:
                                throw new UnsupportedOperationException("Series name not supported for vsc elements: " + seriesName);
                        }
                        break;
                    case STATIC_VAR_COMPENSATOR:
                        StaticVarCompensator svc = getSvcOrThrowsException(id, network);
                        switch (seriesName) {
                            case "voltage_setpoint":
                                svc.setVoltageSetpoint(value);
                                break;
                            case "reactive_power_setpoint":
                                svc.setReactivePowerSetpoint(value);
                                break;
                            default:
                                throw new UnsupportedOperationException("Series name not supported for svc elements: " + seriesName);
                        }
                        break;
                    case HVDC_LINE:
                        HvdcLine hvdc = getHvdcOrThrowsException(id, network);
                        switch (seriesName) {
                            case "active_power_setpoint":
                                hvdc.setActivePowerSetpoint(value);
                                break;
                            default:
                                throw new UnsupportedOperationException("Series name not supported for hvdc line elements: " + seriesName);
                        }
                        break;
                    default:
                        throw new UnsupportedOperationException("Updating double series: type '" + elementType + "' field '" + seriesName + "' not supported");
                }
            }
        });
    }

    @CEntryPoint(name = "updateNetworkElementsWithStringSeries")
    public static void updateNetworkElementsWithStringSeries(IsolateThread thread, ObjectHandle networkHandle,
                                                             ElementType elementType, CCharPointer seriesNamePtr,
                                                             CCharPointerPointer elementIdPtrPtr, CCharPointerPointer valuePtr,
                                                             int elementCount, ExceptionHandlerPointer exceptionHandlerPtr) {
        doCatch(exceptionHandlerPtr, () -> {
            Network network = ObjectHandles.getGlobal().get(networkHandle);
            String seriesName = CTypeUtil.toString(seriesNamePtr);
            for (int i = 0; i < elementCount; i++) {
                CCharPointer elementIdPtr = elementIdPtrPtr.read(i);
                String id = CTypeUtil.toString(elementIdPtr);
                String value = CTypeUtil.toString(valuePtr.read(i));
                switch (elementType) {
                    case STATIC_VAR_COMPENSATOR:
                        StaticVarCompensator svc = getSvcOrThrowsException(id, network);
                        switch (seriesName) {
                            case "regulation_mode":
                                svc.setRegulationMode(StaticVarCompensator.RegulationMode.valueOf(value.toUpperCase()));
                                break;
                            default:
                                throw new UnsupportedOperationException("Series name not supported for svc elements: " + seriesName);
                        }
                        break;
                    case HVDC_LINE:
                        HvdcLine hvdc = getHvdcOrThrowsException(id, network);
                        switch (seriesName) {
                            case "converters_mode":
                                hvdc.setConvertersMode(HvdcLine.ConvertersMode.valueOf(value.toUpperCase()));
                                break;
                            default:
                                throw new UnsupportedOperationException("Series name not supported for hvdc elements: " + seriesName);
                        }
                        break;
                    default:
                        throw new UnsupportedOperationException("Updating string series: type '" + elementType + "' field '" + seriesName + "' not supported");
                }
            }
        });
    }

    @CEntryPoint(name = "destroyObjectHandle")
    public static void destroyObjectHandle(IsolateThread thread, ObjectHandle objectHandle, ExceptionHandlerPointer exceptionHandlerPtr) {
        doCatch(exceptionHandlerPtr, () -> ObjectHandles.getGlobal().destroy(objectHandle));
    }

    private static TwoWindingsTransformer getTransformerOrThrowsException(String id, Network network) {
        TwoWindingsTransformer twt = network.getTwoWindingsTransformer(id);
        if (twt == null) {
            throw new PowsyblException("Two windings transformer '" + id + "' not found");
        }
        return twt;
    }

    private static RatioTapChanger getRatioTapChanger(TwoWindingsTransformer twt) {
        RatioTapChanger rtc = twt.getRatioTapChanger();
        if (rtc == null) {
            throw new PowsyblException("Two windings transformer '" + twt.getId() + "' does not have a ratio tap changer");
        }
        return rtc;
    }

    private static PhaseTapChanger getPhaseTapChanger(TwoWindingsTransformer twt) {
        PhaseTapChanger ptc = twt.getPhaseTapChanger();
        if (ptc == null) {
            throw new PowsyblException("Two windings transformer '" + twt.getId() + "' does not have a phase tap changer");
        }
        return ptc;
    }

    private static Generator getGeneratorOrThrowsException(String id, Network network) {
        Generator g = network.getGenerator(id);
        if (g == null) {
            throw new PowsyblException("Generator '" + id + "' not found");
        }
        return g;
    }

    private static Switch getSwitchOrThrowsException(String id, Network network) {
        Switch sw = network.getSwitch(id);
        if (sw == null) {
            throw new PowsyblException("Switch '" + id + "' not found");
        }
        return sw;
    }

    private static Load getLoadOrThrowsException(String id, Network network) {
        Load load = network.getLoad(id);
        if (load == null) {
            throw new PowsyblException("Load '" + id + "' not found");
        }
        return load;
    }

    private static DanglingLine getDanglingLineOrThrowsException(String id, Network network) {
        DanglingLine l = network.getDanglingLine(id);
        if (l == null) {
            throw new PowsyblException("DanglingLine '" + id + "' not found");
        }
        return l;
    }

    private static VscConverterStation getVscOrThrowsException(String id, Network network) {
        VscConverterStation vsc = network.getVscConverterStation(id);
        if (vsc == null) {
            throw new PowsyblException("VscConverterStation '" + id + "' not found");
        }
        return vsc;
    }

    private static StaticVarCompensator getSvcOrThrowsException(String id, Network network) {
        StaticVarCompensator svc = network.getStaticVarCompensator(id);
        if (svc == null) {
            throw new PowsyblException("StaticVarCompensator '" + id + "' not found");
        }
        return svc;
    }

    private static HvdcLine getHvdcOrThrowsException(String id, Network network) {
        HvdcLine hvdc = network.getHvdcLine(id);
        if (hvdc == null) {
            throw new PowsyblException("HvdcLine '" + id + "' not found");
        }
        return hvdc;
    }
}<|MERGE_RESOLUTION|>--- conflicted
+++ resolved
@@ -719,13 +719,8 @@
                             .addDoubleSeries("q1", l -> l.getTerminal1().getQ())
                             .addDoubleSeries("p2", l -> l.getTerminal2().getP())
                             .addDoubleSeries("q2", l -> l.getTerminal2().getQ())
-<<<<<<< HEAD
-                            .addStringSeries("voltage_level1", l -> l.getTerminal1().getVoltageLevel().getId())
-                            .addStringSeries("voltage_level2", l -> l.getTerminal2().getVoltageLevel().getId())
-=======
                             .addStringSeries("voltage_level1_id", l -> l.getTerminal1().getVoltageLevel().getId())
                             .addStringSeries("voltage_level2_id", l -> l.getTerminal2().getVoltageLevel().getId())
->>>>>>> 893afb08
                             .addStringSeries("bus1_id", l -> getBusId(l.getTerminal1()))
                             .addStringSeries("bus2_id", l -> getBusId(l.getTerminal2())))
                             .build();
@@ -747,13 +742,8 @@
                             .addDoubleSeries("q1", twt -> twt.getTerminal1().getQ())
                             .addDoubleSeries("p2", twt -> twt.getTerminal2().getP())
                             .addDoubleSeries("q2", twt -> twt.getTerminal2().getQ())
-<<<<<<< HEAD
-                            .addStringSeries("voltage_level1", l -> l.getTerminal1().getVoltageLevel().getId())
-                            .addStringSeries("voltage_level2", l -> l.getTerminal2().getVoltageLevel().getId())
-=======
                             .addStringSeries("voltage_level1_id", twt -> twt.getTerminal1().getVoltageLevel().getId())
                             .addStringSeries("voltage_level2_id", twt -> twt.getTerminal2().getVoltageLevel().getId())
->>>>>>> 893afb08
                             .addStringSeries("bus1_id", twt -> getBusId(twt.getTerminal1()))
                             .addStringSeries("bus2_id", twt -> getBusId(twt.getTerminal2())))
                             .build();
@@ -773,11 +763,7 @@
                             .addIntSeries("phase_tap_position1", twt -> twt.getLeg1().getPhaseTapChanger(), TapChanger::getTapPosition)
                             .addDoubleSeries("p1", twt -> twt.getLeg1().getTerminal().getP())
                             .addDoubleSeries("q1", twt -> twt.getLeg1().getTerminal().getP())
-<<<<<<< HEAD
-                            .addStringSeries("voltage_level1", twt -> twt.getLeg1().getTerminal().getVoltageLevel().getId())
-=======
                             .addStringSeries("voltage_level1_id", twt -> twt.getLeg1().getTerminal().getVoltageLevel().getId())
->>>>>>> 893afb08
                             .addStringSeries("bus1_id", twt -> getBusId(twt.getLeg1().getTerminal()))
                             .addDoubleSeries("r2", twt -> twt.getLeg2().getR())
                             .addDoubleSeries("x2", twt -> twt.getLeg2().getR())
@@ -789,11 +775,7 @@
                             .addIntSeries("phase_tap_position2", twt -> twt.getLeg2().getPhaseTapChanger(), TapChanger::getTapPosition)
                             .addDoubleSeries("p2", twt -> twt.getLeg2().getTerminal().getP())
                             .addDoubleSeries("q2", twt -> twt.getLeg2().getTerminal().getP())
-<<<<<<< HEAD
-                            .addStringSeries("voltage_level2", twt -> twt.getLeg2().getTerminal().getVoltageLevel().getId())
-=======
                             .addStringSeries("voltage_level2_id", twt -> twt.getLeg2().getTerminal().getVoltageLevel().getId())
->>>>>>> 893afb08
                             .addStringSeries("bus2_id", twt -> getBusId(twt.getLeg2().getTerminal()))
                             .addDoubleSeries("r3", twt -> twt.getLeg3().getR())
                             .addDoubleSeries("x3", twt -> twt.getLeg3().getR())
@@ -805,11 +787,7 @@
                             .addIntSeries("phase_tap_position3", twt -> twt.getLeg3().getPhaseTapChanger(), TapChanger::getTapPosition)
                             .addDoubleSeries("p3", twt -> twt.getLeg3().getTerminal().getP())
                             .addDoubleSeries("q3", twt -> twt.getLeg3().getTerminal().getP())
-<<<<<<< HEAD
-                            .addStringSeries("voltage_level3", twt -> twt.getLeg3().getTerminal().getVoltageLevel().getId())
-=======
                             .addStringSeries("voltage_level3_id", twt -> twt.getLeg3().getTerminal().getVoltageLevel().getId())
->>>>>>> 893afb08
                             .addStringSeries("bus3_id", twt -> getBusId(twt.getLeg3().getTerminal())))
                             .build();
 
@@ -826,11 +804,7 @@
                             .addBooleanSeries("voltage_regulator_on", Generator::isVoltageRegulatorOn)
                             .addDoubleSeries("p", g -> g.getTerminal().getP())
                             .addDoubleSeries("q", g -> g.getTerminal().getQ())
-<<<<<<< HEAD
-                            .addStringSeries("voltage_level", g -> g.getTerminal().getVoltageLevel().getId())
-=======
                             .addStringSeries("voltage_level_id", g -> g.getTerminal().getVoltageLevel().getId())
->>>>>>> 893afb08
                             .addStringSeries("bus_id", g -> getBusId(g.getTerminal())))
                             .build();
 
@@ -843,11 +817,7 @@
                             .addDoubleSeries("q0", Load::getQ0)
                             .addDoubleSeries("p", l -> l.getTerminal().getP())
                             .addDoubleSeries("q", l -> l.getTerminal().getQ())
-<<<<<<< HEAD
-                            .addStringSeries("voltage_level", l -> l.getTerminal().getVoltageLevel().getId())
-=======
                             .addStringSeries("voltage_level_id", l -> l.getTerminal().getVoltageLevel().getId())
->>>>>>> 893afb08
                             .addStringSeries("bus_id", l -> getBusId(l.getTerminal())))
                             .build();
 
@@ -858,11 +828,7 @@
                             .addEnumSeries("model_type", ShuntCompensator::getModelType)
                             .addDoubleSeries("p", sc -> sc.getTerminal().getP())
                             .addDoubleSeries("q", sc -> sc.getTerminal().getQ())
-<<<<<<< HEAD
-                            .addStringSeries("voltage_level", sc -> sc.getTerminal().getVoltageLevel().getId())
-=======
                             .addStringSeries("voltage_level_id", sc -> sc.getTerminal().getVoltageLevel().getId())
->>>>>>> 893afb08
                             .addStringSeries("bus_id", sc -> getBusId(sc.getTerminal())))
                             .build();
 
@@ -878,11 +844,7 @@
                             .addDoubleSeries("q0", DanglingLine::getQ0)
                             .addDoubleSeries("p", dl -> dl.getTerminal().getP())
                             .addDoubleSeries("q", dl -> dl.getTerminal().getQ())
-<<<<<<< HEAD
-                            .addStringSeries("voltage_level", dl -> dl.getTerminal().getVoltageLevel().getId())
-=======
                             .addStringSeries("voltage_level_id", dl -> dl.getTerminal().getVoltageLevel().getId())
->>>>>>> 893afb08
                             .addStringSeries("bus_id", dl -> getBusId(dl.getTerminal())))
                             .build();
 
@@ -894,11 +856,7 @@
                             .addDoubleSeries("loss_factor", LccConverterStation::getLossFactor)
                             .addDoubleSeries("p", st -> st.getTerminal().getP())
                             .addDoubleSeries("q", st -> st.getTerminal().getQ())
-<<<<<<< HEAD
-                            .addStringSeries("voltage_level", st -> st.getTerminal().getVoltageLevel().getId())
-=======
                             .addStringSeries("voltage_level_id", st -> st.getTerminal().getVoltageLevel().getId())
->>>>>>> 893afb08
                             .addStringSeries("bus_id", st -> getBusId(st.getTerminal())))
                             .build();
 
@@ -911,11 +869,7 @@
                             .addBooleanSeries("voltage_regulator_on", VscConverterStation::isVoltageRegulatorOn)
                             .addDoubleSeries("p", st -> st.getTerminal().getP())
                             .addDoubleSeries("q", st -> st.getTerminal().getQ())
-<<<<<<< HEAD
-                            .addStringSeries("voltage_level", st -> st.getTerminal().getVoltageLevel().getId())
-=======
                             .addStringSeries("voltage_level_id", st -> st.getTerminal().getVoltageLevel().getId())
->>>>>>> 893afb08
                             .addStringSeries("bus_id", st -> getBusId(st.getTerminal())))
                             .build();
 
@@ -928,11 +882,7 @@
                             .addEnumSeries("regulation_mode", StaticVarCompensator::getRegulationMode)
                             .addDoubleSeries("p", svc -> svc.getTerminal().getP())
                             .addDoubleSeries("q", svc -> svc.getTerminal().getQ())
-<<<<<<< HEAD
-                            .addStringSeries("voltage_level", svc -> svc.getTerminal().getVoltageLevel().getId())
-=======
                             .addStringSeries("voltage_level_id", svc -> svc.getTerminal().getVoltageLevel().getId())
->>>>>>> 893afb08
                             .addStringSeries("bus_id", svc -> getBusId(svc.getTerminal())))
                             .build();
 
