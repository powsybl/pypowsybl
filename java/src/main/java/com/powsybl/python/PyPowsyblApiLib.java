--- conflicted
+++ resolved
@@ -24,12 +24,9 @@
 import com.powsybl.loadflow.LoadFlow;
 import com.powsybl.loadflow.LoadFlowParameters;
 import com.powsybl.loadflow.LoadFlowResult;
-<<<<<<< HEAD
 import com.powsybl.dataframe.*;
-=======
 import com.powsybl.openloadflow.sensi.SensitivityVariableSet;
 import com.powsybl.openloadflow.sensi.WeightedSensitivityVariable;
->>>>>>> 406afc6c
 import com.powsybl.security.LimitViolation;
 import com.powsybl.security.LimitViolationsResult;
 import com.powsybl.security.PostContingencyResult;
@@ -791,6 +788,8 @@
                 return ElementType.RATIO_TAP_CHANGER;
             case PHASE_TAP_CHANGER:
                 return ElementType.PHASE_TAP_CHANGER;
+            case REACTIVE_CAPABILITY_CURVE_POINT:
+                return ElementType.REACTIVE_CAPABILITY_CURVE_POINT;
             default:
                 throw new PowsyblException("Unknown element type : " + type);
         }
@@ -840,6 +839,8 @@
                 return DataframeElementType.RATIO_TAP_CHANGER;
             case PHASE_TAP_CHANGER:
                 return DataframeElementType.PHASE_TAP_CHANGER;
+            case REACTIVE_CAPABILITY_CURVE_POINT:
+                return DataframeElementType.REACTIVE_CAPABILITY_CURVE_POINT;
             default:
                 throw new PowsyblException("Unknown element type : " + type);
         }
