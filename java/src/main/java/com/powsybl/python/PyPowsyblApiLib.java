--- conflicted
+++ resolved
@@ -10,12 +10,6 @@
 import ch.qos.logback.classic.Logger;
 import com.powsybl.commons.PowsyblException;
 import com.powsybl.contingency.ContingencyContext;
-<<<<<<< HEAD
-import com.powsybl.dataframe.DataframeMapper;
-import com.powsybl.dataframe.SeriesDataType;
-import com.powsybl.dataframe.network.NetworkDataframes;
-=======
->>>>>>> 16cf1164
 import com.powsybl.iidm.export.Exporters;
 import com.powsybl.iidm.import_.Importer;
 import com.powsybl.iidm.import_.Importers;
@@ -26,7 +20,6 @@
 import com.powsybl.loadflow.LoadFlowResult;
 import com.powsybl.openloadflow.sensi.SensitivityVariableSet;
 import com.powsybl.openloadflow.sensi.WeightedSensitivityVariable;
-import com.powsybl.dataframe.CreateEquipmentHelper;
 import com.powsybl.security.LimitViolation;
 import com.powsybl.security.LimitViolationsResult;
 import com.powsybl.security.SecurityAnalysisResult;
@@ -548,54 +541,6 @@
         }
     }
 
-<<<<<<< HEAD
-    @CEntryPoint(name = "getSeriesType")
-    public static int getSeriesType(IsolateThread thread, ElementType elementType, CCharPointer seriesNamePtr, ExceptionHandlerPointer exceptionHandlerPtr) {
-        return doCatch(exceptionHandlerPtr, () -> {
-            String seriesName = CTypeUtil.toString(seriesNamePtr);
-            DataframeMapper dataframeMapper = NetworkDataframes.getDataframeMapper(convert(elementType));
-            if (dataframeMapper.isSeriesMetaDataExists(seriesName)) {
-                return CDataframeHandler.convert(dataframeMapper
-                        .getSeriesMetadata(seriesName)
-                        .getType());
-            } else {
-                // adder
-                return CreateEquipmentHelper.getAdderSeriesType(elementType, seriesName);
-            }
-        });
-    }
-
-    @CEntryPoint(name = "getIndexType")
-    public static int getIndexType(IsolateThread thread, ElementType elementType, CCharPointer seriesNamePtr, int index, ExceptionHandlerPointer exceptionHandlerPtr) {
-        return doCatch(exceptionHandlerPtr, () -> {
-            String seriesName = CTypeUtil.toString(seriesNamePtr);
-            SeriesDataType type;
-            if (seriesName.equals("")) {
-                type = NetworkDataframes.getDataframeMapper(convert(elementType))
-                        .getSeriesMetadata()
-                        .get(index)
-                        .getType();
-            } else {
-                type = NetworkDataframes.getDataframeMapper(convert(elementType))
-                        .getSeriesMetadata(seriesName)
-                        .getType();
-            }
-            return convert(type);
-        });
-    }
-
-    @CEntryPoint(name = "isIndex")
-    public static boolean isIndex(IsolateThread thread, ElementType elementType, CCharPointer seriesNamePtr, ExceptionHandlerPointer exceptionHandlerPtr) {
-        return doCatch(exceptionHandlerPtr, () -> {
-            String seriesName = CTypeUtil.toString(seriesNamePtr);
-            return NetworkDataframes.getDataframeMapper(convert(elementType))
-                    .getSeriesMetadata(seriesName)
-                    .isIndex();
-        });
-    }
-
-=======
->>>>>>> 16cf1164
     @CEntryPoint(name = "destroyObjectHandle")
     public static void destroyObjectHandle(IsolateThread thread, ObjectHandle objectHandle, ExceptionHandlerPointer exceptionHandlerPtr) {
         doCatch(exceptionHandlerPtr, () -> ObjectHandles.getGlobal().destroy(objectHandle));
@@ -607,7 +552,6 @@
             Network network = ObjectHandles.getGlobal().get(networkHandle);
             return CTypeUtil.toCharPtr(network.getVariantManager().getWorkingVariantId());
         });
-
     }
 
     @CEntryPoint(name = "addMonitoredElements")
