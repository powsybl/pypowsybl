--- conflicted
+++ resolved
@@ -166,151 +166,6 @@
     }
 
     public static PyPowsyblApiHeader.ElementType convert(DataframeElementType type) {
-<<<<<<< HEAD
-        switch (type) {
-            case BUS:
-                return PyPowsyblApiHeader.ElementType.BUS;
-            case LINE:
-                return PyPowsyblApiHeader.ElementType.LINE;
-            case TWO_WINDINGS_TRANSFORMER:
-                return PyPowsyblApiHeader.ElementType.TWO_WINDINGS_TRANSFORMER;
-            case THREE_WINDINGS_TRANSFORMER:
-                return PyPowsyblApiHeader.ElementType.THREE_WINDINGS_TRANSFORMER;
-            case GENERATOR:
-                return PyPowsyblApiHeader.ElementType.GENERATOR;
-            case LOAD:
-                return PyPowsyblApiHeader.ElementType.LOAD;
-            case BATTERY:
-                return PyPowsyblApiHeader.ElementType.BATTERY;
-            case SHUNT_COMPENSATOR:
-                return PyPowsyblApiHeader.ElementType.SHUNT_COMPENSATOR;
-            case DANGLING_LINE:
-                return PyPowsyblApiHeader.ElementType.DANGLING_LINE;
-            case TIE_LINE:
-                return PyPowsyblApiHeader.ElementType.TIE_LINE;
-            case LCC_CONVERTER_STATION:
-                return PyPowsyblApiHeader.ElementType.LCC_CONVERTER_STATION;
-            case VSC_CONVERTER_STATION:
-                return PyPowsyblApiHeader.ElementType.VSC_CONVERTER_STATION;
-            case STATIC_VAR_COMPENSATOR:
-                return PyPowsyblApiHeader.ElementType.STATIC_VAR_COMPENSATOR;
-            case SWITCH:
-                return PyPowsyblApiHeader.ElementType.SWITCH;
-            case VOLTAGE_LEVEL:
-                return PyPowsyblApiHeader.ElementType.VOLTAGE_LEVEL;
-            case SUBSTATION:
-                return PyPowsyblApiHeader.ElementType.SUBSTATION;
-            case BUSBAR_SECTION:
-                return PyPowsyblApiHeader.ElementType.BUSBAR_SECTION;
-            case HVDC_LINE:
-                return PyPowsyblApiHeader.ElementType.HVDC_LINE;
-            case RATIO_TAP_CHANGER_STEP:
-                return PyPowsyblApiHeader.ElementType.RATIO_TAP_CHANGER_STEP;
-            case PHASE_TAP_CHANGER_STEP:
-                return PyPowsyblApiHeader.ElementType.PHASE_TAP_CHANGER_STEP;
-            case RATIO_TAP_CHANGER:
-                return PyPowsyblApiHeader.ElementType.RATIO_TAP_CHANGER;
-            case PHASE_TAP_CHANGER:
-                return PyPowsyblApiHeader.ElementType.PHASE_TAP_CHANGER;
-            case REACTIVE_CAPABILITY_CURVE_POINT:
-                return PyPowsyblApiHeader.ElementType.REACTIVE_CAPABILITY_CURVE_POINT;
-            case NON_LINEAR_SHUNT_COMPENSATOR_SECTION:
-                return PyPowsyblApiHeader.ElementType.NON_LINEAR_SHUNT_COMPENSATOR_SECTION;
-            case LINEAR_SHUNT_COMPENSATOR_SECTION:
-                return PyPowsyblApiHeader.ElementType.LINEAR_SHUNT_COMPENSATOR_SECTION;
-            case OPERATIONAL_LIMITS:
-                return PyPowsyblApiHeader.ElementType.OPERATIONAL_LIMITS;
-            case MINMAX_REACTIVE_LIMITS:
-                return PyPowsyblApiHeader.ElementType.MINMAX_REACTIVE_LIMITS;
-            case ALIAS:
-                return PyPowsyblApiHeader.ElementType.ALIAS;
-            case TERMINAL:
-                return PyPowsyblApiHeader.ElementType.TERMINAL;
-            case INJECTION:
-                return PyPowsyblApiHeader.ElementType.INJECTION;
-            case BRANCH:
-                return PyPowsyblApiHeader.ElementType.BRANCH;
-            case IDENTIFIABLE:
-                return PyPowsyblApiHeader.ElementType.IDENTIFIABLE;
-            case SUB_NETWORK:
-                return PyPowsyblApiHeader.ElementType.SUB_NETWORK;
-            default:
-                throw new PowsyblException("Unknown element type : " + type);
-        }
-    }
-
-    public static DataframeElementType convert(PyPowsyblApiHeader.ElementType type) {
-        switch (type) {
-            case BUS:
-                return DataframeElementType.BUS;
-            case LINE:
-                return DataframeElementType.LINE;
-            case TWO_WINDINGS_TRANSFORMER:
-                return DataframeElementType.TWO_WINDINGS_TRANSFORMER;
-            case THREE_WINDINGS_TRANSFORMER:
-                return DataframeElementType.THREE_WINDINGS_TRANSFORMER;
-            case GENERATOR:
-                return DataframeElementType.GENERATOR;
-            case LOAD:
-                return DataframeElementType.LOAD;
-            case BATTERY:
-                return DataframeElementType.BATTERY;
-            case SHUNT_COMPENSATOR:
-                return DataframeElementType.SHUNT_COMPENSATOR;
-            case DANGLING_LINE:
-                return DataframeElementType.DANGLING_LINE;
-            case TIE_LINE:
-                return DataframeElementType.TIE_LINE;
-            case LCC_CONVERTER_STATION:
-                return DataframeElementType.LCC_CONVERTER_STATION;
-            case VSC_CONVERTER_STATION:
-                return DataframeElementType.VSC_CONVERTER_STATION;
-            case STATIC_VAR_COMPENSATOR:
-                return DataframeElementType.STATIC_VAR_COMPENSATOR;
-            case SWITCH:
-                return DataframeElementType.SWITCH;
-            case VOLTAGE_LEVEL:
-                return DataframeElementType.VOLTAGE_LEVEL;
-            case SUBSTATION:
-                return DataframeElementType.SUBSTATION;
-            case BUSBAR_SECTION:
-                return DataframeElementType.BUSBAR_SECTION;
-            case HVDC_LINE:
-                return DataframeElementType.HVDC_LINE;
-            case RATIO_TAP_CHANGER_STEP:
-                return DataframeElementType.RATIO_TAP_CHANGER_STEP;
-            case PHASE_TAP_CHANGER_STEP:
-                return DataframeElementType.PHASE_TAP_CHANGER_STEP;
-            case RATIO_TAP_CHANGER:
-                return DataframeElementType.RATIO_TAP_CHANGER;
-            case PHASE_TAP_CHANGER:
-                return DataframeElementType.PHASE_TAP_CHANGER;
-            case REACTIVE_CAPABILITY_CURVE_POINT:
-                return DataframeElementType.REACTIVE_CAPABILITY_CURVE_POINT;
-            case NON_LINEAR_SHUNT_COMPENSATOR_SECTION:
-                return DataframeElementType.NON_LINEAR_SHUNT_COMPENSATOR_SECTION;
-            case LINEAR_SHUNT_COMPENSATOR_SECTION:
-                return DataframeElementType.LINEAR_SHUNT_COMPENSATOR_SECTION;
-            case OPERATIONAL_LIMITS:
-                return DataframeElementType.OPERATIONAL_LIMITS;
-            case MINMAX_REACTIVE_LIMITS:
-                return DataframeElementType.MINMAX_REACTIVE_LIMITS;
-            case ALIAS:
-                return DataframeElementType.ALIAS;
-            case TERMINAL:
-                return DataframeElementType.TERMINAL;
-            case INJECTION:
-                return DataframeElementType.INJECTION;
-            case BRANCH:
-                return DataframeElementType.BRANCH;
-            case IDENTIFIABLE:
-                return DataframeElementType.IDENTIFIABLE;
-            case SUB_NETWORK:
-                return DataframeElementType.SUB_NETWORK;
-            default:
-                throw new PowsyblException("Unknown element type : " + type);
-        }
-=======
         return switch (type) {
             case BUS -> PyPowsyblApiHeader.ElementType.BUS;
             case LINE -> PyPowsyblApiHeader.ElementType.LINE;
@@ -345,6 +200,7 @@
             case INJECTION -> PyPowsyblApiHeader.ElementType.INJECTION;
             case BRANCH -> PyPowsyblApiHeader.ElementType.BRANCH;
             case IDENTIFIABLE -> PyPowsyblApiHeader.ElementType.IDENTIFIABLE;
+            case SUB_NETWORK -> PyPowsyblApiHeader.ElementType.SUB_NETWORK;
         };
     }
 
@@ -382,8 +238,8 @@
             case INJECTION -> DataframeElementType.INJECTION;
             case BRANCH -> DataframeElementType.BRANCH;
             case IDENTIFIABLE -> DataframeElementType.IDENTIFIABLE;
-        };
->>>>>>> f4d55bd6
+            case SUB_NETWORK -> DataframeElementType.SUB_NETWORK;
+        };
     }
 
     public static ContingencyContextType convert(PyPowsyblApiHeader.RawContingencyContextType type) {
