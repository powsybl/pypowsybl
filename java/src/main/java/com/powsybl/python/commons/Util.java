/**
 * Copyright (c) 2021-2022, RTE (http://www.rte-france.com)
 * This Source Code Form is subject to the terms of the Mozilla Public
 * License, v. 2.0. If a copy of the MPL was not distributed with this
 * file, You can obtain one at http://mozilla.org/MPL/2.0/.
 * SPDX-License-Identifier: MPL-2.0
 */
package com.powsybl.python.commons;

import com.powsybl.commons.PowsyblException;
import com.powsybl.commons.datasource.CompressionFormat;
import com.powsybl.contingency.ContingencyContextType;
import com.powsybl.dataframe.DataframeElementType;
import com.powsybl.dataframe.SeriesDataType;
import com.powsybl.dataframe.network.modifications.DataframeNetworkModificationType;
import com.powsybl.iidm.network.ThreeSides;
import com.powsybl.iidm.network.ValidationLevel;
import com.powsybl.openreac.parameters.input.algo.OpenReacOptimisationObjective;
import com.powsybl.openreac.parameters.input.algo.OpenReacAmplLogLevel;
import com.powsybl.openreac.parameters.input.algo.OpenReacSolverLogLevel;
import com.powsybl.openreac.parameters.input.algo.ReactiveSlackBusesMode;
import com.powsybl.openreac.parameters.output.OpenReacStatus;
import com.powsybl.python.commons.PyPowsyblApiHeader.ArrayPointer;
import com.powsybl.python.commons.PyPowsyblApiHeader.VoltageInitializerObjective;
import com.powsybl.python.commons.PyPowsyblApiHeader.VoltageInitializerStatus;
import com.powsybl.python.commons.PyPowsyblApiHeader.VoltageInitializerLogLevelAmpl;
import com.powsybl.python.commons.PyPowsyblApiHeader.VoltageInitializerLogLevelSolver;
import com.powsybl.python.commons.PyPowsyblApiHeader.VoltageInitializerReactiveSlackBusesMode;
import com.powsybl.python.dataframe.CDataframeHandler;
import com.powsybl.security.LimitViolationType;
import com.powsybl.sensitivity.SensitivityFunctionType;
import com.powsybl.sensitivity.SensitivityVariableType;
import org.graalvm.nativeimage.UnmanagedMemory;
import org.graalvm.nativeimage.c.struct.SizeOf;
import org.graalvm.nativeimage.c.type.CCharPointer;
import org.graalvm.nativeimage.c.type.CCharPointerPointer;
import org.graalvm.nativeimage.c.type.CDoublePointer;
import org.graalvm.nativeimage.c.type.CIntPointer;
import org.graalvm.word.WordBase;
import org.graalvm.word.WordFactory;
import org.slf4j.LoggerFactory;

import java.io.IOException;
import java.nio.ByteBuffer;
import java.util.Arrays;
import java.util.List;
import java.util.Optional;
import java.util.function.BooleanSupplier;
import java.util.function.IntSupplier;
import java.util.function.LongSupplier;
import java.util.function.Supplier;

import static com.powsybl.python.commons.PyPowsyblApiHeader.allocArrayPointer;

/**
 * @author Etienne Lesot <etienne.lesot at rte-france.com>
 */
public final class Util {

    private Util() {

    }

    public static void setException(PyPowsyblApiHeader.ExceptionHandlerPointer exceptionHandlerPtr, Throwable t) {
        LoggerFactory.getLogger(CommonCFunctions.class).debug(t.getMessage(), t);
        // we need to create a non null message as on C++ side a null message is considered as non exception to rethrow
        // typically a NullPointerException has a null message and an empty string message need to be set in order to
        // correctly handle the exception on C++ side
        String message = t.getMessage();
        String nonNullMessage = message == null || message.isEmpty() ? t.toString() : message;
        exceptionHandlerPtr.setMessage(CTypeUtil.toCharPtr(nonNullMessage));
    }

    public static void doCatch(PyPowsyblApiHeader.ExceptionHandlerPointer exceptionHandlerPtr, Runnable runnable) {
        exceptionHandlerPtr.setMessage(WordFactory.nullPointer());
        try {
            runnable.run();
        } catch (Throwable t) {
            setException(exceptionHandlerPtr, t);
        }
    }

    public static boolean doCatch(PyPowsyblApiHeader.ExceptionHandlerPointer exceptionHandlerPtr, BooleanSupplier supplier) {
        exceptionHandlerPtr.setMessage(WordFactory.nullPointer());
        try {
            return supplier.getAsBoolean();
        } catch (Throwable t) {
            setException(exceptionHandlerPtr, t);
            return false;
        }
    }

    public static int doCatch(PyPowsyblApiHeader.ExceptionHandlerPointer exceptionHandlerPtr, IntSupplier supplier) {
        exceptionHandlerPtr.setMessage(WordFactory.nullPointer());
        try {
            return supplier.getAsInt();
        } catch (Throwable t) {
            setException(exceptionHandlerPtr, t);
            return -1;
        }
    }

    public static long doCatch(PyPowsyblApiHeader.ExceptionHandlerPointer exceptionHandlerPtr, LongSupplier supplier) {
        exceptionHandlerPtr.setMessage(WordFactory.nullPointer());
        try {
            return supplier.getAsLong();
        } catch (Throwable t) {
            setException(exceptionHandlerPtr, t);
            return 0;
        }
    }

    public static <T extends Enum<?>> T doCatch(PyPowsyblApiHeader.ExceptionHandlerPointer exceptionHandlerPtr,
                                                Supplier<T> supplier) {
        exceptionHandlerPtr.setMessage(WordFactory.nullPointer());
        try {
            return supplier.get();
        } catch (Throwable t) {
            setException(exceptionHandlerPtr, t);
            return null;
        }
    }

    public interface PointerProvider<T extends WordBase> {

        T get() throws IOException;
    }

    public static <T extends WordBase> T doCatch(PyPowsyblApiHeader.ExceptionHandlerPointer exceptionHandlerPtr, PointerProvider<T> supplier) {
        exceptionHandlerPtr.setMessage(WordFactory.nullPointer());
        try {
            return supplier.get();
        } catch (Throwable t) {
            setException(exceptionHandlerPtr, t);
            return WordFactory.zero();
        }
    }

    public static ArrayPointer<CCharPointerPointer> createCharPtrArray(List<String> stringList) {
        return allocArrayPointer(getStringListAsPtr(stringList), stringList.size());
    }

    /**
     * Unsafe to use without an indicator of size !
     *
     * @param stringList the string list to transform into a pointer
     */
    public static CCharPointerPointer getStringListAsPtr(List<String> stringList) {
        CCharPointerPointer stringListPtr = UnmanagedMemory.calloc(stringList.size() * SizeOf.get(CCharPointerPointer.class));
        for (int i = 0; i < stringList.size(); i++) {
            stringListPtr.addressOf(i).write(CTypeUtil.toCharPtr(stringList.get(i)));
        }
        return stringListPtr;
    }

    public static ArrayPointer<CDoublePointer> createDoubleArray(List<Double> doubleList) {
        CDoublePointer doubleListPtr = UnmanagedMemory.calloc(doubleList.size() * SizeOf.get(CDoublePointer.class));
        for (int i = 0; i < doubleList.size(); i++) {
            doubleListPtr.write(i, doubleList.get(i));
        }
        return allocArrayPointer(doubleListPtr, doubleList.size());
    }

    public static ArrayPointer<CIntPointer> createIntegerArray(List<Integer> integerList) {
        CIntPointer intListPtr = UnmanagedMemory.calloc(integerList.size() * SizeOf.get(CIntPointer.class));
        for (int i = 0; i < integerList.size(); i++) {
            intListPtr.write(i, integerList.get(i));
        }
        return allocArrayPointer(intListPtr, integerList.size());
    }

    public static ArrayPointer<CCharPointer> createByteArray(byte[] bytes) {
        return allocArrayPointer(CTypeUtil.toBytePtr(bytes), bytes.length);
    }

    public static int convert(SeriesDataType type) {
        return switch (type) {
            case STRING -> CDataframeHandler.STRING_SERIES_TYPE;
            case DOUBLE -> CDataframeHandler.DOUBLE_SERIES_TYPE;
            case INT -> CDataframeHandler.INT_SERIES_TYPE;
            case BOOLEAN -> CDataframeHandler.BOOLEAN_SERIES_TYPE;
        };
    }

    public static PyPowsyblApiHeader.ElementType convert(DataframeElementType type) {
        return switch (type) {
            case BUS -> PyPowsyblApiHeader.ElementType.BUS;
            case BUS_FROM_BUS_BREAKER_VIEW -> PyPowsyblApiHeader.ElementType.BUS_FROM_BUS_BREAKER_VIEW;
            case LINE -> PyPowsyblApiHeader.ElementType.LINE;
            case TWO_WINDINGS_TRANSFORMER -> PyPowsyblApiHeader.ElementType.TWO_WINDINGS_TRANSFORMER;
            case THREE_WINDINGS_TRANSFORMER -> PyPowsyblApiHeader.ElementType.THREE_WINDINGS_TRANSFORMER;
            case GENERATOR -> PyPowsyblApiHeader.ElementType.GENERATOR;
            case LOAD -> PyPowsyblApiHeader.ElementType.LOAD;
            case BATTERY -> PyPowsyblApiHeader.ElementType.BATTERY;
            case SHUNT_COMPENSATOR -> PyPowsyblApiHeader.ElementType.SHUNT_COMPENSATOR;
            case DANGLING_LINE -> PyPowsyblApiHeader.ElementType.DANGLING_LINE;
            case TIE_LINE -> PyPowsyblApiHeader.ElementType.TIE_LINE;
            case LCC_CONVERTER_STATION -> PyPowsyblApiHeader.ElementType.LCC_CONVERTER_STATION;
            case VSC_CONVERTER_STATION -> PyPowsyblApiHeader.ElementType.VSC_CONVERTER_STATION;
            case STATIC_VAR_COMPENSATOR -> PyPowsyblApiHeader.ElementType.STATIC_VAR_COMPENSATOR;
            case SWITCH -> PyPowsyblApiHeader.ElementType.SWITCH;
            case VOLTAGE_LEVEL -> PyPowsyblApiHeader.ElementType.VOLTAGE_LEVEL;
            case SUBSTATION -> PyPowsyblApiHeader.ElementType.SUBSTATION;
            case BUSBAR_SECTION -> PyPowsyblApiHeader.ElementType.BUSBAR_SECTION;
            case HVDC_LINE -> PyPowsyblApiHeader.ElementType.HVDC_LINE;
            case RATIO_TAP_CHANGER_STEP -> PyPowsyblApiHeader.ElementType.RATIO_TAP_CHANGER_STEP;
            case PHASE_TAP_CHANGER_STEP -> PyPowsyblApiHeader.ElementType.PHASE_TAP_CHANGER_STEP;
            case RATIO_TAP_CHANGER -> PyPowsyblApiHeader.ElementType.RATIO_TAP_CHANGER;
            case PHASE_TAP_CHANGER -> PyPowsyblApiHeader.ElementType.PHASE_TAP_CHANGER;
            case REACTIVE_CAPABILITY_CURVE_POINT -> PyPowsyblApiHeader.ElementType.REACTIVE_CAPABILITY_CURVE_POINT;
            case NON_LINEAR_SHUNT_COMPENSATOR_SECTION ->
                    PyPowsyblApiHeader.ElementType.NON_LINEAR_SHUNT_COMPENSATOR_SECTION;
            case LINEAR_SHUNT_COMPENSATOR_SECTION -> PyPowsyblApiHeader.ElementType.LINEAR_SHUNT_COMPENSATOR_SECTION;
            case OPERATIONAL_LIMITS -> PyPowsyblApiHeader.ElementType.OPERATIONAL_LIMITS;
            case SELECTED_OPERATIONAL_LIMITS -> PyPowsyblApiHeader.ElementType.SELECTED_OPERATIONAL_LIMITS;
            case MINMAX_REACTIVE_LIMITS -> PyPowsyblApiHeader.ElementType.MINMAX_REACTIVE_LIMITS;
            case ALIAS -> PyPowsyblApiHeader.ElementType.ALIAS;
            case TERMINAL -> PyPowsyblApiHeader.ElementType.TERMINAL;
            case INJECTION -> PyPowsyblApiHeader.ElementType.INJECTION;
            case BRANCH -> PyPowsyblApiHeader.ElementType.BRANCH;
            case IDENTIFIABLE -> PyPowsyblApiHeader.ElementType.IDENTIFIABLE;
            case SUB_NETWORK -> PyPowsyblApiHeader.ElementType.SUB_NETWORK;
<<<<<<< HEAD
            case INTERNAL_CONNECTION -> PyPowsyblApiHeader.ElementType.INTERNAL_CONNECTION;
=======
            case AREA -> PyPowsyblApiHeader.ElementType.AREA;
            case AREA_VOLTAGE_LEVELS -> PyPowsyblApiHeader.ElementType.AREA_VOLTAGE_LEVELS;
            case AREA_BOUNDARIES -> PyPowsyblApiHeader.ElementType.AREA_BOUNDARIES;
>>>>>>> 46a8cf52
        };
    }

    public static DataframeElementType convert(PyPowsyblApiHeader.ElementType type) {
        return switch (type) {
            case BUS -> DataframeElementType.BUS;
            case BUS_FROM_BUS_BREAKER_VIEW -> DataframeElementType.BUS_FROM_BUS_BREAKER_VIEW;
            case LINE -> DataframeElementType.LINE;
            case TWO_WINDINGS_TRANSFORMER -> DataframeElementType.TWO_WINDINGS_TRANSFORMER;
            case THREE_WINDINGS_TRANSFORMER -> DataframeElementType.THREE_WINDINGS_TRANSFORMER;
            case GENERATOR -> DataframeElementType.GENERATOR;
            case LOAD -> DataframeElementType.LOAD;
            case BATTERY -> DataframeElementType.BATTERY;
            case SHUNT_COMPENSATOR -> DataframeElementType.SHUNT_COMPENSATOR;
            case DANGLING_LINE -> DataframeElementType.DANGLING_LINE;
            case TIE_LINE -> DataframeElementType.TIE_LINE;
            case LCC_CONVERTER_STATION -> DataframeElementType.LCC_CONVERTER_STATION;
            case VSC_CONVERTER_STATION -> DataframeElementType.VSC_CONVERTER_STATION;
            case STATIC_VAR_COMPENSATOR -> DataframeElementType.STATIC_VAR_COMPENSATOR;
            case SWITCH -> DataframeElementType.SWITCH;
            case VOLTAGE_LEVEL -> DataframeElementType.VOLTAGE_LEVEL;
            case SUBSTATION -> DataframeElementType.SUBSTATION;
            case BUSBAR_SECTION -> DataframeElementType.BUSBAR_SECTION;
            case HVDC_LINE -> DataframeElementType.HVDC_LINE;
            case RATIO_TAP_CHANGER_STEP -> DataframeElementType.RATIO_TAP_CHANGER_STEP;
            case PHASE_TAP_CHANGER_STEP -> DataframeElementType.PHASE_TAP_CHANGER_STEP;
            case RATIO_TAP_CHANGER -> DataframeElementType.RATIO_TAP_CHANGER;
            case PHASE_TAP_CHANGER -> DataframeElementType.PHASE_TAP_CHANGER;
            case REACTIVE_CAPABILITY_CURVE_POINT -> DataframeElementType.REACTIVE_CAPABILITY_CURVE_POINT;
            case NON_LINEAR_SHUNT_COMPENSATOR_SECTION -> DataframeElementType.NON_LINEAR_SHUNT_COMPENSATOR_SECTION;
            case LINEAR_SHUNT_COMPENSATOR_SECTION -> DataframeElementType.LINEAR_SHUNT_COMPENSATOR_SECTION;
            case OPERATIONAL_LIMITS -> DataframeElementType.OPERATIONAL_LIMITS;
            case SELECTED_OPERATIONAL_LIMITS -> DataframeElementType.SELECTED_OPERATIONAL_LIMITS;
            case MINMAX_REACTIVE_LIMITS -> DataframeElementType.MINMAX_REACTIVE_LIMITS;
            case ALIAS -> DataframeElementType.ALIAS;
            case TERMINAL -> DataframeElementType.TERMINAL;
            case INJECTION -> DataframeElementType.INJECTION;
            case BRANCH -> DataframeElementType.BRANCH;
            case IDENTIFIABLE -> DataframeElementType.IDENTIFIABLE;
            case SUB_NETWORK -> DataframeElementType.SUB_NETWORK;
<<<<<<< HEAD
            case INTERNAL_CONNECTION -> DataframeElementType.INTERNAL_CONNECTION;
=======
            case AREA -> DataframeElementType.AREA;
            case AREA_VOLTAGE_LEVELS -> DataframeElementType.AREA_VOLTAGE_LEVELS;
            case AREA_BOUNDARIES -> DataframeElementType.AREA_BOUNDARIES;
>>>>>>> 46a8cf52
        };
    }

    public static SensitivityFunctionType convert(PyPowsyblApiHeader.SensitivityFunctionType type) {
        return switch (type) {
            case BRANCH_ACTIVE_POWER_1 -> SensitivityFunctionType.BRANCH_ACTIVE_POWER_1;
            case BRANCH_CURRENT_1 -> SensitivityFunctionType.BRANCH_CURRENT_1;
            case BRANCH_REACTIVE_POWER_1 -> SensitivityFunctionType.BRANCH_REACTIVE_POWER_1;
            case BRANCH_ACTIVE_POWER_2 -> SensitivityFunctionType.BRANCH_ACTIVE_POWER_2;
            case BRANCH_CURRENT_2 -> SensitivityFunctionType.BRANCH_CURRENT_2;
            case BRANCH_REACTIVE_POWER_2 -> SensitivityFunctionType.BRANCH_REACTIVE_POWER_2;
            case BRANCH_ACTIVE_POWER_3 -> SensitivityFunctionType.BRANCH_ACTIVE_POWER_3;
            case BRANCH_CURRENT_3 -> SensitivityFunctionType.BRANCH_CURRENT_3;
            case BRANCH_REACTIVE_POWER_3 -> SensitivityFunctionType.BRANCH_REACTIVE_POWER_3;
            case BUS_VOLTAGE -> SensitivityFunctionType.BUS_VOLTAGE;
            case BUS_REACTIVE_POWER -> SensitivityFunctionType.BUS_REACTIVE_POWER;
        };
    }

    public static SensitivityVariableType convert(PyPowsyblApiHeader.SensitivityVariableType type) {
        return switch (type) {
            case AUTO_DETECT -> null;
            case INJECTION_ACTIVE_POWER -> SensitivityVariableType.INJECTION_ACTIVE_POWER;
            case INJECTION_REACTIVE_POWER -> SensitivityVariableType.INJECTION_REACTIVE_POWER;
            case TRANSFORMER_PHASE -> SensitivityVariableType.TRANSFORMER_PHASE;
            case BUS_TARGET_VOLTAGE -> SensitivityVariableType.BUS_TARGET_VOLTAGE;
            case HVDC_LINE_ACTIVE_POWER -> SensitivityVariableType.HVDC_LINE_ACTIVE_POWER;
            case TRANSFORMER_PHASE_1 -> SensitivityVariableType.TRANSFORMER_PHASE_1;
            case TRANSFORMER_PHASE_2 -> SensitivityVariableType.TRANSFORMER_PHASE_2;
            case TRANSFORMER_PHASE_3 -> SensitivityVariableType.TRANSFORMER_PHASE_3;
        };
    }

    public static ContingencyContextType convert(PyPowsyblApiHeader.RawContingencyContextType type) {
        return switch (type) {
            case ALL -> ContingencyContextType.ALL;
            case NONE -> ContingencyContextType.NONE;
            case SPECIFIC -> ContingencyContextType.SPECIFIC;
            case ONLY_CONTINGENCIES -> ContingencyContextType.ONLY_CONTINGENCIES;
        };
    }

    public static PyPowsyblApiHeader.ValidationLevelType convert(ValidationLevel level) {
        return switch (level) {
            case EQUIPMENT -> PyPowsyblApiHeader.ValidationLevelType.EQUIPMENT;
            case STEADY_STATE_HYPOTHESIS -> PyPowsyblApiHeader.ValidationLevelType.STEADY_STATE_HYPOTHESIS;
        };
    }

    public static ValidationLevel convert(PyPowsyblApiHeader.ValidationLevelType levelType) {
        return switch (levelType) {
            case EQUIPMENT -> ValidationLevel.EQUIPMENT;
            case STEADY_STATE_HYPOTHESIS -> ValidationLevel.STEADY_STATE_HYPOTHESIS;
        };
    }

    public static DataframeNetworkModificationType convert(PyPowsyblApiHeader.NetworkModificationType networkModificationType) {
        return switch (networkModificationType) {
            case VOLTAGE_LEVEL_TOPOLOGY_CREATION -> DataframeNetworkModificationType.VOLTAGE_LEVEL_TOPOLOGY_CREATION;
            case CREATE_COUPLING_DEVICE -> DataframeNetworkModificationType.CREATE_COUPLING_DEVICE;
            case CREATE_FEEDER_BAY -> DataframeNetworkModificationType.CREATE_FEEDER_BAY;
            case CREATE_LINE_FEEDER -> DataframeNetworkModificationType.CREATE_LINE_FEEDER;
            case CREATE_TWO_WINDINGS_TRANSFORMER_FEEDER ->
                    DataframeNetworkModificationType.CREATE_TWO_WINDINGS_TRANSFORMER_FEEDER;
            case CREATE_LINE_ON_LINE -> DataframeNetworkModificationType.CREATE_LINE_ON_LINE;
            case REVERT_CREATE_LINE_ON_LINE -> DataframeNetworkModificationType.REVERT_CREATE_LINE_ON_LINE;
            case CONNECT_VOLTAGE_LEVEL_ON_LINE -> DataframeNetworkModificationType.CONNECT_VOLTAGE_LEVEL_ON_LINE;
            case REVERT_CONNECT_VOLTAGE_LEVEL_ON_LINE ->
                    DataframeNetworkModificationType.REVERT_CONNECT_VOLTAGE_LEVEL_ON_LINE;
            case REPLACE_TEE_POINT_BY_VOLTAGE_LEVEL_ON_LINE ->
                    DataframeNetworkModificationType.REPLACE_TEE_POINT_BY_VOLTAGE_LEVEL_ON_LINE;
        };
    }

    public static VoltageInitializerStatus convert(OpenReacStatus status) {
        return status == OpenReacStatus.OK ? VoltageInitializerStatus.OK : VoltageInitializerStatus.NOT_OK;
    }

    public static OpenReacOptimisationObjective convert(VoltageInitializerObjective obj) {
        return switch (obj) {
            case MIN_GENERATION -> OpenReacOptimisationObjective.MIN_GENERATION;
            case BETWEEN_HIGH_AND_LOW_VOLTAGE_LIMIT -> OpenReacOptimisationObjective.BETWEEN_HIGH_AND_LOW_VOLTAGE_LIMIT;
            case SPECIFIC_VOLTAGE_PROFILE -> OpenReacOptimisationObjective.SPECIFIC_VOLTAGE_PROFILE;
        };
    }

    public static OpenReacAmplLogLevel convert(VoltageInitializerLogLevelAmpl obj) {
        return switch (obj) {
            case LOG_AMPL_DEBUG -> OpenReacAmplLogLevel.DEBUG;
            case LOG_AMPL_INFO -> OpenReacAmplLogLevel.INFO;
            case LOG_AMPL_WARNING -> OpenReacAmplLogLevel.WARNING;
            case LOG_AMPL_ERROR -> OpenReacAmplLogLevel.ERROR;
        };
    }

    public static OpenReacSolverLogLevel convert(VoltageInitializerLogLevelSolver obj) {
        return switch (obj) {
            case NOTHING -> OpenReacSolverLogLevel.NOTHING;
            case ONLY_RESULTS -> OpenReacSolverLogLevel.ONLY_RESULTS;
            case EVERYTHING -> OpenReacSolverLogLevel.EVERYTHING;
        };
    }

    public static ReactiveSlackBusesMode convert(VoltageInitializerReactiveSlackBusesMode obj) {
        return switch (obj) {
            case CONFIGURED -> ReactiveSlackBusesMode.CONFIGURED;
            case NO_GENERATION -> ReactiveSlackBusesMode.NO_GENERATION;
            case ALL_BUSES -> ReactiveSlackBusesMode.ALL;
        };
    }

    public static byte[] binaryBufferToBytes(ByteBuffer buffer) {
        if (buffer.hasArray()) {
            return buffer.array();
        } else {
            byte[] byteBuffer = new byte[buffer.remaining()];
            buffer.get(byteBuffer, 0, buffer.remaining());
            return byteBuffer;
        }
    }

    private static final byte[] ZIP_SIGNATURE = new byte[]{0x50, 0x4B, 0x03, 0x04};
    private static final byte[] GZIP_SIGNATURE = new byte[]{0x1F, (byte) 0x8B};
    private static final byte[] XZ_SIGNATURE = new byte[]{(byte) 0xFD, 0x37, 0x7A, 0x58, 0x5A, 0x00};
    private static final byte[] BZIP2_SIGNATURE = new byte[]{0x42, 0x5A, 0x68};
    private static final byte[] ZSTD_SIGNATURE = new byte[]{0x28, (byte) 0xB5, 0x2F, (byte) 0xFD};

    private static boolean compareSignature(ByteBuffer buffer, byte[] signature) {
        byte[] header = new byte[signature.length];
        buffer.mark();
        buffer.get(header, 0, signature.length);
        buffer.reset();
        return Arrays.equals(signature, header);
    }

    public static Optional<CompressionFormat> detectCompressionFormat(ByteBuffer buffer) {
        if (compareSignature(buffer, ZIP_SIGNATURE)) {
            return Optional.of(CompressionFormat.ZIP);
        } else if (compareSignature(buffer, GZIP_SIGNATURE)) {
            return Optional.of(CompressionFormat.GZIP);
        } else if (compareSignature(buffer, XZ_SIGNATURE)) {
            return Optional.of(CompressionFormat.XZ);
        } else if (compareSignature(buffer, BZIP2_SIGNATURE)) {
            return Optional.of(CompressionFormat.BZIP2);
        } else if (compareSignature(buffer, ZSTD_SIGNATURE)) {
            return Optional.of(CompressionFormat.ZSTD);
        } else {
            return Optional.empty();
        }
    }

    public static LimitViolationType convert(PyPowsyblApiHeader.LimitViolationType violationType) {
        return switch (violationType) {
            case ACTIVE_POWER -> LimitViolationType.ACTIVE_POWER;
            case APPARENT_POWER -> LimitViolationType.APPARENT_POWER;
            case CURRENT -> LimitViolationType.CURRENT;
            case LOW_VOLTAGE -> LimitViolationType.LOW_VOLTAGE;
            case HIGH_VOLTAGE -> LimitViolationType.HIGH_VOLTAGE;
            case LOW_SHORT_CIRCUIT_CURRENT -> LimitViolationType.LOW_SHORT_CIRCUIT_CURRENT;
            case HIGH_SHORT_CIRCUIT_CURRENT -> LimitViolationType.HIGH_SHORT_CIRCUIT_CURRENT;
            case OTHER -> LimitViolationType.OTHER;
            default -> throw new PowsyblException("Unknown limit violation type: " + violationType);
        };
    }

    public static ThreeSides convert(PyPowsyblApiHeader.ThreeSideType side) {
        return switch (side.getCValue()) {
            case 0 -> ThreeSides.ONE;
            case 1 -> ThreeSides.TWO;
            case 2 -> ThreeSides.THREE;
            default -> null;
        };
    }
}<|MERGE_RESOLUTION|>--- conflicted
+++ resolved
@@ -220,13 +220,10 @@
             case BRANCH -> PyPowsyblApiHeader.ElementType.BRANCH;
             case IDENTIFIABLE -> PyPowsyblApiHeader.ElementType.IDENTIFIABLE;
             case SUB_NETWORK -> PyPowsyblApiHeader.ElementType.SUB_NETWORK;
-<<<<<<< HEAD
-            case INTERNAL_CONNECTION -> PyPowsyblApiHeader.ElementType.INTERNAL_CONNECTION;
-=======
             case AREA -> PyPowsyblApiHeader.ElementType.AREA;
             case AREA_VOLTAGE_LEVELS -> PyPowsyblApiHeader.ElementType.AREA_VOLTAGE_LEVELS;
             case AREA_BOUNDARIES -> PyPowsyblApiHeader.ElementType.AREA_BOUNDARIES;
->>>>>>> 46a8cf52
+            case INTERNAL_CONNECTION -> PyPowsyblApiHeader.ElementType.INTERNAL_CONNECTION;
         };
     }
 
@@ -267,13 +264,10 @@
             case BRANCH -> DataframeElementType.BRANCH;
             case IDENTIFIABLE -> DataframeElementType.IDENTIFIABLE;
             case SUB_NETWORK -> DataframeElementType.SUB_NETWORK;
-<<<<<<< HEAD
-            case INTERNAL_CONNECTION -> DataframeElementType.INTERNAL_CONNECTION;
-=======
             case AREA -> DataframeElementType.AREA;
             case AREA_VOLTAGE_LEVELS -> DataframeElementType.AREA_VOLTAGE_LEVELS;
             case AREA_BOUNDARIES -> DataframeElementType.AREA_BOUNDARIES;
->>>>>>> 46a8cf52
+            case INTERNAL_CONNECTION -> DataframeElementType.INTERNAL_CONNECTION;
         };
     }
 
