--- conflicted
+++ resolved
@@ -1064,14 +1064,20 @@
         public static native BranchSide fromCValue(int value);
     }
 
-<<<<<<< HEAD
     @CEnum("condition_type")
     public enum ConditionType {
         TRUE_CONDITION,
         ALL_VIOLATION_CONDITION,
         ANY_VIOLATION_CONDITION,
         AT_LEAST_ONE_VIOLATION_CONDITION;
-=======
+
+        @CEnumValue
+        public native int getCValue();
+
+        @CEnumLookup
+        public static native ConditionType fromCValue(int value);
+    }
+
     @CStruct("shortcircuit_analysis_parameters")
     public interface ShortCircuitAnalysisParametersPointer extends PointerBase {
 
@@ -1166,15 +1172,10 @@
         OK,
         NOT_OK;
 
->>>>>>> e7823f82
-        @CEnumValue
-        public native int getCValue();
-
-        @CEnumLookup
-<<<<<<< HEAD
-        public static native ConditionType fromCValue(int value);
-=======
+        @CEnumValue
+        public native int getCValue();
+
+        @CEnumLookup
         public static native VoltageInitializerStatus fromCValue(int value);
->>>>>>> e7823f82
     }
 }