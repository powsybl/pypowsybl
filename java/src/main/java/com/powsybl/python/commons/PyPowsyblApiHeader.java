/**
 * Copyright (c) 2020-2023, RTE (http://www.rte-france.com)
 * This Source Code Form is subject to the terms of the Mozilla Public
 * License, v. 2.0. If a copy of the MPL was not distributed with this
 * file, You can obtain one at http://mozilla.org/MPL/2.0/.
 * SPDX-License-Identifier: MPL-2.0
 */
package com.powsybl.python.commons;

import org.graalvm.nativeimage.UnmanagedMemory;
import org.graalvm.nativeimage.ObjectHandle;
import org.graalvm.nativeimage.c.CContext;
import org.graalvm.nativeimage.c.constant.CEnum;
import org.graalvm.nativeimage.c.constant.CEnumLookup;
import org.graalvm.nativeimage.c.constant.CEnumValue;
import org.graalvm.nativeimage.c.struct.*;
import org.graalvm.nativeimage.c.type.*;
import org.graalvm.word.PointerBase;

/**
 * Defines java mapping with C structs defined in powsybl-api.h header.
 *
 * @author Geoffroy Jamgotchian {@literal <geoffroy.jamgotchian at rte-france.com>}
 */
@CContext(Directives.class)
public final class PyPowsyblApiHeader {

    private PyPowsyblApiHeader() {
    }

    @CStruct("exception_handler")
    public interface ExceptionHandlerPointer extends PointerBase {

        @CField("message")
        CCharPointer geMessage();

        @CField("message")
        void setMessage(CCharPointer message);
    }

    /**
     * Structure containing a pointer to a C array + its length.
     */
    @CStruct("array")
    public interface ArrayPointer<T extends PointerBase> extends PointerBase {

        @CField("ptr")
        T getPtr();

        @CField("ptr")
        void setPtr(T ptr);

        @CField("length")
        int getLength();

        @CField("length")
        void setLength(int length);

        ArrayPointer addressOf(int index);

    }

    public static <T extends PointerBase> ArrayPointer<T> allocArrayPointer(T ptr, int length) {
        ArrayPointer<T> arrayPtr = UnmanagedMemory.calloc(SizeOf.get(ArrayPointer.class));
        arrayPtr.setPtr(ptr);
        arrayPtr.setLength(length);
        return arrayPtr;
    }

    public static <T extends PointerBase> void freeArrayPointer(ArrayPointer<T> arrayPointer) {
        UnmanagedMemory.free(arrayPointer.getPtr());
        UnmanagedMemory.free(arrayPointer);
    }

    @CStruct("string_map")
    public interface StringMap extends PointerBase {
        @CField("length")
        int getLength();

        @CField("length")
        void setLength(int length);

        @CField("keys")
        CCharPointerPointer getKeys();

        @CField("keys")
        void setKeys(CCharPointerPointer keys);

        @CField("values")
        CCharPointerPointer getValues();

        @CField("values")
        void setValues(CCharPointerPointer values);
    }

    @CStruct("network_metadata")
    public interface NetworkMetadataPointer extends PointerBase {

        @CField("id")
        CCharPointer getId();

        @CField("id")
        void setId(CCharPointer id);

        @CField("name")
        CCharPointer getName();

        @CField("name")
        void setName(CCharPointer name);

        @CField("case_date")
        double getCaseDate();

        @CField("case_date")
        void setCaseDate(double millis);

        @CField("source_format")
        CCharPointer getSourceFormat();

        @CField("source_format")
        void setSourceFormat(CCharPointer sourceFormat);

        @CField("forecast_distance")
        int getForecastDistance();

        @CField("forecast_distance")
        void setForecastDistance(int forecastDistance);
    }

    @CStruct("slack_bus_result")
    public interface SlackBusResultPointer extends PointerBase {

        @CField("id")
        CCharPointer getId();

        @CField("id")
        void setId(CCharPointer id);

        @CField("active_power_mismatch")
        double getActivePowerMismatch();

        @CField("active_power_mismatch")
        void setActivePowerMismatch(double activePowerMismatch);

        SlackBusResultPointer addressOf(int index);
    }

    @CStruct("loadflow_component_result")
    public interface LoadFlowComponentResultPointer extends PointerBase {

        @CField("connected_component_num")
        int getConnectedComponentNum();

        @CField("connected_component_num")
        void setConnectedComponentNum(int connectedComponentNum);

        @CField("synchronous_component_num")
        int getSynchronousComponentNum();

        @CField("synchronous_component_num")
        void setSynchronousComponentNum(int synchronousComponentNum);

        @CField("status")
        int getStatus();

        @CField("status")
        void setStatus(int status);

        @CField("status_text")
        CCharPointer getStatusText();

        @CField("status_text")
        void setStatusText(CCharPointer statusText);

        @CField("iteration_count")
        int getIterationCount();

        @CField("iteration_count")
        void setIterationCount(int iterationCount);

        @CField("reference_bus_id")
        CCharPointer getReferenceBusId();

        @CField("reference_bus_id")
        void setReferenceBusId(CCharPointer referenceBusId);

        @CFieldAddress("slack_bus_results")
        ArrayPointer<SlackBusResultPointer> slackBusResults();

        @CField("distributed_active_power")
        double getDistributedActivePower();

        @CField("distributed_active_power")
        void setDistributedActivePower(double distributedActivePower);

        LoadFlowComponentResultPointer addressOf(int index);
    }

    @CStruct("loadflow_parameters")
    public interface LoadFlowParametersPointer extends PointerBase {

        @CField("voltage_init_mode")
        int getVoltageInitMode();

        @CField("voltage_init_mode")
        void setVoltageInitMode(int voltageInitMode);

        @CField("transformer_voltage_control_on")
        boolean isTransformerVoltageControlOn();

        @CField("transformer_voltage_control_on")
        void setTransformerVoltageControlOn(boolean transformerVoltageControlOn);

        @CField("use_reactive_limits")
        boolean isUseReactiveLimits();

        @CField("use_reactive_limits")
        void setUseReactiveLimits(boolean useReactiveLimits);

        @CField("phase_shifter_regulation_on")
        boolean isPhaseShifterRegulationOn();

        @CField("phase_shifter_regulation_on")
        void setPhaseShifterRegulationOn(boolean phaseShifterRegulationOn);

        @CField("twt_split_shunt_admittance")
        boolean isTwtSplitShuntAdmittance();

        @CField("twt_split_shunt_admittance")
        void setTwtSplitShuntAdmittance(boolean twtSplitShuntAdmittance);

        @CField("shunt_compensator_voltage_control_on")
        boolean isShuntCompensatorVoltageControlOn();

        @CField("shunt_compensator_voltage_control_on")
        void setShuntCompensatorVoltageControlOn(boolean shuntCompensatorVoltageControlOn);

        @CField("read_slack_bus")
        boolean isReadSlackBus();

        @CField("read_slack_bus")
        void setReadSlackBus(boolean readSlackBus);

        @CField("write_slack_bus")
        boolean isWriteSlackBus();

        @CField("write_slack_bus")
        void setWriteSlackBus(boolean writeSlackBus);

        @CField("distributed_slack")
        boolean isDistributedSlack();

        @CField("distributed_slack")
        void setDistributedSlack(boolean distributedSlack);

        @CField("balance_type")
        int getBalanceType();

        @CField("balance_type")
        void setBalanceType(int balanceType);

        @CField("dc_use_transformer_ratio")
        boolean isDcUseTransformerRatio();

        @CField("dc_use_transformer_ratio")
        void setDcUseTransformerRatio(boolean dcUseTransformerRatio);

        @CField("countries_to_balance")
        CCharPointerPointer getCountriesToBalance();

        @CField("countries_to_balance")
        void setCountriesToBalance(CCharPointerPointer countriesToBalance);

        @CField("countries_to_balance_count")
        int getCountriesToBalanceCount();

        @CField("countries_to_balance_count")
        void setCountriesToBalanceCount(int countriesToBalanceCount);

        @CField("connected_component_mode")
        int getConnectedComponentMode();

        @CField("connected_component_mode")
        void setConnectedComponentMode(int connectedComponentMode);

        @CField("dc_power_factor")
        double getDcPowerFactor();

        @CField("dc_power_factor")
        void setDcPowerFactor(double dcPowerFactor);

        @CField("provider_parameters_keys")
        void setProviderParametersKeys(CCharPointerPointer providerParametersKeys);

        @CField("provider_parameters_keys")
        CCharPointerPointer getProviderParametersKeys();

        @CField("provider_parameters_keys_count")
        int getProviderParametersKeysCount();

        @CField("provider_parameters_keys_count")
        void setProviderParametersKeysCount(int providerParametersKeysCount);

        @CField("provider_parameters_values")
        void setProviderParametersValues(CCharPointerPointer providerParametersValues);

        @CField("provider_parameters_values")
        CCharPointerPointer getProviderParametersValues();

        @CField("provider_parameters_values_count")
        int getProviderParametersValuesCount();

        @CField("provider_parameters_values_count")
        void setProviderParametersValuesCount(int providerParametersKeysCount);
    }

    @CStruct("loadflow_validation_parameters")
    public interface LoadFlowValidationParametersPointer extends PointerBase {

        @CField("threshold")
        double getThreshold();

        @CField("threshold")
        void setThreshold(double threshold);

        @CField("verbose")
        boolean isVerbose();

        @CField("verbose")
        void setVerbose(boolean verbose);

        @CField("loadflow_name")
        CCharPointer getLoadFlowName();

        @CField("loadflow_name")
        void setLoadFlowName(CCharPointer loadFlowName);

        @CField("epsilon_x")
        double getEpsilonX();

        @CField("epsilon_x")
        void setEpsilonX(double epsilonX);

        @CField("apply_reactance_correction")
        boolean isApplyReactanceCorrection();

        @CField("apply_reactance_correction")
        void setApplyReactanceCorrection(boolean applyReactanceCorrection);

        @CFieldAddress("loadflow_parameters")
        LoadFlowParametersPointer getLoadFlowParameters();

        @CField("ok_missing_values")
        boolean isOkMissingValues();

        @CField("ok_missing_values")
        void setOkMissingValues(boolean okMissingValues);

        @CField("no_requirement_if_reactive_bound_inversion")
        boolean isNoRequirementIfReactiveBoundInversion();

        @CField("no_requirement_if_reactive_bound_inversion")
        void setNoRequirementIfReactiveBoundInversion(boolean noRequirementIfReactiveBoundInversion);

        @CField("compare_results")
        boolean isCompareResults();

        @CField("compare_results")
        void setCompareResults(boolean compareResults);

        @CField("check_main_component_only")
        boolean isCheckMainComponentOnly();

        @CField("check_main_component_only")
        void setCheckMainComponentOnly(boolean checkMainComponentOnly);

        @CField("no_requirement_if_setpoint_outside_power_bounds")
        boolean isNoRequirementIfSetpointOutsidePowerBounds();

        @CField("no_requirement_if_setpoint_outside_power_bounds")
        void setNoRequirementIfSetpointOutsidePowerBounds(boolean noRequirementIfSetpointOutsidePowerBounds);
    }

    @CStruct("security_analysis_parameters")
    public interface SecurityAnalysisParametersPointer extends PointerBase {

        @CFieldAddress("loadflow_parameters")
        LoadFlowParametersPointer getLoadFlowParameters();

        @CField("flow_proportional_threshold")
        double getFlowProportionalThreshold();

        @CField("flow_proportional_threshold")
        void setFlowProportionalThreshold(double flowProportionalThreshold);

        @CField("low_voltage_proportional_threshold")
        double getLowVoltageProportionalThreshold();

        @CField("low_voltage_proportional_threshold")
        void setLowVoltageProportionalThreshold(double lowVoltageProportionalThreshold);

        @CField("low_voltage_absolute_threshold")
        double getLowVoltageAbsoluteThreshold();

        @CField("low_voltage_absolute_threshold")
        void setLowVoltageAbsoluteThreshold(double lowVoltageAbsoluteThreshold);

        @CField("high_voltage_proportional_threshold")
        double getHighVoltageProportionalThreshold();

        @CField("high_voltage_proportional_threshold")
        void setHighVoltageProportionalThreshold(double highVoltageProportionalThreshold);

        @CField("high_voltage_absolute_threshold")
        double getHighVoltageAbsoluteThreshold();

        @CField("high_voltage_absolute_threshold")
        void setHighVoltageAbsoluteThreshold(double highVoltageAbsoluteThreshold);

        @CField("provider_parameters_keys")
        void setProviderParametersKeys(CCharPointerPointer providerParametersKeys);

        @CField("provider_parameters_keys")
        CCharPointerPointer getProviderParametersKeys();

        @CField("provider_parameters_keys_count")
        int getProviderParametersKeysCount();

        @CField("provider_parameters_keys_count")
        void setProviderParametersKeysCount(int providerParametersKeysCount);

        @CField("provider_parameters_values")
        void setProviderParametersValues(CCharPointerPointer providerParametersValues);

        @CField("provider_parameters_values")
        CCharPointerPointer getProviderParametersValues();

        @CField("provider_parameters_values_count")
        int getProviderParametersValuesCount();

        @CField("provider_parameters_values_count")
        void setProviderParametersValuesCount(int providerParametersKeysCount);
    }

    @CStruct("sensitivity_analysis_parameters")
    public interface SensitivityAnalysisParametersPointer extends PointerBase {

        @CFieldAddress("loadflow_parameters")
        LoadFlowParametersPointer getLoadFlowParameters();

        @CField("provider_parameters_keys")
        void setProviderParametersKeys(CCharPointerPointer providerParametersKeys);

        @CField("provider_parameters_keys")
        CCharPointerPointer getProviderParametersKeys();

        @CField("provider_parameters_keys_count")
        int getProviderParametersKeysCount();

        @CField("provider_parameters_keys_count")
        void setProviderParametersKeysCount(int providerParametersKeysCount);

        @CField("provider_parameters_values")
        void setProviderParametersValues(CCharPointerPointer providerParametersValues);

        @CField("provider_parameters_values")
        CCharPointerPointer getProviderParametersValues();

        @CField("provider_parameters_values_count")
        int getProviderParametersValuesCount();

        @CField("provider_parameters_values_count")
        void setProviderParametersValuesCount(int providerParametersKeysCount);
    }

    @CStruct("limit_violation")
    public interface LimitViolationPointer extends PointerBase {

        @CField("subject_id")
        CCharPointer getSubjectId();

        @CField("subject_id")
        void setSubjectId(CCharPointer subjectId);

        @CField("subject_name")
        CCharPointer getSubjectName();

        @CField("subject_name")
        void setSubjectName(CCharPointer subjectName);

        @CField("limit_type")
        int getLimitType();

        @CField("limit_type")
        void setLimitType(int limitType);

        @CField("limit")
        double getLimit();

        @CField("limit")
        void setLimit(double limit);

        @CField("limit_name")
        CCharPointer getLimitName();

        @CField("limit_name")
        void setLimitName(CCharPointer limitName);

        @CField("acceptable_duration")
        int getAcceptableDuration();

        @CField("acceptable_duration")
        void setAcceptableDuration(int acceptableDuration);

        @CField("limit_reduction")
        double getLimitReduction();

        @CField("limit_reduction")
        void setLimitReduction(double limitReduction);

        @CField("value")
        double getValue();

        @CField("value")
        void setValue(double value);

        @CField("side")
        int getSide();

        @CField("side")
        void setSide(int side);

        LimitViolationPointer addressOf(int index);
    }

    @CStruct("pre_contingency_result")
    public interface PreContingencyResultPointer extends PointerBase {

        @CField("status")
        int getStatus();

        @CField("status")
        void setStatus(int status);

        @CFieldAddress("limit_violations")
        ArrayPointer<LimitViolationPointer> limitViolations();
    }

    @CStruct("post_contingency_result")
    public interface PostContingencyResultPointer extends PointerBase {

        @CField("contingency_id")
        CCharPointer getContingencyId();

        @CField("contingency_id")
        void setContingencyId(CCharPointer contingencyId);

        @CField("status")
        int getStatus();

        @CField("status")
        void setStatus(int status);

        @CFieldAddress("limit_violations")
        ArrayPointer<LimitViolationPointer> limitViolations();

        PostContingencyResultPointer addressOf(int index);
    }

    @CStruct("operator_strategy_result")
    public interface OperatorStrategyResultPointer extends PointerBase {

        @CField("operator_strategy_id")
        CCharPointer getOperatorStrategyId();

        @CField("operator_strategy_id")
        void setOperatorStrategyId(CCharPointer contingencyId);

        @CField("status")
        int getStatus();

        @CField("status")
        void setStatus(int status);

        @CFieldAddress("limit_violations")
        ArrayPointer<LimitViolationPointer> limitViolations();

        OperatorStrategyResultPointer addressOf(int index);
    }

    @CEnum("element_type")
    public enum ElementType {
        BUS,
        BUS_FROM_BUS_BREAKER_VIEW,
        LINE,
        TWO_WINDINGS_TRANSFORMER,
        THREE_WINDINGS_TRANSFORMER,
        GENERATOR,
        LOAD,
        BATTERY,
        SHUNT_COMPENSATOR,
        NON_LINEAR_SHUNT_COMPENSATOR_SECTION,
        LINEAR_SHUNT_COMPENSATOR_SECTION,
        DANGLING_LINE,
        TIE_LINE,
        LCC_CONVERTER_STATION,
        VSC_CONVERTER_STATION,
        STATIC_VAR_COMPENSATOR,
        SWITCH,
        VOLTAGE_LEVEL,
        SUBSTATION,
        BUSBAR_SECTION,
        HVDC_LINE,
        RATIO_TAP_CHANGER_STEP,
        PHASE_TAP_CHANGER_STEP,
        RATIO_TAP_CHANGER,
        PHASE_TAP_CHANGER,
        REACTIVE_CAPABILITY_CURVE_POINT,
        OPERATIONAL_LIMITS,
        MINMAX_REACTIVE_LIMITS,
        ALIAS,
        IDENTIFIABLE,
        INJECTION,
        BRANCH,
        TERMINAL,
        SUB_NETWORK;

        @CEnumValue
        public native int getCValue();

        @CEnumLookup
        public static native ElementType fromCValue(int value);
    }

    @CEnum("validation_type")
    public enum ValidationType {
        FLOWS,
        GENERATORS,
        BUSES,
        SVCS,
        SHUNTS,
        TWTS,
        TWTS3W;

        @CEnumValue
        public native int getCValue();

        @CEnumLookup
        public static native ValidationType fromCValue(int value);
    }

    @CEnum("network_modification_type")
    public enum NetworkModificationType {
        VOLTAGE_LEVEL_TOPOLOGY_CREATION,
        CREATE_COUPLING_DEVICE,
        CREATE_FEEDER_BAY,
        CREATE_LINE_FEEDER,
        CREATE_TWO_WINDINGS_TRANSFORMER_FEEDER,
        CREATE_LINE_ON_LINE,
        REVERT_CREATE_LINE_ON_LINE,
        CONNECT_VOLTAGE_LEVEL_ON_LINE,
        REVERT_CONNECT_VOLTAGE_LEVEL_ON_LINE,
        REPLACE_TEE_POINT_BY_VOLTAGE_LEVEL_ON_LINE;

        @CEnumValue
        public native int getCValue();

        @CEnumLookup
        public static native NetworkModificationType fromCValue(int value);
    }

    @CEnum("violation_type")
    public enum LimitViolationType {
        ACTIVE_POWER,
        APPARENT_POWER,
        CURRENT,
        LOW_VOLTAGE,
        HIGH_VOLTAGE,
        LOW_SHORT_CIRCUIT_CURRENT,
        HIGH_SHORT_CIRCUIT_CURRENT,
        OTHER;
        @CEnumValue
        public native int getCValue();

        @CEnumLookup
        public static native LimitViolationType fromCValue(int value);
    }

    @CEnum("remove_modification_type")
    public enum RemoveModificationType {
        REMOVE_FEEDER,
        REMOVE_VOLTAGE_LEVEL,
        REMOVE_HVDC_LINE;

        @CEnumValue
        public native int getCValue();

        @CEnumLookup
        public static native RemoveModificationType fromCValue(int value);
    }

    @CEnum("sensitivity_function_type")
    public enum SensitivityFunctionType {
        BRANCH_ACTIVE_POWER_1,
        BRANCH_CURRENT_1,
        BRANCH_REACTIVE_POWER_1,
        BRANCH_ACTIVE_POWER_2,
        BRANCH_CURRENT_2,
        BRANCH_REACTIVE_POWER_2,
        BRANCH_ACTIVE_POWER_3,
        BRANCH_CURRENT_3,
        BRANCH_REACTIVE_POWER_3,
        BUS_REACTIVE_POWER,
        BUS_VOLTAGE;

        @CEnumValue
        public native int getCValue();

        @CEnumLookup
        public static native SensitivityFunctionType fromCValue(int value);
    }

    @CEnum("sensitivity_variable_type")
    public enum SensitivityVariableType {
        AUTO_DETECT,
        INJECTION_ACTIVE_POWER,
        INJECTION_REACTIVE_POWER,
        TRANSFORMER_PHASE,
        BUS_TARGET_VOLTAGE,
        HVDC_LINE_ACTIVE_POWER,
        TRANSFORMER_PHASE_1,
        TRANSFORMER_PHASE_2,
        TRANSFORMER_PHASE_3;

        @CEnumValue
        public native int getCValue();

        @CEnumLookup
        public static native SensitivityVariableType fromCValue(int value);
    }

    @CStruct("matrix")
    public interface MatrixPointer extends PointerBase {

        @CField("values")
        CDoublePointer getValues();

        @CField("values")
        void setValues(CDoublePointer values);

        @CField("row_count")
        int getRowCount();

        @CField("row_count")
        void setRowCount(int rowCount);

        @CField("column_count")
        int getColumnCount();

        @CField("column_count")
        void setColumnCount(int columnCount);
    }

    @CStruct("series")
    public interface SeriesPointer extends PointerBase {

        @CField("name")
        CCharPointer getName();

        @CField("name")
        void setName(CCharPointer name);

        @CField("index")
        boolean isIndex();

        @CField("index")
        void setIndex(boolean index);

        @CField("type")
        int getType();

        @CField("type")
        void setType(int type);

        @CFieldAddress("data")
        <T extends PointerBase> ArrayPointer<T> data();

        SeriesPointer addressOf(int index);
    }

    @CStruct("dataframe")
    public interface DataframePointer extends PointerBase {

        @CField("series")
        SeriesPointer getSeries();

        @CField("series")
        void setSeries(SeriesPointer series);

        @CField("series_count")
        int getSeriesCount();

        @CField("series_count")
        void setSeriesCount(int count);

        DataframePointer addressOf(int index);
    }

    @CStruct("dataframe_array")
    public interface DataframeArrayPointer extends PointerBase {

        @CField("dataframes")
        DataframePointer getDataframes();

        @CField("dataframes")
        void setDataframes(DataframePointer series);

        @CField("dataframes_count")
        int getDataframesCount();

        @CField("dataframes_count")
        void setDataframesCount(int count);
    }

    /*
    typedef struct series_metadata_struct {
        char* name;
        int type;
        unsigned char  is_index;
        unsigned char  is_modifiable;
    } series_metadata;
     */
    @CStruct("series_metadata")
    public interface SeriesMetadataPointer extends PointerBase {

        @CField("name")
        CCharPointer getName();

        @CField("name")
        void setName(CCharPointer name);

        @CField("type")
        int getType();

        @CField("type")
        void setType(int type);

        @CField("is_index")
        boolean isIndex();

        @CField("is_index")
        void setIndex(boolean index);

        @CField("is_modifiable")
        boolean isModifiable();

        @CField("is_modifiable")
        void setModifiable(boolean index);

        @CField("is_default")
        boolean isDefault();

        @CField("is_default")
        void setDefault(boolean attDefault);

        SeriesMetadataPointer addressOf(int index);
    }

    @CStruct("dataframe_metadata")
    public interface DataframeMetadataPointer extends PointerBase {

        @CField("attributes_count")
        int getAttributesCount();

        @CField("attributes_count")
        void setAttributesCount(int count);

        @CField("attributes_metadata")
        SeriesMetadataPointer getAttributesMetadata();

        @CField("attributes_metadata")
        void setAttributesMetadata(SeriesMetadataPointer metadata);

        /**
         * When used as a C array, get the struct at i-th position.
         */
        DataframeMetadataPointer addressOf(int index);
    }

    @CStruct("dataframes_metadata")
    public interface DataframesMetadataPointer extends PointerBase {

        @CField("dataframes_count")
        int getDataframesCount();

        @CField("dataframes_count")
        void setDataframesCount(int count);

        @CField("dataframes_metadata")
        DataframeMetadataPointer getDataframesMetadata();

        @CField("dataframes_metadata")
        void setDataframesMetadata(DataframeMetadataPointer metadata);
    }

    @CStruct("zone")
    public interface ZonePointer extends PointerBase {

        @CField("id")
        CCharPointer getId();

        @CField("id")
        void setId(CCharPointer id);

        @CField("injections_ids")
        CCharPointerPointer getInjectionsIds();

        @CField("injections_ids")
        void setInjectionsIds(CCharPointerPointer injectionsIds);

        @CField("injections_shift_keys")
        CDoublePointer getinjectionsShiftKeys();

        @CField("injections_shift_keys")
        void setinjectionsShiftKeys(CDoublePointer injectionsShiftKeys);

        @CField("length")
        int getLength();

        @CField("length")
        void setLength(int length);

        ZonePointer addressOf(int index);
    }

    @CPointerTo(ZonePointer.class)
    public interface ZonePointerPointer extends PointerBase {

        ZonePointer read(int index);
    }

    @CPointerTo(VoidPointer.class)
    public interface VoidPointerPointer extends PointerBase {

        ObjectHandle read(int index);
    }

    @CEnum("contingency_context_type")
    public enum RawContingencyContextType {

        ALL,
        NONE,
        SPECIFIC,
        ONLY_CONTINGENCIES;

        @CEnumValue
        public native int getCValue();

        @CEnumLookup
        public static native RawContingencyContextType fromCValue(int value);
    }

    @CEnum("filter_attributes_type")
    public enum FilterAttributesType {
        ALL_ATTRIBUTES,
        DEFAULT_ATTRIBUTES,
        SELECTION_ATTRIBUTES;

        @CEnumValue
        public native int getCValue();

        @CEnumLookup
        public static native FilterAttributesType fromCValue(int value);
    }

    @CEnum("validation_level_type")
    public enum ValidationLevelType {
        EQUIPMENT,
        STEADY_STATE_HYPOTHESIS;

        @CEnumValue
        public native int getCValue();

        @CEnumLookup
        public static native ValidationLevelType fromCValue(int value);
    }

    @CStruct("flow_decomposition_parameters")
    public interface FlowDecompositionParametersPointer extends PointerBase {
        @CField("enable_losses_compensation")
        boolean isLossesCompensationEnabled();

        @CField("enable_losses_compensation")
        void setEnableLossesCompensation(boolean enableLossesCompensation);

        @CField("losses_compensation_epsilon")
        double getLossesCompensationEpsilon();

        @CField("losses_compensation_epsilon")
        void setLossesCompensationEpsilon(double lossesCompensationEpsilon);

        @CField("sensitivity_epsilon")
        double getSensitivityEpsilon();

        @CField("sensitivity_epsilon")
        void setSensitivityEpsilon(double sensitivityEpsilon);

        @CField("rescale_enabled")
        boolean isRescaleEnabled();

        @CField("rescale_enabled")
        void setRescaleEnabled(boolean rescaleEnabled);

        @CField("dc_fallback_enabled_after_ac_divergence")
        boolean isDcFallbackEnabledAfterAcDivergence();

        @CField("dc_fallback_enabled_after_ac_divergence")
        void setDcFallbackEnabledAfterAcDivergence(boolean dcFallbackEnabledAfterAcDivergence);

        @CField("sensitivity_variable_batch_size")
        int getSensitivityVariableBatchSize();

        @CField("sensitivity_variable_batch_size")
        void setSensitivityVariableBatchSize(int sensitivityVariableBatchSize);
    }

    @CStruct("sld_parameters")
    public interface SldParametersPointer extends PointerBase {

        @CField("use_name")
        boolean isUseName();

        @CField("use_name")
        void setUseName(boolean useName);

        @CField("center_name")
        boolean isCenterName();

        @CField("center_name")
        void setCenterName(boolean centerName);

        @CField("diagonal_label")
        boolean isDiagonalLabel();

        @CField("diagonal_label")
        void setDiagonalLabel(boolean diagonalLabel);

        @CField("nodes_infos")
        boolean isAddNodesInfos();

        @CField("nodes_infos")
        void setAddNodesInfos(boolean addNodeInfos);

        @CField("tooltip_enabled")
        void setTooltipEnabled(boolean tooltipEnabled);

        @CField("tooltip_enabled")
        boolean getTooltipEnabled();

        @CField("topological_coloring")
        boolean isTopologicalColoring();

        @CField("topological_coloring")
        void setTopologicalColoring(boolean topologicalColoring);

        @CField("component_library")
        CCharPointer getComponentLibrary();

        @CField("component_library")
        void setComponentLibrary(CCharPointer componentLibrary);

<<<<<<< HEAD
        @CField("active_power_unit")
        CCharPointer getActivePowerUnit();

        @CField("active_power_unit")
        void setActivePowerUnit(CCharPointer activePowerUnit);

        @CField("reactive_power_unit")
        CCharPointer getReactivePowerUnit();

        @CField("reactive_power_unit")
        void setReactivePowerUnit(CCharPointer reactivePowerUnit);

//        @CField("current_unit")
//        CCharPointer getCurrentUnit();
//
//        @CField("current_unit")
//        void setCurrentUnit(CCharPointer currentUnit);

=======
        @CField("display_current_feeder_info")
        boolean isDisplayCurrentFeederInfo();

        @CField("display_current_feeder_info")
        void setDisplayCurrentFeederInfo(boolean displayCurrentInfo);
>>>>>>> 02fe97da
    }

    @CStruct("nad_parameters")
    public interface NadParametersPointer extends PointerBase {
        @CField("edge_name_displayed")
        void setEdgeNameDisplayed(boolean edgeNameDisplayed);

        @CField("edge_name_displayed")
        boolean isEdgeNameDisplayed();

        @CField("id_displayed")
        void setIdDisplayed(boolean idDisplayed);

        @CField("id_displayed")
        boolean isIdDisplayed();

        @CField("edge_info_along_edge")
        void setEdgeInfoAlongEdge(boolean edgeInfoAlongEdge);

        @CField("edge_info_along_edge")
        boolean isEdgeInfoAlongEdge();

        @CField("power_value_precision")
        void setPowerValuePrecision(int powerValuePrecision);

        @CField("power_value_precision")
        int getPowerValuePrecision();

        @CField("current_value_precision")
        void setCurrentValuePrecision(int currentValuePrecision);

        @CField("current_value_precision")
        int getCurrentValuePrecision();

        @CField("angle_value_precision")
        void setAngleValuePrecision(int angleValuePrecision);

        @CField("angle_value_precision")
        int getAngleValuePrecision();

        @CField("voltage_value_precision")
        void setVoltageValuePrecision(int voltageValuePrecision);

        @CField("voltage_value_precision")
        int getVoltageValuePrecision();

        @CField("bus_legend")
        void setBusLegend(boolean busLegend);

        @CField("bus_legend")
        boolean isBusLegend();

        @CField("substation_description_displayed")
        void setSubstationDescriptionDisplayed(boolean substationDescriptionDisplayed);

        @CField("substation_description_displayed")
        boolean isSubstationDescriptionDisplayed();

        @CField("layout_type")
        void setLayoutType(int layoutType);

        @CField("layout_type")
        int getLayoutType();

        @CField("scaling_factor")
        int getScalingFactor();

        @CField("scaling_factor")
        void setScalingFactor(int scalingFactor);

        @CField("radius_factor")
        double getRadiusFactor();

        @CField("radius_factor")
        void setRadiusFactor(double radiusFactor);

        @CField("edge_info_displayed")
        void setEdgeInfoDisplayed(int edgeInfoDisplayed);

        @CField("edge_info_displayed")
        int getEdgeInfoDisplayed();
    }

    @CEnum("DynamicMappingType")
    public enum DynamicMappingType {
        ALPHA_BETA_LOAD,
        ONE_TRANSFORMER_LOAD,
        GENERATOR_SYNCHRONOUS_THREE_WINDINGS,
        GENERATOR_SYNCHRONOUS_THREE_WINDINGS_PROPORTIONAL_REGULATIONS,
        GENERATOR_SYNCHRONOUS_FOUR_WINDINGS,
        GENERATOR_SYNCHRONOUS_FOUR_WINDINGS_PROPORTIONAL_REGULATIONS,
        CURRENT_LIMIT_AUTOMATON,
        GENERATOR_SYNCHRONOUS;

        @CEnumValue
        public native int getCValue();

        @CEnumLookup
        public static native DynamicMappingType fromCValue(int value);
    }

    @CEnum("ThreeSide")
    public enum ThreeSideType {
        UNDEFINED,
        ONE,
        TWO,
        THREE;

        @CEnumValue
        public native int getCValue();

        @CEnumLookup
        public static native ThreeSideType fromCValue(int value);
    }

    @CEnum("condition_type")
    public enum ConditionType {
        TRUE_CONDITION,
        ALL_VIOLATION_CONDITION,
        ANY_VIOLATION_CONDITION,
        AT_LEAST_ONE_VIOLATION_CONDITION;

        @CEnumValue
        public native int getCValue();

        @CEnumLookup
        public static native ConditionType fromCValue(int value);
    }

    @CStruct("shortcircuit_analysis_parameters")
    public interface ShortCircuitAnalysisParametersPointer extends PointerBase {

        @CField("with_voltage_result")
        boolean isWithVoltageResult();

        @CField("with_voltage_result")
        void setWithVoltageResult(boolean withVoltageResult);

        @CField("with_feeder_result")
        boolean isWithFeederResult();

        @CField("with_feeder_result")
        void setWithFeederResult(boolean withFeederResult);

        @CField("with_limit_violations")
        boolean isWithLimitViolations();

        @CField("with_limit_violations")
        void setWithLimitViolations(boolean withLimitViolations);

        @CField("study_type")
        int getStudyType();

        @CField("study_type")
        void setStudyType(int studyType);

        @CField("with_fortescue_result")
        boolean isWithFortescueResult();

        @CField("with_fortescue_result")
        void setWithFortescueResult(boolean withFortescueResult);

        @CField("min_voltage_drop_proportional_threshold")
        double getMinVoltageDropProportionalThreshold();

        @CField("min_voltage_drop_proportional_threshold")
        void setMinVoltageDropProportionalThreshold(double minVoltageDropProportionalThreshold);

        @CField("provider_parameters_keys")
        void setProviderParametersKeys(CCharPointerPointer providerParametersKeys);

        @CField("provider_parameters_keys")
        CCharPointerPointer getProviderParametersKeys();

        @CField("provider_parameters_keys_count")
        int getProviderParametersKeysCount();

        @CField("provider_parameters_keys_count")
        void setProviderParametersKeysCount(int providerParametersKeysCount);

        @CField("provider_parameters_values")
        void setProviderParametersValues(CCharPointerPointer providerParametersValues);

        @CField("provider_parameters_values")
        CCharPointerPointer getProviderParametersValues();

        @CField("provider_parameters_values_count")
        int getProviderParametersValuesCount();

        @CField("provider_parameters_values_count")
        void setProviderParametersValuesCount(int providerParametersKeysCount);
    }

    @CEnum("VoltageInitializerObjective")
    public enum VoltageInitializerObjective {
        MIN_GENERATION,
        BETWEEN_HIGH_AND_LOW_VOLTAGE_LIMIT,
        SPECIFIC_VOLTAGE_PROFILE;

        @CEnumValue
        public native int getCValue();

        @CEnumLookup
        public static native VoltageInitializerObjective fromCValue(int value);
    }

    @CEnum("VoltageInitializerLogLevelAmpl")
    public enum VoltageInitializerLogLevelAmpl {
        DEBUG,
        INFO,
        WARNING,
        ERROR;

        @CEnumValue
        public native int getCValue();

        @CEnumLookup
        public static native VoltageInitializerLogLevelAmpl fromCValue(int value);
    }

    @CEnum("VoltageInitializerLogLevelSolver")
    public enum VoltageInitializerLogLevelSolver {
        NOTHING,
        ONLY_RESULTS,
        EVERYTHING;

        @CEnumValue
        public native int getCValue();

        @CEnumLookup
        public static native VoltageInitializerLogLevelSolver fromCValue(int value);
    }

    @CEnum("VoltageInitializerReactiveSlackBusesMode")
    public enum VoltageInitializerReactiveSlackBusesMode {
        CONFIGURED,
        NO_GENERATION,
        ALL_BUSES;

        @CEnumValue
        public native int getCValue();

        @CEnumLookup
        public static native VoltageInitializerReactiveSlackBusesMode fromCValue(int value);
    }

    @CEnum("VoltageInitializerStatus")
    public enum VoltageInitializerStatus {
        OK,
        NOT_OK;

        @CEnumValue
        public native int getCValue();

        @CEnumLookup
        public static native VoltageInitializerStatus fromCValue(int value);
    }
}<|MERGE_RESOLUTION|>--- conflicted
+++ resolved
@@ -1069,7 +1069,12 @@
         @CField("component_library")
         void setComponentLibrary(CCharPointer componentLibrary);
 
-<<<<<<< HEAD
+        @CField("display_current_feeder_info")
+        boolean isDisplayCurrentFeederInfo();
+
+        @CField("display_current_feeder_info")
+        void setDisplayCurrentFeederInfo(boolean displayCurrentInfo);
+
         @CField("active_power_unit")
         CCharPointer getActivePowerUnit();
 
@@ -1088,13 +1093,6 @@
 //        @CField("current_unit")
 //        void setCurrentUnit(CCharPointer currentUnit);
 
-=======
-        @CField("display_current_feeder_info")
-        boolean isDisplayCurrentFeederInfo();
-
-        @CField("display_current_feeder_info")
-        void setDisplayCurrentFeederInfo(boolean displayCurrentInfo);
->>>>>>> 02fe97da
     }
 
     @CStruct("nad_parameters")
