--- conflicted
+++ resolved
@@ -32,11 +32,7 @@
 public final class LoadFlowCUtils {
 
     static final DataframeMapper<LoadFlowProvider, Void> SPECIFIC_PARAMETERS_MAPPER = new DataframeMapperBuilder<LoadFlowProvider, Parameter, Void>()
-<<<<<<< HEAD
-            .itemsProvider(provider -> provider.getSpecificParameters())
-=======
             .itemsProvider(provider -> provider.getSpecificParameters().stream().sorted(Comparator.comparing(Parameter::getCategoryKey).thenComparing(Parameter::getName)).toList())
->>>>>>> 454973ac
             .stringsIndex("name", Parameter::getName)
             .strings("category_key", p -> Objects.toString(p.getCategoryKey(), ""))
             .strings("description", Parameter::getDescription)
