--- conflicted
+++ resolved
@@ -16,10 +16,7 @@
 import java.util.stream.Stream;
 
 import static com.powsybl.python.TemporaryLimitData.Side.*;
-<<<<<<< HEAD
-=======
-
->>>>>>> d8ea7737
+
 /**
  * @author Geoffroy Jamgotchian {@literal <geoffroy.jamgotchian at rte-france.com>}
  */
@@ -203,25 +200,6 @@
         return elementsIds;
     }
 
-<<<<<<< HEAD
-    public static Stream<TemporaryCurrentLimitData> getCurrentLimits(Network network) {
-        Stream.Builder<TemporaryCurrentLimitData> temporaryLimitContexts = Stream.builder();
-        network.getBranchStream().forEach(branch -> {
-            if (branch.getCurrentLimits1() != null) {
-                temporaryLimitContexts.add(new TemporaryCurrentLimitData(branch.getId(), "permanent_limit", Branch.Side.ONE, branch.getCurrentLimits1().getPermanentLimit()));
-                branch.getCurrentLimits1().getTemporaryLimits().stream()
-                        .map(temporaryLimit -> new TemporaryCurrentLimitData(branch.getId(), temporaryLimit.getName(), Branch.Side.ONE,
-                                temporaryLimit.getValue(), temporaryLimit.getAcceptableDuration(), temporaryLimit.isFictitious()))
-                .forEach(temporaryLimitContexts::add);
-            }
-            if (branch.getCurrentLimits2() != null) {
-                temporaryLimitContexts.add(new TemporaryCurrentLimitData(branch.getId(), "permanent_limit", Branch.Side.TWO, branch.getCurrentLimits2().getPermanentLimit()));
-                branch.getCurrentLimits2().getTemporaryLimits().stream()
-                        .map(temporaryLimit -> new TemporaryCurrentLimitData(branch.getId(), temporaryLimit.getName(), Branch.Side.TWO,
-                                temporaryLimit.getValue(), temporaryLimit.getAcceptableDuration(), temporaryLimit.isFictitious()))
-                        .forEach(temporaryLimitContexts::add);
-            }
-=======
     public static Stream<TemporaryLimitData> getLimits(Network network) {
         Stream.Builder<TemporaryLimitData> limits = Stream.builder();
         network.getBranchStream().forEach(branch -> {
@@ -236,7 +214,6 @@
             addLimit(limits, danglingLine, danglingLine.getCurrentLimits(), NONE);
             addLimit(limits, danglingLine, danglingLine.getActivePowerLimits(), NONE);
             addLimit(limits, danglingLine, danglingLine.getApparentPowerLimits(), NONE);
->>>>>>> d8ea7737
         });
         network.getThreeWindingsTransformerStream().forEach(threeWindingsTransformer -> {
             addLimit(limits, threeWindingsTransformer, threeWindingsTransformer.getLeg1().getCurrentLimits(), ONE);
@@ -262,57 +239,4 @@
                     .forEach(temporaryLimitContexts::add);
         }
     }
-
-    public static Stream<TemporaryLimitData> getLimits(Network network) {
-        Stream.Builder<TemporaryLimitData> temporaryLimitContexts = Stream.builder();
-        network.getBranchStream().forEach(branch -> {
-            addLimit(temporaryLimitContexts, branch.getId(),  branch.getCurrentLimits1(), ONE, PyPowsyblApiHeader.ElementType.LINE);
-            addLimit(temporaryLimitContexts, branch.getId(),  branch.getCurrentLimits2(), TWO, PyPowsyblApiHeader.ElementType.LINE);
-            addLimit(temporaryLimitContexts, branch.getId(),  branch.getActivePowerLimits1(), ONE, PyPowsyblApiHeader.ElementType.LINE);
-            addLimit(temporaryLimitContexts, branch.getId(),  branch.getActivePowerLimits2(), TWO, PyPowsyblApiHeader.ElementType.LINE);
-            addLimit(temporaryLimitContexts, branch.getId(),  branch.getApparentPowerLimits1(), ONE, PyPowsyblApiHeader.ElementType.LINE);
-            addLimit(temporaryLimitContexts, branch.getId(),  branch.getApparentPowerLimits2(), TWO, PyPowsyblApiHeader.ElementType.LINE);
-        });
-        network.getDanglingLineStream().forEach(danglingLine -> {
-            addLimit(temporaryLimitContexts, danglingLine.getId(), danglingLine.getCurrentLimits(), NONE,
-                    PyPowsyblApiHeader.ElementType.DANGLING_LINE);
-            addLimit(temporaryLimitContexts, danglingLine.getId(), danglingLine.getActivePowerLimits(), NONE,
-                    PyPowsyblApiHeader.ElementType.DANGLING_LINE);
-            addLimit(temporaryLimitContexts, danglingLine.getId(), danglingLine.getApparentPowerLimits(), NONE,
-                    PyPowsyblApiHeader.ElementType.DANGLING_LINE);
-        });
-        network.getThreeWindingsTransformerStream().forEach(threeWindingsTransformer -> {
-            addLimit(temporaryLimitContexts, threeWindingsTransformer.getId(), threeWindingsTransformer.getLeg1().getCurrentLimits(), ONE,
-                    PyPowsyblApiHeader.ElementType.THREE_WINDINGS_TRANSFORMER);
-            addLimit(temporaryLimitContexts, threeWindingsTransformer.getId(), threeWindingsTransformer.getLeg1().getActivePowerLimits(), ONE,
-                    PyPowsyblApiHeader.ElementType.THREE_WINDINGS_TRANSFORMER);
-            addLimit(temporaryLimitContexts, threeWindingsTransformer.getId(), threeWindingsTransformer.getLeg1().getApparentPowerLimits(), ONE,
-                    PyPowsyblApiHeader.ElementType.THREE_WINDINGS_TRANSFORMER);
-            addLimit(temporaryLimitContexts, threeWindingsTransformer.getId(), threeWindingsTransformer.getLeg2().getCurrentLimits(), TWO,
-                    PyPowsyblApiHeader.ElementType.THREE_WINDINGS_TRANSFORMER);
-            addLimit(temporaryLimitContexts, threeWindingsTransformer.getId(), threeWindingsTransformer.getLeg2().getActivePowerLimits(), TWO,
-                    PyPowsyblApiHeader.ElementType.THREE_WINDINGS_TRANSFORMER);
-            addLimit(temporaryLimitContexts, threeWindingsTransformer.getId(), threeWindingsTransformer.getLeg2().getApparentPowerLimits(), TWO,
-                    PyPowsyblApiHeader.ElementType.THREE_WINDINGS_TRANSFORMER);
-            addLimit(temporaryLimitContexts, threeWindingsTransformer.getId(), threeWindingsTransformer.getLeg3().getCurrentLimits(), THREE,
-                    PyPowsyblApiHeader.ElementType.THREE_WINDINGS_TRANSFORMER);
-            addLimit(temporaryLimitContexts, threeWindingsTransformer.getId(), threeWindingsTransformer.getLeg3().getActivePowerLimits(), THREE,
-                    PyPowsyblApiHeader.ElementType.THREE_WINDINGS_TRANSFORMER);
-            addLimit(temporaryLimitContexts, threeWindingsTransformer.getId(), threeWindingsTransformer.getLeg3().getApparentPowerLimits(), THREE,
-                    PyPowsyblApiHeader.ElementType.THREE_WINDINGS_TRANSFORMER);
-        });
-        return temporaryLimitContexts.build();
-    }
-
-    private static void addLimit(Stream.Builder<TemporaryLimitData> temporaryLimitContexts, String id, LoadingLimits limits,
-                                 TemporaryLimitData.Side side, PyPowsyblApiHeader.ElementType type) {
-        if (limits != null) {
-            temporaryLimitContexts.add(new TemporaryLimitData(id, "permanent_limit", side, limits.getPermanentLimit(), limits.getLimitType(), type));
-            limits.getTemporaryLimits().stream()
-                    .map(temporaryLimit -> new TemporaryLimitData(id, temporaryLimit.getName(), side, temporaryLimit.getValue(),
-                            limits.getLimitType(), type, temporaryLimit.getAcceptableDuration(), temporaryLimit.isFictitious()))
-                    .forEach(temporaryLimitContexts::add);
-        }
-
-    }
 }