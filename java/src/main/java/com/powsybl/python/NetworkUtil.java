/**
 * Copyright (c) 2021, RTE (http://www.rte-france.com)
 * This Source Code Form is subject to the terms of the Mozilla Public
 * License, v. 2.0. If a copy of the MPL was not distributed with this
 * file, You can obtain one at http://mozilla.org/MPL/2.0/.
 */
package com.powsybl.python;

import com.powsybl.commons.PowsyblException;
import com.powsybl.iidm.network.*;
import com.powsybl.iidm.network.test.EurostagTutorialExample1Factory;

import java.util.List;
import java.util.Set;
import java.util.stream.Collectors;
import java.util.stream.Stream;

/**
 * @author Geoffroy Jamgotchian {@literal <geoffroy.jamgotchian at rte-france.com>}
 */
public final class NetworkUtil {

    private NetworkUtil() {
    }

    public static Network createEurostagTutorialExample1() {
        Network network = EurostagTutorialExample1Factory.create();
        fix(network);
        return network;
    }

    public static Network createEurostagTutorialExample1WithFixedCurrentLimits() {
        Network network = EurostagTutorialExample1Factory.createWithFixedCurrentLimits();
        fix(network);
        return network;
    }

    private static Network fix(Network network) {
        Generator gen = network.getGenerator("GEN");
        if (gen != null) {
            gen.setMaxP(4999);
        }
        Generator gen2 = network.getGenerator("GEN2");
        if (gen2 != null) {
            gen2.setMaxP(4999);
        }
        return network;
    }

    static boolean updateSwitchPosition(Network network, String switchId, boolean open) {
        Switch sw = network.getSwitch(switchId);
        if (sw == null) {
            throw new PowsyblException("Switch '" + switchId + "' not found");
        }
        if (open && !sw.isOpen()) {
            sw.setOpen(true);
            return true;
        } else if (!open && sw.isOpen()) {
            sw.setOpen(false);
            return true;
        }
        return false;
    }

    static boolean updateConnectableStatus(Network network, String id, boolean connected) {
        Identifiable<?> equipment = network.getIdentifiable(id);
        if (equipment == null) {
            throw new PowsyblException("Equipment '" + id + "' not found");
        }
        if (!(equipment instanceof Connectable)) {
            throw new PowsyblException("Equipment '" + id + "' is not a connectable");
        }
        if (equipment instanceof Injection) {
            Injection<?> injection = (Injection<?>) equipment;
            if (connected) {
                return injection.getTerminal().connect();
            } else {
                return injection.getTerminal().disconnect();
            }
        } else if (equipment instanceof Branch) {
            Branch<?> branch = (Branch<?>) equipment;
            if (connected) {
                boolean done1 = branch.getTerminal1().connect();
                boolean done2 = branch.getTerminal2().connect();
                return done1 || done2;
            } else {
                boolean done1 = branch.getTerminal1().disconnect();
                boolean done2 = branch.getTerminal2().disconnect();
                return done1 || done2;
            }
        }
        return false;
    }

    private static boolean isInMainCc(Terminal t) {
        Bus bus = t.getBusView().getBus();
        return bus != null && bus.getConnectedComponent().getNum() == ComponentConstants.MAIN_NUM;
    }

    private static boolean isInMainSc(Terminal t) {
        Bus bus = t.getBusView().getBus();
        return bus != null && bus.getSynchronousComponent().getNum() == ComponentConstants.MAIN_NUM;
    }

    private static boolean filter(Branch branch, Set<Double> nominalVoltages, Set<String> countries, boolean mainCc, boolean mainSc,
                                  boolean notConnectedToSameBusAtBothSides) {
        Terminal terminal1 = branch.getTerminal1();
        Terminal terminal2 = branch.getTerminal2();
        VoltageLevel voltageLevel1 = terminal1.getVoltageLevel();
        VoltageLevel voltageLevel2 = terminal2.getVoltageLevel();
        if (!(nominalVoltages.isEmpty()
                || nominalVoltages.contains(voltageLevel1.getNominalV())
                || nominalVoltages.contains(voltageLevel2.getNominalV()))) {
            return false;
        }
        if (!(countries.isEmpty()
                || countries.contains(voltageLevel1.getSubstation().getCountry().map(Country::name).orElse(null))
                || countries.contains(voltageLevel2.getSubstation().getCountry().map(Country::name).orElse(null)))) {
            return false;
        }
        if (mainCc && !(isInMainCc(terminal1) && isInMainCc(terminal2))) {
            return false;
        }
        if (mainSc && !(isInMainSc(terminal1) && isInMainSc(terminal2))) {
            return false;
        }
        if (notConnectedToSameBusAtBothSides) {
            Bus bus1 = branch.getTerminal1().getBusView().getBus();
            Bus bus2 = branch.getTerminal2().getBusView().getBus();
            if (bus1 != null && bus2 != null && bus1.getId().equals(bus2.getId())) {
                return false;
            }
        }
        return true;
    }

    private static boolean filter(Injection injection, Set<Double> nominalVoltages, Set<String> countries, boolean mainCc, boolean mainSc) {
        Terminal terminal = injection.getTerminal();
        VoltageLevel voltageLevel = terminal.getVoltageLevel();
        if (!(nominalVoltages.isEmpty()
                || nominalVoltages.contains(voltageLevel.getNominalV()))) {
            return false;
        }
        if (!(countries.isEmpty()
                || countries.contains(voltageLevel.getSubstation().getCountry().map(Country::name).orElse(null)))) {
            return false;
        }
        if (mainCc && !isInMainCc(terminal)) {
            return false;
        }
        if (mainSc && !isInMainSc(terminal)) {
            return false;
        }
        return true;
    }

    static List<String> getElementsIds(Network network, PyPowsyblApiHeader.ElementType elementType, Set<Double> nominalVoltages,
                                       Set<String> countries, boolean mainCc, boolean mainSc, boolean notConnectedToSameBusAtBothSides) {
        List<String> elementsIds;
        switch (elementType) {
            case LINE:
                elementsIds = network.getLineStream()
                        .filter(l -> filter(l, nominalVoltages, countries, mainCc, mainSc, notConnectedToSameBusAtBothSides))
                        .map(Identifiable::getId)
                        .collect(Collectors.toList());
                break;

            case TWO_WINDINGS_TRANSFORMER:
                elementsIds = network.getTwoWindingsTransformerStream()
                        .filter(twt -> filter(twt, nominalVoltages, countries, mainCc, mainSc, notConnectedToSameBusAtBothSides))
                        .map(Identifiable::getId)
                        .collect(Collectors.toList());
                break;

            case GENERATOR:
                elementsIds = network.getGeneratorStream()
                        .filter(g -> filter(g, nominalVoltages, countries, mainCc, mainSc))
                        .map(Identifiable::getId)
                        .collect(Collectors.toList());
                break;

            case LOAD:
                elementsIds = network.getLoadStream()
                        .filter(g -> filter(g, nominalVoltages, countries, mainCc, mainSc))
                        .map(Identifiable::getId)
                        .collect(Collectors.toList());
                break;

            default:
                throw new PowsyblException("Unsupported element type:" + elementType);
        }
        return elementsIds;
    }

<<<<<<< HEAD
    static void merge(Network n, Network other) {
        n.merge(other);
=======
    public static Stream<TemporaryLimitContext> getCurrentLimits(Network network) {
        Stream.Builder<TemporaryLimitContext> temporaryLimitContexts = Stream.builder();
        network.getBranchStream().forEach(branch -> {
            if (branch.getCurrentLimits1() != null) {
                temporaryLimitContexts.add(new TemporaryLimitContext(branch.getId(), "permanent_limit", Branch.Side.ONE, branch.getCurrentLimits1().getPermanentLimit()));
                branch.getCurrentLimits1().getTemporaryLimits().stream()
                        .map(temporaryLimit -> new TemporaryLimitContext(branch.getId(), temporaryLimit.getName(), Branch.Side.ONE,
                                temporaryLimit.getValue(), temporaryLimit.getAcceptableDuration(), temporaryLimit.isFictitious()))
                .forEach(temporaryLimitContexts::add);
            }
            if (branch.getCurrentLimits2() != null) {
                temporaryLimitContexts.add(new TemporaryLimitContext(branch.getId(), "permanent_limit", Branch.Side.TWO, branch.getCurrentLimits2().getPermanentLimit()));
                branch.getCurrentLimits2().getTemporaryLimits().stream()
                        .map(temporaryLimit -> new TemporaryLimitContext(branch.getId(), temporaryLimit.getName(), Branch.Side.TWO,
                                temporaryLimit.getValue(), temporaryLimit.getAcceptableDuration(), temporaryLimit.isFictitious()))
                        .forEach(temporaryLimitContexts::add);
            }
        });
        return temporaryLimitContexts.build();
>>>>>>> 76781171
    }
}<|MERGE_RESOLUTION|>--- conflicted
+++ resolved
@@ -192,10 +192,6 @@
         return elementsIds;
     }
 
-<<<<<<< HEAD
-    static void merge(Network n, Network other) {
-        n.merge(other);
-=======
     public static Stream<TemporaryLimitContext> getCurrentLimits(Network network) {
         Stream.Builder<TemporaryLimitContext> temporaryLimitContexts = Stream.builder();
         network.getBranchStream().forEach(branch -> {
@@ -215,6 +211,9 @@
             }
         });
         return temporaryLimitContexts.build();
->>>>>>> 76781171
+    }
+
+    static void merge(Network n, Network other) {
+        n.merge(other);
     }
 }