--- conflicted
+++ resolved
@@ -35,23 +35,13 @@
  */
 public final class Dataframes {
 
-<<<<<<< HEAD
     private static final DataframeMapper<Importer> IMPORTER_PARAMETERS_MAPPER = new DataframeMapperBuilder<Importer, Parameter>()
-        .itemsProvider(Importer::getParameters)
-        .stringsIndex("name", Parameter::getName)
-        .strings("description", Parameter::getDescription)
-        .enums("type", ParameterType.class, Parameter::getType)
-        .strings("default", p -> Objects.toString(p.getDefaultValue(), ""))
-        .build();
-=======
-    private static final DataframeMapper<Importer> PARAMETERS_MAPPER = new DataframeMapperBuilder<Importer, Parameter>()
             .itemsProvider(Importer::getParameters)
             .stringsIndex("name", Parameter::getName)
             .strings("description", Parameter::getDescription)
             .enums("type", ParameterType.class, Parameter::getType)
             .strings("default", p -> Objects.toString(p.getDefaultValue(), ""))
             .build();
->>>>>>> c3192c9c
 
     private static final DataframeMapper<Exporter> EXPORTER_PARAMETERS_MAPPER = new DataframeMapperBuilder<Exporter, Parameter>()
             .itemsProvider(Exporter::getParameters)
@@ -293,5 +283,4 @@
                 .ints("node2", internalConnectionContext -> internalConnectionContext.getInternalConnection().getNode2())
                 .build();
     }
-}
-
+}