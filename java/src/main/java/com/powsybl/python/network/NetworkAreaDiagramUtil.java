/**
 * Copyright (c) 2021, RTE (http://www.rte-france.com)
 * This Source Code Form is subject to the terms of the Mozilla Public
 * License, v. 2.0. If a copy of the MPL was not distributed with this
 * file, You can obtain one at http://mozilla.org/MPL/2.0/.
 */
package com.powsybl.python.network;

import com.powsybl.commons.PowsyblException;
import com.powsybl.iidm.network.*;
import com.powsybl.nad.NadParameters;
import com.powsybl.nad.NetworkAreaDiagram;
import com.powsybl.nad.build.iidm.VoltageLevelFilter;
import com.powsybl.nad.svg.SvgParameters;
import com.powsybl.nad.utils.iidm.IidmUtils;

import java.io.IOException;
import java.io.StringWriter;
import java.io.UncheckedIOException;
import java.io.Writer;
import java.nio.charset.StandardCharsets;
import java.nio.file.Files;
import java.nio.file.Paths;
import java.util.HashSet;
import java.util.List;
import java.util.Objects;
import java.util.Set;
import java.util.function.Predicate;

/**
 * @author Geoffroy Jamgotchian {@literal <geoffroy.jamgotchian at rte-france.com>}
 */
public final class NetworkAreaDiagramUtil {

    private NetworkAreaDiagramUtil() {
    }

    static void writeSvg(Network network, List<String> voltageLevelIds, int depth, Writer writer,
                         double highNominalVoltageBound, double lowNominalVoltageBound, boolean edgeNameDisplayed) {
        SvgParameters svgParameters = new SvgParameters()
                .setSvgWidthAndHeightAdded(true)
                .setFixedWidth(800)
                .setFixedHeight(600)
                .setEdgeNameDisplayed(edgeNameDisplayed);
<<<<<<< HEAD
        NadParameters nadParameters = new NadParameters().setSvgParameters(svgParameters);

        Predicate<VoltageLevel> filter = voltageLevelIds.size() > 0
                ? getNominalVoltageFilter(network, voltageLevelIds, highNominalVoltageBound, lowNominalVoltageBound, depth)
                : VoltageLevelFilter.NO_FILTER;
=======
        Predicate<VoltageLevel> filter = !voltageLevelIds.isEmpty()
                ? getNominalVoltageFilter(network, voltageLevelIds, highNominalVoltageBound, lowNominalVoltageBound, depth)
                : VoltageLevelFilter.NO_FILTER;
        NadParameters nadParameters = new NadParameters()
                .setSvgParameters(svgParameters);
>>>>>>> 21a2774c
        NetworkAreaDiagram.draw(network, writer, nadParameters, filter);
    }

    static String getSvg(Network network, List<String> voltageLevelIds, int depth, boolean edgeNameDisplayed) {
        return getSvg(network, voltageLevelIds, depth, -1, -1, edgeNameDisplayed);
    }

    static String getSvg(Network network, List<String> voltageLevelIds, int depth,
                         double highNominalVoltageBound, double lowNominalVoltageBound, boolean edgeNameDisplayed) {
        try (StringWriter writer = new StringWriter()) {
            writeSvg(network, voltageLevelIds, depth, writer, highNominalVoltageBound, lowNominalVoltageBound, edgeNameDisplayed);
            return writer.toString();
        } catch (IOException e) {
            throw new UncheckedIOException(e);
        }
    }

    static void writeSvg(Network network, List<String> voltageLevelIds, int depth, String svgFile,
                         Double highNominalVoltageBound, Double lowNominalVoltageBound, boolean edgeNameDisplayed) {
        try (Writer writer = Files.newBufferedWriter(Paths.get(svgFile), StandardCharsets.UTF_8)) {
            writeSvg(network, voltageLevelIds, depth, writer, highNominalVoltageBound, lowNominalVoltageBound, edgeNameDisplayed);
        } catch (IOException e) {
            throw new UncheckedIOException(e);
        }
    }

    static VoltageLevelFilter getNominalVoltageFilter(Network network, List<String> voltageLevelIds,
                                                      double highNominalVoltageBound,
                                                      double lowNominalVoltageBound, int depth) {
        Objects.requireNonNull(network);
        Objects.requireNonNull(voltageLevelIds);
        Set<VoltageLevel> startingSet = new HashSet<>();

        for (String voltageLevelId : voltageLevelIds) {
            VoltageLevel vl = network.getVoltageLevel(voltageLevelId);
            if (vl == null) {
                throw new PowsyblException("Unknown voltage level id '" + voltageLevelId + "'");
            }
            if (lowNominalVoltageBound > 0 && vl.getNominalV() < lowNominalVoltageBound ||
                    highNominalVoltageBound > 0 && vl.getNominalV() > highNominalVoltageBound) {
                throw new PowsyblException("vl '" + voltageLevelId +
                        "' has his nominal voltage out of the indicated thresholds");
            }
            startingSet.add(vl);
        }

        Set<VoltageLevel> voltageLevels = new HashSet<>();
        traverseVoltageLevels(startingSet, depth, voltageLevels, highNominalVoltageBound, lowNominalVoltageBound);
        return new VoltageLevelFilter(voltageLevels);
    }

    private static void traverseVoltageLevels(Set<VoltageLevel> voltageLevelsDepth, int depth, Set<VoltageLevel> visitedVoltageLevels,
                                              double highNominalVoltageBound, double lowNominalVoltageBound) {
        if (depth >= 0) {
            Set<VoltageLevel> nextDepthVoltageLevels = new HashSet<>();
            for (VoltageLevel vl : voltageLevelsDepth) {
                if (!visitedVoltageLevels.contains(vl)) {
                    if (highNominalVoltageBound > 0 && lowNominalVoltageBound > 0) {
                        if (vl.getNominalV() >= lowNominalVoltageBound
                                && vl.getNominalV() <= highNominalVoltageBound) {
                            traverseVoltageLevel(visitedVoltageLevels, nextDepthVoltageLevels, vl);
                        }
                    } else if (highNominalVoltageBound > 0) {
                        if (vl.getNominalV() <= highNominalVoltageBound) {
                            traverseVoltageLevel(visitedVoltageLevels, nextDepthVoltageLevels, vl);
                        }
                    } else if (lowNominalVoltageBound > 0) {
                        if (vl.getNominalV() >= lowNominalVoltageBound) {
                            traverseVoltageLevel(visitedVoltageLevels, nextDepthVoltageLevels, vl);
                        }
                    } else {
                        traverseVoltageLevel(visitedVoltageLevels, nextDepthVoltageLevels, vl);
                    }
                }
            }
            traverseVoltageLevels(nextDepthVoltageLevels, depth - 1, visitedVoltageLevels, highNominalVoltageBound, lowNominalVoltageBound);
        }
    }

    private static void traverseVoltageLevel(Set<VoltageLevel> visitedVoltageLevels, Set<VoltageLevel> nextDepthVoltageLevels, VoltageLevel vl) {
        visitedVoltageLevels.add(vl);
        vl.visitEquipments(new VlVisitor(nextDepthVoltageLevels, visitedVoltageLevels));
    }

    private static class VlVisitor extends DefaultTopologyVisitor {
        private final Set<VoltageLevel> nextDepthVoltageLevels;
        private final Set<VoltageLevel> visitedVoltageLevels;

        public VlVisitor(Set<VoltageLevel> nextDepthVoltageLevels, Set<VoltageLevel> visitedVoltageLevels) {
            this.nextDepthVoltageLevels = nextDepthVoltageLevels;
            this.visitedVoltageLevels = visitedVoltageLevels;
        }

        public void visitLine(Line line, Branch.Side side) {
            this.visitBranch(line, side);
        }

        public void visitTwoWindingsTransformer(TwoWindingsTransformer twt, Branch.Side side) {
            this.visitBranch(twt, side);
        }

        public void visitThreeWindingsTransformer(ThreeWindingsTransformer twt, ThreeWindingsTransformer.Side side) {
            if (side == ThreeWindingsTransformer.Side.ONE) {
                this.visitTerminal(twt.getTerminal(ThreeWindingsTransformer.Side.TWO));
                this.visitTerminal(twt.getTerminal(ThreeWindingsTransformer.Side.THREE));
            } else if (side == ThreeWindingsTransformer.Side.TWO) {
                this.visitTerminal(twt.getTerminal(ThreeWindingsTransformer.Side.ONE));
                this.visitTerminal(twt.getTerminal(ThreeWindingsTransformer.Side.THREE));
            } else {
                this.visitTerminal(twt.getTerminal(ThreeWindingsTransformer.Side.ONE));
                this.visitTerminal(twt.getTerminal(ThreeWindingsTransformer.Side.TWO));
            }

        }

        public void visitHvdcConverterStation(HvdcConverterStation<?> converterStation) {
            converterStation.getOtherConverterStation().ifPresent(c -> this.visitTerminal(c.getTerminal()));
        }

        private void visitBranch(Branch<?> branch, Branch.Side side) {
            this.visitTerminal(branch.getTerminal(IidmUtils.getOpposite(side)));
        }

        private void visitTerminal(Terminal terminal) {
            VoltageLevel voltageLevel = terminal.getVoltageLevel();
            if (!this.visitedVoltageLevels.contains(voltageLevel)) {
                this.nextDepthVoltageLevels.add(voltageLevel);
            }

        }
    }
}<|MERGE_RESOLUTION|>--- conflicted
+++ resolved
@@ -42,19 +42,14 @@
                 .setFixedWidth(800)
                 .setFixedHeight(600)
                 .setEdgeNameDisplayed(edgeNameDisplayed);
-<<<<<<< HEAD
-        NadParameters nadParameters = new NadParameters().setSvgParameters(svgParameters);
 
-        Predicate<VoltageLevel> filter = voltageLevelIds.size() > 0
-                ? getNominalVoltageFilter(network, voltageLevelIds, highNominalVoltageBound, lowNominalVoltageBound, depth)
-                : VoltageLevelFilter.NO_FILTER;
-=======
         Predicate<VoltageLevel> filter = !voltageLevelIds.isEmpty()
                 ? getNominalVoltageFilter(network, voltageLevelIds, highNominalVoltageBound, lowNominalVoltageBound, depth)
                 : VoltageLevelFilter.NO_FILTER;
+      
         NadParameters nadParameters = new NadParameters()
                 .setSvgParameters(svgParameters);
->>>>>>> 21a2774c
+
         NetworkAreaDiagram.draw(network, writer, nadParameters, filter);
     }
 
