/**
 * Copyright (c) 2020-2022, RTE (http://www.rte-france.com)
 * This Source Code Form is subject to the terms of the Mozilla Public
 * License, v. 2.0. If a copy of the MPL was not distributed with this
 * file, You can obtain one at http://mozilla.org/MPL/2.0/.
 */
package com.powsybl.python.network;

import com.google.common.base.Supplier;
import com.google.common.base.Suppliers;
import com.google.common.collect.Iterables;
import com.powsybl.commons.PowsyblException;
import com.powsybl.commons.datasource.MemDataSource;
import com.powsybl.commons.reporter.Reporter;
import com.powsybl.dataframe.DataframeElementType;
import com.powsybl.dataframe.DataframeFilter;
import com.powsybl.dataframe.DataframeFilter.AttributeFilterType;
import com.powsybl.dataframe.SeriesDataType;
import com.powsybl.dataframe.SeriesMetadata;
import com.powsybl.dataframe.network.NetworkDataframeMapper;
import com.powsybl.dataframe.network.NetworkDataframes;
import com.powsybl.dataframe.network.adders.AliasDataframeAdder;
import com.powsybl.dataframe.network.adders.FeederBaysLineSeries;
import com.powsybl.dataframe.network.adders.FeederBaysTwtSeries;
import com.powsybl.dataframe.network.adders.NetworkElementAdders;
import com.powsybl.dataframe.network.extensions.NetworkExtensions;
import com.powsybl.dataframe.update.DefaultUpdatingDataframe;
import com.powsybl.dataframe.update.StringSeries;
import com.powsybl.dataframe.update.UpdatingDataframe;
import com.powsybl.iidm.network.Exporter;
import com.powsybl.iidm.network.ExportersLoader;
import com.powsybl.iidm.network.ExportersServiceLoader;
import com.powsybl.iidm.network.*;
import com.powsybl.iidm.network.ImportConfig;
import com.powsybl.iidm.network.Importer;
import com.powsybl.iidm.network.ImportersLoader;
import com.powsybl.iidm.network.ImportersServiceLoader;
import com.powsybl.iidm.reducer.*;
import com.powsybl.python.commons.*;
import com.powsybl.python.dataframe.CDoubleSeries;
import com.powsybl.python.dataframe.CIntSeries;
import com.powsybl.python.dataframe.CStringSeries;
import com.powsybl.python.report.ReportCUtils;
import org.apache.commons.io.IOUtils;
import org.graalvm.nativeimage.IsolateThread;
import org.graalvm.nativeimage.ObjectHandle;
import org.graalvm.nativeimage.ObjectHandles;
import org.graalvm.nativeimage.UnmanagedMemory;
import org.graalvm.nativeimage.c.CContext;
import org.graalvm.nativeimage.c.function.CEntryPoint;
import org.graalvm.nativeimage.c.struct.SizeOf;
import org.graalvm.nativeimage.c.type.CCharPointer;
import org.graalvm.nativeimage.c.type.CCharPointerPointer;
import org.graalvm.nativeimage.c.type.CDoublePointer;
import org.graalvm.nativeimage.c.type.CIntPointer;
import org.graalvm.word.WordFactory;

import java.io.*;
import java.nio.charset.StandardCharsets;
import java.nio.file.Paths;
import java.util.*;

import static com.powsybl.python.commons.CTypeUtil.toStringList;
import static com.powsybl.python.commons.PyPowsyblApiHeader.*;
import static com.powsybl.python.commons.Util.*;
import static com.powsybl.python.dataframe.CDataframeHandler.*;

/**
 * Defines the basic C functions for a network.
 *
 * @author Etienne Lesot <etienne.lesot at rte-france.com>
 */
@CContext(Directives.class)
public final class NetworkCFunctions {

    private static final Supplier<ExportersLoader> EXPORTERS_LOADER_SUPPLIER = Suppliers.memoize(ExportersServiceLoader::new);
    private static final Supplier<ImportersLoader> IMPORTERS_LOADER_SUPPLIER = Suppliers.memoize(ImportersServiceLoader::new);

    private NetworkCFunctions() {
    }

    @CEntryPoint(name = "getNetworkImportFormats")
    public static ArrayPointer<CCharPointerPointer> getNetworkImportFormats(IsolateThread thread, ExceptionHandlerPointer exceptionHandlerPtr) {
        return doCatch(exceptionHandlerPtr, () -> createCharPtrArray(new ArrayList<>(Importer.getFormats())));
    }

    @CEntryPoint(name = "getNetworkExportFormats")
    public static ArrayPointer<CCharPointerPointer> getNetworkExportFormats(IsolateThread thread, ExceptionHandlerPointer exceptionHandlerPtr) {
        return doCatch(exceptionHandlerPtr, () -> createCharPtrArray(new ArrayList<>(Exporter.getFormats())));
    }

    @CEntryPoint(name = "createNetwork")
    public static ObjectHandle createNetwork(IsolateThread thread, CCharPointer name, CCharPointer id, ExceptionHandlerPointer exceptionHandlerPtr) {
        return doCatch(exceptionHandlerPtr, () -> {
            String networkName = CTypeUtil.toString(name);
            String networkId = CTypeUtil.toString(id);
            Network network = Networks.create(networkName, networkId);
            return ObjectHandles.getGlobal().create(network);
        });
    }

    @CEntryPoint(name = "getNetworkMetadata")
    public static NetworkMetadataPointer getNetworkMetadata(IsolateThread thread, ObjectHandle networkHandle,
                                                            ExceptionHandlerPointer exceptionHandlerPtr) {
        return doCatch(exceptionHandlerPtr, () -> {
            Network network = ObjectHandles.getGlobal().get(networkHandle);
            return createNetworkMetadata(network);
        });
    }

    @CEntryPoint(name = "freeNetworkMetadata")
    public static void freeNetworkMetadata(IsolateThread thread, NetworkMetadataPointer ptr,
                                           ExceptionHandlerPointer exceptionHandlerPtr) {
        doCatch(exceptionHandlerPtr, () -> freeNetworkMetadata(ptr));
    }

    private static NetworkMetadataPointer createNetworkMetadata(Network network) {
        NetworkMetadataPointer ptr = UnmanagedMemory.calloc(SizeOf.get(NetworkMetadataPointer.class));
        ptr.setId(CTypeUtil.toCharPtr(network.getId()));
        ptr.setName(CTypeUtil.toCharPtr(network.getNameOrId()));
        ptr.setSourceFormat(CTypeUtil.toCharPtr(network.getSourceFormat()));
        ptr.setForecastDistance(network.getForecastDistance());
        ptr.setCaseDate(network.getCaseDate().getMillis() / 1000.0d);
        return ptr;
    }

    private static void freeNetworkMetadata(NetworkMetadataPointer networkMetadataPointer) {
        UnmanagedMemory.free(networkMetadataPointer.getId());
        UnmanagedMemory.free(networkMetadataPointer.getName());
        UnmanagedMemory.free(networkMetadataPointer.getSourceFormat());
        UnmanagedMemory.free(networkMetadataPointer);
    }

    @CEntryPoint(name = "loadNetwork")
    public static ObjectHandle loadNetwork(IsolateThread thread, CCharPointer file, CCharPointerPointer parameterNamesPtrPtr, int parameterNamesCount,
                                           CCharPointerPointer parameterValuesPtrPtr, int parameterValuesCount, ObjectHandle reporterHandle,
                                           ExceptionHandlerPointer exceptionHandlerPtr) {
        return doCatch(exceptionHandlerPtr, () -> {
            String fileStr = CTypeUtil.toString(file);
            Properties parameters = createParameters(parameterNamesPtrPtr, parameterNamesCount, parameterValuesPtrPtr, parameterValuesCount);
<<<<<<< HEAD
            ReporterModel reporter = ObjectHandles.getGlobal().get(reporterHandle);
            Network network;
            if (reporter == null) {
                network = Network.read(Paths.get(fileStr), LocalComputationManager.getDefault(), ImportConfig.load(), parameters);
            } else {
                network = Network.read(Paths.get(fileStr), LocalComputationManager.getDefault(), ImportConfig.load(), parameters, IMPORTERS_LOADER_SUPPLIER.get(), reporter);
            }
=======
            Reporter reporter = ReportCUtils.getReporter(reporterHandle);
            Network network = Importers.loadNetwork(Paths.get(fileStr), CommonObjects.getComputationManager(), ImportConfig.load(), parameters, IMPORTERS_LOADER_SUPPLIER.get(), reporter);
>>>>>>> b1a4fc5c
            return ObjectHandles.getGlobal().create(network);
        });
    }

    @CEntryPoint(name = "loadNetworkFromString")
    public static ObjectHandle loadNetworkFromString(IsolateThread thread, CCharPointer fileName, CCharPointer fileContent,
                                                     CCharPointerPointer parameterNamesPtrPtr, int parameterNamesCount,
                                                     CCharPointerPointer parameterValuesPtrPtr, int parameterValuesCount,
                                                     ObjectHandle reporterHandle, ExceptionHandlerPointer exceptionHandlerPtr) {
        return doCatch(exceptionHandlerPtr, () -> {
            String fileNameStr = CTypeUtil.toString(fileName);
            String fileContentStr = CTypeUtil.toString(fileContent);
            Properties parameters = createParameters(parameterNamesPtrPtr, parameterNamesCount, parameterValuesPtrPtr, parameterValuesCount);
            Reporter reporter = ReportCUtils.getReporter(reporterHandle);
            try (InputStream is = new ByteArrayInputStream(fileContentStr.getBytes(StandardCharsets.UTF_8))) {
<<<<<<< HEAD
                Network network;
                if (reporter == null) {
                    network = Network.read(fileNameStr, is, LocalComputationManager.getDefault(), ImportConfig.load(), parameters);
                } else {
                    network = Network.read(fileNameStr, is, LocalComputationManager.getDefault(), ImportConfig.load(), parameters, IMPORTERS_LOADER_SUPPLIER.get(), reporter);
                }
=======
                Network network = Importers.loadNetwork(fileNameStr, is, CommonObjects.getComputationManager(), ImportConfig.load(), parameters, IMPORTERS_LOADER_SUPPLIER.get(), reporter);
>>>>>>> b1a4fc5c
                return ObjectHandles.getGlobal().create(network);
            } catch (IOException e) {
                throw new UncheckedIOException(e);
            }
        });
    }

    @CEntryPoint(name = "dumpNetwork")
    public static void dumpNetwork(IsolateThread thread, ObjectHandle networkHandle, CCharPointer file, CCharPointer format,
                                   CCharPointerPointer parameterNamesPtrPtr, int parameterNamesCount,
                                   CCharPointerPointer parameterValuesPtrPtr, int parameterValuesCount,
                                   ObjectHandle reporterHandle, ExceptionHandlerPointer exceptionHandlerPtr) {
        doCatch(exceptionHandlerPtr, () -> {
            Network network = ObjectHandles.getGlobal().get(networkHandle);
            String fileStr = CTypeUtil.toString(file);
            String formatStr = CTypeUtil.toString(format);
            Properties parameters = createParameters(parameterNamesPtrPtr, parameterNamesCount, parameterValuesPtrPtr, parameterValuesCount);
<<<<<<< HEAD
            ReporterModel reporter = ObjectHandles.getGlobal().get(reporterHandle);
            if (reporter == null) {
                network.write(formatStr, parameters, Paths.get(fileStr));
            } else {
                network.write(EXPORTERS_LOADER_SUPPLIER.get(), formatStr, parameters, Paths.get(fileStr), reporter);
            }
=======
            Reporter reporter = ReportCUtils.getReporter(reporterHandle);
            Exporters.export(EXPORTERS_LOADER_SUPPLIER.get(), formatStr, network, parameters, Paths.get(fileStr), reporter);
>>>>>>> b1a4fc5c
        });
    }

    @CEntryPoint(name = "dumpNetworkToString")
    public static CCharPointer dumpNetworkToString(IsolateThread thread, ObjectHandle networkHandle, CCharPointer format,
                                                   CCharPointerPointer parameterNamesPtrPtr, int parameterNamesCount,
                                                   CCharPointerPointer parameterValuesPtrPtr, int parameterValuesCount,
                                                   ObjectHandle reporterHandle, ExceptionHandlerPointer exceptionHandlerPtr) {
        return doCatch(exceptionHandlerPtr, () -> {
            Network network = ObjectHandles.getGlobal().get(networkHandle);
            String formatStr = CTypeUtil.toString(format);
            Properties parameters = createParameters(parameterNamesPtrPtr, parameterNamesCount, parameterValuesPtrPtr, parameterValuesCount);
            MemDataSource dataSource = new MemDataSource();
            var exporter = Exporter.find(formatStr);
            if (exporter == null) {
                throw new PowsyblException("No exporter found for '" + formatStr + "' to export as a string");
            }
            Reporter reporter = ReportCUtils.getReporter(reporterHandle);
            exporter.export(network, parameters, dataSource, reporter);
            try {
                var names = dataSource.listNames(".*?");
                if (names.size() != 1) {
                    throw new PowsyblException("Currently we only support string export for single file format(ex, 'XIIDM').");
                }
                try (InputStream is = new ByteArrayInputStream(dataSource.getData(Iterables.getOnlyElement(names)));
                     ByteArrayOutputStream os = new ByteArrayOutputStream()) {
                    IOUtils.copy(is, os);
                    return CTypeUtil.toCharPtr(os.toString());
                }
            } catch (IOException e) {
                throw new UncheckedIOException(e);
            }
        });
    }

    @CEntryPoint(name = "reduceNetwork")
    public static void reduceNetwork(IsolateThread thread, ObjectHandle networkHandle,
                                     double vMin, double vMax,
                                     CCharPointerPointer idsPtrPtr, int idsCount,
                                     CCharPointerPointer vlsPtrPtr, int vlsCount,
                                     CIntPointer depthsPtr, int depthsCount,
                                     boolean withDanglingLines,
                                     ExceptionHandlerPointer exceptionHandlerPtr) {
        doCatch(exceptionHandlerPtr, () -> {
            Network network = ObjectHandles.getGlobal().get(networkHandle);
            ReductionOptions options = new ReductionOptions();
            options.withDanglingLlines(withDanglingLines);
            List<NetworkPredicate> predicates = new ArrayList<>();
            if (vMax != Double.MAX_VALUE || vMin != 0) {
                predicates.add(new NominalVoltageNetworkPredicate(vMin, vMax));
            }
            if (idsCount != 0) {
                List<String> ids = toStringList(idsPtrPtr, idsCount);
                predicates.add(new IdentifierNetworkPredicate(ids));
            }
            if (depthsCount != 0) {
                final List<Integer> depths = CTypeUtil.toIntegerList(depthsPtr, depthsCount);
                final List<String> voltageLeveles = toStringList(vlsPtrPtr, vlsCount);
                for (int i = 0; i < depths.size(); i++) {
                    predicates.add(new SubNetworkPredicate(network.getVoltageLevel(voltageLeveles.get(i)), depths.get(i)));
                }
            }
            final OrNetworkPredicate orNetworkPredicate = new OrNetworkPredicate(predicates);
            NetworkReducer.builder()
                    .withNetworkPredicate(orNetworkPredicate)
                    .withReductionOptions(options)
                    .build()
                    .reduce(network);
        });
    }

    private static Properties createParameters(CCharPointerPointer parameterNamesPtrPtr, int parameterNamesCount,
                                               CCharPointerPointer parameterValuesPtrPtr, int parameterValuesCount) {
        List<String> parameterNames = toStringList(parameterNamesPtrPtr, parameterNamesCount);
        List<String> parameterValues = toStringList(parameterValuesPtrPtr, parameterValuesCount);
        Properties parameters = new Properties();
        for (int i = 0; i < parameterNames.size(); i++) {
            parameters.setProperty(parameterNames.get(i), parameterValues.get(i));
        }
        return parameters;
    }

    @CEntryPoint(name = "getNetworkElementsIds")
    public static ArrayPointer<CCharPointerPointer> getNetworkElementsIds(IsolateThread thread, ObjectHandle networkHandle, ElementType elementType,
                                                                          CDoublePointer nominalVoltagePtr, int nominalVoltageCount,
                                                                          CCharPointerPointer countryPtr, int countryCount, boolean mainCc, boolean mainSc,
                                                                          boolean notConnectedToSameBusAtBothSides, ExceptionHandlerPointer exceptionHandlerPtr) {
        return doCatch(exceptionHandlerPtr, () -> {
            Network network = ObjectHandles.getGlobal().get(networkHandle);
            Set<Double> nominalVoltages = new HashSet<>(CTypeUtil.toDoubleList(nominalVoltagePtr, nominalVoltageCount));
            Set<String> countries = new HashSet<>(toStringList(countryPtr, countryCount));
            List<String> elementsIds = NetworkUtil.getElementsIds(network, elementType, nominalVoltages, countries, mainCc, mainSc, notConnectedToSameBusAtBothSides);
            return createCharPtrArray(elementsIds);
        });
    }

    @CEntryPoint(name = "cloneVariant")
    public static void cloneVariant(IsolateThread thread, ObjectHandle networkHandle, CCharPointer src, CCharPointer variant, boolean mayOverwrite, ExceptionHandlerPointer exceptionHandlerPtr) {
        doCatch(exceptionHandlerPtr, () -> {
            Network network = ObjectHandles.getGlobal().get(networkHandle);
            network.getVariantManager().cloneVariant(CTypeUtil.toString(src), CTypeUtil.toString(variant), mayOverwrite);
        });
    }

    @CEntryPoint(name = "setWorkingVariant")
    public static void setWorkingVariant(IsolateThread thread, ObjectHandle networkHandle, CCharPointer variant, ExceptionHandlerPointer exceptionHandlerPtr) {
        doCatch(exceptionHandlerPtr, () -> {
            Network network = ObjectHandles.getGlobal().get(networkHandle);
            network.getVariantManager().setWorkingVariant(CTypeUtil.toString(variant));
        });
    }

    @CEntryPoint(name = "removeVariant")
    public static void removeVariant(IsolateThread thread, ObjectHandle networkHandle, CCharPointer variant, ExceptionHandlerPointer exceptionHandlerPtr) {
        doCatch(exceptionHandlerPtr, () -> {
            Network network = ObjectHandles.getGlobal().get(networkHandle);
            network.getVariantManager().removeVariant(CTypeUtil.toString(variant));
        });
    }

    @CEntryPoint(name = "getVariantsIds")
    public static ArrayPointer<CCharPointerPointer> getVariantsIds(IsolateThread thread, ObjectHandle networkHandle, ExceptionHandlerPointer exceptionHandlerPtr) {
        return doCatch(exceptionHandlerPtr, () -> {
            Network network = ObjectHandles.getGlobal().get(networkHandle);
            return createCharPtrArray(List.copyOf(network.getVariantManager().getVariantIds()));
        });
    }

    private static DataframeFilter createDataframeFilter(FilterAttributesType filterAttributesType, CCharPointerPointer attributesPtrPtr, int attributesCount, DataframePointer selectedElementsDataframe) {
        List<String> attributes = toStringList(attributesPtrPtr, attributesCount);
        AttributeFilterType filterType = AttributeFilterType.DEFAULT_ATTRIBUTES;
        switch (filterAttributesType) {
            case ALL_ATTRIBUTES:
                filterType = AttributeFilterType.ALL_ATTRIBUTES;
                break;
            case SELECTION_ATTRIBUTES:
                filterType = AttributeFilterType.INPUT_ATTRIBUTES;
                break;
            case DEFAULT_ATTRIBUTES:
                filterType = AttributeFilterType.DEFAULT_ATTRIBUTES;
                break;
        }

        DataframeFilter dataframeFilter = selectedElementsDataframe.isNonNull()
                ? new DataframeFilter(filterType, attributes, createDataframe(selectedElementsDataframe))
                : new DataframeFilter(filterType, attributes);
        return dataframeFilter;
    }

    @CEntryPoint(name = "createNetworkElementsSeriesArray")
    public static ArrayPointer<SeriesPointer> createNetworkElementsSeriesArray(IsolateThread thread, ObjectHandle networkHandle,
                                                                               ElementType elementType,
                                                                               FilterAttributesType filterAttributesType,
                                                                               CCharPointerPointer attributesPtrPtr, int attributesCount,
                                                                               DataframePointer selectedElementsDataframe,
                                                                               ExceptionHandlerPointer exceptionHandlerPtr) {
        return Util.doCatch(exceptionHandlerPtr, () -> {
            NetworkDataframeMapper mapper = NetworkDataframes.getDataframeMapper(convert(elementType));
            Network network = ObjectHandles.getGlobal().get(networkHandle);
            DataframeFilter dataframeFilter = createDataframeFilter(filterAttributesType, attributesPtrPtr, attributesCount, selectedElementsDataframe);
            return Dataframes.createCDataframe(mapper, network, dataframeFilter);
        });
    }

    @CEntryPoint(name = "createNetworkElementsExtensionSeriesArray")
    public static ArrayPointer<PyPowsyblApiHeader.SeriesPointer> createNetworkElementsExtensionSeriesArray(IsolateThread thread, ObjectHandle networkHandle,
                                                                                                           CCharPointer extensionName,
                                                                                                           PyPowsyblApiHeader.ExceptionHandlerPointer exceptionHandlerPtr) {
        String name = CTypeUtil.toString(extensionName);
        return doCatch(exceptionHandlerPtr, () -> {
            NetworkDataframeMapper mapper = NetworkDataframes.getExtensionDataframeMapper(name);
            if (mapper != null) {
                Network network = ObjectHandles.getGlobal().get(networkHandle);
                return Dataframes.createCDataframe(mapper, network);
            } else {
                throw new PowsyblException("extension " + name + " not found");
            }
        });
    }

    @CEntryPoint(name = "getExtensionsNames")
    public static ArrayPointer<CCharPointerPointer> getExtensionsNames(IsolateThread thread, ExceptionHandlerPointer exceptionHandlerPtr) {
        return doCatch(exceptionHandlerPtr, () -> {
            return createCharPtrArray(List.copyOf(NetworkExtensions.getExtensionsNames()));
        });
    }

    @CEntryPoint(name = "createElement")
    public static void createElement(IsolateThread thread, ObjectHandle networkHandle,
                                     ElementType elementType,
                                     DataframeArrayPointer cDataframes,
                                     ExceptionHandlerPointer exceptionHandlerPtr) {
        doCatch(exceptionHandlerPtr, () -> {
            Network network = ObjectHandles.getGlobal().get(networkHandle);
            DataframeElementType type = convert(elementType);
            List<UpdatingDataframe> dataframes = new ArrayList<>();
            for (int i = 0; i < cDataframes.getDataframesCount(); i++) {
                dataframes.add(createDataframe(cDataframes.getDataframes().addressOf(i)));
            }
            NetworkElementAdders.addElements(type, network, dataframes);
        });
    }

    @CEntryPoint(name = "updateNetworkElementsWithSeries")
    public static void updateNetworkElementsWithSeries(IsolateThread thread, ObjectHandle networkHandle, ElementType elementType,
                                                       DataframePointer dataframe,
                                                       PyPowsyblApiHeader.ExceptionHandlerPointer exceptionHandlerPtr) {
        doCatch(exceptionHandlerPtr, () -> {
            Network network = ObjectHandles.getGlobal().get(networkHandle);
            UpdatingDataframe updatingDataframe = createDataframe(dataframe);
            NetworkDataframes.getDataframeMapper(convert(elementType)).updateSeries(network, updatingDataframe);
        });
    }

    @CEntryPoint(name = "removeAliases")
    public static void removeAliases(IsolateThread thread, ObjectHandle networkHandle,
                                     DataframePointer cDataframe,
                                     ExceptionHandlerPointer exceptionHandlerPtr) {
        doCatch(exceptionHandlerPtr, () -> {
            Network network = ObjectHandles.getGlobal().get(networkHandle);
            UpdatingDataframe dataframe = createDataframe(cDataframe);
            AliasDataframeAdder.deleteElements(network, dataframe);
        });
    }

    @CEntryPoint(name = "removeNetworkElements")
    public static void removeNetworkElements(IsolateThread thread, ObjectHandle networkHandle, CCharPointerPointer cElementIds,
                                             int elementCount, PyPowsyblApiHeader.ExceptionHandlerPointer exceptionHandlerPtr) {
        doCatch(exceptionHandlerPtr, () -> {
            Network network = ObjectHandles.getGlobal().get(networkHandle);
            List<String> elementIds = CTypeUtil.toStringList(cElementIds, elementCount);
            elementIds.forEach(elementId -> {
                Identifiable identifiable = network.getIdentifiable(elementId);
                if (identifiable == null) {
                    throw new PowsyblException(String.format("identifiable with id : %s was not found", elementId));
                }
                if (identifiable instanceof Connectable) {
                    ((Connectable) identifiable).remove();
                } else if (identifiable instanceof HvdcLine) {
                    ((HvdcLine) identifiable).remove();
                } else if (identifiable instanceof VoltageLevel) {
                    ((VoltageLevel) identifiable).remove();
                } else if (identifiable instanceof Substation) {
                    ((Substation) identifiable).remove();
                } else if (identifiable instanceof Switch) {
                    VoltageLevel voltageLevel = ((Switch) identifiable).getVoltageLevel();
                    switch (voltageLevel.getTopologyKind()) {
                        case NODE_BREAKER:
                            voltageLevel.getNodeBreakerView().removeSwitch(identifiable.getId());
                            break;
                        case BUS_BREAKER:
                            voltageLevel.getBusBreakerView().removeSwitch(identifiable.getId());
                            break;
                        default:
                            throw new PowsyblException("this voltage level does not have a proper topology kind");
                    }
                } else {
                    throw new PowsyblException(String.format("identifiable with id : %s can't be removed", identifiable.getId()));
                }
            });
        });
    }

    public static UpdatingDataframe createDataframe(DataframePointer dataframe) {
        if (dataframe.isNull()) {
            return null;
        }
        int elementCount = dataframe.getSeries().addressOf(0).data().getLength();
        int columnsNumber = dataframe.getSeriesCount();
        DefaultUpdatingDataframe updatingDataframe = new DefaultUpdatingDataframe(elementCount);
        for (int i = 0; i < columnsNumber; i++) {
            PyPowsyblApiHeader.SeriesPointer seriesPointer = dataframe.getSeries().addressOf(i);
            String name = CTypeUtil.toString(seriesPointer.getName());
            switch (seriesPointer.getType()) {
                case STRING_SERIES_TYPE:
                    updatingDataframe.addSeries(name, seriesPointer.isIndex(), new CStringSeries((CCharPointerPointer) seriesPointer.data().getPtr()));
                    break;
                case DOUBLE_SERIES_TYPE:
                    updatingDataframe.addSeries(name, seriesPointer.isIndex(), new CDoubleSeries((CDoublePointer) seriesPointer.data().getPtr()));
                    break;
                case INT_SERIES_TYPE:
                case BOOLEAN_SERIES_TYPE:
                    updatingDataframe.addSeries(name, seriesPointer.isIndex(), new CIntSeries((CIntPointer) seriesPointer.data().getPtr()));
                    break;
                default:
                    throw new IllegalStateException("Unexpected series type: " + seriesPointer.getType());
            }
        }
        return updatingDataframe;
    }

    @CEntryPoint(name = "getNodeBreakerViewSwitches")
    public static ArrayPointer<PyPowsyblApiHeader.SeriesPointer> getNodeBreakerViewSwitches(IsolateThread thread, ObjectHandle networkHandle, CCharPointer voltageLevel, PyPowsyblApiHeader.ExceptionHandlerPointer exceptionHandlerPtr) {
        return doCatch(exceptionHandlerPtr, () -> {
            Network network = ObjectHandles.getGlobal().get(networkHandle);
            VoltageLevel.NodeBreakerView nodeBreakerView = network.getVoltageLevel(CTypeUtil.toString(voltageLevel)).getNodeBreakerView();
            return Dataframes.createCDataframe(Dataframes.nodeBreakerViewSwitches(), nodeBreakerView);
        });
    }

    @CEntryPoint(name = "getNodeBreakerViewNodes")
    public static ArrayPointer<PyPowsyblApiHeader.SeriesPointer> getNodeBreakerViewNodes(IsolateThread thread, ObjectHandle networkHandle, CCharPointer voltageLevel, PyPowsyblApiHeader.ExceptionHandlerPointer exceptionHandlerPtr) {
        return doCatch(exceptionHandlerPtr, () -> {
            Network network = ObjectHandles.getGlobal().get(networkHandle);
            VoltageLevel.NodeBreakerView nodeBreakerView = network.getVoltageLevel(CTypeUtil.toString(voltageLevel)).getNodeBreakerView();

            return Dataframes.createCDataframe(Dataframes.nodeBreakerViewNodes(), nodeBreakerView);

        });
    }

    @CEntryPoint(name = "getNodeBreakerViewInternalConnections")
    public static ArrayPointer<PyPowsyblApiHeader.SeriesPointer> getNodeBreakerViewInternalConnections(IsolateThread thread, ObjectHandle networkHandle, CCharPointer voltageLevel, PyPowsyblApiHeader.ExceptionHandlerPointer exceptionHandlerPtr) {
        return doCatch(exceptionHandlerPtr, () -> {
            Network network = ObjectHandles.getGlobal().get(networkHandle);
            VoltageLevel.NodeBreakerView nodeBreakerView = network.getVoltageLevel(CTypeUtil.toString(voltageLevel)).getNodeBreakerView();
            return Dataframes.createCDataframe(Dataframes.nodeBreakerViewInternalConnection(), nodeBreakerView);
        });
    }

    @CEntryPoint(name = "getBusBreakerViewSwitches")
    public static PyPowsyblApiHeader.ArrayPointer<PyPowsyblApiHeader.SeriesPointer> getBusBreakerViewSwitches(IsolateThread thread, ObjectHandle networkHandle, CCharPointer voltageLevel, PyPowsyblApiHeader.ExceptionHandlerPointer exceptionHandlerPtr) {
        return doCatch(exceptionHandlerPtr, () -> {
            Network network = ObjectHandles.getGlobal().get(networkHandle);
            VoltageLevel.BusBreakerView busBreakerView = network.getVoltageLevel(CTypeUtil.toString(voltageLevel)).getBusBreakerView();
            return Dataframes.createCDataframe(Dataframes.busBreakerViewSwitches(), busBreakerView);
        });
    }

    @CEntryPoint(name = "getBusBreakerViewBuses")
    public static PyPowsyblApiHeader.ArrayPointer<PyPowsyblApiHeader.SeriesPointer> getBusBreakerViewBuses(IsolateThread thread, ObjectHandle networkHandle, CCharPointer voltageLevel, PyPowsyblApiHeader.ExceptionHandlerPointer exceptionHandlerPtr) {
        return doCatch(exceptionHandlerPtr, () -> {
            Network network = ObjectHandles.getGlobal().get(networkHandle);
            VoltageLevel voltageLevel1 = network.getVoltageLevel(CTypeUtil.toString(voltageLevel));
            return Dataframes.createCDataframe(Dataframes.busBreakerViewBuses(), voltageLevel1);
        });
    }

    @CEntryPoint(name = "getBusBreakerViewElements")
    public static PyPowsyblApiHeader.ArrayPointer<PyPowsyblApiHeader.SeriesPointer> getBusBreakerViewElements(IsolateThread thread, ObjectHandle networkHandle, CCharPointer voltageLevel, PyPowsyblApiHeader.ExceptionHandlerPointer exceptionHandlerPtr) {
        return doCatch(exceptionHandlerPtr, () -> {
            Network network = ObjectHandles.getGlobal().get(networkHandle);
            VoltageLevel voltageLevel1 = network.getVoltageLevel(CTypeUtil.toString(voltageLevel));
            return Dataframes.createCDataframe(Dataframes.busBreakerViewElements(), voltageLevel1);
        });
    }

    @CEntryPoint(name = "merge")
    public static void merge(IsolateThread thread, ObjectHandle networkHandle, VoidPointerPointer othersHandle, int othersCount,
                             ExceptionHandlerPointer exceptionHandlerPtr) {
        doCatch(exceptionHandlerPtr, () -> {
            Network network = ObjectHandles.getGlobal().get(networkHandle);
            Network[] otherNetworks = new Network[othersCount];
            for (int i = 0; i < othersCount; ++i) {
                ObjectHandle handleToMerge = othersHandle.read(i);
                Network otherNetwork = ObjectHandles.getGlobal().get(handleToMerge);
                otherNetworks[i] = otherNetwork;
            }
            network.merge(otherNetworks);
        });
    }

    @CEntryPoint(name = "getSeriesMetadata")
    public static DataframeMetadataPointer getSeriesMetadata(IsolateThread thread, ElementType elementType,
                                                             ExceptionHandlerPointer exceptionHandlerPtr) {
        return doCatch(exceptionHandlerPtr, () -> {
            DataframeElementType type = convert(elementType);
            List<SeriesMetadata> seriesMetadata = NetworkDataframes.getDataframeMapper(type).getSeriesMetadata();
            return createSeriesMetadata(seriesMetadata);
        });
    }

    @CEntryPoint(name = "freeDataframeMetadata")
    public static void freeDataframeMetadata(IsolateThread thread, DataframeMetadataPointer metadata, ExceptionHandlerPointer exceptionHandlerPtr) {
        doCatch(exceptionHandlerPtr, () -> {
            freeDataframeMetadataContent(metadata);
            UnmanagedMemory.free(metadata);
        });
    }

    @CEntryPoint(name = "getCreationMetadata")
    public static DataframesMetadataPointer getCreationMetadata(IsolateThread thread,
                                                                ElementType elementType,
                                                                ExceptionHandlerPointer exceptionHandlerPtr) {
        return doCatch(exceptionHandlerPtr, () -> {
            DataframeElementType type = convert(elementType);
            List<List<SeriesMetadata>> metadata = NetworkElementAdders.getAdder(type).getMetadata();
            DataframeMetadataPointer dataframeMetadataArray = UnmanagedMemory.calloc(metadata.size() * SizeOf.get(DataframeMetadataPointer.class));
            int i = 0;
            for (List<SeriesMetadata> dataframeMetadata : metadata) {
                createSeriesMetadata(dataframeMetadata, dataframeMetadataArray.addressOf(i));
                i++;
            }

            DataframesMetadataPointer res = UnmanagedMemory.calloc(SizeOf.get(DataframesMetadataPointer.class));
            res.setDataframesMetadata(dataframeMetadataArray);
            res.setDataframesCount(metadata.size());
            return res;
        });
    }

    @CEntryPoint(name = "freeDataframesMetadata")
    public static void freeDataframesMetadata(IsolateThread thread, DataframesMetadataPointer cMetadata, ExceptionHandlerPointer exceptionHandlerPtr) {
        doCatch(exceptionHandlerPtr, () -> {
            for (int i = 0; i < cMetadata.getDataframesCount(); i++) {
                DataframeMetadataPointer cDataframeMetadata = cMetadata.getDataframesMetadata().addressOf(i);
                freeDataframeMetadataContent(cDataframeMetadata);
            }
            UnmanagedMemory.free(cMetadata.getDataframesMetadata());
            UnmanagedMemory.free(cMetadata);
        });
    }

    @CEntryPoint(name = "addNetworkElementProperties")
    public static void addNetworkElementProperties(IsolateThread thread, ObjectHandle networkHandle, DataframePointer properties, ExceptionHandlerPointer exceptionHandlerPtr) {
        doCatch(exceptionHandlerPtr, () -> {
            UpdatingDataframe propertiesDataframe = createDataframe(properties);
            Objects.requireNonNull(propertiesDataframe);
            Network network = ObjectHandles.getGlobal().get(networkHandle);
            StringSeries idSerie = propertiesDataframe.getStrings("id");
            if (idSerie == null) {
                throw new PowsyblException("id is missing");
            }
            for (SeriesMetadata column : propertiesDataframe.getSeriesMetadata()) {
                if (!column.isIndex() && column.getType() == SeriesDataType.STRING) {
                    String seriesName = column.getName();
                    StringSeries columnSerie = propertiesDataframe.getStrings(seriesName);
                    for (int i = 0; i < propertiesDataframe.getRowCount(); i++) {
                        String id = idSerie.get(i);
                        Identifiable identifiable = network.getIdentifiable(id);
                        if (identifiable != null) {
                            identifiable.setProperty(seriesName, columnSerie.get(i));
                        } else {
                            throw new PowsyblException(String.format("identifiable with id : %s does not exist", id));
                        }
                    }
                }
            }
        });
    }

    @CEntryPoint(name = "removeNetworkElementProperties")
    public static void removeNetworkElementProperties(IsolateThread thread, ObjectHandle networkHandle, CCharPointerPointer idsPointer, int idsCount, CCharPointerPointer propertiesPointer, int propertiesCount, ExceptionHandlerPointer exceptionHandlerPtr) {
        doCatch(exceptionHandlerPtr, () -> {
            Network network = ObjectHandles.getGlobal().get(networkHandle);
            List<String> ids = CTypeUtil.toStringList(idsPointer, idsCount);
            List<String> properties = CTypeUtil.toStringList(propertiesPointer, propertiesCount);
            ids.forEach(id -> properties.forEach(property -> network.getIdentifiable(id).removeProperty(property)));
        });
    }

    private static void freeDataframeMetadataContent(DataframeMetadataPointer metadata) {
        for (int i = 0; i < metadata.getAttributesCount(); i++) {
            SeriesMetadataPointer attrMetadata = metadata.getAttributesMetadata().addressOf(i);
            UnmanagedMemory.free(attrMetadata.getName());
        }
        UnmanagedMemory.free(metadata.getAttributesMetadata());
    }

    private static void createSeriesMetadata(List<SeriesMetadata> metadata, DataframeMetadataPointer cMetadata) {
        SeriesMetadataPointer seriesMetadataPtr = UnmanagedMemory.calloc(metadata.size() * SizeOf.get(SeriesMetadataPointer.class));
        for (int i = 0; i < metadata.size(); i++) {
            SeriesMetadata colMetadata = metadata.get(i);
            SeriesMetadataPointer metadataPtr = seriesMetadataPtr.addressOf(i);
            metadataPtr.setName(CTypeUtil.toCharPtr(colMetadata.getName()));
            metadataPtr.setType(convert(colMetadata.getType()));
            metadataPtr.setIndex(colMetadata.isIndex());
            metadataPtr.setModifiable(colMetadata.isModifiable());
            metadataPtr.setDefault(colMetadata.isDefaultAttribute());
        }
        cMetadata.setAttributesCount(metadata.size());
        cMetadata.setAttributesMetadata(seriesMetadataPtr);
    }

    private static DataframeMetadataPointer createSeriesMetadata(List<SeriesMetadata> metadata) {
        DataframeMetadataPointer res = UnmanagedMemory.calloc(SizeOf.get(DataframeMetadataPointer.class));
        createSeriesMetadata(metadata, res);
        return res;
    }

    @CEntryPoint(name = "updateNetworkElementsExtensionsWithSeries")
    public static void updateNetworkElementsExtensionsWithSeries(IsolateThread thread, ObjectHandle networkHandle, CCharPointer namePtr,
                                                                 DataframePointer dataframe,
                                                                 PyPowsyblApiHeader.ExceptionHandlerPointer exceptionHandlerPtr) {
        doCatch(exceptionHandlerPtr, () -> {
            String name = CTypeUtil.toString(namePtr);
            NetworkDataframeMapper mapper = NetworkDataframes.getExtensionDataframeMapper(name);
            if (mapper != null) {
                Network network = ObjectHandles.getGlobal().get(networkHandle);
                UpdatingDataframe updatingDataframe = createDataframe(dataframe);
                mapper.updateSeries(network, updatingDataframe);
            } else {
                throw new PowsyblException("extension " + name + " not found");
            }
        });
    }

    @CEntryPoint(name = "removeExtensions")
    public static void removeExtensions(IsolateThread thread, ObjectHandle networkHandle,
                                        CCharPointer namePtr,
                                        CCharPointerPointer idsPtr, int idsCount,
                                        PyPowsyblApiHeader.ExceptionHandlerPointer exceptionHandlerPtr) {
        doCatch(exceptionHandlerPtr, () -> {
            Network network = ObjectHandles.getGlobal().get(networkHandle);
            String name = CTypeUtil.toString(namePtr);
            List<String> ids = CTypeUtil.toStringList(idsPtr, idsCount);
            NetworkExtensions.removeExtensions(network, name, ids);
        });
    }

    @CEntryPoint(name = "getExtensionSeriesMetadata")
    public static DataframeMetadataPointer getExtensionSeriesMetadata(IsolateThread thread, CCharPointer namePtr,
                                                                      ExceptionHandlerPointer exceptionHandlerPtr) {
        return doCatch(exceptionHandlerPtr, () -> {
            String name = CTypeUtil.toString(namePtr);
            NetworkDataframeMapper mapper = NetworkDataframes.getExtensionDataframeMapper(name);
            if (mapper != null) {
                List<SeriesMetadata> seriesMetadata = mapper.getSeriesMetadata();
                return createSeriesMetadata(seriesMetadata);
            } else {
                throw new PowsyblException("extension " + name + " not found");
            }
        });
    }

    @CEntryPoint(name = "createExtensions")
    public static void createExtensions(IsolateThread thread, ObjectHandle networkHandle,
                                        CCharPointer namePtr,
                                        DataframeArrayPointer cDataframes,
                                        ExceptionHandlerPointer exceptionHandlerPtr) {
        doCatch(exceptionHandlerPtr, () -> {
            Network network = ObjectHandles.getGlobal().get(networkHandle);
            String name = CTypeUtil.toString(namePtr);
            List<UpdatingDataframe> dataframes = new ArrayList<>();
            for (int i = 0; i < cDataframes.getDataframesCount(); i++) {
                dataframes.add(createDataframe(cDataframes.getDataframes().addressOf(i)));
            }
            NetworkElementAdders.addExtensions(name, network, dataframes);
        });
    }

    @CEntryPoint(name = "getExtensionsCreationMetadata")
    public static DataframesMetadataPointer getExtensionsCreationMetadata(IsolateThread thread,
                                                                          CCharPointer namePtr,
                                                                          ExceptionHandlerPointer exceptionHandlerPtr) {
        return doCatch(exceptionHandlerPtr, () -> {
            String name = CTypeUtil.toString(namePtr);
            List<List<SeriesMetadata>> metadata = NetworkElementAdders.getExtensionAdder(name).getMetadata();
            DataframeMetadataPointer dataframeMetadataArray = UnmanagedMemory.calloc(metadata.size() * SizeOf.get(DataframeMetadataPointer.class));
            int i = 0;
            for (List<SeriesMetadata> dataframeMetadata : metadata) {
                createSeriesMetadata(dataframeMetadata, dataframeMetadataArray.addressOf(i));
                i++;
            }

            DataframesMetadataPointer res = UnmanagedMemory.calloc(SizeOf.get(DataframesMetadataPointer.class));
            res.setDataframesMetadata(dataframeMetadataArray);
            res.setDataframesCount(metadata.size());
            return res;
        });
    }

    @CEntryPoint(name = "createImporterParametersSeriesArray")
    static ArrayPointer<SeriesPointer> createImporterParametersSeriesArray(IsolateThread thread, CCharPointer formatPtr,
                                                                           ExceptionHandlerPointer exceptionHandlerPtr) {
        return doCatch(exceptionHandlerPtr, () -> {
            String format = CTypeUtil.toString(formatPtr);
            Importer importer = Importer.find(format);
            if (importer == null) {
                throw new PowsyblException("Format '" + format + "' not supported");
            }
            return Dataframes.createCDataframe(Dataframes.importerParametersMapper(), importer);
        });
    }

    @CEntryPoint(name = "createExporterParametersSeriesArray")
    static ArrayPointer<SeriesPointer> createExporterParametersSeriesArray(IsolateThread thread, CCharPointer formatPtr,
                                                                           ExceptionHandlerPointer exceptionHandlerPtr) {
        return doCatch(exceptionHandlerPtr, () -> {
            String format = CTypeUtil.toString(formatPtr);
            var exporter = Exporter.find(format);
            if (exporter == null) {
                throw new PowsyblException("Format '" + format + "' not supported");
            }
            return Dataframes.createCDataframe(Dataframes.exporterParametersMapper(), exporter);
        });
    }

    @CEntryPoint(name = "updateSwitchPosition")
    public static boolean updateSwitchPosition(IsolateThread thread, ObjectHandle networkHandle, CCharPointer id, boolean open,
                                               ExceptionHandlerPointer exceptionHandlerPtr) {
        return doCatch(exceptionHandlerPtr, () -> {
            Network network = ObjectHandles.getGlobal().get(networkHandle);
            String idStr = CTypeUtil.toString(id);
            return NetworkUtil.updateSwitchPosition(network, idStr, open);
        });
    }

    @CEntryPoint(name = "updateConnectableStatus")
    public static boolean updateConnectableStatus(IsolateThread thread, ObjectHandle networkHandle, CCharPointer id, boolean connected,
                                                  ExceptionHandlerPointer exceptionHandlerPtr) {
        return doCatch(exceptionHandlerPtr, () -> {
            Network network = ObjectHandles.getGlobal().get(networkHandle);
            String idStr = CTypeUtil.toString(id);
            return NetworkUtil.updateConnectableStatus(network, idStr, connected);
        });
    }

    @CEntryPoint(name = "writeSingleLineDiagramSvg")
    public static void writeSingleLineDiagramSvg(IsolateThread thread, ObjectHandle networkHandle, CCharPointer containerId,
                                                 CCharPointer svgFile, ExceptionHandlerPointer exceptionHandlerPtr) {
        doCatch(exceptionHandlerPtr, () -> {
            Network network = ObjectHandles.getGlobal().get(networkHandle);
            String containerIdStr = CTypeUtil.toString(containerId);
            String svgFileStr = CTypeUtil.toString(svgFile);
            SingleLineDiagramUtil.writeSvg(network, containerIdStr, svgFileStr);
        });
    }

    @CEntryPoint(name = "getSingleLineDiagramSvg")
    public static CCharPointer getSingleLineDiagramSvg(IsolateThread thread, ObjectHandle networkHandle, CCharPointer containerId,
                                                       ExceptionHandlerPointer exceptionHandlerPtr) {
        return doCatch(exceptionHandlerPtr, () -> {
            Network network = ObjectHandles.getGlobal().get(networkHandle);
            String containerIdStr = CTypeUtil.toString(containerId);
            String svg = SingleLineDiagramUtil.getSvg(network, containerIdStr);
            return CTypeUtil.toCharPtr(svg);
        });
    }

    @CEntryPoint(name = "writeNetworkAreaDiagramSvg")
    public static void writeNetworkAreaDiagramSvg(IsolateThread thread, ObjectHandle networkHandle, CCharPointer svgFile,
                                                  CCharPointerPointer voltageLevelIdsPointer, int voltageLevelIdCount, int depth, ExceptionHandlerPointer exceptionHandlerPtr) {
        doCatch(exceptionHandlerPtr, () -> {
            Network network = ObjectHandles.getGlobal().get(networkHandle);
            String svgFileStr = CTypeUtil.toString(svgFile);
            List<String> voltageLevelIds = toStringList(voltageLevelIdsPointer, voltageLevelIdCount);
            NetworkAreaDiagramUtil.writeSvg(network, voltageLevelIds, depth, svgFileStr);
        });
    }

    @CEntryPoint(name = "getNetworkAreaDiagramSvg")
    public static CCharPointer getNetworkAreaDiagramSvg(IsolateThread thread, ObjectHandle networkHandle, CCharPointerPointer voltageLevelIdsPointer,
                                                        int voltageLevelIdCount, int depth, ExceptionHandlerPointer exceptionHandlerPtr) {
        return doCatch(exceptionHandlerPtr, () -> {
            Network network = ObjectHandles.getGlobal().get(networkHandle);
            List<String> voltageLevelIds = toStringList(voltageLevelIdsPointer, voltageLevelIdCount);
            String svg = NetworkAreaDiagramUtil.getSvg(network, voltageLevelIds, depth);
            return CTypeUtil.toCharPtr(svg);
        });
    }

    @CEntryPoint(name = "getValidationLevel")
    public static ValidationLevelType getValidationLevel(IsolateThread thread, ObjectHandle networkHandle, ExceptionHandlerPointer exceptionHandlerPtr) {
        exceptionHandlerPtr.setMessage(WordFactory.nullPointer());
        try {
            Network network = ObjectHandles.getGlobal().get(networkHandle);
            return Util.convert(network.getValidationLevel());
        } catch (Throwable t) {
            setException(exceptionHandlerPtr, t);
            return Util.convert(ValidationLevel.MINIMUM_VALUE);
        }
    }

    @CEntryPoint(name = "validate")
    public static ValidationLevelType validate(IsolateThread thread, ObjectHandle networkHandle, ExceptionHandlerPointer exceptionHandlerPtr) {
        exceptionHandlerPtr.setMessage(WordFactory.nullPointer());
        try {
            Network network = ObjectHandles.getGlobal().get(networkHandle);
            return Util.convert(network.runValidationChecks());
        } catch (Throwable t) {
            setException(exceptionHandlerPtr, t);
            return Util.convert(ValidationLevel.MINIMUM_VALUE);
        }
    }

    @CEntryPoint(name = "setMinValidationLevel")
    public static void setMinValidationLevel(IsolateThread thread, ObjectHandle networkHandle,
                                             ValidationLevelType levelType,
                                             ExceptionHandlerPointer exceptionHandlerPtr) {
        doCatch(exceptionHandlerPtr, () -> {
            Network network = ObjectHandles.getGlobal().get(networkHandle);
            network.setMinimumAcceptableValidationLevel(Util.convert(levelType));
        });
    }

    @CEntryPoint(name = "getTwtFeederBaysMetadata")
    public static DataframeMetadataPointer getTwtFeederBaysMetadata(IsolateThread thread, ExceptionHandlerPointer exceptionHandlerPtr) {
        return doCatch(exceptionHandlerPtr, () -> {
            List<SeriesMetadata> seriesMetadata = FeederBaysTwtSeries.getSeriesMetadata();
            return createSeriesMetadata(seriesMetadata);
        });
    }

    @CEntryPoint(name = "getLineFeederBaysMetadata")
    public static DataframeMetadataPointer getLineFeederBaysMetadata(IsolateThread thread, ExceptionHandlerPointer exceptionHandlerPtr) {
        return doCatch(exceptionHandlerPtr, () -> {
            List<SeriesMetadata> seriesMetadata = FeederBaysLineSeries.getSeriesMetadata();
            return createSeriesMetadata(seriesMetadata);
        });
    }

}<|MERGE_RESOLUTION|>--- conflicted
+++ resolved
@@ -138,18 +138,8 @@
         return doCatch(exceptionHandlerPtr, () -> {
             String fileStr = CTypeUtil.toString(file);
             Properties parameters = createParameters(parameterNamesPtrPtr, parameterNamesCount, parameterValuesPtrPtr, parameterValuesCount);
-<<<<<<< HEAD
-            ReporterModel reporter = ObjectHandles.getGlobal().get(reporterHandle);
-            Network network;
-            if (reporter == null) {
-                network = Network.read(Paths.get(fileStr), LocalComputationManager.getDefault(), ImportConfig.load(), parameters);
-            } else {
-                network = Network.read(Paths.get(fileStr), LocalComputationManager.getDefault(), ImportConfig.load(), parameters, IMPORTERS_LOADER_SUPPLIER.get(), reporter);
-            }
-=======
             Reporter reporter = ReportCUtils.getReporter(reporterHandle);
             Network network = Importers.loadNetwork(Paths.get(fileStr), CommonObjects.getComputationManager(), ImportConfig.load(), parameters, IMPORTERS_LOADER_SUPPLIER.get(), reporter);
->>>>>>> b1a4fc5c
             return ObjectHandles.getGlobal().create(network);
         });
     }
@@ -165,16 +155,7 @@
             Properties parameters = createParameters(parameterNamesPtrPtr, parameterNamesCount, parameterValuesPtrPtr, parameterValuesCount);
             Reporter reporter = ReportCUtils.getReporter(reporterHandle);
             try (InputStream is = new ByteArrayInputStream(fileContentStr.getBytes(StandardCharsets.UTF_8))) {
-<<<<<<< HEAD
-                Network network;
-                if (reporter == null) {
-                    network = Network.read(fileNameStr, is, LocalComputationManager.getDefault(), ImportConfig.load(), parameters);
-                } else {
-                    network = Network.read(fileNameStr, is, LocalComputationManager.getDefault(), ImportConfig.load(), parameters, IMPORTERS_LOADER_SUPPLIER.get(), reporter);
-                }
-=======
                 Network network = Importers.loadNetwork(fileNameStr, is, CommonObjects.getComputationManager(), ImportConfig.load(), parameters, IMPORTERS_LOADER_SUPPLIER.get(), reporter);
->>>>>>> b1a4fc5c
                 return ObjectHandles.getGlobal().create(network);
             } catch (IOException e) {
                 throw new UncheckedIOException(e);
@@ -192,17 +173,8 @@
             String fileStr = CTypeUtil.toString(file);
             String formatStr = CTypeUtil.toString(format);
             Properties parameters = createParameters(parameterNamesPtrPtr, parameterNamesCount, parameterValuesPtrPtr, parameterValuesCount);
-<<<<<<< HEAD
-            ReporterModel reporter = ObjectHandles.getGlobal().get(reporterHandle);
-            if (reporter == null) {
-                network.write(formatStr, parameters, Paths.get(fileStr));
-            } else {
-                network.write(EXPORTERS_LOADER_SUPPLIER.get(), formatStr, parameters, Paths.get(fileStr), reporter);
-            }
-=======
             Reporter reporter = ReportCUtils.getReporter(reporterHandle);
             Exporters.export(EXPORTERS_LOADER_SUPPLIER.get(), formatStr, network, parameters, Paths.get(fileStr), reporter);
->>>>>>> b1a4fc5c
         });
     }
 
