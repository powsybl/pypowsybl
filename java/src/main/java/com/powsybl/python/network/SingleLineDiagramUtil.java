--- conflicted
+++ resolved
@@ -10,12 +10,6 @@
 import com.powsybl.sld.SingleLineDiagram;
 import com.powsybl.sld.SldParameters;
 import com.powsybl.sld.library.ComponentLibrary;
-<<<<<<< HEAD
-=======
-import com.powsybl.sld.svg.styles.DefaultStyleProviderFactory;
-import com.powsybl.sld.svg.styles.NominalVoltageStyleProviderFactory;
-import com.powsybl.sld.svg.styles.StyleProviderFactory;
->>>>>>> 21a2774c
 
 import java.io.IOException;
 import java.io.StringWriter;
@@ -68,23 +62,8 @@
         writeSvg(network, containerId, writer, new StringWriter(), new NetworkCFunctions.SldParametersExt());
     }
 
-<<<<<<< HEAD
     static void writeSvg(Network network, String containerId, Writer writer, Writer metadataWriter, NetworkCFunctions.SldParametersExt sldParametersExt) {
         SingleLineDiagram.draw(network, containerId, writer, metadataWriter, sldParametersExt.sldParameters);
-=======
-    static void writeSvg(Network network, String containerId, Writer writer, Writer metadataWriter, NetworkCFunctions.LayoutParametersExt layoutParametersExt) {
-        ComponentLibrary componentLibrary = ComponentLibrary.find(layoutParametersExt.componentLibrary)
-                .orElseThrow(() -> new PowsyblException("library with name " + layoutParametersExt.componentLibrary +
-                        " was not found for Single Line Diagram component library"));
-        StyleProviderFactory styleProviderFactory = layoutParametersExt.topologicalColoring ? new DefaultStyleProviderFactory()
-                : new NominalVoltageStyleProviderFactory();
-        SldParameters sldParameters = new SldParameters()
-                .setComponentLibrary(componentLibrary)
-                .setLayoutParameters(layoutParametersExt.layoutParameters)
-                .setSvgParameters(layoutParametersExt.svgParameters)
-                .setStyleProviderFactory(styleProviderFactory);
-        SingleLineDiagram.draw(network, containerId, writer, metadataWriter, sldParameters);
->>>>>>> 21a2774c
     }
 
     static List<String> getComponentLibraryNames() {
