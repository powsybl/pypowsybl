/**
 * Copyright (c) 2021, RTE (http://www.rte-france.com)
 * This Source Code Form is subject to the terms of the Mozilla Public
 * License, v. 2.0. If a copy of the MPL was not distributed with this
 * file, You can obtain one at http://mozilla.org/MPL/2.0/.
 * SPDX-License-Identifier: MPL-2.0
 */
package com.powsybl.python.network;

import com.powsybl.commons.PowsyblException;
import com.powsybl.dataframe.network.extensions.ConnectablePositionFeederData;
import com.powsybl.iidm.network.*;
import com.powsybl.iidm.network.extensions.ConnectablePosition;
import com.powsybl.python.commons.PyPowsyblApiHeader;

import java.util.Collection;
import java.util.List;
import java.util.Objects;
import java.util.Set;
import java.util.function.Consumer;
import java.util.function.Supplier;
import java.util.stream.Collectors;
import java.util.stream.Stream;

import static com.powsybl.python.network.TemporaryLimitData.Side.*;

/**
 * @author Geoffroy Jamgotchian {@literal <geoffroy.jamgotchian at rte-france.com>}
 */
public final class NetworkUtil {

    private NetworkUtil() {
    }

    static boolean updateSwitchPosition(Network network, String switchId, boolean open) {
        Switch sw = network.getSwitch(switchId);
        if (sw == null) {
            throw new PowsyblException("Switch '" + switchId + "' not found");
        }
        if (open && !sw.isOpen()) {
            sw.setOpen(true);
            return true;
        } else if (!open && sw.isOpen()) {
            sw.setOpen(false);
            return true;
        }
        return false;
    }

    static boolean updateConnectableStatus(Network network, String id, boolean connected) {
        Identifiable<?> equipment = network.getIdentifiable(id);
        if (equipment == null) {
            throw new PowsyblException("Equipment '" + id + "' not found");
        }
        if (!(equipment instanceof Connectable)) {
            throw new PowsyblException("Equipment '" + id + "' is not a connectable");
        }
        if (equipment instanceof Injection<?> injection) {
            if (connected) {
                return injection.getTerminal().connect();
            } else {
                return injection.getTerminal().disconnect();
            }
        } else if (equipment instanceof Branch<?> branch) {
            boolean done1;
            boolean done2;
            if (connected) {
                done1 = branch.getTerminal1().connect();
                done2 = branch.getTerminal2().connect();
            } else {
                done1 = branch.getTerminal1().disconnect();
                done2 = branch.getTerminal2().disconnect();
            }
            return done1 || done2;
        }
        return false;
    }

    private static boolean isInMainCc(Terminal t) {
        Bus bus = t.getBusView().getBus();
        return bus != null && bus.getConnectedComponent().getNum() == ComponentConstants.MAIN_NUM;
    }

    private static boolean isInMainSc(Terminal t) {
        Bus bus = t.getBusView().getBus();
        return bus != null && bus.getSynchronousComponent().getNum() == ComponentConstants.MAIN_NUM;
    }

    private static boolean filter(Branch<?> branch, Set<Double> nominalVoltages, Set<String> countries, boolean mainCc, boolean mainSc,
                                  boolean notConnectedToSameBusAtBothSides) {
        Terminal terminal1 = branch.getTerminal1();
        Terminal terminal2 = branch.getTerminal2();
        VoltageLevel voltageLevel1 = terminal1.getVoltageLevel();
        VoltageLevel voltageLevel2 = terminal2.getVoltageLevel();
        if (!(nominalVoltages.isEmpty()
                || nominalVoltages.contains(voltageLevel1.getNominalV())
                || nominalVoltages.contains(voltageLevel2.getNominalV()))) {
            return false;
        }
        if (!(countries.isEmpty()
                || countries.contains(voltageLevel1.getSubstation().flatMap(Substation::getCountry).map(Country::name).orElse(null))
                || countries.contains(voltageLevel2.getSubstation().flatMap(Substation::getCountry).map(Country::name).orElse(null)))) {
            return false;
        }
        if (mainCc && !(isInMainCc(terminal1) && isInMainCc(terminal2))) {
            return false;
        }
        if (mainSc && !(isInMainSc(terminal1) && isInMainSc(terminal2))) {
            return false;
        }
        if (notConnectedToSameBusAtBothSides) {
            Bus bus1 = branch.getTerminal1().getBusView().getBus();
            Bus bus2 = branch.getTerminal2().getBusView().getBus();
            return bus1 == null || bus2 == null || !bus1.getId().equals(bus2.getId());
        }
        return true;
    }

    private static boolean filter(Injection<?> injection, Set<Double> nominalVoltages, Set<String> countries, boolean mainCc, boolean mainSc) {
        Terminal terminal = injection.getTerminal();
        VoltageLevel voltageLevel = terminal.getVoltageLevel();
        if (!(nominalVoltages.isEmpty()
                || nominalVoltages.contains(voltageLevel.getNominalV()))) {
            return false;
        }
        if (!(countries.isEmpty()
                || countries.contains(voltageLevel.getSubstation().flatMap(Substation::getCountry).map(Country::name).orElse(null)))) {
            return false;
        }
        if (mainCc && !isInMainCc(terminal)) {
            return false;
        }
        return !mainSc || isInMainSc(terminal);
    }

    static List<String> getElementsIds(Network network, PyPowsyblApiHeader.ElementType elementType, Set<Double> nominalVoltages,
                                       Set<String> countries, boolean mainCc, boolean mainSc, boolean notConnectedToSameBusAtBothSides) {
        return switch (elementType) {
            case LINE -> network.getLineStream()
                    .filter(l -> filter(l, nominalVoltages, countries, mainCc, mainSc, notConnectedToSameBusAtBothSides))
                    .map(Identifiable::getId)
                    .collect(Collectors.toList());
            case TWO_WINDINGS_TRANSFORMER -> network.getTwoWindingsTransformerStream()
                    .filter(twt -> filter(twt, nominalVoltages, countries, mainCc, mainSc, notConnectedToSameBusAtBothSides))
                    .map(Identifiable::getId)
                    .collect(Collectors.toList());
            case GENERATOR -> network.getGeneratorStream()
                    .filter(g -> filter(g, nominalVoltages, countries, mainCc, mainSc))
                    .map(Identifiable::getId)
                    .collect(Collectors.toList());
            case LOAD -> network.getLoadStream()
                    .filter(g -> filter(g, nominalVoltages, countries, mainCc, mainSc))
                    .map(Identifiable::getId)
                    .collect(Collectors.toList());
            default -> throw new PowsyblException("Unsupported element type:" + elementType);
        };
    }

    public static Stream<TemporaryLimitData> getLimits(Network network) {
        Stream.Builder<TemporaryLimitData> limits = Stream.builder();
        network.getBranchStream().forEach(branch -> {
            addOperationalLimitGroupsLimits(limits, branch.getOperationalLimitsGroups1(), branch, ONE,
                    (String) branch.getSelectedOperationalLimitsGroupId1().orElse(null));
            addOperationalLimitGroupsLimits(limits, branch.getOperationalLimitsGroups2(), branch, TWO,
                    (String) branch.getSelectedOperationalLimitsGroupId2().orElse(null));
        });
        network.getDanglingLineStream().forEach(danglingLine ->
            addOperationalLimitGroupsLimits(limits, danglingLine.getOperationalLimitsGroups(), danglingLine, NONE,
                    danglingLine.getSelectedOperationalLimitsGroupId().orElse(null))
        );
        network.getThreeWindingsTransformerStream().forEach(twt -> {
            addOperationalLimitGroupsLimits(limits, twt.getLeg1().getOperationalLimitsGroups(), twt, ONE,
                    twt.getLeg1().getSelectedOperationalLimitsGroupId().orElse(null));
            addOperationalLimitGroupsLimits(limits, twt.getLeg2().getOperationalLimitsGroups(), twt, TWO,
                    twt.getLeg2().getSelectedOperationalLimitsGroupId().orElse(null));
            addOperationalLimitGroupsLimits(limits, twt.getLeg3().getOperationalLimitsGroups(), twt, THREE,
                    twt.getLeg3().getSelectedOperationalLimitsGroupId().orElse(null));
        });
        return limits.build();
    }

    public static Stream<TemporaryLimitData> getSelectedLimits(Network network) {
        return getLimits(network).filter(TemporaryLimitData::isSelected);
    }

    private static void addOperationalLimitGroupsLimits(Stream.Builder<TemporaryLimitData> limits, Collection<OperationalLimitsGroup> groups,
                                                        Identifiable<?> element, TemporaryLimitData.Side side, String selectedGroupId) {
        groups.forEach(group -> {
            String groupId1 = group.getId();
            boolean isSelected1 = groupId1.equals(selectedGroupId);
            addLimit(limits, element, group.getCurrentLimits().orElse(null), side, groupId1, isSelected1);
            addLimit(limits, element, group.getActivePowerLimits().orElse(null), side, groupId1, isSelected1);
            addLimit(limits, element, group.getApparentPowerLimits().orElse(null), side, groupId1, isSelected1);
        });
    }

    private static void addLimit(Stream.Builder<TemporaryLimitData> temporaryLimitContexts, Identifiable<?> identifiable,
                                 LoadingLimits limits, TemporaryLimitData.Side side, String groupId, boolean isSelected) {
        if (limits != null) {
            temporaryLimitContexts.add(new TemporaryLimitData(identifiable.getId(), "permanent_limit", side, limits.getPermanentLimit(),
                    limits.getLimitType(), identifiable.getType(), groupId, isSelected));
            limits.getTemporaryLimits().stream()
                    .map(temporaryLimit -> new TemporaryLimitData(identifiable.getId(), temporaryLimit.getName(), side, temporaryLimit.getValue(),
                            limits.getLimitType(), identifiable.getType(), temporaryLimit.getAcceptableDuration(), temporaryLimit.isFictitious(),
                            groupId, isSelected))
                    .forEach(temporaryLimitContexts::add);
        }
    }

    public static Stream<ConnectablePositionFeederData> getFeeders(Network network) {
        Stream.Builder<ConnectablePositionFeederData> feeders = Stream.builder();
        network.getConnectableStream().forEach(connectable -> {
            ConnectablePosition<?> connectablePosition = (ConnectablePosition<?>) connectable.getExtension(ConnectablePosition.class);
            if (connectablePosition != null) {
                if (connectablePosition.getFeeder() != null) {
                    feeders.add(new ConnectablePositionFeederData(connectablePosition.getExtendable().getId(),
                            connectablePosition.getFeeder(), null));
                }
                if (connectablePosition.getFeeder1() != null) {
                    feeders.add(new ConnectablePositionFeederData(connectablePosition.getExtendable().getId(),
                            connectablePosition.getFeeder1(), SideEnum.ONE));
                }
                if (connectablePosition.getFeeder2() != null) {
                    feeders.add(new ConnectablePositionFeederData(connectablePosition.getExtendable().getId(),
                            connectablePosition.getFeeder2(), SideEnum.TWO));
                }
                if (connectablePosition.getFeeder3() != null) {
                    feeders.add(new ConnectablePositionFeederData(connectablePosition.getExtendable().getId(),
                            connectablePosition.getFeeder3(), SideEnum.THREE));
                }
            }
        });
        return feeders.build();
    }

    public static void setRegulatingTerminal(Consumer<Terminal> adder, Network network, String elementId) {
        Identifiable<?> injection = network.getIdentifiable(elementId);
        if (injection instanceof Injection<?>) {
            adder.accept(((Injection<?>) injection).getTerminal());
        } else {
            throw new UnsupportedOperationException("Cannot set regulated element to " + elementId +
                    ": the regulated element may only be a busbar section or an injection.");
        }
    }

    public static String getRegulatedElementId(Supplier<Terminal> regulatingTerminalGetter) {
        Terminal terminal = regulatingTerminalGetter.get();
        return terminal.getConnectable() != null ? terminal.getConnectable().getId() : null;
    }

    /**
     * @param b bus in Bus/Breaker view
     * @return bus in bus view containing b if there is one, or null if none.
     */
    public static Bus getBusViewBus(Bus b) {
<<<<<<< HEAD
        // First we try the fast and easy way using connected terminals. Works for the vast majority of buses.
        Bus busInBusView = b.getConnectedTerminalStream().map(t -> t.getBusView().getBus())
                .filter(Objects::nonNull)
                .findFirst()
                .orElse(null);
        if (busInBusView != null) {
            return busInBusView;
        }
        // Didn't find using connected terminals. There is the possibility that the bus has zero connected terminal
        // on its own but is still part of a Merged Bus via a closed retained switch. We examine this case below.
=======
>>>>>>> 72c6dfed
        VoltageLevel voltageLevel = b.getVoltageLevel();
        if (voltageLevel.getTopologyKind() == TopologyKind.BUS_BREAKER) {
            // Bus/Breaker. There is an easy method directly available.
            return voltageLevel.getBusView().getMergedBus(b.getId());
        } else {
<<<<<<< HEAD
            // Node/Breaker. We should probably build something more efficient on powsybl-core side to avoid having
            // to loop over all buses in the voltage level.
            for (Bus bus : voltageLevel.getBusView().getBuses()) {
                boolean found = voltageLevel.getBusBreakerView().getBusStreamFromBusViewBusId(bus.getId())
                        .anyMatch(b2 -> b.getId().equals(b2.getId()));
                if (found) {
                    return bus;
                }
            }
            return null;
=======
            // Node/Breaker.
            // First we try the fast and easy way using connected terminals. Works for the vast majority of buses.
            Bus busInBusView = b.getConnectedTerminalStream().map(t -> t.getBusView().getBus())
                    .filter(Objects::nonNull)
                    .findFirst()
                    .orElse(null);
            if (busInBusView != null) {
                return busInBusView;
            }
            // Didn't find using connected terminals. There is the possibility that the bus has zero connected terminal
            // on its own but is still part of a Merged Bus via a closed retained switch. We examine this case below.
            // We should probably build something more efficient on powsybl-core side to avoid having
            // to loop over all buses in the voltage level.
            return voltageLevel.getBusView().getBusStream()
                    .filter(busViewBus -> voltageLevel.getBusBreakerView().getBusStreamFromBusViewBusId(busViewBus.getId())
                            .anyMatch(b2 -> b.getId().equals(b2.getId())))
                    .findFirst()
                    .orElse(null);
>>>>>>> 72c6dfed
        }
    }
}<|MERGE_RESOLUTION|>--- conflicted
+++ resolved
@@ -253,36 +253,11 @@
      * @return bus in bus view containing b if there is one, or null if none.
      */
     public static Bus getBusViewBus(Bus b) {
-<<<<<<< HEAD
-        // First we try the fast and easy way using connected terminals. Works for the vast majority of buses.
-        Bus busInBusView = b.getConnectedTerminalStream().map(t -> t.getBusView().getBus())
-                .filter(Objects::nonNull)
-                .findFirst()
-                .orElse(null);
-        if (busInBusView != null) {
-            return busInBusView;
-        }
-        // Didn't find using connected terminals. There is the possibility that the bus has zero connected terminal
-        // on its own but is still part of a Merged Bus via a closed retained switch. We examine this case below.
-=======
->>>>>>> 72c6dfed
         VoltageLevel voltageLevel = b.getVoltageLevel();
         if (voltageLevel.getTopologyKind() == TopologyKind.BUS_BREAKER) {
             // Bus/Breaker. There is an easy method directly available.
             return voltageLevel.getBusView().getMergedBus(b.getId());
         } else {
-<<<<<<< HEAD
-            // Node/Breaker. We should probably build something more efficient on powsybl-core side to avoid having
-            // to loop over all buses in the voltage level.
-            for (Bus bus : voltageLevel.getBusView().getBuses()) {
-                boolean found = voltageLevel.getBusBreakerView().getBusStreamFromBusViewBusId(bus.getId())
-                        .anyMatch(b2 -> b.getId().equals(b2.getId()));
-                if (found) {
-                    return bus;
-                }
-            }
-            return null;
-=======
             // Node/Breaker.
             // First we try the fast and easy way using connected terminals. Works for the vast majority of buses.
             Bus busInBusView = b.getConnectedTerminalStream().map(t -> t.getBusView().getBus())
@@ -301,7 +276,6 @@
                             .anyMatch(b2 -> b.getId().equals(b2.getId())))
                     .findFirst()
                     .orElse(null);
->>>>>>> 72c6dfed
         }
     }
 }