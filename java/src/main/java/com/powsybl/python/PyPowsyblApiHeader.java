/**
 * Copyright (c) 2020, RTE (http://www.rte-france.com)
 * This Source Code Form is subject to the terms of the Mozilla Public
 * License, v. 2.0. If a copy of the MPL was not distributed with this
 * file, You can obtain one at http://mozilla.org/MPL/2.0/.
 */
package com.powsybl.python;

import org.graalvm.nativeimage.UnmanagedMemory;
import org.graalvm.nativeimage.c.CContext;
import org.graalvm.nativeimage.c.constant.CEnum;
import org.graalvm.nativeimage.c.constant.CEnumLookup;
import org.graalvm.nativeimage.c.constant.CEnumValue;
import org.graalvm.nativeimage.c.struct.CField;
import org.graalvm.nativeimage.c.struct.CFieldAddress;
import org.graalvm.nativeimage.c.struct.CStruct;
import org.graalvm.nativeimage.c.struct.SizeOf;
import org.graalvm.nativeimage.c.type.CCharPointer;
import org.graalvm.nativeimage.c.type.CDoublePointer;
import org.graalvm.word.PointerBase;

/**
 * @author Geoffroy Jamgotchian {@literal <geoffroy.jamgotchian at rte-france.com>}
 */
@CContext(Directives.class)
public final class PyPowsyblApiHeader {

    private PyPowsyblApiHeader() {
    }

    @CStruct("exception_handler")
    interface ExceptionHandlerPointer extends PointerBase {

        @CField("message")
        CCharPointer geMessage();

        @CField("message")
        void setMessage(CCharPointer message);
    }

    @CStruct("array")
    interface ArrayPointer<T extends PointerBase> extends PointerBase {

        @CField("ptr")
        T getPtr();

        @CField("ptr")
        void setPtr(T ptr);

        @CField("length")
        int getLength();

        @CField("length")
        void setLength(int length);
    }

    static <T extends PointerBase> ArrayPointer<T> allocArrayPointer(T ptr, int length) {
        ArrayPointer<T> arrayPtr = UnmanagedMemory.calloc(SizeOf.get(ArrayPointer.class));
        arrayPtr.setPtr(ptr);
        arrayPtr.setLength(length);
        return arrayPtr;
    }

    static <T extends PointerBase> void freeArrayPointer(ArrayPointer<T> arrayPointer) {
        UnmanagedMemory.free(arrayPointer.getPtr());
        UnmanagedMemory.free(arrayPointer);
    }

    @CStruct("bus")
    interface BusPointer extends PointerBase {

        @CField("id")
        CCharPointer geId();

        @CField("id")
        void setId(CCharPointer id);

        @CField("v_magnitude")
        double getVoltageMagnitude();

        @CField("v_magnitude")
        void setVoltageMagnitude(double voltageMagnitude);

        @CField("v_angle")
        double getVoltageAngle();

        @CField("v_angle")
        void setVoltageAngle(double voltageAngle);

        @CField("component_num")
        int geComponentNum();

        @CField("component_num")
        void setComponentNum(int componentNum);

        BusPointer addressOf(int index);
    }

    @CStruct("generator")
    interface GeneratorPointer extends PointerBase {

        @CField("id")
        CCharPointer geId();

        @CField("id")
        void setId(CCharPointer id);

        @CField("target_p")
        double getTargetP();

        @CField("target_p")
        void setTargetP(double targetP);

        @CField("min_p")
        double getMinP();

        @CField("min_p")
        void setMinP(double minP);

        @CField("max_p")
        double getMaxP();

        @CField("max_p")
        void setMaxP(double maxP);

        @CField("nominal_voltage")
        double getNominalVoltage();

        @CField("nominal_voltage")
        void setNominalVoltage(double nominalVoltage);

        @CField("country")
        CCharPointer getCountry();

        @CField("country")
        void setCountry(CCharPointer country);

        @CField("bus_")
        BusPointer getBus();

        @CField("bus_")
        void setBus(BusPointer bus);

        GeneratorPointer addressOf(int index);
    }

    @CStruct("load")
    interface LoadPointer extends PointerBase {

        @CField("id")
        CCharPointer geId();

        @CField("id")
        void setId(CCharPointer id);

        @CField("p0")
        double getP0();

        @CField("p0")
        void setP0(double p0);

        @CField("nominal_voltage")
        double getNominalVoltage();

        @CField("nominal_voltage")
        void setNominalVoltage(double nominalVoltage);

        @CField("country")
        CCharPointer getCountry();

        @CField("country")
        void setCountry(CCharPointer country);

        @CField("bus_")
        BusPointer getBus();

        @CField("bus_")
        void setBus(BusPointer bus);

        LoadPointer addressOf(int index);
    }

    @CStruct("load_flow_component_result")
    interface LoadFlowComponentResultPointer extends PointerBase {

        @CField("component_num")
        int geComponentNum();

        @CField("component_num")
        void setComponentNum(int componentNum);

        @CField("status")
        int getStatus();

        @CField("status")
        void setStatus(int status);

        @CField("iteration_count")
        int getIterationCount();

        @CField("iteration_count")
        void setIterationCount(int iterationCount);

        @CField("slack_bus_id")
        CCharPointer getSlackBusId();

        @CField("slack_bus_id")
        void setSlackBusId(CCharPointer slackBusId);

        @CField("slack_bus_active_power_mismatch")
        double getSlackBusActivePowerMismatch();

        @CField("slack_bus_active_power_mismatch")
        void setSlackBusActivePowerMismatch(double slackBusActivePowerMismatch);

        LoadFlowComponentResultPointer addressOf(int index);
    }

    @CStruct("load_flow_parameters")
    interface LoadFlowParametersPointer extends PointerBase {

        @CField("voltage_init_mode")
        int getVoltageInitMode();

        @CField("voltage_init_mode")
        void setVoltageInitMode(int voltageInitMode);

        @CField("transformer_voltage_control_on")
        boolean isTransformerVoltageControlOn();

        @CField("transformer_voltage_control_on")
        void setTransformerVoltageControlOn(boolean transformerVoltageControlOn);

        @CField("no_generator_reactive_limits")
        boolean isNoGeneratorReactiveLimits();

        @CField("no_generator_reactive_limits")
        void setNoGeneratorReactiveLimits(boolean noGeneratorReactiveLimits);

        @CField("phase_shifter_regulation_on")
        boolean isPhaseShifterRegulationOn();

        @CField("phase_shifter_regulation_on")
        void setPhaseShifterRegulationOn(boolean phaseShifterRegulationOn);

        @CField("twt_split_shunt_admittance")
        boolean isTwtSplitShuntAdmittance();

        @CField("twt_split_shunt_admittance")
        void setTwtSplitShuntAdmittance(boolean twtSplitShuntAdmittance);

        @CField("simul_shunt")
        boolean isSimulShunt();

        @CField("simul_shunt")
        void setSimulShunt(boolean simulShunt);

        @CField("read_slack_bus")
        boolean isReadSlackBus();

        @CField("read_slack_bus")
        void setReadSlackBus(boolean readSlackBus);

        @CField("write_slack_bus")
        boolean isWriteSlackBus();

        @CField("write_slack_bus")
        void setWriteSlackBus(boolean writeSlackBus);

        @CField("distributed_slack")
        boolean isDistributedSlack();

        @CField("distributed_slack")
        void setDistributedSlack(boolean distributedSlack);

        @CField("balance_type")
        int getBalanceType();

        @CField("balance_type")
        void setBalanceType(int balanceType);
    }

    @CStruct("limit_violation")
    interface LimitViolationPointer extends PointerBase {

        @CField("subject_id")
        CCharPointer getSubjectId();

        @CField("subject_id")
        void setSubjectId(CCharPointer subjectId);

        @CField("subject_name")
        CCharPointer getSubjectName();

        @CField("subject_name")
        void setSubjectName(CCharPointer subjectName);

        @CField("limit_type")
        int getLimitType();

        @CField("limit_type")
        void setLimitType(int limitType);

        @CField("limit")
        double getLimit();

        @CField("limit")
        void setLimit(double limit);

        @CField("limit_name")
        CCharPointer getLimitName();

        @CField("limit_name")
        void setLimitName(CCharPointer limitName);

        @CField("acceptable_duration")
        int getAcceptableDuration();

        @CField("acceptable_duration")
        void setAcceptableDuration(int acceptableDuration);

        @CField("limit_reduction")
        float getLimitReduction();

        @CField("limit_reduction")
        void setLimitReduction(float limitReduction);

        @CField("value")
        double getValue();

        @CField("value")
        void setValue(double value);

        @CField("side")
        int getSide();

        @CField("side")
        void setSide(int side);

        LimitViolationPointer addressOf(int index);
    }

    @CStruct("contingency_result")
    interface ContingencyResultPointer extends PointerBase {

        @CField("contingency_id")
        CCharPointer getContingencyId();

        @CField("contingency_id")
        void setContingencyId(CCharPointer contingencyId);

        @CField("status")
        int getStatus();

        @CField("status")
        void setStatus(int status);

        @CFieldAddress("limit_violations")
        ArrayPointer<LimitViolationPointer> limitViolations();

        ContingencyResultPointer addressOf(int index);
    }

    @CEnum("element_type")
    enum ElementType {
        BUS,
        LINE,
        TWO_WINDINGS_TRANSFORMER,
        THREE_WINDINGS_TRANSFORMER,
        GENERATOR,
        LOAD,
        SHUNT_COMPENSATOR,
        DANGLING_LINE,
        LCC_CONVERTER_STATION,
        VSC_CONVERTER_STATION,
        STATIC_VAR_COMPENSATOR,
<<<<<<< HEAD
        SWITCH,
=======
        VOLTAGE_LEVEL,
        SUBSTATION,
        BUSBAR_SECTION,
>>>>>>> 64cb2159
        HVDC_LINE;

        @CEnumValue
        public native int getCValue();

        @CEnumLookup
        public static native ElementType fromCValue(int value);
    }

    @CStruct("matrix")
    interface MatrixPointer extends PointerBase {

        @CField("values")
        CDoublePointer getValues();

        @CField("values")
        void setValues(CDoublePointer values);

        @CField("row_count")
        int getRowCount();

        @CField("row_count")
        void setRowCount(int rowCount);

        @CField("column_count")
        int getColumnCount();

        @CField("column_count")
        void setColumnCount(int columnCount);
    }

    @CStruct("series")
    interface SeriesPointer extends PointerBase {

        @CField("name")
        CCharPointer getName();

        @CField("name")
        void setName(CCharPointer name);

        @CField("type")
        int getType();

        @CField("type")
        void setType(int type);

        @CFieldAddress("data")
        <T extends PointerBase> ArrayPointer<T> data();

        SeriesPointer addressOf(int index);
    }

}<|MERGE_RESOLUTION|>--- conflicted
+++ resolved
@@ -374,13 +374,10 @@
         LCC_CONVERTER_STATION,
         VSC_CONVERTER_STATION,
         STATIC_VAR_COMPENSATOR,
-<<<<<<< HEAD
         SWITCH,
-=======
         VOLTAGE_LEVEL,
         SUBSTATION,
         BUSBAR_SECTION,
->>>>>>> 64cb2159
         HVDC_LINE;
 
         @CEnumValue
