package com.powsybl.python;

import com.google.common.collect.Iterables;
import com.powsybl.cgmes.conformity.test.CgmesConformity1Catalog;
import com.powsybl.cgmes.model.test.TestGridModelResources;
import com.powsybl.commons.PowsyblException;
import com.powsybl.commons.datasource.MemDataSource;
import com.powsybl.computation.local.LocalComputationManager;
import com.powsybl.dataframe.DataframeFilter;
import com.powsybl.dataframe.DataframeFilter.AttributeFilterType;
import com.powsybl.dataframe.IndexedSeries;
import com.powsybl.dataframe.SeriesDataType;
import com.powsybl.dataframe.SeriesMetadata;
import com.powsybl.dataframe.network.NetworkDataframeMapper;
import com.powsybl.dataframe.network.NetworkDataframes;
import com.powsybl.dataframe.update.UpdatingDataframe;
import com.powsybl.ieeecdf.converter.IeeeCdfNetworkFactory;
import com.powsybl.iidm.export.Exporters;
import com.powsybl.iidm.import_.ImportConfig;
import com.powsybl.iidm.import_.Importers;
import com.powsybl.iidm.network.Network;
import com.powsybl.iidm.network.VoltageLevel;
import com.powsybl.iidm.network.impl.NetworkFactoryImpl;
import com.powsybl.iidm.network.test.*;
import com.powsybl.iidm.reducer.*;
import com.powsybl.python.PyPowsyblApiHeader.ArrayPointer;
import com.powsybl.python.PyPowsyblApiHeader.ElementType;
import com.powsybl.python.PyPowsyblApiHeader.SeriesMetadataPointer;
import com.powsybl.python.update.CUpdatingDataframe;
import com.powsybl.python.update.DoubleSeries;
import com.powsybl.python.update.IntSeries;
import com.powsybl.python.update.StringSeries;
import org.apache.commons.io.IOUtils;
import org.graalvm.nativeimage.IsolateThread;
import org.graalvm.nativeimage.ObjectHandle;
import org.graalvm.nativeimage.ObjectHandles;
import org.graalvm.nativeimage.UnmanagedMemory;
import org.graalvm.nativeimage.c.CContext;
import org.graalvm.nativeimage.c.function.CEntryPoint;
import org.graalvm.nativeimage.c.struct.SizeOf;
import org.graalvm.nativeimage.c.type.CCharPointer;
import org.graalvm.nativeimage.c.type.CCharPointerPointer;
import org.graalvm.nativeimage.c.type.CDoublePointer;
import org.graalvm.nativeimage.c.type.CIntPointer;

import java.io.*;
import java.nio.charset.StandardCharsets;
import java.nio.file.Paths;
import java.util.*;

import static com.powsybl.python.CDataframeHandler.*;
import static com.powsybl.python.CTypeUtil.toStringList;
import static com.powsybl.python.PyPowsyblApiHeader.ExceptionHandlerPointer;
import static com.powsybl.python.PyPowsyblApiHeader.VoidPointerPointer;
import static com.powsybl.python.Util.*;

/**
 * @author Etienne Lesot <etienne.lesot at rte-france.com>
 */
@CContext(Directives.class)
public final class PyPowsyblNetworkApiLib {

    private PyPowsyblNetworkApiLib() {
    }

    private static Network importCgmes(TestGridModelResources modelResources) {
        return Importers.getImporter("CGMES")
                .importData(modelResources.dataSource(), new NetworkFactoryImpl(), null);
    }

    @CEntryPoint(name = "createNetwork")
    public static ObjectHandle createNetwork(IsolateThread thread, CCharPointer name, CCharPointer id, PyPowsyblApiHeader.ExceptionHandlerPointer exceptionHandlerPtr) {
        String networkName = CTypeUtil.toString(name);
        return doCatch(exceptionHandlerPtr, () -> {
            Network network;
            switch (networkName) {
                case "four_substations_node_breaker":
                    network = FourSubstationsNodeBreakerFactory.create();
                    break;
                case "eurostag_tutorial_example1":
                    network = NetworkUtil.createEurostagTutorialExample1WithFixedCurrentLimits();
                    break;
                case "batteries":
                    network = BatteryNetworkFactory.create();
                    break;
                case "dangling_lines":
                    network = DanglingLineNetworkFactory.create();
                    break;
                case "three_windings_transformer":
                    network = ThreeWindingsTransformerNetworkFactory.create();
                    break;
                case "shunt":
                    network = ShuntTestCaseFactory.create();
                    break;
                case "non_linear_shunt":
                    network = ShuntTestCaseFactory.createNonLinear();
                    break;
                case "ieee9":
                    network = IeeeCdfNetworkFactory.create9();
                    break;
                case "ieee14":
                    network = IeeeCdfNetworkFactory.create14();
                    break;
                case "ieee30":
                    network = IeeeCdfNetworkFactory.create30();
                    break;
                case "ieee57":
                    network = IeeeCdfNetworkFactory.create57();
                    break;
                case "ieee118":
                    network = IeeeCdfNetworkFactory.create118();
                    break;
                case "ieee300":
                    network = IeeeCdfNetworkFactory.create300();
                    break;
                case "empty":
                    String networkId = CTypeUtil.toString(id);
                    network = Network.create(networkId, "");
                    break;
                case "micro_grid_be":
                    network = importCgmes(CgmesConformity1Catalog.microGridBaseCaseBE());
                    break;
                case "micro_grid_nl":
                    network = importCgmes(CgmesConformity1Catalog.microGridBaseCaseNL());
                    break;
                default:
                    throw new PowsyblException("network " + networkName + " not found");
            }
            return ObjectHandles.getGlobal().create(network);
        });
    }

    @CEntryPoint(name = "getNetworkMetadata")
    public static PyPowsyblApiHeader.NetworkMetadataPointer getNetworkMetadata(IsolateThread thread, ObjectHandle networkHandle,
                                                                               PyPowsyblApiHeader.ExceptionHandlerPointer exceptionHandlerPtr) {
        return doCatch(exceptionHandlerPtr, () -> {
            Network network = ObjectHandles.getGlobal().get(networkHandle);
            return createNetworkMetadata(network);
        });
    }

    @CEntryPoint(name = "freeNetworkMetadata")
    public static void freeNetworkMetadata(IsolateThread thread, PyPowsyblApiHeader.NetworkMetadataPointer ptr,
                                           PyPowsyblApiHeader.ExceptionHandlerPointer exceptionHandlerPtr) {
        doCatch(exceptionHandlerPtr, () -> freeNetworkMetadata(ptr));
    }

    private static PyPowsyblApiHeader.NetworkMetadataPointer createNetworkMetadata(Network network) {
        PyPowsyblApiHeader.NetworkMetadataPointer ptr = UnmanagedMemory.calloc(SizeOf.get(PyPowsyblApiHeader.NetworkMetadataPointer.class));
        ptr.setId(CTypeUtil.toCharPtr(network.getId()));
        ptr.setName(CTypeUtil.toCharPtr(network.getNameOrId()));
        ptr.setSourceFormat(CTypeUtil.toCharPtr(network.getSourceFormat()));
        ptr.setForecastDistance(network.getForecastDistance());
        ptr.setCaseDate(network.getCaseDate().getMillis() / 1000.0d);
        return ptr;
    }

    private static void freeNetworkMetadata(PyPowsyblApiHeader.NetworkMetadataPointer networkMetadataPointer) {
        UnmanagedMemory.free(networkMetadataPointer.getId());
        UnmanagedMemory.free(networkMetadataPointer.getName());
        UnmanagedMemory.free(networkMetadataPointer.getSourceFormat());
        UnmanagedMemory.free(networkMetadataPointer);
    }

    @CEntryPoint(name = "loadNetwork")
    public static ObjectHandle loadNetwork(IsolateThread thread, CCharPointer file, CCharPointerPointer parameterNamesPtrPtr, int parameterNamesCount,
                                           CCharPointerPointer parameterValuesPtrPtr, int parameterValuesCount, PyPowsyblApiHeader.ExceptionHandlerPointer exceptionHandlerPtr) {
        return doCatch(exceptionHandlerPtr, () -> {
            String fileStr = CTypeUtil.toString(file);
            Properties parameters = createParameters(parameterNamesPtrPtr, parameterNamesCount, parameterValuesPtrPtr, parameterValuesCount);
            Network network = Importers.loadNetwork(Paths.get(fileStr), LocalComputationManager.getDefault(), ImportConfig.load(), parameters);
            return ObjectHandles.getGlobal().create(network);
        });
    }

    @CEntryPoint(name = "loadNetworkFromString")
    public static ObjectHandle loadNetworkFromString(IsolateThread thread, CCharPointer fileName, CCharPointer fileContent,
                                                     CCharPointerPointer parameterNamesPtrPtr, int parameterNamesCount,
                                                     CCharPointerPointer parameterValuesPtrPtr, int parameterValuesCount,
                                                     PyPowsyblApiHeader.ExceptionHandlerPointer exceptionHandlerPtr) {
        return doCatch(exceptionHandlerPtr, () -> {
            String fileNameStr = CTypeUtil.toString(fileName);
            String fileContentStr = CTypeUtil.toString(fileContent);
            Properties parameters = createParameters(parameterNamesPtrPtr, parameterNamesCount, parameterValuesPtrPtr, parameterValuesCount);
            try (InputStream is = new ByteArrayInputStream(fileContentStr.getBytes(StandardCharsets.UTF_8))) {
                Network network = Importers.loadNetwork(fileNameStr, is, LocalComputationManager.getDefault(), ImportConfig.load(), parameters);
                return ObjectHandles.getGlobal().create(network);
            } catch (IOException e) {
                throw new UncheckedIOException(e);
            }
        });
    }

    @CEntryPoint(name = "dumpNetwork")
    public static void dumpNetwork(IsolateThread thread, ObjectHandle networkHandle, CCharPointer file, CCharPointer format,
                                   CCharPointerPointer parameterNamesPtrPtr, int parameterNamesCount,
                                   CCharPointerPointer parameterValuesPtrPtr, int parameterValuesCount,
                                   PyPowsyblApiHeader.ExceptionHandlerPointer exceptionHandlerPtr) {
        doCatch(exceptionHandlerPtr, () -> {
            Network network = ObjectHandles.getGlobal().get(networkHandle);
            String fileStr = CTypeUtil.toString(file);
            String formatStr = CTypeUtil.toString(format);
            Properties parameters = createParameters(parameterNamesPtrPtr, parameterNamesCount, parameterValuesPtrPtr, parameterValuesCount);
            Exporters.export(formatStr, network, parameters, Paths.get(fileStr));
        });
    }

    @CEntryPoint(name = "dumpNetworkToString")
    public static CCharPointer dumpNetworkToString(IsolateThread thread, ObjectHandle networkHandle, CCharPointer format,
                                                   CCharPointerPointer parameterNamesPtrPtr, int parameterNamesCount,
                                                   CCharPointerPointer parameterValuesPtrPtr, int parameterValuesCount,
                                                   PyPowsyblApiHeader.ExceptionHandlerPointer exceptionHandlerPtr) {
        return doCatch(exceptionHandlerPtr, () -> {
            Network network = ObjectHandles.getGlobal().get(networkHandle);
            String formatStr = CTypeUtil.toString(format);
            Properties parameters = createParameters(parameterNamesPtrPtr, parameterNamesCount, parameterValuesPtrPtr, parameterValuesCount);
            MemDataSource dataSource = new MemDataSource();
            var exporter = Exporters.getExporter(formatStr);
            if (exporter == null) {
                throw new PowsyblException("No expoxter found for '" + formatStr + "' to export as a string");
            }
            exporter.export(network, parameters, dataSource);
            try {
                var names = dataSource.listNames(".*?");
                if (names.size() != 1) {
                    throw new PowsyblException("Currently we only support string export for single file format(ex, 'XIIDM').");
                }
                try (InputStream is = new ByteArrayInputStream(dataSource.getData(Iterables.getOnlyElement(names)));
                     ByteArrayOutputStream os = new ByteArrayOutputStream()) {
                    IOUtils.copy(is, os);
                    return CTypeUtil.toCharPtr(os.toString());
                }
            } catch (IOException e) {
                throw new UncheckedIOException(e);
            }
        });
    }

    @CEntryPoint(name = "reduceNetwork")
    public static void reduceNetwork(IsolateThread thread, ObjectHandle networkHandle,
                                     double vMin, double vMax,
                                     CCharPointerPointer idsPtrPtr, int idsCount,
                                     CCharPointerPointer vlsPtrPtr, int vlsCount,
                                     CIntPointer depthsPtr, int depthsCount,
                                     boolean withDanglingLines,
                                     PyPowsyblApiHeader.ExceptionHandlerPointer exceptionHandlerPtr) {
        doCatch(exceptionHandlerPtr, () -> {
            Network network = ObjectHandles.getGlobal().get(networkHandle);
            ReductionOptions options = new ReductionOptions();
            options.withDanglingLlines(withDanglingLines);
            List<NetworkPredicate> predicates = new ArrayList<>();
            if (vMax != Double.MAX_VALUE || vMin != 0) {
                predicates.add(new NominalVoltageNetworkPredicate(vMin, vMax));
            }
            if (idsCount != 0) {
                List<String> ids = toStringList(idsPtrPtr, idsCount);
                predicates.add(new IdentifierNetworkPredicate(ids));
            }
            if (depthsCount != 0) {
                final List<Integer> depths = CTypeUtil.toIntegerList(depthsPtr, depthsCount);
                final List<String> voltageLeveles = toStringList(vlsPtrPtr, vlsCount);
                for (int i = 0; i < depths.size(); i++) {
                    predicates.add(new SubNetworkPredicate(network.getVoltageLevel(voltageLeveles.get(i)), depths.get(i)));
                }
            }
            final OrNetworkPredicate orNetworkPredicate = new OrNetworkPredicate(predicates);
            NetworkReducer.builder()
                    .withNetworkPredicate(orNetworkPredicate)
                    .withReductionOptions(options)
                    .build()
                    .reduce(network);
        });
    }

    private static Properties createParameters(CCharPointerPointer parameterNamesPtrPtr, int parameterNamesCount,
                                               CCharPointerPointer parameterValuesPtrPtr, int parameterValuesCount) {
        List<String> parameterNames = toStringList(parameterNamesPtrPtr, parameterNamesCount);
        List<String> parameterValues = toStringList(parameterValuesPtrPtr, parameterValuesCount);
        Properties parameters = new Properties();
        for (int i = 0; i < parameterNames.size(); i++) {
            parameters.setProperty(parameterNames.get(i), parameterValues.get(i));
        }
        return parameters;
    }

    @CEntryPoint(name = "getNetworkElementsIds")
    public static ArrayPointer<CCharPointerPointer> getNetworkElementsIds(IsolateThread thread, ObjectHandle networkHandle, ElementType elementType,
                                                                                             CDoublePointer nominalVoltagePtr, int nominalVoltageCount,
                                                                                             CCharPointerPointer countryPtr, int countryCount, boolean mainCc, boolean mainSc,
                                                                                             boolean notConnectedToSameBusAtBothSides, PyPowsyblApiHeader.ExceptionHandlerPointer exceptionHandlerPtr) {
        return doCatch(exceptionHandlerPtr, () -> {
            Network network = ObjectHandles.getGlobal().get(networkHandle);
            Set<Double> nominalVoltages = new HashSet<>(CTypeUtil.toDoubleList(nominalVoltagePtr, nominalVoltageCount));
            Set<String> countries = new HashSet<>(toStringList(countryPtr, countryCount));
            List<String> elementsIds = NetworkUtil.getElementsIds(network, elementType, nominalVoltages, countries, mainCc, mainSc, notConnectedToSameBusAtBothSides);
            return createCharPtrArray(elementsIds);
        });
    }

    @CEntryPoint(name = "cloneVariant")
    public static void cloneVariant(IsolateThread thread, ObjectHandle networkHandle, CCharPointer src, CCharPointer variant, boolean mayOverwrite, PyPowsyblApiHeader.ExceptionHandlerPointer exceptionHandlerPtr) {
        doCatch(exceptionHandlerPtr, () -> {
            Network network = ObjectHandles.getGlobal().get(networkHandle);
            network.getVariantManager().cloneVariant(CTypeUtil.toString(src), CTypeUtil.toString(variant), mayOverwrite);
        });
    }

    @CEntryPoint(name = "setWorkingVariant")
    public static void setWorkingVariant(IsolateThread thread, ObjectHandle networkHandle, CCharPointer variant, PyPowsyblApiHeader.ExceptionHandlerPointer exceptionHandlerPtr) {
        doCatch(exceptionHandlerPtr, () -> {
            Network network = ObjectHandles.getGlobal().get(networkHandle);
            network.getVariantManager().setWorkingVariant(CTypeUtil.toString(variant));
        });
    }

    @CEntryPoint(name = "removeVariant")
    public static void removeVariant(IsolateThread thread, ObjectHandle networkHandle, CCharPointer variant, PyPowsyblApiHeader.ExceptionHandlerPointer exceptionHandlerPtr) {
        doCatch(exceptionHandlerPtr, () -> {
            Network network = ObjectHandles.getGlobal().get(networkHandle);
            network.getVariantManager().removeVariant(CTypeUtil.toString(variant));
        });
    }

    @CEntryPoint(name = "getVariantsIds")
    public static ArrayPointer<CCharPointerPointer> getVariantsIds(IsolateThread thread, ObjectHandle networkHandle, PyPowsyblApiHeader.ExceptionHandlerPointer exceptionHandlerPtr) {
        return doCatch(exceptionHandlerPtr, () -> {
            Network network = ObjectHandles.getGlobal().get(networkHandle);
            return createCharPtrArray(List.copyOf(network.getVariantManager().getVariantIds()));
        });
    }

    @CEntryPoint(name = "createNetworkElementsSeriesArray")
<<<<<<< HEAD
    public static PyPowsyblApiHeader.ArrayPointer<PyPowsyblApiHeader.SeriesPointer> createNetworkElementsSeriesArray(IsolateThread thread, ObjectHandle networkHandle,
                                                                                                                     PyPowsyblApiHeader.ElementType elementType,
                                                                                                                     PyPowsyblApiHeader.FilterAttributesType filterAttributesType,
                                                                                                                     CCharPointerPointer attributesPtrPtr, int attributesCount,
                                                                                                                     PyPowsyblApiHeader.ExceptionHandlerPointer exceptionHandlerPtr) {
=======
    public static ArrayPointer<PyPowsyblApiHeader.SeriesPointer> createNetworkElementsSeriesArray(IsolateThread thread, ObjectHandle networkHandle,
                                                                                                                     ElementType elementType, PyPowsyblApiHeader.ExceptionHandlerPointer exceptionHandlerPtr) {
>>>>>>> 2ff6b6ff
        return doCatch(exceptionHandlerPtr, () -> {
            NetworkDataframeMapper mapper = NetworkDataframes.getDataframeMapper(convert(elementType));
            Network network = ObjectHandles.getGlobal().get(networkHandle);
            List<String> attributes = toStringList(attributesPtrPtr, attributesCount);
            AttributeFilterType filterType = AttributeFilterType.DEFAULT_ATTRIBUTES;
            switch (filterAttributesType) {
                case ALL_ATTRIBUTES:
                    filterType = AttributeFilterType.ALL_ATTRIBUTES;
                    break;
                case SELECTION_ATTRIBUTES:
                    filterType = AttributeFilterType.INPUT_ATTRIBUTES;
                    break;
                case DEFAULT_ATTRIBUTES:
                    filterType = AttributeFilterType.DEFAULT_ATTRIBUTES;
                    break;
            }
            return Dataframes.createCDataframe(mapper, network, new DataframeFilter(filterType, attributes));
        });
    }

    @CEntryPoint(name = "updateNetworkElementsWithSeries")
    public static void updateNetworkElementsWithSeries(IsolateThread thread, ObjectHandle networkHandle, ElementType elementType,
                                                       ArrayPointer<PyPowsyblApiHeader.SeriesPointer> dataframe,
                                                       PyPowsyblApiHeader.ExceptionHandlerPointer exceptionHandlerPtr) {
        doCatch(exceptionHandlerPtr, () -> {
            Network network = ObjectHandles.getGlobal().get(networkHandle);
            UpdatingDataframe updatingDataframe = createDataframe(dataframe);
            NetworkDataframes.getDataframeMapper(convert(elementType)).updateSeries(network, updatingDataframe);
        });
    }

    public static UpdatingDataframe createDataframe(ArrayPointer<PyPowsyblApiHeader.SeriesPointer> dataframe) {
        int elementCount = dataframe.getPtr().addressOf(0).data().getLength();
        int columnsNumber = dataframe.getLength();
        CUpdatingDataframe updatingDataframe = new CUpdatingDataframe(elementCount);
        for (int i = 0; i < columnsNumber; i++) {
            PyPowsyblApiHeader.SeriesPointer seriesPointer = dataframe.getPtr().addressOf(i);
            String name = CTypeUtil.toString(seriesPointer.getName());
            switch (seriesPointer.getType()) {
                case STRING_SERIES_TYPE:
                    updatingDataframe.addSeries(new StringSeries(name, elementCount,
                                    (CCharPointerPointer) seriesPointer.data().getPtr()),
                            new SeriesMetadata(seriesPointer.isIndex(), name, false, SeriesDataType.STRING, true));
                    break;
                case DOUBLE_SERIES_TYPE:
                    updatingDataframe.addSeries(new DoubleSeries(name, elementCount,
                                    (CDoublePointer) seriesPointer.data().getPtr()),
                            new SeriesMetadata(seriesPointer.isIndex(), name, false, SeriesDataType.DOUBLE, true));
                    break;
                case INT_SERIES_TYPE:
                case BOOLEAN_SERIES_TYPE:
                    updatingDataframe.addSeries(new IntSeries(name, elementCount,
                                    (CIntPointer) seriesPointer.data().getPtr()),
                            new SeriesMetadata(seriesPointer.isIndex(), name, false, SeriesDataType.INT, true));
                    break;
            }

        }
        return updatingDataframe;
    }

    @CEntryPoint(name = "getNodeBreakerViewSwitches")
    public static ArrayPointer<PyPowsyblApiHeader.SeriesPointer> getNodeBreakerViewSwitches(IsolateThread thread, ObjectHandle networkHandle, CCharPointer voltageLevel, PyPowsyblApiHeader.ExceptionHandlerPointer exceptionHandlerPtr) {
        return doCatch(exceptionHandlerPtr, () -> {
            Network network = ObjectHandles.getGlobal().get(networkHandle);
            VoltageLevel.NodeBreakerView nodeBreakerView = network.getVoltageLevel(CTypeUtil.toString(voltageLevel)).getNodeBreakerView();
            return Dataframes.createCDataframe(Dataframes.nodeBreakerViewSwitches(), nodeBreakerView);
        });
    }

    @CEntryPoint(name = "getNodeBreakerViewNodes")
    public static ArrayPointer<PyPowsyblApiHeader.SeriesPointer> getNodeBreakerViewNodes(IsolateThread thread, ObjectHandle networkHandle, CCharPointer voltageLevel, PyPowsyblApiHeader.ExceptionHandlerPointer exceptionHandlerPtr) {
        return doCatch(exceptionHandlerPtr, () -> {
            Network network = ObjectHandles.getGlobal().get(networkHandle);
            VoltageLevel.NodeBreakerView nodeBreakerView = network.getVoltageLevel(CTypeUtil.toString(voltageLevel)).getNodeBreakerView();

            return Dataframes.createCDataframe(Dataframes.nodeBreakerViewNodes(), nodeBreakerView);

        });
    }

    @CEntryPoint(name = "getNodeBreakerViewInternalConnections")
    public static ArrayPointer<PyPowsyblApiHeader.SeriesPointer> getNodeBreakerViewInternalConnections(IsolateThread thread, ObjectHandle networkHandle, CCharPointer voltageLevel, PyPowsyblApiHeader.ExceptionHandlerPointer exceptionHandlerPtr) {
        return doCatch(exceptionHandlerPtr, () -> {
            Network network = ObjectHandles.getGlobal().get(networkHandle);
            VoltageLevel.NodeBreakerView nodeBreakerView = network.getVoltageLevel(CTypeUtil.toString(voltageLevel)).getNodeBreakerView();
            return Dataframes.createCDataframe(Dataframes.nodeBreakerViewInternalConnection(), nodeBreakerView);
        });
    }

    @CEntryPoint(name = "getBusBreakerViewSwitches")
    public static PyPowsyblApiHeader.ArrayPointer<PyPowsyblApiHeader.SeriesPointer> getBusBreakerViewSwitches(IsolateThread thread, ObjectHandle networkHandle, CCharPointer voltageLevel, PyPowsyblApiHeader.ExceptionHandlerPointer exceptionHandlerPtr) {
        return doCatch(exceptionHandlerPtr, () -> {
            Network network = ObjectHandles.getGlobal().get(networkHandle);
            VoltageLevel.BusBreakerView busBreakerView = network.getVoltageLevel(CTypeUtil.toString(voltageLevel)).getBusBreakerView();
            return Dataframes.createCDataframe(Dataframes.busBreakerViewSwitches(), busBreakerView);
        });
    }

    @CEntryPoint(name = "getBusBreakerViewBuses")
    public static PyPowsyblApiHeader.ArrayPointer<PyPowsyblApiHeader.SeriesPointer> getBusBreakerViewBuses(IsolateThread thread, ObjectHandle networkHandle, CCharPointer voltageLevel, PyPowsyblApiHeader.ExceptionHandlerPointer exceptionHandlerPtr) {
        return doCatch(exceptionHandlerPtr, () -> {
            Network network = ObjectHandles.getGlobal().get(networkHandle);
            VoltageLevel voltageLevel1 = network.getVoltageLevel(CTypeUtil.toString(voltageLevel));
            return Dataframes.createCDataframe(Dataframes.busBreakerViewBuses(), voltageLevel1);
        });
    }

    @CEntryPoint(name = "getBusBreakerViewElements")
    public static PyPowsyblApiHeader.ArrayPointer<PyPowsyblApiHeader.SeriesPointer> getBusBreakerViewElements(IsolateThread thread, ObjectHandle networkHandle, CCharPointer voltageLevel, PyPowsyblApiHeader.ExceptionHandlerPointer exceptionHandlerPtr) {
        return doCatch(exceptionHandlerPtr, () -> {
            Network network = ObjectHandles.getGlobal().get(networkHandle);
            VoltageLevel voltageLevel1 = network.getVoltageLevel(CTypeUtil.toString(voltageLevel));
            return Dataframes.createCDataframe(Dataframes.busBreakerViewElements(), voltageLevel1);
        });
    }

    private static IndexedSeries<String> createStringSeries(CCharPointerPointer elementIdPtrPtr, CCharPointerPointer valuePtr, int elementCount) {
        return new IndexedSeries<>() {
            @Override
            public int getSize() {
                return elementCount;
            }

            @Override
            public String getId(int index) {
                return CTypeUtil.toString(elementIdPtrPtr.read(index));
            }

            @Override
            public String getValue(int index) {
                return CTypeUtil.toString(valuePtr.read(index));
            }
        };
    }

    @CEntryPoint(name = "merge")
    public static void merge(IsolateThread thread, ObjectHandle networkHandle, VoidPointerPointer othersHandle, int othersCount,
                             ExceptionHandlerPointer exceptionHandlerPtr) {
        doCatch(exceptionHandlerPtr, () -> {
            Network network = ObjectHandles.getGlobal().get(networkHandle);
            Network[] otherNetworks = new Network[othersCount];
            for (int i = 0; i < othersCount; ++i) {
                ObjectHandle handleToMerge = othersHandle.read(i);
                Network otherNetwork = ObjectHandles.getGlobal().get(handleToMerge);
                otherNetworks[i] = otherNetwork;
            }
            network.merge(otherNetworks);
        });
    }

    @CEntryPoint(name = "getSeriesMetadata")
    public static ArrayPointer<SeriesMetadataPointer> getSeriesMetadata(IsolateThread thread, ElementType elementType,
                                                                        ExceptionHandlerPointer exceptionHandlerPtr) {
        return doCatch(exceptionHandlerPtr, () -> {
            List<SeriesMetadata> seriesMetadata = NetworkDataframes.getDataframeMapper(convert(elementType)).getSeriesMetadata();
            SeriesMetadataPointer seriesMetadataPtr = UnmanagedMemory.calloc(seriesMetadata.size() * SizeOf.get(SeriesMetadataPointer.class));
            for (int i = 0; i < seriesMetadata.size(); i++) {
                SeriesMetadata metadata = seriesMetadata.get(i);
                SeriesMetadataPointer metadataPtr = seriesMetadataPtr.addressOf(i);
                metadataPtr.setName(CTypeUtil.toCharPtr(metadata.getName()));
                metadataPtr.setType(convert(metadata.getType()));
                metadataPtr.setIndex(metadata.isIndex());
                metadataPtr.setModifiable(metadata.isModifiable());
            }
            ArrayPointer<SeriesMetadataPointer> res = UnmanagedMemory.calloc(SizeOf.get(ArrayPointer.class));
            res.setLength(seriesMetadata.size());
            res.setPtr(seriesMetadataPtr);
            return res;
        });
    }

    @CEntryPoint(name = "freeSeriesMetadataArray")
    public static void freeSeriesMetadataArray(IsolateThread thread, ArrayPointer<SeriesMetadataPointer> arrayPtr, ExceptionHandlerPointer exceptionHandlerPtr) {
        doCatch(exceptionHandlerPtr, () -> {
            for (int i = 0; i < arrayPtr.getLength(); i++) {
                SeriesMetadataPointer metadata = arrayPtr.getPtr().addressOf(i);
                UnmanagedMemory.free(metadata.getName());
            }
            UnmanagedMemory.free(arrayPtr.getPtr());
            UnmanagedMemory.free(arrayPtr);
        });
    }

}<|MERGE_RESOLUTION|>--- conflicted
+++ resolved
@@ -330,16 +330,11 @@
     }
 
     @CEntryPoint(name = "createNetworkElementsSeriesArray")
-<<<<<<< HEAD
-    public static PyPowsyblApiHeader.ArrayPointer<PyPowsyblApiHeader.SeriesPointer> createNetworkElementsSeriesArray(IsolateThread thread, ObjectHandle networkHandle,
-                                                                                                                     PyPowsyblApiHeader.ElementType elementType,
+    public static ArrayPointer<PyPowsyblApiHeader.SeriesPointer> createNetworkElementsSeriesArray(IsolateThread thread, ObjectHandle networkHandle,
+                                                                                                                     ElementType elementType,
                                                                                                                      PyPowsyblApiHeader.FilterAttributesType filterAttributesType,
                                                                                                                      CCharPointerPointer attributesPtrPtr, int attributesCount,
                                                                                                                      PyPowsyblApiHeader.ExceptionHandlerPointer exceptionHandlerPtr) {
-=======
-    public static ArrayPointer<PyPowsyblApiHeader.SeriesPointer> createNetworkElementsSeriesArray(IsolateThread thread, ObjectHandle networkHandle,
-                                                                                                                     ElementType elementType, PyPowsyblApiHeader.ExceptionHandlerPointer exceptionHandlerPtr) {
->>>>>>> 2ff6b6ff
         return doCatch(exceptionHandlerPtr, () -> {
             NetworkDataframeMapper mapper = NetworkDataframes.getDataframeMapper(convert(elementType));
             Network network = ObjectHandles.getGlobal().get(networkHandle);
