--- conflicted
+++ resolved
@@ -45,30 +45,9 @@
     }
 
     @Override
-<<<<<<< HEAD
     public PyPowsyblApiHeader.MatrixPointer createBranchFlowsSensitivityMatrix(String contingencyId) {
         Collection<SensitivityValue> sensitivityValues = getSensitivityValues(contingencyId);
-        if (sensitivityValues != null) {
-            CDoublePointer valuePtr = UnmanagedMemory.calloc(rowCount * columnCount * SizeOf.get(CDoublePointer.class));
-            for (SensitivityValue sensitivityValue : sensitivityValues) {
-                IndexedSensitivityFactor indexedFactor = (IndexedSensitivityFactor) sensitivityValue.getFactor();
-                valuePtr.addressOf(indexedFactor.getRow() * columnCount + indexedFactor.getColumn()).write(sensitivityValue.getValue());
-=======
-    public PyPowsyblApiHeader.MatrixPointer createSensitivityMatrix(String contingencyId) {
-        Collection<SensitivityValue> values = getSensitivityValues(contingencyId);
-        if (values.isEmpty()) {
-            return WordFactory.nullPointer();
-        }
-        double[] sensitivityValues = reorder(values, SensitivityValue::getValue);
-        CDoublePointer valuePtr = UnmanagedMemory.calloc(variables.size() * functions.size() * SizeOf.get(CDoublePointer.class));
-        for (int i = 0; i < sensitivityValues.length; i++) {
-            valuePtr.addressOf(i).write(sensitivityValues[i]);
-        }
-        PyPowsyblApiHeader.MatrixPointer matrixPtr = UnmanagedMemory.calloc(SizeOf.get(PyPowsyblApiHeader.MatrixPointer.class));
-        matrixPtr.setRowCount(variables.size());
-        matrixPtr.setColumnCount(functions.size());
-        matrixPtr.setValues(valuePtr);
-        return matrixPtr;
+        throw new NotImplementedException("not implemented yet");
     }
 
     private double[] reorder(Collection<SensitivityValue> sensitivityValues, Function<SensitivityValue, Double> converter) {
@@ -93,7 +72,6 @@
             }
             for (int i = 0; i < variables.size(); i++) {
                 idxByVariable.put(variables.get(i), i);
->>>>>>> ac3f20aa
             }
         }
     }
