--- conflicted
+++ resolved
@@ -171,13 +171,7 @@
         if (result.isOk()) {
             Collection<SensitivityValue> sensitivityValues = result.getSensitivityValues();
             Map<String, List<SensitivityValue>> sensitivityValuesByContingencyId = result.getSensitivityValuesContingencies();
-<<<<<<< HEAD
-            int columnCount = branchFlowBranchsIds != null ? branchFlowBranchsIds.size() : 0;
-            int rowCount = branchFlowInjectionsOrTransfosIds != null ? branchFlowInjectionsOrTransfosIds.size() : 0;
-            resultContext = new SensitivityAnalysisResultContextV1(rowCount, columnCount, sensitivityValues, sensitivityValuesByContingencyId);
-=======
-            resultContext = new SensitivityAnalysisResultContextV1(branchsIds, injectionsOrTransfosIds, sensitivityValues, sensitivityValuesByContingencyId);
->>>>>>> ac3f20aa
+            resultContext = new SensitivityAnalysisResultContextV1(branchFlowBranchsIds, branchFlowInjectionsOrTransfosIds, sensitivityValues, sensitivityValuesByContingencyId);
         }
         return resultContext;
     }
