--- conflicted
+++ resolved
@@ -42,15 +42,11 @@
     }
 
     @Override
-<<<<<<< HEAD
     public boolean isSeriesMetaDataExists(String seriesName) {
         return seriesMappers.get(seriesName) != null;
     }
 
-    public void createDataframe(Network network, DataframeHandler dataframeHandler) {
-=======
     public void createDataframe(T object, DataframeHandler dataframeHandler) {
->>>>>>> 3b140ab2
         dataframeHandler.allocate(seriesMappers.size());
         List<U> items = getItems(object);
         seriesMappers.values().stream().forEach(mapper -> mapper.createSeries(items, dataframeHandler));
