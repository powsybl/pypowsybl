--- conflicted
+++ resolved
@@ -49,13 +49,10 @@
             Map.entry(REACTIVE_CAPABILITY_CURVE_POINT, new CurveReactiveLimitsDataframeAdder()),
             Map.entry(ALIAS, new AliasDataframeAdder()),
             Map.entry(TIE_LINE, new TieLineDataframeAdder()),
-<<<<<<< HEAD
-            Map.entry(INTERNAL_CONNECTION, new InternalConnectionDataframeAdder())
-=======
             Map.entry(AREA, new AreaDataframeAdder()),
             Map.entry(AREA_VOLTAGE_LEVELS, new AreaVoltageLevelsDataframeAdder()),
-            Map.entry(AREA_BOUNDARIES, new AreaBoundariesDataframeAdder())
->>>>>>> 46a8cf52
+            Map.entry(AREA_BOUNDARIES, new AreaBoundariesDataframeAdder()),
+            Map.entry(INTERNAL_CONNECTION, new InternalConnectionDataframeAdder())
     );
 
     private static final Map<String, NetworkElementAdder> EXTENSIONS_ADDERS = NetworkExtensions.createExtensionsAdders();
