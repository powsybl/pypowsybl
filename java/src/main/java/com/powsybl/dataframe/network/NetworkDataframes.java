--- conflicted
+++ resolved
@@ -460,14 +460,9 @@
         return NetworkDataframeMapperBuilder.ofStream(Network::getVscConverterStationStream, getOrThrow(Network::getVscConverterStation, "VSC converter station"))
                 .stringsIndex("id", VscConverterStation::getId)
                 .strings("name", st -> st.getOptionalName().orElse(""))
-<<<<<<< HEAD
+                .doubles("loss_factor", VscConverterStation::getLossFactor, (vscConverterStation, lf) -> vscConverterStation.setLossFactor((float) lf))
                 .doubles("target_v", VscConverterStation::getVoltageSetpoint, VscConverterStation::setVoltageSetpoint)
                 .doubles("target_q", VscConverterStation::getReactivePowerSetpoint, VscConverterStation::setReactivePowerSetpoint)
-=======
-                .doubles("loss_factor", VscConverterStation::getLossFactor, (vscConverterStation, lf) -> vscConverterStation.setLossFactor((float) lf))
-                .doubles("voltage_setpoint", VscConverterStation::getVoltageSetpoint, VscConverterStation::setVoltageSetpoint)
-                .doubles("reactive_power_setpoint", VscConverterStation::getReactivePowerSetpoint, VscConverterStation::setReactivePowerSetpoint)
->>>>>>> 44b07197
                 .booleans("voltage_regulator_on", VscConverterStation::isVoltageRegulatorOn, VscConverterStation::setVoltageRegulatorOn)
                 .doubles("p", getP(), setP())
                 .doubles("q", getQ(), setQ())
