--- conflicted
+++ resolved
@@ -1145,13 +1145,7 @@
     }
 
     private static void setBusBreakerViewBusId(Terminal t, String busId) {
-<<<<<<< HEAD
-        if (t != null) {
-            t.getBusBreakerView().setConnectableBus(busId);
-        }
-=======
         Objects.requireNonNull(t).getBusBreakerView().setConnectableBus(busId);
->>>>>>> 7a07f8f8
     }
 
     private static <T extends Injection<T>> void setBusBreakerViewBusId(T i, String busId) {
