--- conflicted
+++ resolved
@@ -13,11 +13,6 @@
 import com.powsybl.dataframe.update.UpdatingDataframe;
 import com.powsybl.iidm.network.*;
 import com.powsybl.python.NetworkUtil;
-<<<<<<< HEAD
-import com.powsybl.python.PyPowsyblApiHeader;
-import com.powsybl.python.TemporaryCurrentLimitData;
-=======
->>>>>>> d8ea7737
 import com.powsybl.python.TemporaryLimitData;
 import org.apache.commons.lang3.tuple.Pair;
 import org.apache.commons.lang3.tuple.Triple;
@@ -681,32 +676,12 @@
                 .build();
     }
 
-<<<<<<< HEAD
-    private static NetworkDataframeMapper currentLimits() {
-        return NetworkDataframeMapperBuilder.ofStream(NetworkUtil::getCurrentLimits)
-                .stringsIndex("branch_id", TemporaryCurrentLimitData::getBranchId)
-                .stringsIndex("name", TemporaryCurrentLimitData::getName)
-                .enums("side", Branch.Side.class, TemporaryCurrentLimitData::getSide)
-                .doubles("value", TemporaryCurrentLimitData::getValue)
-                .ints("acceptable_duration", TemporaryCurrentLimitData::getAcceptableDuration)
-                .booleans("is_fictitious", TemporaryCurrentLimitData::isFictitious)
-                .build();
-    }
-
-    private static NetworkDataframeMapper operationalLimits() {
-        return NetworkDataframeMapperBuilder.ofStream(NetworkUtil::getLimits)
-                .stringsIndex("element_id", TemporaryLimitData::getId)
-                .stringsIndex("name", TemporaryLimitData::getName)
-                .enums("element_type", PyPowsyblApiHeader.ElementType.class, TemporaryLimitData::getElementType)
-                .enums("side", TemporaryLimitData.Side.class, TemporaryLimitData::getSide)
-=======
     private static NetworkDataframeMapper operationalLimits() {
         return NetworkDataframeMapperBuilder.ofStream(NetworkUtil::getLimits)
                 .stringsIndex("element_id", TemporaryLimitData::getId)
                 .enums("element_type", IdentifiableType.class, TemporaryLimitData::getElementType)
                 .enums("side", TemporaryLimitData.Side.class, TemporaryLimitData::getSide)
                 .strings("name", TemporaryLimitData::getName)
->>>>>>> d8ea7737
                 .enums("type",  LimitType.class, TemporaryLimitData::getType)
                 .doubles("value", TemporaryLimitData::getValue)
                 .ints("acceptable_duration", TemporaryLimitData::getAcceptableDuration)
