/**
 * Copyright (c) 2021, RTE (http://www.rte-france.com)
 * This Source Code Form is subject to the terms of the Mozilla Public
 * License, v. 2.0. If a copy of the MPL was not distributed with this
 * file, You can obtain one at http://mozilla.org/MPL/2.0/.
 */
package com.powsybl.dataframe;

import com.google.common.base.Functions;
import com.powsybl.dataframe.impl.DefaultDataframeHandler;
import com.powsybl.python.update.Series;
import com.powsybl.dataframe.update.UpdatingDataframe;
import org.junit.jupiter.api.BeforeEach;
import org.junit.jupiter.api.Test;

import java.util.*;
import java.util.stream.Collectors;

import static org.assertj.core.api.Assertions.assertThat;
import static org.junit.jupiter.api.Assertions.assertEquals;

/**
 * @author Sylvain Leclerc <sylvain.leclerc at rte-france.com>
 */
class DataframeMapperBuilderTest {

    private static enum Color {
        RED,
        BLUE
    }

    private static class Element {
        private final String id;
        private final int id2;
        private String strValue;
        private double doubleValue;
        private int intValue;
        private Color colorValue;

        Element(String id, String strValue, double doubleValue, int intValue, Color colorValue) {
            this.id2 = 0;
            this.id = id;
            this.strValue = strValue;
            this.doubleValue = doubleValue;
            this.intValue = intValue;
            this.colorValue = colorValue;
        }

        Element(String id, int id2, String strValue, double doubleValue, int intValue, Color colorValue) {
            this.id2 = id2;
            this.id = id;
            this.strValue = strValue;
            this.doubleValue = doubleValue;
            this.intValue = intValue;
            this.colorValue = colorValue;
        }

        public String getId() {
            return id;
        }

        public int getId2() {
            return id2;
        }

        public String getStrValue() {
            return strValue;
        }

        public void setStrValue(String strValue) {
            this.strValue = strValue;
        }

        public double getDoubleValue() {
            return doubleValue;
        }

        public void setDoubleValue(double doubleValue) {
            this.doubleValue = doubleValue;
        }

        public int getIntValue() {
            return intValue;
        }

        public void setIntValue(int intValue) {
            this.intValue = intValue;
        }

        public Color getColorValue() {
            return colorValue;
        }

        public void setColorValue(Color colorValue) {
            this.colorValue = colorValue;
        }
    }

    private static class Container {
        private final Map<String, Element> elements;

        Container(Element... elements) {
            this(Arrays.asList(elements));
        }

        Container(Collection<Element> elements) {
            this.elements = elements.stream().collect(Collectors.toUnmodifiableMap(Element::getId, Functions.identity()));
        }

        List<Element> getElements() {
            return new ArrayList<>(elements.values());
        }

        Element getElement(String id) {
            return elements.get(id);
        }
    }

    private static class MultiIndexContainer {
        private final List<Element> elements = new ArrayList<>();

        MultiIndexContainer(Element... elements) {
            this(Arrays.asList(elements));
        }

        MultiIndexContainer(Collection<Element> elements) {
            this.elements.addAll(elements);
        }

        List<Element> getElements() {
            return elements;
        }

        Element getElement(UpdatingDataframe dataframe, int index) {
            List<Element> result = elements.stream().filter(element -> dataframe.getStringValue("id", index).equals(element.getId())
                    && dataframe.getIntValue("id2", index) == element.getId2()).collect(Collectors.toList());
            return result.get(0);
        }

        Element getElement(String id, int id2) {
            List<Element> result = elements.stream().filter(element -> id.equals(element.getId())
                    && id2 == element.getId2()).collect(Collectors.toList());
            return result.get(0);
        }
    }

    private DataframeMapper<Container> mapper;

    @BeforeEach
    void setUp() {
        mapper = new DataframeMapperBuilder<Container, Element>()
                .itemsProvider(Container::getElements)
                .itemGetter(Container::getElement)
                .stringsIndex("id", Element::getId)
                .strings("str", Element::getStrValue, Element::setStrValue)
                .ints("int", Element::getIntValue, Element::setIntValue)
                .doubles("double", Element::getDoubleValue, Element::setDoubleValue)
                .enums("color", Color.class, Element::getColorValue, Element::setColorValue)
                .build();
    }

    @Test
    void test() {
        DataframeMapper<Container> mapper = new DataframeMapperBuilder<Container, Element>()
                .itemsProvider(Container::getElements)
                .stringsIndex("id", Element::getId)
                .strings("str", Element::getStrValue)
                .ints("int", Element::getIntValue)
                .doubles("double", Element::getDoubleValue)
                .enums("color", Color.class, Element::getColorValue)
                .build();

        Container container = new Container(
                new Element("el1", "val1", 1, 10, Color.RED),
                new Element("el2", "val2", 2, 20, Color.BLUE)
        );

        List<com.powsybl.dataframe.impl.Series> series = new ArrayList<>();
        mapper.createDataframe(container, new DefaultDataframeHandler(series::add));

        assertThat(series)
                .extracting(com.powsybl.dataframe.impl.Series::getName)
                .containsExactly("id", "str", "int", "double", "color");
    }

    class TestIntSeries implements Series<List<Integer>> {

        private final List<Integer> values = new ArrayList<>();
        private final String name;

        public TestIntSeries(List<Integer> values, String name) {
            this.values.addAll(values);
            this.name = name;
        }

        @Override
        public String getName() {
            return name;
        }

        @Override
        public int getSize() {
            return values.size();
        }

        @Override
        public List<Integer> getValues() {
            return values;
        }
    }

    class TestDoubleSeries implements Series<List<Double>> {

        private final List<Double> values = new ArrayList<>();
        private final String name;

        public TestDoubleSeries(List<Double> values, String name) {
            this.values.addAll(values);
            this.name = name;
        }

        @Override
        public String getName() {
            return name;
        }

        @Override
        public int getSize() {
            return values.size();
        }

        @Override
        public List<Double> getValues() {
            return values;
        }
<<<<<<< HEAD
    }

    class TestStringSeries implements Series<List<String>> {

        private final List<String> values = new ArrayList<>();
        private final String name;

        public TestStringSeries(List<String> values, String name) {
            this.values.addAll(values);
            this.name = name;
        }

        @Override
        public String getName() {
            return name;
        }

        @Override
        public int getSize() {
            return values.size();
        }

        @Override
        public List<String> getValues() {
            return values;
        }
    }

=======
    }

    class TestStringSeries implements Series<List<String>> {

        private final List<String> values = new ArrayList<>();
        private final String name;

        public TestStringSeries(List<String> values, String name) {
            this.values.addAll(values);
            this.name = name;
        }

        @Override
        public String getName() {
            return name;
        }

        @Override
        public int getSize() {
            return values.size();
        }

        @Override
        public List<String> getValues() {
            return values;
        }
    }

>>>>>>> 7e552290
    class TestDataframe implements UpdatingDataframe {

        private final int size;
        private final Map<String, SeriesMetadata> columns = new LinkedHashMap<>();
        private final Map<String, Series> series = new HashMap<>();

        public TestDataframe(int size) {
            this.size = size;
        }

        public void addSeries(Series series) {
            this.series.put(series.getName(), series);
        }

        public void addColumnName(String name, SeriesDataType type, boolean index) {
            columns.put(name, new SeriesMetadata(index, name, false, type));
        }

        @Override
        public List<SeriesMetadata> getSeriesMetadata() {
            return new ArrayList<>(columns.values());
        }

        @Override
        public double getDoubleValue(String column, int index) {
            return ((TestDoubleSeries) series.get(column)).getValues().get(index);
        }

        @Override
        public double getDoubleValue(int column, int index) {
            return ((TestDoubleSeries) series.get(getSeriesMetadata().get(column).getName())).getValues().get(index);
        }

        @Override
        public double getDoubleValue(String columnName, int column, int index) {
            if (containsColumnName(columnName, SeriesDataType.DOUBLE)) {
                return getDoubleValue(columnName, index);
            } else {
                return getDoubleValue(column, index);
            }
        }

        @Override
        public String getStringValue(String column, int index) {
            return ((TestStringSeries) series.get(column)).getValues().get(index);
        }
<<<<<<< HEAD

        @Override
        public String getStringValue(int column, int index) {
            return ((TestStringSeries) series.get(getSeriesMetadata().get(column).getName())).getValues().get(index);
        }

        @Override
=======

        @Override
        public String getStringValue(int column, int index) {
            return ((TestStringSeries) series.get(getSeriesMetadata().get(column).getName())).getValues().get(index);
        }

        @Override
>>>>>>> 7e552290
        public String getStringValue(String columnName, int column, int index) {
            if (containsColumnName(columnName, SeriesDataType.STRING)) {
                return getStringValue(columnName, index);
            } else {
                return getStringValue(column, index);
            }
        }

        @Override
        public int getIntValue(String column, int index) {
            return ((TestIntSeries) series.get(column)).getValues().get(index);
        }
<<<<<<< HEAD

        @Override
        public int getIntValue(int column, int index) {
            return ((TestIntSeries) series.get(getSeriesMetadata().get(column).getName())).getValues().get(index);
        }

        @Override
=======

        @Override
        public int getIntValue(int column, int index) {
            return ((TestIntSeries) series.get(getSeriesMetadata().get(column).getName())).getValues().get(index);
        }

        @Override
>>>>>>> 7e552290
        public int getIntValue(String columnName, int column, int index) {
            if (containsColumnName(columnName, SeriesDataType.INT)) {
                return getIntValue(columnName, index);
            } else {
                return getIntValue(column, index);
            }
        }

        @Override
        public int getLineCount() {
            return size;
        }

        private boolean containsColumnName(String columnName, SeriesDataType type) {
            return columns.containsKey(columnName) && columns.get(columnName).getType().equals(type);
        }
    }

    UpdatingDataframe createDataframe(int size) {
        TestDataframe dataframe = new TestDataframe(size);
        dataframe.addColumnName("id", SeriesDataType.STRING, true);
        dataframe.addColumnName("double", SeriesDataType.DOUBLE, false);
        dataframe.addSeries(new TestStringSeries(List.of("el1", "el2"), "id"));
        dataframe.addSeries(new TestDoubleSeries(List.of(1.2, 2.2), "double"));
        return dataframe;
<<<<<<< HEAD
=======

>>>>>>> 7e552290
    }

    @Test
    void updateMonoIndex() {

        Container container = new Container(
                new Element("el1", "val1", 1.0, 10, Color.RED),
                new Element("el2", "val2", 2.0, 20, Color.BLUE)
        );
        mapper = new DataframeMapperBuilder<Container, Element>()
                .itemsProvider(Container::getElements)
                .itemGetter(Container::getElement)
                .stringsIndex("id", Element::getId)
                .strings("str", Element::getStrValue, Element::setStrValue)
                .ints("int", Element::getIntValue, Element::setIntValue)
                .doubles("double", Element::getDoubleValue, Element::setDoubleValue)
                .enums("color", Color.class, Element::getColorValue, Element::setColorValue)
                .build();
        mapper.updateSeries(container, createDataframe(2));
        assertEquals(1.2, container.elements.get("el1").getDoubleValue());
        assertEquals(2.2, container.elements.get("el2").getDoubleValue());
    }

    UpdatingDataframe createDataframeMultiIndex(int size) {
        TestDataframe dataframe = new TestDataframe(size);
        dataframe.addColumnName("id", SeriesDataType.STRING, true);
        dataframe.addColumnName("id2", SeriesDataType.INT, true);
        dataframe.addColumnName("double", SeriesDataType.DOUBLE, false);
        dataframe.addColumnName("str", SeriesDataType.STRING, false);
        dataframe.addSeries(new TestStringSeries(List.of("el1", "el2"), "id"));
        dataframe.addSeries(new TestIntSeries(List.of(1, 0), "id2"));
        dataframe.addSeries(new TestDoubleSeries(List.of(1.2, 2.2), "double"));
        dataframe.addSeries(new TestStringSeries(List.of("val3", "val4"), "str"));
        return dataframe;

    }

    @Test
    void updateMultiIndex() {
        MultiIndexContainer container = new MultiIndexContainer(
                new Element("el1", 0, "val1", 1.0, 10, Color.RED),
                new Element("el1", 1, "val2", 2.0, 20, Color.BLUE),
                new Element("el2", 0, "val2", 2.0, 20, Color.BLUE)
        );
        DataframeMapper<MultiIndexContainer> multiIndexMapper = new DataframeMapperBuilder<MultiIndexContainer, Element>()
                .itemsProvider(MultiIndexContainer::getElements)
                .itemMultiIndexGetter(MultiIndexContainer::getElement)
                .stringsIndex("id", Element::getId)
                .intsIndex("id2", Element::getId2)
                .strings("str", Element::getStrValue, Element::setStrValue)
                .ints("int", Element::getIntValue, Element::setIntValue)
                .doubles("double", Element::getDoubleValue, Element::setDoubleValue)
                .enums("color", Color.class, Element::getColorValue, Element::setColorValue)
                .build();
        multiIndexMapper.updateSeries(container, createDataframeMultiIndex(2));
        assertEquals(1.0, container.getElement("el1", 0).getDoubleValue());
        assertEquals(1.2, container.getElement("el1", 1).getDoubleValue());
        assertEquals(2.2, container.getElement("el2", 0).getDoubleValue());
        assertEquals("val1", container.getElement("el1", 0).getStrValue());
        assertEquals("val3", container.getElement("el1", 1).getStrValue());
        assertEquals("val4", container.getElement("el2", 0).getStrValue());
    }
}<|MERGE_RESOLUTION|>--- conflicted
+++ resolved
@@ -233,7 +233,6 @@
         public List<Double> getValues() {
             return values;
         }
-<<<<<<< HEAD
     }
 
     class TestStringSeries implements Series<List<String>> {
@@ -262,36 +261,6 @@
         }
     }
 
-=======
-    }
-
-    class TestStringSeries implements Series<List<String>> {
-
-        private final List<String> values = new ArrayList<>();
-        private final String name;
-
-        public TestStringSeries(List<String> values, String name) {
-            this.values.addAll(values);
-            this.name = name;
-        }
-
-        @Override
-        public String getName() {
-            return name;
-        }
-
-        @Override
-        public int getSize() {
-            return values.size();
-        }
-
-        @Override
-        public List<String> getValues() {
-            return values;
-        }
-    }
-
->>>>>>> 7e552290
     class TestDataframe implements UpdatingDataframe {
 
         private final int size;
@@ -338,7 +307,6 @@
         public String getStringValue(String column, int index) {
             return ((TestStringSeries) series.get(column)).getValues().get(index);
         }
-<<<<<<< HEAD
 
         @Override
         public String getStringValue(int column, int index) {
@@ -346,15 +314,6 @@
         }
 
         @Override
-=======
-
-        @Override
-        public String getStringValue(int column, int index) {
-            return ((TestStringSeries) series.get(getSeriesMetadata().get(column).getName())).getValues().get(index);
-        }
-
-        @Override
->>>>>>> 7e552290
         public String getStringValue(String columnName, int column, int index) {
             if (containsColumnName(columnName, SeriesDataType.STRING)) {
                 return getStringValue(columnName, index);
@@ -367,7 +326,6 @@
         public int getIntValue(String column, int index) {
             return ((TestIntSeries) series.get(column)).getValues().get(index);
         }
-<<<<<<< HEAD
 
         @Override
         public int getIntValue(int column, int index) {
@@ -375,15 +333,6 @@
         }
 
         @Override
-=======
-
-        @Override
-        public int getIntValue(int column, int index) {
-            return ((TestIntSeries) series.get(getSeriesMetadata().get(column).getName())).getValues().get(index);
-        }
-
-        @Override
->>>>>>> 7e552290
         public int getIntValue(String columnName, int column, int index) {
             if (containsColumnName(columnName, SeriesDataType.INT)) {
                 return getIntValue(columnName, index);
@@ -409,10 +358,7 @@
         dataframe.addSeries(new TestStringSeries(List.of("el1", "el2"), "id"));
         dataframe.addSeries(new TestDoubleSeries(List.of(1.2, 2.2), "double"));
         return dataframe;
-<<<<<<< HEAD
-=======
-
->>>>>>> 7e552290
+
     }
 
     @Test
