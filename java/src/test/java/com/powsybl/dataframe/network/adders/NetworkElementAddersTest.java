--- conflicted
+++ resolved
@@ -484,7 +484,46 @@
     }
 
     @Test
-<<<<<<< HEAD
+    void operationalLimits() {
+        var network = EurostagTutorialExample1Factory.createWithFixedCurrentLimits();
+        DefaultUpdatingDataframe dataframe = new DefaultUpdatingDataframe(2);
+        addStringColumn(dataframe, "element_id", "NHV1_NHV2_1", "NHV1_NHV2_1");
+        addStringColumn(dataframe, "name", "permanent_limit", "1'");
+        addStringColumn(dataframe, "side", "ONE", "ONE");
+        addStringColumn(dataframe, "type", "APPARENT_POWER", "APPARENT_POWER");
+        addDoubleColumn(dataframe, "value", 600, 1000);
+        addIntColumn(dataframe, "acceptable_duration", -1, 60);
+        NetworkElementAdders.addElements(DataframeElementType.OPERATIONAL_LIMITS, network, singletonList(dataframe));
+        Optional<ApparentPowerLimits> optionalLimits = network.getLine("NHV1_NHV2_1").getApparentPowerLimits(TwoSides.ONE);
+        assertTrue(optionalLimits.isPresent());
+        ApparentPowerLimits limits = optionalLimits.get();
+        assertEquals(600, limits.getPermanentLimit());
+        assertEquals(1, limits.getTemporaryLimits().size());
+    }
+
+    @Test
+    void multipleOperationalLimitsGroups() {
+        var network = EurostagTutorialExample1Factory.createWithFixedCurrentLimits();
+        DefaultUpdatingDataframe dataframe = new DefaultUpdatingDataframe(2);
+        addStringColumn(dataframe, "element_id", "NHV1_NHV2_1", "NHV1_NHV2_1");
+        addStringColumn(dataframe, "name", "permanent_limit", "1'");
+        addStringColumn(dataframe, "side", "ONE", "ONE");
+        addStringColumn(dataframe, "type", "APPARENT_POWER", "APPARENT_POWER");
+        addDoubleColumn(dataframe, "value", 600, 1000);
+        addIntColumn(dataframe, "acceptable_duration", -1, 60);
+        addStringColumn(dataframe, "group_name", "SUMMER", "SUMMER");
+        NetworkElementAdders.addElements(DataframeElementType.OPERATIONAL_LIMITS, network, singletonList(dataframe));
+        Optional<ApparentPowerLimits> optionalLimits = network.getLine("NHV1_NHV2_1").getApparentPowerLimits(TwoSides.ONE);
+        assertTrue(optionalLimits.isEmpty());
+        Optional<OperationalLimitsGroup> group = network.getLine("NHV1_NHV2_1").getOperationalLimitsGroup1("SUMMER");
+        assertTrue(group.isPresent());
+        optionalLimits = group.get().getApparentPowerLimits();
+        assertTrue(optionalLimits.isPresent());
+        assertEquals(600, optionalLimits.get().getPermanentLimit());
+        assertEquals(1, optionalLimits.get().getTemporaryLimits().size());
+    }
+
+    @Test
     void area() {
         var network = EurostagTutorialExample1Factory.create();
         var dataframe = new DefaultUpdatingDataframe(1);
@@ -578,44 +617,5 @@
         NetworkElementAdders.addElements(DataframeElementType.AREA_BOUNDARIES, network, singletonList(dataframe));
         assertEquals(1, area1.getAreaBoundaryStream().count());
         assertEquals(2, area2.getAreaBoundaryStream().count()); // unchanged because area2 is not in updating df
-=======
-    void operationalLimits() {
-        var network = EurostagTutorialExample1Factory.createWithFixedCurrentLimits();
-        DefaultUpdatingDataframe dataframe = new DefaultUpdatingDataframe(2);
-        addStringColumn(dataframe, "element_id", "NHV1_NHV2_1", "NHV1_NHV2_1");
-        addStringColumn(dataframe, "name", "permanent_limit", "1'");
-        addStringColumn(dataframe, "side", "ONE", "ONE");
-        addStringColumn(dataframe, "type", "APPARENT_POWER", "APPARENT_POWER");
-        addDoubleColumn(dataframe, "value", 600, 1000);
-        addIntColumn(dataframe, "acceptable_duration", -1, 60);
-        NetworkElementAdders.addElements(DataframeElementType.OPERATIONAL_LIMITS, network, singletonList(dataframe));
-        Optional<ApparentPowerLimits> optionalLimits = network.getLine("NHV1_NHV2_1").getApparentPowerLimits(TwoSides.ONE);
-        assertTrue(optionalLimits.isPresent());
-        ApparentPowerLimits limits = optionalLimits.get();
-        assertEquals(600, limits.getPermanentLimit());
-        assertEquals(1, limits.getTemporaryLimits().size());
-    }
-
-    @Test
-    void multipleOperationalLimitsGroups() {
-        var network = EurostagTutorialExample1Factory.createWithFixedCurrentLimits();
-        DefaultUpdatingDataframe dataframe = new DefaultUpdatingDataframe(2);
-        addStringColumn(dataframe, "element_id", "NHV1_NHV2_1", "NHV1_NHV2_1");
-        addStringColumn(dataframe, "name", "permanent_limit", "1'");
-        addStringColumn(dataframe, "side", "ONE", "ONE");
-        addStringColumn(dataframe, "type", "APPARENT_POWER", "APPARENT_POWER");
-        addDoubleColumn(dataframe, "value", 600, 1000);
-        addIntColumn(dataframe, "acceptable_duration", -1, 60);
-        addStringColumn(dataframe, "group_name", "SUMMER", "SUMMER");
-        NetworkElementAdders.addElements(DataframeElementType.OPERATIONAL_LIMITS, network, singletonList(dataframe));
-        Optional<ApparentPowerLimits> optionalLimits = network.getLine("NHV1_NHV2_1").getApparentPowerLimits(TwoSides.ONE);
-        assertTrue(optionalLimits.isEmpty());
-        Optional<OperationalLimitsGroup> group = network.getLine("NHV1_NHV2_1").getOperationalLimitsGroup1("SUMMER");
-        assertTrue(group.isPresent());
-        optionalLimits = group.get().getApparentPowerLimits();
-        assertTrue(optionalLimits.isPresent());
-        assertEquals(600, optionalLimits.get().getPermanentLimit());
-        assertEquals(1, optionalLimits.get().getTemporaryLimits().size());
->>>>>>> 8a2e7812
     }
 }