/**
 * Copyright (c) 2021-2022, RTE (http://www.rte-france.com)
 * This Source Code Form is subject to the terms of the Mozilla Public
 * License, v. 2.0. If a copy of the MPL was not distributed with this
 * file, You can obtain one at http://mozilla.org/MPL/2.0/.
 * SPDX-License-Identifier: MPL-2.0
 */
package com.powsybl.dataframe.network;

import com.google.common.collect.ImmutableMap;
import com.powsybl.cgmes.extensions.CgmesMetadataModels;
import com.powsybl.cgmes.extensions.CgmesMetadataModelsAdder;
import com.powsybl.dataframe.DataframeElementType;
import com.powsybl.dataframe.DataframeFilter;
import com.powsybl.dataframe.DoubleIndexedSeries;
import com.powsybl.dataframe.impl.DefaultDataframeHandler;
import com.powsybl.dataframe.impl.Series;
import com.powsybl.dataframe.network.extensions.NetworkExtensions;
import com.powsybl.dataframe.update.*;
import com.powsybl.iidm.network.*;
import com.powsybl.iidm.network.extensions.*;
import com.powsybl.iidm.network.test.EurostagTutorialExample1Factory;
import com.powsybl.iidm.network.test.HvdcTestNetwork;
import com.powsybl.python.network.Networks;
import org.junit.jupiter.api.Test;

import java.util.ArrayList;
import java.util.Collections;
import java.util.List;
import java.util.Map;
import java.util.function.Function;
import java.util.stream.Collectors;

import static com.powsybl.cgmes.model.CgmesSubset.EQUIPMENT;
import static com.powsybl.cgmes.model.CgmesSubset.TOPOLOGY;
import static com.powsybl.dataframe.DataframeElementType.*;
import static com.powsybl.dataframe.DataframeFilter.AttributeFilterType.ALL_ATTRIBUTES;
import static org.assertj.core.api.Assertions.assertThat;
import static org.junit.jupiter.api.Assertions.*;

/**
 * @author Sylvain Leclerc <sylvain.leclerc at rte-france.com>
 */
class NetworkDataframesTest {

    private static List<Series> createDataFrame(DataframeElementType type, Network network) {
        return createDataFrame(type, network, new DataframeFilter());
    }

    private static List<Series> createDataFrame(DataframeElementType type, Network network, DataframeFilter dataframeFilter) {
        List<Series> series = new ArrayList<>();
        NetworkDataframeMapper mapper = NetworkDataframes.getDataframeMapper(type);
        assertNotNull(mapper);
        mapper.createDataframe(network, new DefaultDataframeHandler(series::add), dataframeFilter, NetworkDataframeContext.DEFAULT);
        return series;
    }

    private static List<Series> createExtensionDataFrame(String name, Network network) {
        return createExtensionDataFrame(name, null, network);
    }

    private static List<Series> createExtensionDataFrame(String name, String tableName, Network network) {
        List<Series> series = new ArrayList<>();
        NetworkDataframeMapper mapper = NetworkDataframes.getExtensionDataframeMapper(name, tableName);
        assertNotNull(mapper);
        mapper.createDataframe(network, new DefaultDataframeHandler(series::add), new DataframeFilter(), NetworkDataframeContext.DEFAULT);
        return series;
    }

    private static void updateExtension(String name, Network network, UpdatingDataframe updatingDataframe) {
        NetworkDataframeMapper mapper = NetworkDataframes.getExtensionDataframeMapper(name, null);
        assertNotNull(mapper);
        mapper.updateSeries(network, updatingDataframe, NetworkDataframeContext.DEFAULT);
    }

    private DoubleIndexedSeries createInput(List<String> names, double... values) {
        return new DoubleIndexedSeries() {
            @Override
            public int getSize() {
                return names.size();
            }

            @Override
            public String getId(int index) {
                return names.get(index);
            }

            @Override
            public double getValue(int index) {
                return values[index];
            }
        };
    }

    @Test
    void buses() {
        Network network = EurostagTutorialExample1Factory.create();
        List<Series> series = createDataFrame(BUS, network);
        assertThat(series)
                .extracting(Series::getName)
                .containsExactly("id", "name", "v_mag", "v_angle", "connected_component", "synchronous_component",
                        "voltage_level_id");
        assertThat(series.get(2).getDoubles())
                .containsExactly(Double.NaN, Double.NaN, Double.NaN, Double.NaN);
        assertThat(series.get(4).getInts())
                .containsExactly(0, 0, 0, 0);
        assertThat(series.get(4).getInts())
                .containsExactly(0, 0, 0, 0);
        assertThat(series.get(6).getStrings())
                .containsExactly("VLGEN", "VLHV1", "VLHV2", "VLLOAD");
    }

    @Test
    void generators() {
        Network network = EurostagTutorialExample1Factory.create();
        List<Series> series = createDataFrame(GENERATOR, network);

        assertThat(series)
                .extracting(Series::getName)
                .containsExactly("id", "name", "energy_source", "target_p", "min_p", "max_p", "min_q", "max_q", "rated_s", "reactive_limits_kind",
                        "target_v", "target_q", "voltage_regulator_on", "regulated_element_id", "p", "q", "i", "voltage_level_id",
                        "bus_id", "connected");

        assertThat(series.get(3).getDoubles())
                .containsExactly(607);

        List<Series> allAttributeSeries = createDataFrame(GENERATOR, network, new DataframeFilter(ALL_ATTRIBUTES, Collections.emptyList()));
        assertThat(allAttributeSeries)
                .extracting(Series::getName)
                .containsExactly("id", "name", "energy_source", "target_p", "min_p", "max_p", "min_q", "max_q",
                        "min_q_at_target_p", "max_q_at_target_p", "min_q_at_p", "max_q_at_p", "rated_s", "reactive_limits_kind",
                        "target_v", "target_q", "voltage_regulator_on", "regulated_element_id", "p", "q", "i", "voltage_level_id",
                        "bus_id", "bus_breaker_bus_id", "node", "connected", "fictitious");
    }

    @Test
    void generatorsDisconnected() {
        Network network = EurostagTutorialExample1Factory.create();
        Map<String, Series> attributes = createDataFrame(GENERATOR, network, new DataframeFilter(ALL_ATTRIBUTES, Collections.emptyList()))
                .stream().collect(ImmutableMap.toImmutableMap(Series::getName, Function.identity()));
        assertThat(attributes.get("bus_id").getStrings()).containsExactly("VLGEN_0");
        assertThat(attributes.get("bus_breaker_bus_id").getStrings()).containsExactly("NGEN");
        assertThat(attributes.get("connected").getBooleans()).containsExactly(true);

        network.getGenerator("GEN").getTerminal().disconnect();
        attributes = createDataFrame(GENERATOR, network, new DataframeFilter(ALL_ATTRIBUTES, Collections.emptyList()))
                .stream().collect(ImmutableMap.toImmutableMap(Series::getName, Function.identity()));
        assertThat(attributes.get("bus_id").getStrings()).containsExactly("");
        assertThat(attributes.get("bus_breaker_bus_id").getStrings()).containsExactly("NGEN");
        assertThat(attributes.get("connected").getBooleans()).containsExactly(false);
    }

    @Test
    void generatorsExtension() {
        Network network = Networks.createEurostagTutorialExample1WithApcExtension();
        List<Series> series = createExtensionDataFrame("activePowerControl", network);
        assertThat(series)
                .extracting(Series::getName)
                .containsExactly("id", "droop", "participate",
                        "participation_factor",
                        "max_target_p",
                        "min_target_p");
        assertThat(series.get(1).getDoubles())
                .containsExactly(1.1);
        assertThat(series.get(2).getBooleans())
                .containsExactly(true);
        assertThat(series.get(3).getDoubles())
                .containsExactly(Double.NaN);
        assertThat(series.get(4).getDoubles())
                .containsExactly(Double.NaN);
        assertThat(series.get(5).getDoubles())
                .containsExactly(Double.NaN);

        DefaultUpdatingDataframe dataframe = new DefaultUpdatingDataframe(1);
        dataframe.addSeries("id", true, new TestStringSeries("GEN"));
        dataframe.addSeries("droop", false, new TestDoubleSeries(1.2));
        dataframe.addSeries("participation_factor", false, new TestDoubleSeries(1.5));
        dataframe.addSeries("max_target_p", false, new TestDoubleSeries(900.));
        dataframe.addSeries("min_target_p", false, new TestDoubleSeries(200.));
        updateExtension("activePowerControl", network, dataframe);
        series = createExtensionDataFrame("activePowerControl", network);
        assertThat(series)
                .extracting(Series::getName)
                .containsExactly("id", "droop", "participate",
                        "participation_factor",
                        "max_target_p",
                        "min_target_p");
        assertThat(series.get(1).getDoubles())
                .containsExactly(1.2);
        assertThat(series.get(2).getBooleans())
                .containsExactly(true);
        assertThat(series.get(3).getDoubles())
                .containsExactly(1.5);
        assertThat(series.get(4).getDoubles())
                .containsExactly(900.);
        assertThat(series.get(5).getDoubles())
                .containsExactly(200.);

        NetworkExtensions.removeExtensions(network, "activePowerControl",
                network.getGeneratorStream().map(Generator::getNameOrId).collect(Collectors.toList()));
        series = createExtensionDataFrame("activePowerControl", network);
        assertEquals(0, series.get(0).getStrings().length);
    }

    @Test
    void secondaryVoltageControlExtension() {
        Network network = EurostagTutorialExample1Factory.createWithMoreGenerators();
        network.newExtension(SecondaryVoltageControlAdder.class)
                .newControlZone()
                    .withName("z1")
                    .newControlUnit()
                        .withId("GEN")
                        .withParticipate(false)
                        .add()
                    .newPilotPoint()
                        .withBusbarSectionsOrBusesIds(List.of("NLOAD"))
                        .withTargetV(15d)
                        .add()
                .add()
            .add();

        List<Series> zoneSeries = createExtensionDataFrame("secondaryVoltageControl", "zones", network);
        assertThat(zoneSeries)
                .extracting(Series::getName)
                .containsExactly("name", "target_v", "bus_ids");
        assertThat(zoneSeries.get(1).getDoubles())
                .containsExactly(15d);
        assertThat(zoneSeries.get(2).getStrings())
                .containsExactly("NLOAD");

        List<Series> unitSeries = createExtensionDataFrame("secondaryVoltageControl", "units", network);
        assertThat(unitSeries)
                .extracting(Series::getName)
                .containsExactly("unit_id", "participate", "zone_name");
        assertThat(unitSeries.get(1).getBooleans())
                .containsExactly(false);
        assertThat(unitSeries.get(2).getStrings())
                .containsExactly("z1");
    }

    @Test
    void batteries() {
        Network network = EurostagTutorialExample1Factory.create();
        List<Series> series = createDataFrame(BATTERY, network);
        assertThat(series)
                .extracting(Series::getName)
                .containsExactly("id", "name", "max_p", "min_p", "min_q", "max_q", "reactive_limits_kind", "target_p",
                        "target_q", "p", "q", "i", "voltage_level_id", "bus_id", "connected");
        List<Series> allAttributeSeries = createDataFrame(BATTERY, network, new DataframeFilter(ALL_ATTRIBUTES, Collections.emptyList()));
        assertThat(allAttributeSeries)
                .extracting(Series::getName)
                .containsExactly("id", "name", "max_p", "min_p", "min_q", "max_q", "reactive_limits_kind", "target_p", "target_q", "p", "q", "i", "voltage_level_id",
                        "bus_id", "bus_breaker_bus_id", "node", "connected", "fictitious");
    }

    @Test
    void loads() {
        Network network = EurostagTutorialExample1Factory.create();
        List<Series> series = createDataFrame(LOAD, network);

        assertThat(series)
                .extracting(Series::getName)
                .containsExactly("id", "name", "type", "p0", "q0", "p", "q", "i", "voltage_level_id", "bus_id",
                        "connected");
        List<Series> allAttributeSeries = createDataFrame(LOAD, network, new DataframeFilter(ALL_ATTRIBUTES, Collections.emptyList()));
        assertThat(allAttributeSeries)
                .extracting(Series::getName)
                .containsExactly("id", "name", "type", "p0", "q0", "p", "q", "i", "voltage_level_id",
                        "bus_id", "bus_breaker_bus_id", "node", "connected", "fictitious");
    }

    @Test
    void danglingLines() {
        Network network = EurostagTutorialExample1Factory.create();
        List<Series> series = createDataFrame(DANGLING_LINE, network);

        assertThat(series)
                .extracting(Series::getName)
                .containsExactly("id", "name", "r", "x", "g", "b", "p0", "q0", "p", "q", "i", "voltage_level_id", "bus_id",
                        "connected", "pairing_key", "ucte_xnode_code", "paired", "tie_line_id");
        List<Series> allAttributeSeries = createDataFrame(DANGLING_LINE, network, new DataframeFilter(ALL_ATTRIBUTES, Collections.emptyList()));
        assertThat(allAttributeSeries)
                .extracting(Series::getName)
                .containsExactly("id", "name", "r", "x", "g", "b", "p0", "q0", "p", "q", "i",
                        "boundary_p", "boundary_q", "boundary_v_mag", "boundary_v_angle",
                        "voltage_level_id", "bus_id", "bus_breaker_bus_id", "node", "connected",
                        "pairing_key", "ucte_xnode_code", "paired", "fictitious", "tie_line_id",
                        "selected_limits_group");
    }

    @Test
    void tieLines() {
        Network network = EurostagTutorialExample1Factory.createWithTieLine();
        List<Series> series = createDataFrame(TIE_LINE, network);

        assertThat(series)
                .extracting(Series::getName)
                .containsExactly("id", "name", "dangling_line1_id", "dangling_line2_id", "pairing_key", "ucte_xnode_code");
        List<Series> allAttributeSeries = createDataFrame(TIE_LINE, network, new DataframeFilter(ALL_ATTRIBUTES, Collections.emptyList()));
        assertThat(allAttributeSeries)
                .extracting(Series::getName)
                .containsExactly("id", "name", "dangling_line1_id", "dangling_line2_id", "pairing_key", "ucte_xnode_code", "fictitious");
    }

    @Test
    void lines() {
        Network network = EurostagTutorialExample1Factory.create();
        List<Series> series = createDataFrame(LINE, network);

        assertThat(series)
                .extracting(Series::getName)
                .containsExactly("id", "name", "r", "x", "g1", "b1", "g2", "b2", "p1", "q1", "i1", "p2", "q2", "i2",
                        "voltage_level1_id", "voltage_level2_id", "bus1_id", "bus2_id", "connected1", "connected2");
        List<Series> allAttributeSeries = createDataFrame(LINE, network, new DataframeFilter(ALL_ATTRIBUTES, Collections.emptyList()));
        assertThat(allAttributeSeries)
                .extracting(Series::getName)
                .containsExactly("id", "name", "r", "x", "g1", "b1", "g2", "b2", "p1", "q1", "i1", "p2", "q2", "i2",
                        "voltage_level1_id", "voltage_level2_id", "bus1_id", "bus_breaker_bus1_id", "node1",
                        "bus2_id", "bus_breaker_bus2_id", "node2", "connected1", "connected2", "fictitious",
                        "selected_limits_group_1", "selected_limits_group_2");
    }

    @Test
    void shunts() {
        Network network = EurostagTutorialExample1Factory.create();
        List<Series> series = createDataFrame(SHUNT_COMPENSATOR, network);

        assertThat(series)
                .extracting(Series::getName)
                .containsExactly("id", "name", "g", "b", "model_type", "max_section_count", "section_count", "voltage_regulation_on",
                        "target_v", "target_deadband", "regulating_bus_id", "p", "q", "i", "voltage_level_id", "bus_id", "connected");
        List<Series> allAttributeSeries = createDataFrame(SHUNT_COMPENSATOR, network, new DataframeFilter(ALL_ATTRIBUTES, Collections.emptyList()));
        assertThat(allAttributeSeries)
                .extracting(Series::getName)
                .containsExactly("id", "name", "g", "b", "model_type", "max_section_count", "section_count", "voltage_regulation_on",
                        "target_v", "target_deadband", "regulating_bus_id", "p", "q", "i",
                        "voltage_level_id", "bus_id", "bus_breaker_bus_id", "node", "connected", "fictitious");
    }

    @Test
    void lccs() {
        Network network = EurostagTutorialExample1Factory.create();
        List<Series> series = createDataFrame(LCC_CONVERTER_STATION, network);

        assertThat(series)
                .extracting(Series::getName)
                .containsExactly("id", "name", "power_factor", "loss_factor", "p", "q", "i", "voltage_level_id", "bus_id", "connected");
        List<Series> allAttributeSeries = createDataFrame(LCC_CONVERTER_STATION, network, new DataframeFilter(ALL_ATTRIBUTES, Collections.emptyList()));
        assertThat(allAttributeSeries)
                .extracting(Series::getName)
                .containsExactly("id", "name", "power_factor", "loss_factor", "p", "q", "i", "voltage_level_id", "bus_id",
                        "bus_breaker_bus_id", "node", "connected", "fictitious");
    }

    @Test
    void vscs() {
        Network network = EurostagTutorialExample1Factory.create();
        List<Series> series = createDataFrame(VSC_CONVERTER_STATION, network);

        assertThat(series)
                .extracting(Series::getName)
                .containsExactly("id", "name", "loss_factor", "min_q", "max_q", "reactive_limits_kind", "target_v", "target_q", "voltage_regulator_on", "regulated_element_id",
                        "p", "q", "i", "voltage_level_id", "bus_id", "connected");
        List<Series> allAttributeSeries = createDataFrame(VSC_CONVERTER_STATION, network, new DataframeFilter(ALL_ATTRIBUTES, Collections.emptyList()));
        assertThat(allAttributeSeries)
                .extracting(Series::getName)
                .containsExactly("id", "name", "loss_factor", "min_q", "max_q", "min_q_at_p", "max_q_at_p", "reactive_limits_kind", "target_v", "target_q", "voltage_regulator_on", "regulated_element_id",
                        "p", "q", "i", "voltage_level_id", "bus_id", "bus_breaker_bus_id", "node", "connected", "fictitious");
    }

    @Test
    void twoWindingTransformers() {
        Network network = EurostagTutorialExample1Factory.create();
        List<Series> series = createDataFrame(TWO_WINDINGS_TRANSFORMER, network);

        assertThat(series)
                .extracting(Series::getName)
                .containsExactly("id", "name", "r", "x", "g", "b", "rated_u1", "rated_u2", "rated_s", "p1", "q1", "i1", "p2", "q2", "i2",
                        "voltage_level1_id", "voltage_level2_id", "bus1_id", "bus2_id", "connected1", "connected2");
        List<Series> allAttributeSeries = createDataFrame(TWO_WINDINGS_TRANSFORMER, network, new DataframeFilter(ALL_ATTRIBUTES, Collections.emptyList()));
        assertThat(allAttributeSeries)
                .extracting(Series::getName)
                .containsExactly("id", "name", "r", "x", "g", "b", "rated_u1", "rated_u2", "rated_s", "p1", "q1", "i1", "p2", "q2", "i2",
                        "voltage_level1_id", "voltage_level2_id", "bus1_id", "bus_breaker_bus1_id", "node1", "bus2_id", "bus_breaker_bus2_id", "node2",
                        "connected1", "connected2", "fictitious", "selected_limits_group_1", "selected_limits_group_2");
    }

    @Test
    void threeWindingTransformers() {
        Network network = EurostagTutorialExample1Factory.create();
        List<Series> series = createDataFrame(THREE_WINDINGS_TRANSFORMER, network);

        assertThat(series)
                .extracting(Series::getName)
                .containsExactly("id", "name", "rated_u0",
                        "r1", "x1", "g1", "b1", "rated_u1", "rated_s1", "ratio_tap_position1", "phase_tap_position1", "p1", "q1", "i1", "voltage_level1_id", "bus1_id", "connected1",
                        "r2", "x2", "g2", "b2", "rated_u2", "rated_s2", "ratio_tap_position2", "phase_tap_position2", "p2", "q2", "i2", "voltage_level2_id", "bus2_id", "connected2",
                        "r3", "x3", "g3", "b3", "rated_u3", "rated_s3", "ratio_tap_position3", "phase_tap_position3", "p3", "q3", "i3", "voltage_level3_id", "bus3_id", "connected3");
        List<Series> allAttributeSeries = createDataFrame(THREE_WINDINGS_TRANSFORMER, network, new DataframeFilter(ALL_ATTRIBUTES, Collections.emptyList()));
        assertThat(allAttributeSeries)
                .extracting(Series::getName)
                .containsExactly("id", "name", "rated_u0",
                        "r1", "x1", "g1", "b1", "rated_u1", "rated_s1", "ratio_tap_position1", "phase_tap_position1", "p1", "q1", "i1", "voltage_level1_id", "bus1_id", "bus_breaker_bus1_id", "node1", "connected1", "selected_limits_group_1",
                        "r2", "x2", "g2", "b2", "rated_u2", "rated_s2", "ratio_tap_position2", "phase_tap_position2", "p2", "q2", "i2", "voltage_level2_id", "bus2_id", "bus_breaker_bus2_id", "node2", "connected2", "selected_limits_group_2",
                        "r3", "x3", "g3", "b3", "rated_u3", "rated_s3", "ratio_tap_position3", "phase_tap_position3", "p3", "q3", "i3", "voltage_level3_id", "bus3_id", "bus_breaker_bus3_id", "node3", "connected3", "selected_limits_group_3",
                        "fictitious");
    }

    @Test
    void hvdcs() {
        Network network = EurostagTutorialExample1Factory.create();
        List<Series> series = createDataFrame(HVDC_LINE, network);

        assertThat(series)
                .extracting(Series::getName)
                .containsExactly("id", "name", "converters_mode", "target_p", "max_p", "nominal_v", "r",
                        "converter_station1_id", "converter_station2_id", "connected1", "connected2");
    }

    @Test
    void hvdcsExtensions() {
        Network network = HvdcTestNetwork.createLcc();

        HvdcLine hvdcLine = network.getHvdcLine("L");
        hvdcLine.newExtension(HvdcAngleDroopActivePowerControlAdder.class).withEnabled(true).withDroop(0.1f).withP0(200).add();
        hvdcLine.newExtension(HvdcOperatorActivePowerRangeAdder.class).withOprFromCS1toCS2(1.0f).withOprFromCS2toCS1(2.0f).add();

        List<Series> ext1Series = createExtensionDataFrame("hvdcAngleDroopActivePowerControl", network);
        List<Series> ext2Series = createExtensionDataFrame("hvdcOperatorActivePowerRange", network);

        assertThat(ext1Series)
                .extracting(Series::getName)
                .containsExactly("id", "droop", "p0", "enabled");

        assertThat(ext1Series.get(1).getDoubles())
                .containsExactly(0.1f);
        assertThat(ext1Series.get(2).getDoubles())
                .containsExactly(200);
        assertThat(ext1Series.get(3).getBooleans())
                .containsExactly(true);

        assertThat(ext2Series)
                .extracting(Series::getName)
                .containsExactly("id", "opr_from_cs1_to_cs2", "opr_from_cs2_to_cs1");

        assertThat(ext2Series.get(1).getDoubles())
                .containsExactly(1.0f);
        assertThat(ext2Series.get(2).getDoubles())
                .containsExactly(2.0f);

        DefaultUpdatingDataframe dataframe = new DefaultUpdatingDataframe(1);
        dataframe.addSeries("id", true, new TestStringSeries("L"));
        dataframe.addSeries("droop", false, new TestDoubleSeries(0.2));
        updateExtension("hvdcAngleDroopActivePowerControl", network, dataframe);
        ext1Series = createExtensionDataFrame("hvdcAngleDroopActivePowerControl", network);
        assertThat(ext1Series.get(1).getDoubles()).containsExactly(0.2f);

        dataframe = new DefaultUpdatingDataframe(1);
        dataframe.addSeries("id", true, new TestStringSeries("L"));
        dataframe.addSeries("opr_from_cs1_to_cs2", false, new TestDoubleSeries(1.2));
        updateExtension("hvdcOperatorActivePowerRange", network, dataframe);
        ext2Series = createExtensionDataFrame("hvdcOperatorActivePowerRange", network);
        assertThat(ext2Series.get(1).getDoubles()).containsExactly(1.2f);

        NetworkExtensions.removeExtensions(network, "hvdcAngleDroopActivePowerControl",
                network.getHvdcLineStream().map(HvdcLine::getId).collect(Collectors.toList()));
        List<Series> series = createExtensionDataFrame("hvdcAngleDroopActivePowerControl", network);
        assertEquals(0, series.get(0).getStrings().length);

        NetworkExtensions.removeExtensions(network, "hvdcOperatorActivePowerRange",
                network.getHvdcLineStream().map(HvdcLine::getId).collect(Collectors.toList()));
        series = createExtensionDataFrame("hvdcOperatorActivePowerRange", network);
        assertEquals(0, series.get(0).getStrings().length);
    }

    @Test
    void svcs() {
        Network network = EurostagTutorialExample1Factory.create();
        List<Series> series = createDataFrame(STATIC_VAR_COMPENSATOR, network);

        assertThat(series)
                .extracting(Series::getName)
                .containsExactly("id", "name", "b_min", "b_max", "target_v", "target_q", "regulation_mode", "regulated_element_id",
                        "p", "q", "i", "voltage_level_id", "bus_id", "connected");
        List<Series> allAttributeSeries = createDataFrame(STATIC_VAR_COMPENSATOR, network, new DataframeFilter(ALL_ATTRIBUTES, Collections.emptyList()));
        assertThat(allAttributeSeries)
                .extracting(Series::getName)
                .containsExactly("id", "name", "b_min", "b_max", "target_v", "target_q", "regulation_mode",
                        "regulated_element_id", "p", "q", "i", "voltage_level_id", "bus_id", "bus_breaker_bus_id",
                        "node", "connected", "fictitious");
    }

    @Test
    void substations() {
        Network network = EurostagTutorialExample1Factory.create();
        List<Series> series = createDataFrame(SUBSTATION, network);

        assertThat(series)
                .extracting(Series::getName)
                .containsExactly("id", "name", "TSO", "geo_tags", "country");
    }

    @Test
    void properties() {
        Network network = EurostagTutorialExample1Factory.create();
        network.getSubstation("P1").setProperty("prop1", "val1");
        network.getSubstation("P2").setProperty("prop2", "val2");
        List<Series> series = createDataFrame(SUBSTATION, network,
                new DataframeFilter(ALL_ATTRIBUTES, Collections.emptyList()));

        assertThat(series)
                .extracting(Series::getName)
                .containsExactly("id", "name", "TSO", "geo_tags", "country", "fictitious", "prop1", "prop2");
    }

    @Test
    void voltageLevels() {
        Network network = EurostagTutorialExample1Factory.create();
        List<Series> series = createDataFrame(VOLTAGE_LEVEL, network);

        assertThat(series)
                .extracting(Series::getName)
                .containsExactly("id", "name", "substation_id", "nominal_v", "high_voltage_limit", "low_voltage_limit");

        List<Series> allAttributesSeries = createDataFrame(VOLTAGE_LEVEL, network,
                new DataframeFilter(ALL_ATTRIBUTES, Collections.emptyList()));

        assertThat(allAttributesSeries)
                .extracting(Series::getName)
                .containsExactly("id", "name", "substation_id", "nominal_v", "high_voltage_limit", "low_voltage_limit",
                "fictitious", "topology_kind");
    }

    @Test
    void ratioTapChangerSteps() {
        Network network = EurostagTutorialExample1Factory.create();
        List<Series> series = createDataFrame(RATIO_TAP_CHANGER_STEP, network);

        assertThat(series)
                .extracting(Series::getName)
                .containsExactly("id", "position", "rho", "r", "x", "g", "b");
    }

    @Test
    void phaseTapChangerSteps() {
        Network network = EurostagTutorialExample1Factory.create();
        List<Series> series = createDataFrame(PHASE_TAP_CHANGER_STEP, network);

        assertThat(series)
                .extracting(Series::getName)
                .containsExactly("id", "position", "rho", "alpha", "r", "x", "g", "b");
    }

    @Test
    void ratioTapChangers() {
        Network network = EurostagTutorialExample1Factory.create();
        List<Series> series = createDataFrame(RATIO_TAP_CHANGER, network);

        assertThat(series)
                .extracting(Series::getName)
                .containsExactly("id", "tap", "low_tap", "high_tap", "step_count", "on_load", "regulating", "target_v",
                        "target_deadband", "regulating_bus_id", "rho", "alpha");
    }

    @Test
    void phaseTapChangers() {
        Network network = EurostagTutorialExample1Factory.create();
        List<Series> series = createDataFrame(PHASE_TAP_CHANGER, network);

        assertThat(series)
                .extracting(Series::getName)
                .containsExactly("id", "tap", "low_tap", "high_tap", "step_count", "regulating", "regulation_mode",
                        "regulation_value", "target_deadband", "regulating_bus_id");
    }

    @Test
    void reactiveLimits() {
        Network network = EurostagTutorialExample1Factory.create();
        List<Series> series = createDataFrame(REACTIVE_CAPABILITY_CURVE_POINT, network);

        assertThat(series)
                .extracting(Series::getName)
                .containsExactly("id", "num", "p", "min_q", "max_q");
    }

    @Test
    void attributesFiltering() {
        Network network = EurostagTutorialExample1Factory.create();
        network.getSubstation("P1").setProperty("prop1", "val1");
        network.getSubstation("P2").setProperty("prop2", "val2");
        List<Series> seriesDefaults = createDataFrame(SUBSTATION, network,
                new DataframeFilter());
        assertThat(seriesDefaults)
                .extracting(Series::getName)
                .containsExactly("id", "name", "TSO", "geo_tags", "country");

        List<Series> seriesAll = createDataFrame(SUBSTATION, network,
                new DataframeFilter(ALL_ATTRIBUTES, Collections.emptyList()));
        assertThat(seriesAll)
                .extracting(Series::getName)
                .containsExactly("id", "name", "TSO", "geo_tags", "country", "fictitious", "prop1", "prop2");

        List<Series> seriesAttributesSubset = createDataFrame(SUBSTATION, network,
                new DataframeFilter(DataframeFilter.AttributeFilterType.INPUT_ATTRIBUTES,
                        List.of("name", "name", "geo_tags", "prop1", "fictitious")));
        assertThat(seriesAttributesSubset)
                .extracting(Series::getName)
                .containsExactly("id", "name", "geo_tags", "fictitious", "prop1");
    }

    @Test
    void testIdentifiables() {
        Network network = EurostagTutorialExample1Factory.create();
        List<Series> series = createDataFrame(IDENTIFIABLE, network);

        assertThat(series)
                .extracting(Series::getName)
                .containsExactly("id", "type");
    }

    @Test
    void testInjections() {
        Network network = EurostagTutorialExample1Factory.create();
        List<Series> series = createDataFrame(INJECTION, network);

        assertThat(series)
                .extracting(Series::getName)
                .containsExactly("id", "type", "voltage_level_id", "connected", "bus_id", "p", "q", "i");
    }

    @Test
    void testBranches() {
        Network network = EurostagTutorialExample1Factory.create();
        List<Series> series = createDataFrame(BRANCH, network);

        assertThat(series)
                .extracting(Series::getName)
                .containsExactly("id", "type", "voltage_level1_id", "bus1_id", "connected1",
                        "voltage_level2_id", "bus2_id", "connected2", "p1", "q1", "i1", "p2", "q2", "i2");
    }

    @Test
    void testTerminals() {
        Network network = EurostagTutorialExample1Factory.create();
        List<Series> series = createDataFrame(TERMINAL, network);

        assertThat(series)
                .extracting(Series::getName)
                .containsExactly("element_id", "voltage_level_id", "bus_id", "element_side", "connected");
    }

    @Test
    void testSubNetworks() {
        Network network = EurostagTutorialExample1Factory.create();
        List<Series> series = createDataFrame(SUB_NETWORK, network);

        assertThat(series)
                .extracting(Series::getName)
                .containsExactly("id");
    }

    @Test
    void linePositionExtensions() {
        String lineId = "NHV1_NHV2_1";
        Coordinate coord1 = new Coordinate(1.0, 2.0);

        Network network = EurostagTutorialExample1Factory.create();
        Line line = network.getLine(lineId);

        line.newExtension(LinePositionAdder.class).withCoordinates(List.of(coord1)).add();

        List<Series> ext1Series = createExtensionDataFrame("linePosition", network);

        assertThat(ext1Series)
                .extracting(Series::getName)
                .containsExactly("id", "num", "latitude", "longitude");
        assertThat(ext1Series.get(0).getStrings()).containsExactly(lineId);
        assertThat(ext1Series.get(1).getInts()).containsExactly(0);
        assertThat(ext1Series.get(2).getDoubles()).containsExactly(coord1.getLatitude());
        assertThat(ext1Series.get(3).getDoubles()).containsExactly(coord1.getLongitude());
    }

    @Test
<<<<<<< HEAD
    void cgmesMetadataModelsExtension() {
        var network = EurostagTutorialExample1Factory.create();
        CgmesMetadataModels extension = network.getExtension(CgmesMetadataModels.class);
        assertNull(extension);

        CgmesMetadataModelsAdder adder = network.newExtension(CgmesMetadataModelsAdder.class)
                .newModel()
                .setId("sshId1")
                .setSubset(EQUIPMENT)
                .setDescription("description")
                .setVersion(1)
                .setModelingAuthoritySet(" ")
                .addProfile("profile")
                .addDependentOn("true")
                .addSupersedes(" ")
                .add()
                .newModel()
                .setId("sshId2")
                .setSubset(TOPOLOGY)
                .setDescription("description")
                .setVersion(1)
                .setModelingAuthoritySet(" ")
                .addProfile("profile")
                .addDependentOn("true")
                .addSupersedes(" ")
                .add();
        adder.add();

        extension = network.getExtension(CgmesMetadataModels.class);
        assertNotNull(extension);

        List<String> ids = List.of("sshId1");
        assertThrows(UnsupportedOperationException.class, () -> NetworkExtensions.removeExtensions(network, "cgmesMetadataModels", ids));

=======
    void referencePrioritiesExtensions() {
        Network network = EurostagTutorialExample1Factory.create();
        Generator gen = network.getGenerator("GEN");
        Load load = network.getLoad("LOAD");
        ReferencePriority.set(gen, 1);
        ReferencePriority.set(load, 2);

        List<Series> ext1Series = createExtensionDataFrame(ReferencePriorities.NAME, network);
        assertThat(ext1Series)
                .extracting(Series::getName)
                .containsExactly("id", "priority");
        assertThat(ext1Series.get(0).getStrings()).containsExactly("GEN", "LOAD");
        assertThat(ext1Series.get(1).getInts()).containsExactly(1, 2);

        DefaultUpdatingDataframe dataframe = new DefaultUpdatingDataframe(2);
        dataframe.addSeries("id", true, new TestStringSeries("GEN", "LOAD"));
        dataframe.addSeries("priority", false, new TestIntSeries(3, 4));
        updateExtension(ReferencePriorities.NAME, network, dataframe);
        List<Series> ext2Series = createExtensionDataFrame(ReferencePriorities.NAME, network);
        assertThat(ext2Series.get(0).getStrings()).containsExactly("GEN", "LOAD");
        assertThat(ext2Series.get(1).getInts()).containsExactly(3, 4);
    }

    @Test
    void testOperationalLimits() {
        Network network = EurostagTutorialExample1Factory.createWithFixedLimits();
        List<Series> limits = createDataFrame(OPERATIONAL_LIMITS, network);
        List<Series> selectedLimits = createDataFrame(SELECTED_OPERATIONAL_LIMITS, network);

        assertThat(limits)
            .extracting(Series::getName).containsExactly("element_id", "element_type", "side",
                "name", "type", "value", "acceptable_duration");
        assertThat(selectedLimits)
                .extracting(Series::getName).containsExactly("element_id", "element_type", "side",
                        "name", "type", "value", "acceptable_duration");
        assertThat(limits.get(0).getStrings()).isEqualTo(selectedLimits.get(0).getStrings());
>>>>>>> 1f4ab703
    }
}<|MERGE_RESOLUTION|>--- conflicted
+++ resolved
@@ -681,7 +681,6 @@
     }
 
     @Test
-<<<<<<< HEAD
     void cgmesMetadataModelsExtension() {
         var network = EurostagTutorialExample1Factory.create();
         CgmesMetadataModels extension = network.getExtension(CgmesMetadataModels.class);
@@ -715,8 +714,8 @@
 
         List<String> ids = List.of("sshId1");
         assertThrows(UnsupportedOperationException.class, () -> NetworkExtensions.removeExtensions(network, "cgmesMetadataModels", ids));
-
-=======
+    
+    @Test
     void referencePrioritiesExtensions() {
         Network network = EurostagTutorialExample1Factory.create();
         Generator gen = network.getGenerator("GEN");
@@ -753,6 +752,5 @@
                 .extracting(Series::getName).containsExactly("element_id", "element_type", "side",
                         "name", "type", "value", "acceptable_duration");
         assertThat(limits.get(0).getStrings()).isEqualTo(selectedLimits.get(0).getStrings());
->>>>>>> 1f4ab703
     }
 }