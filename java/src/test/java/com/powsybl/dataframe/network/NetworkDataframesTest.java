--- conflicted
+++ resolved
@@ -674,46 +674,6 @@
     }
 
     @Test
-<<<<<<< HEAD
-    void areas() {
-        Network network = EurostagTutorialExample1Factory.createWithTieLinesAndAreas();
-        List<Series> series = createDataFrame(AREA, network);
-
-        assertThat(series)
-                .extracting(Series::getName)
-                .containsExactly("id", "name", "area_type", "interchange_target",
-                        "interchange", "ac_interchange", "dc_interchange");
-        List<Series> allAttributeSeries = createDataFrame(AREA, network, new DataframeFilter(ALL_ATTRIBUTES, Collections.emptyList()));
-        assertThat(allAttributeSeries)
-                .extracting(Series::getName)
-                .containsExactly("id", "name", "area_type", "interchange_target",
-                        "interchange", "ac_interchange", "dc_interchange", "fictitious");
-    }
-
-    @Test
-    void areasVoltageLevels() {
-        Network network = EurostagTutorialExample1Factory.createWithTieLinesAndAreas();
-        List<Series> series = createDataFrame(AREA_VOLTAGE_LEVELS, network);
-
-        assertThat(series)
-                .extracting(Series::getName)
-                .containsExactly("id", "voltage_level_id");
-    }
-
-    @Test
-    void areasBoundaries() {
-        Network network = EurostagTutorialExample1Factory.createWithTieLinesAndAreas();
-        List<Series> series = createDataFrame(AREA_BOUNDARIES, network);
-
-        assertThat(series)
-                .extracting(Series::getName)
-                .containsExactly("id", "element", "ac", "p", "q");
-
-        List<Series> allAttributeSeries = createDataFrame(AREA_BOUNDARIES, network, new DataframeFilter(ALL_ATTRIBUTES, Collections.emptyList()));
-        assertThat(allAttributeSeries)
-                .extracting(Series::getName)
-                .containsExactly("id", "boundary_type", "element", "side", "ac", "p", "q");
-=======
     void referencePrioritiesExtensions() {
         Network network = EurostagTutorialExample1Factory.create();
         Generator gen = network.getGenerator("GEN");
@@ -735,6 +695,46 @@
         List<Series> ext2Series = createExtensionDataFrame(ReferencePriorities.NAME, network);
         assertThat(ext2Series.get(0).getStrings()).containsExactly("GEN", "LOAD");
         assertThat(ext2Series.get(1).getInts()).containsExactly(3, 4);
->>>>>>> 0699a89e
+    }
+
+    @Test
+    void areas() {
+        Network network = EurostagTutorialExample1Factory.createWithTieLinesAndAreas();
+        List<Series> series = createDataFrame(AREA, network);
+
+        assertThat(series)
+                .extracting(Series::getName)
+                .containsExactly("id", "name", "area_type", "interchange_target",
+                        "interchange", "ac_interchange", "dc_interchange");
+        List<Series> allAttributeSeries = createDataFrame(AREA, network, new DataframeFilter(ALL_ATTRIBUTES, Collections.emptyList()));
+        assertThat(allAttributeSeries)
+                .extracting(Series::getName)
+                .containsExactly("id", "name", "area_type", "interchange_target",
+                        "interchange", "ac_interchange", "dc_interchange", "fictitious");
+    }
+
+    @Test
+    void areasVoltageLevels() {
+        Network network = EurostagTutorialExample1Factory.createWithTieLinesAndAreas();
+        List<Series> series = createDataFrame(AREA_VOLTAGE_LEVELS, network);
+
+        assertThat(series)
+                .extracting(Series::getName)
+                .containsExactly("id", "voltage_level_id");
+    }
+
+    @Test
+    void areasBoundaries() {
+        Network network = EurostagTutorialExample1Factory.createWithTieLinesAndAreas();
+        List<Series> series = createDataFrame(AREA_BOUNDARIES, network);
+
+        assertThat(series)
+                .extracting(Series::getName)
+                .containsExactly("id", "element", "ac", "p", "q");
+
+        List<Series> allAttributeSeries = createDataFrame(AREA_BOUNDARIES, network, new DataframeFilter(ALL_ATTRIBUTES, Collections.emptyList()));
+        assertThat(allAttributeSeries)
+                .extracting(Series::getName)
+                .containsExactly("id", "boundary_type", "element", "side", "ac", "p", "q");
     }
 }