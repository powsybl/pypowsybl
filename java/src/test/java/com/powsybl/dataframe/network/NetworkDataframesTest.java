--- conflicted
+++ resolved
@@ -283,15 +283,9 @@
                 .extracting(Series::getName)
                 .containsExactly("id", "name", "r", "x", "g", "b", "p0", "q0", "p", "q", "i",
                         "boundary_p", "boundary_q", "boundary_v_mag", "boundary_v_angle",
-<<<<<<< HEAD
                         "voltage_level_id", "bus_id", "bus_breaker_bus_id", "node", "connected", "pairing_key",
                         "ucte_xnode_code", "paired", "fictitious", "tie_line_id", "min_p", "max_p", "target_p",
                         "target_q", "target_v", "voltage_regulator_on");
-=======
-                        "voltage_level_id", "bus_id", "bus_breaker_bus_id", "node", "connected",
-                        "pairing_key", "ucte_xnode_code", "paired", "fictitious", "tie_line_id",
-                        "selected_limits_group");
->>>>>>> 07475b79
     }
 
     @Test
