/**
 * Copyright (c) 2021, RTE (http://www.rte-france.com)
 * This Source Code Form is subject to the terms of the Mozilla Public
 * License, v. 2.0. If a copy of the MPL was not distributed with this
 * file, You can obtain one at http://mozilla.org/MPL/2.0/.
 */
package com.powsybl.dataframe.network;

import com.powsybl.dataframe.DataframeElementType;
import com.powsybl.dataframe.impl.DefaultDataframeHandler;
import com.powsybl.dataframe.impl.Series;
import com.powsybl.dataframe.DoubleIndexedSeries;
import com.powsybl.iidm.network.Network;
import com.powsybl.iidm.network.test.EurostagTutorialExample1Factory;
import org.junit.jupiter.api.Test;

import java.util.ArrayList;
import java.util.List;

import static com.powsybl.dataframe.DataframeElementType.*;
import static org.assertj.core.api.Assertions.assertThat;
import static org.junit.jupiter.api.Assertions.assertNotNull;

/**
 * @author Sylvain Leclerc <sylvain.leclerc at rte-france.com>
 */
class NetworkDataframesTest {

    private static List<Series> createDataFrame(DataframeElementType type, Network network) {
        List<Series> series = new ArrayList<>();
        NetworkDataframeMapper mapper = NetworkDataframes.getDataframeMapper(type);
        assertNotNull(mapper);
        mapper.createDataframe(network, new DefaultDataframeHandler(series::add));
        return series;
    }

    private DoubleIndexedSeries createInput(List<String> names, double... values) {
        return new DoubleIndexedSeries() {
            @Override
            public int getSize() {
                return names.size();
            }

            @Override
            public String getId(int index) {
                return names.get(index);
            }

            @Override
            public double getValue(int index) {
                return values[index];
            }
        };
    }

    @Test
    void buses() {
        Network network = EurostagTutorialExample1Factory.create();
        List<Series> series = createDataFrame(BUS, network);

        assertThat(series)
            .extracting(Series::getName)
            .containsExactly("id", "name", "v_mag", "v_angle", "connected_component", "synchronous_component", "voltage_level_id");
        assertThat(series.get(2).getDoubles())
            .containsExactly(Double.NaN, Double.NaN, Double.NaN, Double.NaN);
        assertThat(series.get(4).getInts())
            .containsExactly(0, 0, 0, 0);
        assertThat(series.get(4).getInts())
            .containsExactly(0, 0, 0, 0);
        assertThat(series.get(6).getStrings())
            .containsExactly("VLGEN", "VLHV1", "VLHV2", "VLLOAD");
    }

    @Test
    void generators() {
        Network network = EurostagTutorialExample1Factory.create();
        List<Series> series = createDataFrame(GENERATOR, network);

        assertThat(series)
            .extracting(Series::getName)
<<<<<<< HEAD
            .containsExactly("id", "energy_source", "target_p", "min_p", "max_p", "min_q", "max_q", "target_v",
                "target_q", "voltage_regulator_on", "regulating_terminal", "p", "q", "i", "voltage_level_id", "bus_id", "connected");
=======
            .containsExactly("id", "name", "energy_source", "target_p", "min_p", "max_p", "min_q", "max_q", "target_v",
                "target_q", "voltage_regulator_on", "p", "q", "i", "voltage_level_id", "bus_id", "connected");
>>>>>>> e6b59d0c

        assertThat(series.get(3).getDoubles())
            .containsExactly(607);
    }

    @Test
    void batteries() {
        Network network = EurostagTutorialExample1Factory.create();
        List<Series> series = createDataFrame(BATTERY, network);
        assertThat(series)
            .extracting(Series::getName)
            .containsExactly("id", "name", "max_p", "min_p", "p0", "q0", "p", "q", "i", "voltage_level_id", "bus_id", "connected");
    }

    @Test
    void loads() {
        Network network = EurostagTutorialExample1Factory.create();
        List<Series> series = createDataFrame(LOAD, network);

        assertThat(series)
            .extracting(Series::getName)
            .containsExactly("id", "name", "type", "p0", "q0", "p", "q", "i", "voltage_level_id", "bus_id", "connected");
    }

    @Test
    void danglingLines() {
        Network network = EurostagTutorialExample1Factory.create();
        List<Series> series = createDataFrame(DANGLING_LINE, network);

        assertThat(series)
            .extracting(Series::getName)
            .containsExactly("id", "name", "r", "x", "g", "b", "p0", "q0", "p", "q", "i", "voltage_level_id", "bus_id", "connected", "ucte-x-node-code");
    }

    @Test
    void lines() {
        Network network = EurostagTutorialExample1Factory.create();
        List<Series> series = createDataFrame(LINE, network);

        assertThat(series)
            .extracting(Series::getName)
            .containsExactly("id", "name", "r", "x", "g1", "b1", "g2", "b2", "p1", "q1", "i1", "p2", "q2", "i2",
                "voltage_level1_id", "voltage_level2_id", "bus1_id", "bus2_id", "connected1", "connected2");
    }

    @Test
    void shunts() {
        Network network = EurostagTutorialExample1Factory.create();
        List<Series> series = createDataFrame(SHUNT_COMPENSATOR, network);

        assertThat(series)
            .extracting(Series::getName)
            .containsExactly("id", "name", "g", "b", "model_type", "max_section_count", "section_count", "voltage_regulation_on", "" +
                "target_v", "target_deadband", "regulating_bus_id", "p", "q", "i", "voltage_level_id", "bus_id", "connected");
    }

    @Test
    void lccs() {
        Network network = EurostagTutorialExample1Factory.create();
        List<Series> series = createDataFrame(LCC_CONVERTER_STATION, network);

        assertThat(series)
            .extracting(Series::getName)
            .containsExactly("id", "name", "power_factor", "loss_factor", "p", "q", "i", "voltage_level_id", "bus_id", "connected");
    }

    @Test
    void vscs() {
        Network network = EurostagTutorialExample1Factory.create();
        List<Series> series = createDataFrame(VSC_CONVERTER_STATION, network);

        assertThat(series)
            .extracting(Series::getName)
            .containsExactly("id", "name", "loss_factor", "target_v", "target_q", "voltage_regulator_on",
                "p", "q", "i", "voltage_level_id", "bus_id", "connected");
    }

    @Test
    void twoWindingTransformers() {
        Network network = EurostagTutorialExample1Factory.create();
        List<Series> series = createDataFrame(TWO_WINDINGS_TRANSFORMER, network);

        assertThat(series)
            .extracting(Series::getName)
            .containsExactly("id", "name", "r", "x", "g", "b", "rated_u1", "rated_u2", "rated_s", "p1", "q1", "i1", "p2", "q2", "i2",
                "voltage_level1_id", "voltage_level2_id", "bus1_id", "bus2_id", "connected1", "connected2");
    }

    @Test
    void threeWindingTransformers() {
        Network network = EurostagTutorialExample1Factory.create();
        List<Series> series = createDataFrame(THREE_WINDINGS_TRANSFORMER, network);

        assertThat(series)
            .extracting(Series::getName)
            .containsExactly("id", "name", "rated_u0",
                "r1", "x1", "g1", "b1", "rated_u1", "rated_s1", "ratio_tap_position1", "phase_tap_position1", "p1", "q1", "i1", "voltage_level1_id", "bus1_id", "connected1",
                "r2", "x2", "g2", "b2", "rated_u2", "rated_s2", "ratio_tap_position2", "phase_tap_position2", "p2", "q2", "i2", "voltage_level2_id", "bus2_id", "connected2",
                "r3", "x3", "g3", "b3", "rated_u3", "rated_s3", "ratio_tap_position3", "phase_tap_position3", "p3", "q3", "i3", "voltage_level3_id", "bus3_id", "connected3");
    }

    @Test
    void hvdcs() {
        Network network = EurostagTutorialExample1Factory.create();
        List<Series> series = createDataFrame(HVDC_LINE, network);

        assertThat(series)
            .extracting(Series::getName)
            .containsExactly("id", "name", "converters_mode", "target_p", "max_p", "nominal_v", "r",
                "converter_station1_id", "converter_station2_id", "connected1", "connected2");
    }

    @Test
    void svcs() {
        Network network = EurostagTutorialExample1Factory.create();
        List<Series> series = createDataFrame(STATIC_VAR_COMPENSATOR, network);

        assertThat(series)
            .extracting(Series::getName)
            .containsExactly("id", "name", "b_min", "b_max", "target_v", "target_q", "regulation_mode", "p", "q", "i", "voltage_level_id", "bus_id", "connected");
    }

    @Test
    void substations() {
        Network network = EurostagTutorialExample1Factory.create();
        List<Series> series = createDataFrame(SUBSTATION, network);

        assertThat(series)
            .extracting(Series::getName)
            .containsExactly("id", "name", "TSO", "geo_tags", "country");
    }

    @Test
    void properties() {
        Network network = EurostagTutorialExample1Factory.create();
        network.getSubstation("P1").setProperty("prop1", "val1");
        network.getSubstation("P2").setProperty("prop2", "val2");
        List<Series> series = createDataFrame(SUBSTATION, network);

        assertThat(series)
            .extracting(Series::getName)
            .containsExactly("id", "name", "TSO", "geo_tags", "country", "prop1", "prop2");
    }

    @Test
    void voltageLevels() {
        Network network = EurostagTutorialExample1Factory.create();
        List<Series> series = createDataFrame(VOLTAGE_LEVEL, network);

        assertThat(series)
            .extracting(Series::getName)
            .containsExactly("id", "name", "substation_id", "nominal_v", "high_voltage_limit", "low_voltage_limit");
    }

    @Test
    void ratioTapChangerSteps() {
        Network network = EurostagTutorialExample1Factory.create();
        List<Series> series = createDataFrame(RATIO_TAP_CHANGER_STEP, network);

        assertThat(series)
            .extracting(Series::getName)
            .containsExactly("id", "position", "rho", "r", "x", "g", "b");
    }

    @Test
    void phaseTapChangerSteps() {
        Network network = EurostagTutorialExample1Factory.create();
        List<Series> series = createDataFrame(PHASE_TAP_CHANGER_STEP, network);

        assertThat(series)
            .extracting(Series::getName)
            .containsExactly("id", "position", "rho", "alpha", "r", "x", "g", "b");
    }

    @Test
    void ratioTapChangers() {
        Network network = EurostagTutorialExample1Factory.create();
        List<Series> series = createDataFrame(RATIO_TAP_CHANGER, network);

        assertThat(series)
            .extracting(Series::getName)
            .containsExactly("id", "tap", "low_tap", "high_tap", "step_count", "on_load", "regulating", "target_v",
                    "target_deadband", "regulating_bus_id", "rho", "alpha");
    }

    @Test
    void phaseTapChangers() {
        Network network = EurostagTutorialExample1Factory.create();
        List<Series> series = createDataFrame(PHASE_TAP_CHANGER, network);

        assertThat(series)
            .extracting(Series::getName)
            .containsExactly("id", "tap", "low_tap", "high_tap", "step_count", "regulating", "regulation_mode",
                    "regulation_value", "target_deadband", "regulating_bus_id");
    }

    @Test
    void reactiveLimits() {
        Network network = EurostagTutorialExample1Factory.create();
        List<Series> series = createDataFrame(REACTIVE_CAPABILITY_CURVE_POINT, network);

        assertThat(series)
            .extracting(Series::getName)
            .containsExactly("id", "num", "p", "min_q", "max_q");
    }
}<|MERGE_RESOLUTION|>--- conflicted
+++ resolved
@@ -78,13 +78,8 @@
 
         assertThat(series)
             .extracting(Series::getName)
-<<<<<<< HEAD
-            .containsExactly("id", "energy_source", "target_p", "min_p", "max_p", "min_q", "max_q", "target_v",
-                "target_q", "voltage_regulator_on", "regulating_terminal", "p", "q", "i", "voltage_level_id", "bus_id", "connected");
-=======
             .containsExactly("id", "name", "energy_source", "target_p", "min_p", "max_p", "min_q", "max_q", "target_v",
-                "target_q", "voltage_regulator_on", "p", "q", "i", "voltage_level_id", "bus_id", "connected");
->>>>>>> e6b59d0c
+                "target_q", "voltage_regulator_on", "regulating_terminal",  "p", "q", "i", "voltage_level_id", "bus_id", "connected");
 
         assertThat(series.get(3).getDoubles())
             .containsExactly(607);
