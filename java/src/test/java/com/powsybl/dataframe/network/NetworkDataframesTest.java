--- conflicted
+++ resolved
@@ -153,11 +153,7 @@
 
         assertThat(series)
             .extracting(Series::getName)
-<<<<<<< HEAD
-            .containsExactly("id", "name", "target_v", "target_q", "voltage_regulator_on",
-=======
-            .containsExactly("id", "name", "loss_factor", "voltage_setpoint", "reactive_power_setpoint", "voltage_regulator_on",
->>>>>>> 44b07197
+            .containsExactly("id", "name", "loss_factor", "target_v", "target_q", "voltage_regulator_on",
                 "p", "q", "i", "voltage_level_id", "bus_id", "connected");
     }
 
