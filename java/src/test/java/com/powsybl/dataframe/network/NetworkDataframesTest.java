/**
 * Copyright (c) 2021-2022, RTE (http://www.rte-france.com)
 * This Source Code Form is subject to the terms of the Mozilla Public
 * License, v. 2.0. If a copy of the MPL was not distributed with this
 * file, You can obtain one at http://mozilla.org/MPL/2.0/.
 * SPDX-License-Identifier: MPL-2.0
 */
package com.powsybl.dataframe.network;

import com.google.common.collect.ImmutableMap;
import com.powsybl.dataframe.DataframeElementType;
import com.powsybl.dataframe.DataframeFilter;
import com.powsybl.dataframe.DoubleIndexedSeries;
import com.powsybl.dataframe.impl.DefaultDataframeHandler;
import com.powsybl.dataframe.impl.Series;
import com.powsybl.dataframe.network.extensions.NetworkExtensions;
import com.powsybl.dataframe.update.*;
import com.powsybl.iidm.network.*;
import com.powsybl.iidm.network.extensions.*;
import com.powsybl.iidm.network.test.EurostagTutorialExample1Factory;
import com.powsybl.iidm.network.test.HvdcTestNetwork;
import com.powsybl.python.network.Networks;
import org.junit.jupiter.api.Test;

import java.util.ArrayList;
import java.util.Collections;
import java.util.List;
import java.util.Map;
import java.util.function.Function;
import java.util.stream.Collectors;

import static com.powsybl.dataframe.DataframeElementType.*;
import static com.powsybl.dataframe.DataframeFilter.AttributeFilterType.ALL_ATTRIBUTES;
import static org.assertj.core.api.Assertions.assertThat;
import static org.junit.jupiter.api.Assertions.assertEquals;
import static org.junit.jupiter.api.Assertions.assertNotNull;

/**
 * @author Sylvain Leclerc <sylvain.leclerc at rte-france.com>
 */
class NetworkDataframesTest {

    private static List<Series> createDataFrame(DataframeElementType type, Network network) {
        return createDataFrame(type, network, new DataframeFilter());
    }

    private static List<Series> createDataFrame(DataframeElementType type, Network network, DataframeFilter dataframeFilter) {
        List<Series> series = new ArrayList<>();
        NetworkDataframeMapper mapper = NetworkDataframes.getDataframeMapper(type);
        assertNotNull(mapper);
        mapper.createDataframe(network, new DefaultDataframeHandler(series::add), dataframeFilter, NetworkDataframeContext.DEFAULT);
        return series;
    }

    private static List<Series> createExtensionDataFrame(String name, Network network) {
        return createExtensionDataFrame(name, null, network);
    }

    private static List<Series> createExtensionDataFrame(String name, String tableName, Network network) {
        List<Series> series = new ArrayList<>();
        NetworkDataframeMapper mapper = NetworkDataframes.getExtensionDataframeMapper(name, tableName);
        assertNotNull(mapper);
        mapper.createDataframe(network, new DefaultDataframeHandler(series::add), new DataframeFilter(), NetworkDataframeContext.DEFAULT);
        return series;
    }

    private static void updateExtension(String name, Network network, UpdatingDataframe updatingDataframe) {
        NetworkDataframeMapper mapper = NetworkDataframes.getExtensionDataframeMapper(name, null);
        assertNotNull(mapper);
        mapper.updateSeries(network, updatingDataframe, NetworkDataframeContext.DEFAULT);
    }

    private DoubleIndexedSeries createInput(List<String> names, double... values) {
        return new DoubleIndexedSeries() {
            @Override
            public int getSize() {
                return names.size();
            }

            @Override
            public String getId(int index) {
                return names.get(index);
            }

            @Override
            public double getValue(int index) {
                return values[index];
            }
        };
    }

    @Test
    void buses() {
        Network network = EurostagTutorialExample1Factory.create();
        List<Series> series = createDataFrame(BUS, network);
        assertThat(series)
                .extracting(Series::getName)
                .containsExactly("id", "name", "v_mag", "v_angle", "connected_component", "synchronous_component",
                        "voltage_level_id");
        assertThat(series.get(2).getDoubles())
                .containsExactly(Double.NaN, Double.NaN, Double.NaN, Double.NaN);
        assertThat(series.get(4).getInts())
                .containsExactly(0, 0, 0, 0);
        assertThat(series.get(4).getInts())
                .containsExactly(0, 0, 0, 0);
        assertThat(series.get(6).getStrings())
                .containsExactly("VLGEN", "VLHV1", "VLHV2", "VLLOAD");
    }

    @Test
    void generators() {
        Network network = EurostagTutorialExample1Factory.create();
        List<Series> series = createDataFrame(GENERATOR, network);

        assertThat(series)
                .extracting(Series::getName)
                .containsExactly("id", "name", "energy_source", "target_p", "min_p", "max_p", "min_q", "max_q", "rated_s", "reactive_limits_kind",
                        "target_v", "target_q", "voltage_regulator_on", "regulated_element_id", "p", "q", "i", "voltage_level_id",
                        "bus_id", "connected");

        assertThat(series.get(3).getDoubles())
                .containsExactly(607);

        List<Series> allAttributeSeries = createDataFrame(GENERATOR, network, new DataframeFilter(ALL_ATTRIBUTES, Collections.emptyList()));
        assertThat(allAttributeSeries)
                .extracting(Series::getName)
                .containsExactly("id", "name", "energy_source", "target_p", "min_p", "max_p", "min_q", "max_q",
                        "min_q_at_target_p", "max_q_at_target_p", "min_q_at_p", "max_q_at_p", "rated_s", "reactive_limits_kind",
                        "target_v", "target_q", "voltage_regulator_on", "regulated_element_id", "p", "q", "i", "voltage_level_id",
                        "bus_id", "bus_breaker_bus_id", "node", "connected", "fictitious");
    }

    @Test
    void generatorsDisconnected() {
        Network network = EurostagTutorialExample1Factory.create();
        Map<String, Series> attributes = createDataFrame(GENERATOR, network, new DataframeFilter(ALL_ATTRIBUTES, Collections.emptyList()))
                .stream().collect(ImmutableMap.toImmutableMap(Series::getName, Function.identity()));
        assertThat(attributes.get("bus_id").getStrings()).containsExactly("VLGEN_0");
        assertThat(attributes.get("bus_breaker_bus_id").getStrings()).containsExactly("NGEN");
        assertThat(attributes.get("connected").getBooleans()).containsExactly(true);

        network.getGenerator("GEN").getTerminal().disconnect();
        attributes = createDataFrame(GENERATOR, network, new DataframeFilter(ALL_ATTRIBUTES, Collections.emptyList()))
                .stream().collect(ImmutableMap.toImmutableMap(Series::getName, Function.identity()));
        assertThat(attributes.get("bus_id").getStrings()).containsExactly("");
        assertThat(attributes.get("bus_breaker_bus_id").getStrings()).containsExactly("NGEN");
        assertThat(attributes.get("connected").getBooleans()).containsExactly(false);
    }

    @Test
    void generatorsExtension() {
        Network network = Networks.createEurostagTutorialExample1WithApcExtension();
        List<Series> series = createExtensionDataFrame("activePowerControl", network);
        assertThat(series)
                .extracting(Series::getName)
                .containsExactly("id", "droop", "participate",
                        "participation_factor",
                        "max_target_p",
                        "min_target_p");
        assertThat(series.get(1).getDoubles())
                .containsExactly(1.1);
        assertThat(series.get(2).getBooleans())
                .containsExactly(true);
        assertThat(series.get(3).getDoubles())
                .containsExactly(Double.NaN);
        assertThat(series.get(4).getDoubles())
                .containsExactly(Double.NaN);
        assertThat(series.get(5).getDoubles())
                .containsExactly(Double.NaN);

        DefaultUpdatingDataframe dataframe = new DefaultUpdatingDataframe(1);
        dataframe.addSeries("id", true, new TestStringSeries("GEN"));
        dataframe.addSeries("droop", false, new TestDoubleSeries(1.2));
        dataframe.addSeries("participation_factor", false, new TestDoubleSeries(1.5));
        dataframe.addSeries("max_target_p", false, new TestDoubleSeries(900.));
        dataframe.addSeries("min_target_p", false, new TestDoubleSeries(200.));
        updateExtension("activePowerControl", network, dataframe);
        series = createExtensionDataFrame("activePowerControl", network);
        assertThat(series)
                .extracting(Series::getName)
                .containsExactly("id", "droop", "participate",
                        "participation_factor",
                        "max_target_p",
                        "min_target_p");
        assertThat(series.get(1).getDoubles())
                .containsExactly(1.2);
        assertThat(series.get(2).getBooleans())
                .containsExactly(true);
        assertThat(series.get(3).getDoubles())
                .containsExactly(1.5);
        assertThat(series.get(4).getDoubles())
                .containsExactly(900.);
        assertThat(series.get(5).getDoubles())
                .containsExactly(200.);

        NetworkExtensions.removeExtensions(network, "activePowerControl",
                network.getGeneratorStream().map(Generator::getNameOrId).collect(Collectors.toList()));
        series = createExtensionDataFrame("activePowerControl", network);
        assertEquals(0, series.get(0).getStrings().length);
    }

    @Test
    void secondaryVoltageControlExtension() {
        Network network = EurostagTutorialExample1Factory.createWithMoreGenerators();
        network.newExtension(SecondaryVoltageControlAdder.class)
                .newControlZone()
                    .withName("z1")
                    .newControlUnit()
                        .withId("GEN")
                        .withParticipate(false)
                        .add()
                    .newPilotPoint()
                        .withBusbarSectionsOrBusesIds(List.of("NLOAD"))
                        .withTargetV(15d)
                        .add()
                .add()
            .add();

        List<Series> zoneSeries = createExtensionDataFrame("secondaryVoltageControl", "zones", network);
        assertThat(zoneSeries)
                .extracting(Series::getName)
                .containsExactly("name", "target_v", "bus_ids");
        assertThat(zoneSeries.get(1).getDoubles())
                .containsExactly(15d);
        assertThat(zoneSeries.get(2).getStrings())
                .containsExactly("NLOAD");

        List<Series> unitSeries = createExtensionDataFrame("secondaryVoltageControl", "units", network);
        assertThat(unitSeries)
                .extracting(Series::getName)
                .containsExactly("unit_id", "participate", "zone_name");
        assertThat(unitSeries.get(1).getBooleans())
                .containsExactly(false);
        assertThat(unitSeries.get(2).getStrings())
                .containsExactly("z1");
    }

    @Test
    void batteries() {
        Network network = EurostagTutorialExample1Factory.create();
        List<Series> series = createDataFrame(BATTERY, network);
        assertThat(series)
                .extracting(Series::getName)
                .containsExactly("id", "name", "max_p", "min_p", "min_q", "max_q", "reactive_limits_kind", "target_p",
                        "target_q", "p", "q", "i", "voltage_level_id", "bus_id", "connected");
        List<Series> allAttributeSeries = createDataFrame(BATTERY, network, new DataframeFilter(ALL_ATTRIBUTES, Collections.emptyList()));
        assertThat(allAttributeSeries)
                .extracting(Series::getName)
                .containsExactly("id", "name", "max_p", "min_p", "min_q", "max_q", "reactive_limits_kind", "target_p", "target_q", "p", "q", "i", "voltage_level_id",
                        "bus_id", "bus_breaker_bus_id", "node", "connected", "fictitious");
    }

    @Test
    void loads() {
        Network network = EurostagTutorialExample1Factory.create();
        List<Series> series = createDataFrame(LOAD, network);

        assertThat(series)
                .extracting(Series::getName)
                .containsExactly("id", "name", "type", "p0", "q0", "p", "q", "i", "voltage_level_id", "bus_id",
                        "connected");
        List<Series> allAttributeSeries = createDataFrame(LOAD, network, new DataframeFilter(ALL_ATTRIBUTES, Collections.emptyList()));
        assertThat(allAttributeSeries)
                .extracting(Series::getName)
                .containsExactly("id", "name", "type", "p0", "q0", "p", "q", "i", "voltage_level_id",
                        "bus_id", "bus_breaker_bus_id", "node", "connected", "fictitious");
    }

    @Test
    void danglingLines() {
        Network network = EurostagTutorialExample1Factory.create();
        List<Series> series = createDataFrame(DANGLING_LINE, network);

        assertThat(series)
                .extracting(Series::getName)
                .containsExactly("id", "name", "r", "x", "g", "b", "p0", "q0", "p", "q", "i", "voltage_level_id", "bus_id",
                        "connected", "pairing_key", "ucte_xnode_code", "paired", "tie_line_id");
        List<Series> allAttributeSeries = createDataFrame(DANGLING_LINE, network, new DataframeFilter(ALL_ATTRIBUTES, Collections.emptyList()));
        assertThat(allAttributeSeries)
                .extracting(Series::getName)
                .containsExactly("id", "name", "r", "x", "g", "b", "p0", "q0", "p", "q", "i",
                        "boundary_p", "boundary_q", "boundary_v_mag", "boundary_v_angle",
                        "voltage_level_id", "bus_id", "bus_breaker_bus_id", "node", "connected",
                        "pairing_key", "ucte_xnode_code", "paired", "fictitious", "tie_line_id",
                        "selected_limits_group");
    }

    @Test
    void tieLines() {
        Network network = EurostagTutorialExample1Factory.createWithTieLine();
        List<Series> series = createDataFrame(TIE_LINE, network);

        assertThat(series)
                .extracting(Series::getName)
                .containsExactly("id", "name", "dangling_line1_id", "dangling_line2_id", "pairing_key", "ucte_xnode_code");
        List<Series> allAttributeSeries = createDataFrame(TIE_LINE, network, new DataframeFilter(ALL_ATTRIBUTES, Collections.emptyList()));
        assertThat(allAttributeSeries)
                .extracting(Series::getName)
                .containsExactly("id", "name", "dangling_line1_id", "dangling_line2_id", "pairing_key", "ucte_xnode_code", "fictitious");
    }

    @Test
    void lines() {
        Network network = EurostagTutorialExample1Factory.create();
        List<Series> series = createDataFrame(LINE, network);

        assertThat(series)
                .extracting(Series::getName)
                .containsExactly("id", "name", "r", "x", "g1", "b1", "g2", "b2", "p1", "q1", "i1", "p2", "q2", "i2",
                        "voltage_level1_id", "voltage_level2_id", "bus1_id", "bus2_id", "connected1", "connected2");
        List<Series> allAttributeSeries = createDataFrame(LINE, network, new DataframeFilter(ALL_ATTRIBUTES, Collections.emptyList()));
        assertThat(allAttributeSeries)
                .extracting(Series::getName)
                .containsExactly("id", "name", "r", "x", "g1", "b1", "g2", "b2", "p1", "q1", "i1", "p2", "q2", "i2",
                        "voltage_level1_id", "voltage_level2_id", "bus1_id", "bus_breaker_bus1_id", "node1",
                        "bus2_id", "bus_breaker_bus2_id", "node2", "connected1", "connected2", "fictitious",
                        "selected_limits_group_1", "selected_limits_group_2");
    }

    @Test
    void shunts() {
        Network network = EurostagTutorialExample1Factory.create();
        List<Series> series = createDataFrame(SHUNT_COMPENSATOR, network);

        assertThat(series)
                .extracting(Series::getName)
                .containsExactly("id", "name", "g", "b", "model_type", "max_section_count", "section_count", "voltage_regulation_on",
                        "target_v", "target_deadband", "regulating_bus_id", "p", "q", "i", "voltage_level_id", "bus_id", "connected");
        List<Series> allAttributeSeries = createDataFrame(SHUNT_COMPENSATOR, network, new DataframeFilter(ALL_ATTRIBUTES, Collections.emptyList()));
        assertThat(allAttributeSeries)
                .extracting(Series::getName)
                .containsExactly("id", "name", "g", "b", "model_type", "max_section_count", "section_count", "voltage_regulation_on",
                        "target_v", "target_deadband", "regulating_bus_id", "p", "q", "i",
                        "voltage_level_id", "bus_id", "bus_breaker_bus_id", "node", "connected", "fictitious");
    }

    @Test
    void lccs() {
        Network network = EurostagTutorialExample1Factory.create();
        List<Series> series = createDataFrame(LCC_CONVERTER_STATION, network);

        assertThat(series)
                .extracting(Series::getName)
                .containsExactly("id", "name", "power_factor", "loss_factor", "p", "q", "i", "voltage_level_id", "bus_id", "connected");
        List<Series> allAttributeSeries = createDataFrame(LCC_CONVERTER_STATION, network, new DataframeFilter(ALL_ATTRIBUTES, Collections.emptyList()));
        assertThat(allAttributeSeries)
                .extracting(Series::getName)
                .containsExactly("id", "name", "power_factor", "loss_factor", "p", "q", "i", "voltage_level_id", "bus_id",
                        "bus_breaker_bus_id", "node", "connected", "fictitious");
    }

    @Test
    void vscs() {
        Network network = EurostagTutorialExample1Factory.create();
        List<Series> series = createDataFrame(VSC_CONVERTER_STATION, network);

        assertThat(series)
                .extracting(Series::getName)
                .containsExactly("id", "name", "loss_factor", "min_q", "max_q", "reactive_limits_kind", "target_v", "target_q", "voltage_regulator_on", "regulated_element_id",
                        "p", "q", "i", "voltage_level_id", "bus_id", "connected");
        List<Series> allAttributeSeries = createDataFrame(VSC_CONVERTER_STATION, network, new DataframeFilter(ALL_ATTRIBUTES, Collections.emptyList()));
        assertThat(allAttributeSeries)
                .extracting(Series::getName)
                .containsExactly("id", "name", "loss_factor", "min_q", "max_q", "min_q_at_p", "max_q_at_p", "reactive_limits_kind", "target_v", "target_q", "voltage_regulator_on", "regulated_element_id",
                        "p", "q", "i", "voltage_level_id", "bus_id", "bus_breaker_bus_id", "node", "connected", "fictitious");
    }

    @Test
    void twoWindingTransformers() {
        Network network = EurostagTutorialExample1Factory.create();
        List<Series> series = createDataFrame(TWO_WINDINGS_TRANSFORMER, network);

        assertThat(series)
                .extracting(Series::getName)
                .containsExactly("id", "name", "r", "x", "g", "b", "rated_u1", "rated_u2", "rated_s", "p1", "q1", "i1", "p2", "q2", "i2",
                        "voltage_level1_id", "voltage_level2_id", "bus1_id", "bus2_id", "connected1", "connected2");
        List<Series> allAttributeSeries = createDataFrame(TWO_WINDINGS_TRANSFORMER, network, new DataframeFilter(ALL_ATTRIBUTES, Collections.emptyList()));
        assertThat(allAttributeSeries)
                .extracting(Series::getName)
                .containsExactly("id", "name", "r", "x", "g", "b", "rated_u1", "rated_u2", "rated_s", "p1", "q1", "i1", "p2", "q2", "i2",
                        "voltage_level1_id", "voltage_level2_id", "bus1_id", "bus_breaker_bus1_id", "node1", "bus2_id", "bus_breaker_bus2_id", "node2",
                        "connected1", "connected2", "fictitious", "selected_limits_group_1", "selected_limits_group_2");
    }

    @Test
    void threeWindingTransformers() {
        Network network = EurostagTutorialExample1Factory.create();
        List<Series> series = createDataFrame(THREE_WINDINGS_TRANSFORMER, network);

        assertThat(series)
                .extracting(Series::getName)
                .containsExactly("id", "name", "rated_u0",
                        "r1", "x1", "g1", "b1", "rated_u1", "rated_s1", "ratio_tap_position1", "phase_tap_position1", "p1", "q1", "i1", "voltage_level1_id", "bus1_id", "connected1",
                        "r2", "x2", "g2", "b2", "rated_u2", "rated_s2", "ratio_tap_position2", "phase_tap_position2", "p2", "q2", "i2", "voltage_level2_id", "bus2_id", "connected2",
                        "r3", "x3", "g3", "b3", "rated_u3", "rated_s3", "ratio_tap_position3", "phase_tap_position3", "p3", "q3", "i3", "voltage_level3_id", "bus3_id", "connected3");
        List<Series> allAttributeSeries = createDataFrame(THREE_WINDINGS_TRANSFORMER, network, new DataframeFilter(ALL_ATTRIBUTES, Collections.emptyList()));
        assertThat(allAttributeSeries)
                .extracting(Series::getName)
                .containsExactly("id", "name", "rated_u0",
                        "r1", "x1", "g1", "b1", "rated_u1", "rated_s1", "ratio_tap_position1", "phase_tap_position1", "p1", "q1", "i1", "voltage_level1_id", "bus1_id", "bus_breaker_bus1_id", "node1", "connected1", "selected_limits_group_1",
                        "r2", "x2", "g2", "b2", "rated_u2", "rated_s2", "ratio_tap_position2", "phase_tap_position2", "p2", "q2", "i2", "voltage_level2_id", "bus2_id", "bus_breaker_bus2_id", "node2", "connected2", "selected_limits_group_2",
                        "r3", "x3", "g3", "b3", "rated_u3", "rated_s3", "ratio_tap_position3", "phase_tap_position3", "p3", "q3", "i3", "voltage_level3_id", "bus3_id", "bus_breaker_bus3_id", "node3", "connected3", "selected_limits_group_3",
                        "fictitious");
    }

    @Test
    void hvdcs() {
        Network network = EurostagTutorialExample1Factory.create();
        List<Series> series = createDataFrame(HVDC_LINE, network);

        assertThat(series)
                .extracting(Series::getName)
                .containsExactly("id", "name", "converters_mode", "target_p", "max_p", "nominal_v", "r",
                        "converter_station1_id", "converter_station2_id", "connected1", "connected2");
    }

    @Test
    void hvdcsExtensions() {
        Network network = HvdcTestNetwork.createLcc();

        HvdcLine hvdcLine = network.getHvdcLine("L");
        hvdcLine.newExtension(HvdcAngleDroopActivePowerControlAdder.class).withEnabled(true).withDroop(0.1f).withP0(200).add();
        hvdcLine.newExtension(HvdcOperatorActivePowerRangeAdder.class).withOprFromCS1toCS2(1.0f).withOprFromCS2toCS1(2.0f).add();

        List<Series> ext1Series = createExtensionDataFrame("hvdcAngleDroopActivePowerControl", network);
        List<Series> ext2Series = createExtensionDataFrame("hvdcOperatorActivePowerRange", network);

        assertThat(ext1Series)
                .extracting(Series::getName)
                .containsExactly("id", "droop", "p0", "enabled");

        assertThat(ext1Series.get(1).getDoubles())
                .containsExactly(0.1f);
        assertThat(ext1Series.get(2).getDoubles())
                .containsExactly(200);
        assertThat(ext1Series.get(3).getBooleans())
                .containsExactly(true);

        assertThat(ext2Series)
                .extracting(Series::getName)
                .containsExactly("id", "opr_from_cs1_to_cs2", "opr_from_cs2_to_cs1");

        assertThat(ext2Series.get(1).getDoubles())
                .containsExactly(1.0f);
        assertThat(ext2Series.get(2).getDoubles())
                .containsExactly(2.0f);

        DefaultUpdatingDataframe dataframe = new DefaultUpdatingDataframe(1);
        dataframe.addSeries("id", true, new TestStringSeries("L"));
        dataframe.addSeries("droop", false, new TestDoubleSeries(0.2));
        updateExtension("hvdcAngleDroopActivePowerControl", network, dataframe);
        ext1Series = createExtensionDataFrame("hvdcAngleDroopActivePowerControl", network);
        assertThat(ext1Series.get(1).getDoubles()).containsExactly(0.2f);

        dataframe = new DefaultUpdatingDataframe(1);
        dataframe.addSeries("id", true, new TestStringSeries("L"));
        dataframe.addSeries("opr_from_cs1_to_cs2", false, new TestDoubleSeries(1.2));
        updateExtension("hvdcOperatorActivePowerRange", network, dataframe);
        ext2Series = createExtensionDataFrame("hvdcOperatorActivePowerRange", network);
        assertThat(ext2Series.get(1).getDoubles()).containsExactly(1.2f);

        NetworkExtensions.removeExtensions(network, "hvdcAngleDroopActivePowerControl",
                network.getHvdcLineStream().map(HvdcLine::getId).collect(Collectors.toList()));
        List<Series> series = createExtensionDataFrame("hvdcAngleDroopActivePowerControl", network);
        assertEquals(0, series.get(0).getStrings().length);

        NetworkExtensions.removeExtensions(network, "hvdcOperatorActivePowerRange",
                network.getHvdcLineStream().map(HvdcLine::getId).collect(Collectors.toList()));
        series = createExtensionDataFrame("hvdcOperatorActivePowerRange", network);
        assertEquals(0, series.get(0).getStrings().length);
    }

    @Test
    void svcs() {
        Network network = EurostagTutorialExample1Factory.create();
        List<Series> series = createDataFrame(STATIC_VAR_COMPENSATOR, network);

        assertThat(series)
                .extracting(Series::getName)
                .containsExactly("id", "name", "b_min", "b_max", "target_v", "target_q", "regulation_mode", "regulated_element_id",
                        "p", "q", "i", "voltage_level_id", "bus_id", "connected");
        List<Series> allAttributeSeries = createDataFrame(STATIC_VAR_COMPENSATOR, network, new DataframeFilter(ALL_ATTRIBUTES, Collections.emptyList()));
        assertThat(allAttributeSeries)
                .extracting(Series::getName)
                .containsExactly("id", "name", "b_min", "b_max", "target_v", "target_q", "regulation_mode",
                        "regulated_element_id", "p", "q", "i", "voltage_level_id", "bus_id", "bus_breaker_bus_id",
                        "node", "connected", "fictitious");
    }

    @Test
    void substations() {
        Network network = EurostagTutorialExample1Factory.create();
        List<Series> series = createDataFrame(SUBSTATION, network);

        assertThat(series)
                .extracting(Series::getName)
                .containsExactly("id", "name", "TSO", "geo_tags", "country");
    }

    @Test
    void properties() {
        Network network = EurostagTutorialExample1Factory.create();
        network.getSubstation("P1").setProperty("prop1", "val1");
        network.getSubstation("P2").setProperty("prop2", "val2");
        List<Series> series = createDataFrame(SUBSTATION, network,
                new DataframeFilter(ALL_ATTRIBUTES, Collections.emptyList()));

        assertThat(series)
                .extracting(Series::getName)
                .containsExactly("id", "name", "TSO", "geo_tags", "country", "fictitious", "prop1", "prop2");
    }

    @Test
    void voltageLevels() {
        Network network = EurostagTutorialExample1Factory.create();
        List<Series> series = createDataFrame(VOLTAGE_LEVEL, network);

        assertThat(series)
                .extracting(Series::getName)
                .containsExactly("id", "name", "substation_id", "nominal_v", "high_voltage_limit", "low_voltage_limit");

        List<Series> allAttributesSeries = createDataFrame(VOLTAGE_LEVEL, network,
                new DataframeFilter(ALL_ATTRIBUTES, Collections.emptyList()));

        assertThat(allAttributesSeries)
                .extracting(Series::getName)
                .containsExactly("id", "name", "substation_id", "nominal_v", "high_voltage_limit", "low_voltage_limit",
                "fictitious", "topology_kind");
    }

    @Test
    void ratioTapChangerSteps() {
        Network network = EurostagTutorialExample1Factory.create();
        List<Series> series = createDataFrame(RATIO_TAP_CHANGER_STEP, network);

        assertThat(series)
                .extracting(Series::getName)
                .containsExactly("id", "position", "rho", "r", "x", "g", "b");
    }

    @Test
    void phaseTapChangerSteps() {
        Network network = EurostagTutorialExample1Factory.create();
        List<Series> series = createDataFrame(PHASE_TAP_CHANGER_STEP, network);

        assertThat(series)
                .extracting(Series::getName)
                .containsExactly("id", "position", "rho", "alpha", "r", "x", "g", "b");
    }

    @Test
    void ratioTapChangers() {
        Network network = EurostagTutorialExample1Factory.create();
        List<Series> series = createDataFrame(RATIO_TAP_CHANGER, network);

        assertThat(series)
                .extracting(Series::getName)
                .containsExactly("id", "tap", "low_tap", "high_tap", "step_count", "on_load", "regulating", "target_v",
                        "target_deadband", "regulating_bus_id", "rho", "alpha");
    }

    @Test
    void phaseTapChangers() {
        Network network = EurostagTutorialExample1Factory.create();
        List<Series> series = createDataFrame(PHASE_TAP_CHANGER, network);

        assertThat(series)
                .extracting(Series::getName)
                .containsExactly("id", "tap", "low_tap", "high_tap", "step_count", "regulating", "regulation_mode",
                        "regulation_value", "target_deadband", "regulating_bus_id");
    }

    @Test
    void reactiveLimits() {
        Network network = EurostagTutorialExample1Factory.create();
        List<Series> series = createDataFrame(REACTIVE_CAPABILITY_CURVE_POINT, network);

        assertThat(series)
                .extracting(Series::getName)
                .containsExactly("id", "num", "p", "min_q", "max_q");
    }

    @Test
    void attributesFiltering() {
        Network network = EurostagTutorialExample1Factory.create();
        network.getSubstation("P1").setProperty("prop1", "val1");
        network.getSubstation("P2").setProperty("prop2", "val2");
        List<Series> seriesDefaults = createDataFrame(SUBSTATION, network,
                new DataframeFilter());
        assertThat(seriesDefaults)
                .extracting(Series::getName)
                .containsExactly("id", "name", "TSO", "geo_tags", "country");

        List<Series> seriesAll = createDataFrame(SUBSTATION, network,
                new DataframeFilter(ALL_ATTRIBUTES, Collections.emptyList()));
        assertThat(seriesAll)
                .extracting(Series::getName)
                .containsExactly("id", "name", "TSO", "geo_tags", "country", "fictitious", "prop1", "prop2");

        List<Series> seriesAttributesSubset = createDataFrame(SUBSTATION, network,
                new DataframeFilter(DataframeFilter.AttributeFilterType.INPUT_ATTRIBUTES,
                        List.of("name", "name", "geo_tags", "prop1", "fictitious")));
        assertThat(seriesAttributesSubset)
                .extracting(Series::getName)
                .containsExactly("id", "name", "geo_tags", "fictitious", "prop1");
    }

    @Test
    void testIdentifiables() {
        Network network = EurostagTutorialExample1Factory.create();
        List<Series> series = createDataFrame(IDENTIFIABLE, network);

        assertThat(series)
                .extracting(Series::getName)
                .containsExactly("id", "type");
    }

    @Test
    void testInjections() {
        Network network = EurostagTutorialExample1Factory.create();
        List<Series> series = createDataFrame(INJECTION, network);

        assertThat(series)
                .extracting(Series::getName)
                .containsExactly("id", "type", "voltage_level_id", "connected", "bus_id", "p", "q", "i");
    }

    @Test
    void testBranches() {
        Network network = EurostagTutorialExample1Factory.create();
        List<Series> series = createDataFrame(BRANCH, network);

        assertThat(series)
                .extracting(Series::getName)
                .containsExactly("id", "type", "voltage_level1_id", "bus1_id", "connected1",
                        "voltage_level2_id", "bus2_id", "connected2", "p1", "q1", "i1", "p2", "q2", "i2");
    }

    @Test
    void testTerminals() {
        Network network = EurostagTutorialExample1Factory.create();
        List<Series> series = createDataFrame(TERMINAL, network);

        assertThat(series)
                .extracting(Series::getName)
                .containsExactly("element_id", "voltage_level_id", "bus_id", "element_side", "connected");
    }

    @Test
    void testSubNetworks() {
        Network network = EurostagTutorialExample1Factory.create();
        List<Series> series = createDataFrame(SUB_NETWORK, network);

        assertThat(series)
                .extracting(Series::getName)
                .containsExactly("id");
    }

    @Test
    void linePositionExtensions() {
        String lineId = "NHV1_NHV2_1";
        Coordinate coord1 = new Coordinate(1.0, 2.0);

        Network network = EurostagTutorialExample1Factory.create();
        Line line = network.getLine(lineId);

        line.newExtension(LinePositionAdder.class).withCoordinates(List.of(coord1)).add();

        List<Series> ext1Series = createExtensionDataFrame("linePosition", network);

        assertThat(ext1Series)
                .extracting(Series::getName)
                .containsExactly("id", "num", "latitude", "longitude");
        assertThat(ext1Series.get(0).getStrings()).containsExactly(lineId);
        assertThat(ext1Series.get(1).getInts()).containsExactly(0);
        assertThat(ext1Series.get(2).getDoubles()).containsExactly(coord1.getLatitude());
        assertThat(ext1Series.get(3).getDoubles()).containsExactly(coord1.getLongitude());
    }

    @Test
    void referencePrioritiesExtensions() {
        Network network = EurostagTutorialExample1Factory.create();
        Generator gen = network.getGenerator("GEN");
        Load load = network.getLoad("LOAD");
        ReferencePriority.set(gen, 1);
        ReferencePriority.set(load, 2);

        List<Series> ext1Series = createExtensionDataFrame(ReferencePriorities.NAME, network);
        assertThat(ext1Series)
                .extracting(Series::getName)
                .containsExactly("id", "priority");
        assertThat(ext1Series.get(0).getStrings()).containsExactly("GEN", "LOAD");
        assertThat(ext1Series.get(1).getInts()).containsExactly(1, 2);

        DefaultUpdatingDataframe dataframe = new DefaultUpdatingDataframe(2);
        dataframe.addSeries("id", true, new TestStringSeries("GEN", "LOAD"));
        dataframe.addSeries("priority", false, new TestIntSeries(3, 4));
        updateExtension(ReferencePriorities.NAME, network, dataframe);
        List<Series> ext2Series = createExtensionDataFrame(ReferencePriorities.NAME, network);
        assertThat(ext2Series.get(0).getStrings()).containsExactly("GEN", "LOAD");
        assertThat(ext2Series.get(1).getInts()).containsExactly(3, 4);
    }

    @Test
<<<<<<< HEAD
    void areas() {
        Network network = EurostagTutorialExample1Factory.createWithTieLinesAndAreas();
        List<Series> series = createDataFrame(AREA, network);

        assertThat(series)
                .extracting(Series::getName)
                .containsExactly("id", "name", "area_type", "interchange_target",
                        "interchange", "ac_interchange", "dc_interchange");
        List<Series> allAttributeSeries = createDataFrame(AREA, network, new DataframeFilter(ALL_ATTRIBUTES, Collections.emptyList()));
        assertThat(allAttributeSeries)
                .extracting(Series::getName)
                .containsExactly("id", "name", "area_type", "interchange_target",
                        "interchange", "ac_interchange", "dc_interchange", "fictitious");
    }

    @Test
    void areasVoltageLevels() {
        Network network = EurostagTutorialExample1Factory.createWithTieLinesAndAreas();
        List<Series> series = createDataFrame(AREA_VOLTAGE_LEVELS, network);

        assertThat(series)
                .extracting(Series::getName)
                .containsExactly("id", "voltage_level_id");
    }

    @Test
    void areasBoundaries() {
        Network network = EurostagTutorialExample1Factory.createWithTieLinesAndAreas();
        List<Series> series = createDataFrame(AREA_BOUNDARIES, network);

        assertThat(series)
                .extracting(Series::getName)
                .containsExactly("id", "element", "ac", "p", "q");

        List<Series> allAttributeSeries = createDataFrame(AREA_BOUNDARIES, network, new DataframeFilter(ALL_ATTRIBUTES, Collections.emptyList()));
        assertThat(allAttributeSeries)
                .extracting(Series::getName)
                .containsExactly("id", "boundary_type", "element", "side", "ac", "p", "q");
=======
    void testOperationalLimits() {
        Network network = EurostagTutorialExample1Factory.createWithFixedLimits();
        List<Series> limits = createDataFrame(OPERATIONAL_LIMITS, network);
        List<Series> selectedLimits = createDataFrame(SELECTED_OPERATIONAL_LIMITS, network);

        assertThat(limits)
            .extracting(Series::getName).containsExactly("element_id", "element_type", "side",
                "name", "type", "value", "acceptable_duration");
        assertThat(selectedLimits)
                .extracting(Series::getName).containsExactly("element_id", "element_type", "side",
                        "name", "type", "value", "acceptable_duration");
        assertThat(limits.get(0).getStrings()).isEqualTo(selectedLimits.get(0).getStrings());
>>>>>>> 8a2e7812
    }
}<|MERGE_RESOLUTION|>--- conflicted
+++ resolved
@@ -702,46 +702,6 @@
     }
 
     @Test
-<<<<<<< HEAD
-    void areas() {
-        Network network = EurostagTutorialExample1Factory.createWithTieLinesAndAreas();
-        List<Series> series = createDataFrame(AREA, network);
-
-        assertThat(series)
-                .extracting(Series::getName)
-                .containsExactly("id", "name", "area_type", "interchange_target",
-                        "interchange", "ac_interchange", "dc_interchange");
-        List<Series> allAttributeSeries = createDataFrame(AREA, network, new DataframeFilter(ALL_ATTRIBUTES, Collections.emptyList()));
-        assertThat(allAttributeSeries)
-                .extracting(Series::getName)
-                .containsExactly("id", "name", "area_type", "interchange_target",
-                        "interchange", "ac_interchange", "dc_interchange", "fictitious");
-    }
-
-    @Test
-    void areasVoltageLevels() {
-        Network network = EurostagTutorialExample1Factory.createWithTieLinesAndAreas();
-        List<Series> series = createDataFrame(AREA_VOLTAGE_LEVELS, network);
-
-        assertThat(series)
-                .extracting(Series::getName)
-                .containsExactly("id", "voltage_level_id");
-    }
-
-    @Test
-    void areasBoundaries() {
-        Network network = EurostagTutorialExample1Factory.createWithTieLinesAndAreas();
-        List<Series> series = createDataFrame(AREA_BOUNDARIES, network);
-
-        assertThat(series)
-                .extracting(Series::getName)
-                .containsExactly("id", "element", "ac", "p", "q");
-
-        List<Series> allAttributeSeries = createDataFrame(AREA_BOUNDARIES, network, new DataframeFilter(ALL_ATTRIBUTES, Collections.emptyList()));
-        assertThat(allAttributeSeries)
-                .extracting(Series::getName)
-                .containsExactly("id", "boundary_type", "element", "side", "ac", "p", "q");
-=======
     void testOperationalLimits() {
         Network network = EurostagTutorialExample1Factory.createWithFixedLimits();
         List<Series> limits = createDataFrame(OPERATIONAL_LIMITS, network);
@@ -754,6 +714,46 @@
                 .extracting(Series::getName).containsExactly("element_id", "element_type", "side",
                         "name", "type", "value", "acceptable_duration");
         assertThat(limits.get(0).getStrings()).isEqualTo(selectedLimits.get(0).getStrings());
->>>>>>> 8a2e7812
+    }
+
+    @Test
+    void areas() {
+        Network network = EurostagTutorialExample1Factory.createWithTieLinesAndAreas();
+        List<Series> series = createDataFrame(AREA, network);
+
+        assertThat(series)
+                .extracting(Series::getName)
+                .containsExactly("id", "name", "area_type", "interchange_target",
+                        "interchange", "ac_interchange", "dc_interchange");
+        List<Series> allAttributeSeries = createDataFrame(AREA, network, new DataframeFilter(ALL_ATTRIBUTES, Collections.emptyList()));
+        assertThat(allAttributeSeries)
+                .extracting(Series::getName)
+                .containsExactly("id", "name", "area_type", "interchange_target",
+                        "interchange", "ac_interchange", "dc_interchange", "fictitious");
+    }
+
+    @Test
+    void areasVoltageLevels() {
+        Network network = EurostagTutorialExample1Factory.createWithTieLinesAndAreas();
+        List<Series> series = createDataFrame(AREA_VOLTAGE_LEVELS, network);
+
+        assertThat(series)
+                .extracting(Series::getName)
+                .containsExactly("id", "voltage_level_id");
+    }
+
+    @Test
+    void areasBoundaries() {
+        Network network = EurostagTutorialExample1Factory.createWithTieLinesAndAreas();
+        List<Series> series = createDataFrame(AREA_BOUNDARIES, network);
+
+        assertThat(series)
+                .extracting(Series::getName)
+                .containsExactly("id", "element", "ac", "p", "q");
+
+        List<Series> allAttributeSeries = createDataFrame(AREA_BOUNDARIES, network, new DataframeFilter(ALL_ATTRIBUTES, Collections.emptyList()));
+        assertThat(allAttributeSeries)
+                .extracting(Series::getName)
+                .containsExactly("id", "boundary_type", "element", "side", "ac", "p", "q");
     }
 }