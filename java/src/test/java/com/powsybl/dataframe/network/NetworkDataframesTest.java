--- conflicted
+++ resolved
@@ -1,10 +1,5 @@
-<<<<<<< HEAD
-    /**
- * Copyright (c) 2021, RTE (http://www.rte-france.com)
-=======
 /**
  * Copyright (c) 2021-2022, RTE (http://www.rte-france.com)
->>>>>>> d05e9986
  * This Source Code Form is subject to the terms of the Mozilla Public
  * License, v. 2.0. If a copy of the MPL was not distributed with this
  * file, You can obtain one at http://mozilla.org/MPL/2.0/.
@@ -12,18 +7,10 @@
 package com.powsybl.dataframe.network;
 
 import com.powsybl.dataframe.DataframeElementType;
-<<<<<<< HEAD
-import com.powsybl.dataframe.DoubleIndexedSeries;
-import com.powsybl.dataframe.impl.DefaultDataframeHandler;
-import com.powsybl.dataframe.impl.Series;
-import com.powsybl.iidm.network.Generator;
-import com.powsybl.iidm.network.HvdcLine;
-=======
 import com.powsybl.dataframe.DataframeFilter;
 import com.powsybl.dataframe.DoubleIndexedSeries;
 import com.powsybl.dataframe.impl.DefaultDataframeHandler;
 import com.powsybl.dataframe.impl.Series;
->>>>>>> d05e9986
 import com.powsybl.iidm.network.Network;
 import com.powsybl.iidm.network.extensions.ActivePowerControl;
 import com.powsybl.iidm.network.extensions.HvdcAngleDroopActivePowerControlAdder;
@@ -102,13 +89,8 @@
 
         assertThat(series)
             .extracting(Series::getName)
-<<<<<<< HEAD
-            .contains("id", "name", "energy_source", "target_p", "min_p", "max_p", "min_q", "max_q", "target_v",
-                "target_q", "voltage_regulator_on", "p", "q", "i", "voltage_level_id", "bus_id", "connected");
-=======
             .containsExactly("id", "name", "energy_source", "target_p", "min_p", "max_p", "min_q", "max_q", "target_v",
                 "target_q", "voltage_regulator_on", "regulated_element_id",  "p", "q", "i", "voltage_level_id", "bus_id", "connected");
->>>>>>> d05e9986
 
         assertThat(series.get(3).getDoubles())
             .containsExactly(607);
@@ -239,11 +221,7 @@
 
         assertThat(series)
             .extracting(Series::getName)
-<<<<<<< HEAD
-            .contains("id", "name", "converters_mode", "active_power_setpoint", "max_p", "nominal_v", "r",
-=======
             .containsExactly("id", "name", "converters_mode", "target_p", "max_p", "nominal_v", "r",
->>>>>>> d05e9986
                 "converter_station1_id", "converter_station2_id", "connected1", "connected2");
     }
 
