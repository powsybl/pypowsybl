--- conflicted
+++ resolved
@@ -26,42 +26,25 @@
  */
 class SingleLineDiagramUtilTest {
 
-    private static final Pattern SVG_FIX_PATTERN = Pattern.compile(">\\s*(<\\!\\[CDATA\\[.*?]]>)\\s*</", Pattern.DOTALL);
-
-    /**
-     * Between Java 9 and 14 an extra new lines is added before and after CDATA element. To support both Java 11 and 17
-     * we need to remove these new lines => To remove when migrating to Java 17.
-     *
-     * See https://stackoverflow.com/questions/55853220/handling-change-in-newlines-by-xml-transformation-for-cdata-from-java-8-to-java
-     */
-    private static String fixSvg(String svg) {
-        return SVG_FIX_PATTERN.matcher(Objects.requireNonNull(svg)).replaceAll(">$1</");
-    }
-
     @Test
     void test() throws IOException {
         Network network = FourSubstationsNodeBreakerFactory.create();
         try (StringWriter writer = new StringWriter()) {
             SingleLineDiagramUtil.writeSvg(network, "S1VL1", writer);
             assertEquals(TestUtil.normalizeLineSeparator(new String(ByteStreams.toByteArray(Objects.requireNonNull(SingleLineDiagramUtil.class.getResourceAsStream("/sld.svg"))), StandardCharsets.UTF_8)),
-                         fixSvg(TestUtil.normalizeLineSeparator(writer.toString())));
+                         TestUtil.normalizeLineSeparator(writer.toString()));
         }
     }
 
     @Test
     void testSvgAndMetadata() throws IOException {
         Network network = FourSubstationsNodeBreakerFactory.create();
-<<<<<<< HEAD
         NetworkCFunctions.SldParametersExt sldParametersExt = new NetworkCFunctions.SldParametersExt();
         try (StringWriter writer = new StringWriter(); StringWriter metadataWriter = new StringWriter()) {
             List<String> svgAndMeta = SingleLineDiagramUtil.getSvgAndMetadata(network, "S1VL1", sldParametersExt);
-=======
-        NetworkCFunctions.LayoutParametersExt layoutParametersExt = new NetworkCFunctions.LayoutParametersExt();
-        try (StringWriter writer = new StringWriter()) {
-            List<String> svgAndMeta = SingleLineDiagramUtil.getSvgAndMetadata(network, "S1VL1", layoutParametersExt);
->>>>>>> 21a2774c
+
             assertEquals(TestUtil.normalizeLineSeparator(new String(ByteStreams.toByteArray(Objects.requireNonNull(SingleLineDiagramUtil.class.getResourceAsStream("/sld.svg"))), StandardCharsets.UTF_8)),
-                    fixSvg(TestUtil.normalizeLineSeparator(svgAndMeta.get(0))));
+                    TestUtil.normalizeLineSeparator(svgAndMeta.get(0)));
             assertFalse(svgAndMeta.get(1).isEmpty());
         }
     }
