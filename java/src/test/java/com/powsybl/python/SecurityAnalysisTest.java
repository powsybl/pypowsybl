--- conflicted
+++ resolved
@@ -12,21 +12,14 @@
 import com.powsybl.iidm.network.Network;
 import com.powsybl.iidm.network.test.EurostagTutorialExample1Factory;
 import com.powsybl.loadflow.LoadFlowParameters;
-import com.powsybl.security.LimitViolation;
 import com.powsybl.security.SecurityAnalysisResult;
 import com.powsybl.security.monitor.StateMonitor;
 import com.powsybl.security.results.BranchResult;
 import org.assertj.core.api.Assertions;
 import org.junit.jupiter.api.Test;
 
-import java.util.Arrays;
 import java.util.Collections;
 import java.util.List;
-<<<<<<< HEAD
-import java.util.Objects;
-import java.util.stream.Collectors;
-=======
->>>>>>> 3b140ab2
 
 import static org.assertj.core.api.Java6Assertions.assertThat;
 
@@ -61,31 +54,6 @@
         analysisContext.addContingency("First contingency", Collections.singletonList("NHV1_NHV2_1"));
         SecurityAnalysisResult result = analysisContext.run(network, new LoadFlowParameters(), "OpenSecurityAnalysis");
 
-<<<<<<< HEAD
-        List<LimitViolationContext> limitViolations = result.getPreContingencyResult().getLimitViolationsResult().getLimitViolations()
-            .stream().map(limitViolation -> new LimitViolationContext("", limitViolation)).collect(Collectors.toList());
-        result.getPostContingencyResults()
-            .forEach(postContingencyResult -> limitViolations.addAll(postContingencyResult.getLimitViolationsResult()
-                .getLimitViolations().stream()
-                .map(limitViolation -> new LimitViolationContext(postContingencyResult.getContingency().getId(), limitViolation))
-                .collect(Collectors.toList())));
-        List<List> series = new SeriesPointerArrayBuilder<>(limitViolations)
-                .addStringSeries("contingency_id", true, LimitViolationContext::getContingencyId)
-                .addStringSeries("violation_id", true, LimitViolation::getSubjectId)
-                .addStringSeries("violation_name", p -> Objects.toString(p.getSubjectName(), ""))
-                .addEnumSeries("limit_type", LimitViolation::getLimitType)
-                .addStringSeries("limit_name", p -> Objects.toString(p.getLimitName(), ""))
-                .addDoubleSeries("limit", LimitViolation::getLimit)
-                .addIntSeries("acceptable_duration", LimitViolation::getAcceptableDuration)
-                .addDoubleSeries("limit_reduction", LimitViolation::getLimitReduction)
-                .addDoubleSeries("value", LimitViolation::getValue)
-                .addStringSeries("side", p -> Objects.toString(p.getSide(), ""))
-                .buildJavaSeries();
-        assertThat(series).hasSize(10).contains(Arrays.asList("First contingency", "First contingency"))
-                .contains(Arrays.asList("NHV1_NHV2_2", "VLHV1"))
-                .contains(Arrays.asList("CURRENT", "LOW_VOLTAGE"));
-
-=======
         List<Series> series = Dataframes.createSeries(Dataframes.limitViolationsMapper(), result);
         Assertions.assertThat(series)
             .extracting(Series::getName)
@@ -95,6 +63,5 @@
             .containsExactly("First contingency", "First contingency");
         Assertions.assertThat(series.get(1).getStrings())
             .containsExactly("NHV1_NHV2_2", "VLHV1");
->>>>>>> 3b140ab2
     }
 }