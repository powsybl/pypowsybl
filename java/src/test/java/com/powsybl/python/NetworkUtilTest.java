--- conflicted
+++ resolved
@@ -26,21 +26,4 @@
         List<String> elementsIds = NetworkUtil.getElementsIds(network, PyPowsyblApiHeader.ElementType.TWO_WINDINGS_TRANSFORMER, Collections.singleton(24.0), Collections.singleton("FR"), true, true, false);
         assertEquals(Collections.singletonList("NGEN_NHV1"), elementsIds);
     }
-<<<<<<< HEAD
-
-    @Test
-    void testCurrentLimits() {
-        var network = EurostagTutorialExample1Factory.createWithFixedCurrentLimits();
-        Stream<TemporaryCurrentLimitData> currentLimits = NetworkUtil.getCurrentLimits(network);
-        assertThat(currentLimits).hasSize(9).element(0).satisfies(l -> {
-            assertEquals("NHV1_NHV2_1", l.getBranchId());
-            assertEquals("permanent_limit", l.getName());
-            assertEquals(Branch.Side.ONE, l.getSide());
-            assertEquals(500.0, l.getValue());
-            assertEquals(-1, l.getAcceptableDuration());
-            assertFalse(l.isFictitious());
-        });
-    }
-=======
->>>>>>> d8ea7737
 }