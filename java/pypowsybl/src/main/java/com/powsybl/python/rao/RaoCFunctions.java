/**
 * Copyright (c) 2024, RTE (http://www.rte-france.com)
 * This Source Code Form is subject to the terms of the Mozilla Public
 * License, v. 2.0. If a copy of the MPL was not distributed with this
 * file, You can obtain one at http://mozilla.org/MPL/2.0/.
 * SPDX-License-Identifier: MPL-2.0
 */
package com.powsybl.python.rao;

import com.powsybl.commons.PowsyblException;
import com.powsybl.dataframe.DataframeFilter;
import com.powsybl.dataframe.DataframeMapper;
import com.powsybl.glsk.api.GlskDocument;
import com.powsybl.glsk.api.io.GlskDocumentImporters;
import com.powsybl.iidm.network.Network;
import com.powsybl.loadflow.LoadFlowParameters;
import com.powsybl.loadflow.LoadFlowProvider;
import com.powsybl.openrao.commons.Unit;
import com.powsybl.openrao.data.crac.api.Crac;
import com.powsybl.openrao.data.raoresult.api.RaoResult;
import com.powsybl.openrao.raoapi.json.JsonRaoParameters;
import com.powsybl.openrao.raoapi.parameters.*;
import com.powsybl.openrao.raoapi.parameters.extensions.*;
import com.powsybl.python.commons.CTypeUtil;
import com.powsybl.python.commons.Directives;
import com.powsybl.python.commons.PyPowsyblApiHeader;
import com.powsybl.python.commons.PyPowsyblApiHeader.*;
import com.powsybl.python.commons.Util;
import com.powsybl.python.loadflow.LoadFlowCUtils;
import com.powsybl.python.network.Dataframes;
import org.graalvm.nativeimage.IsolateThread;
import org.graalvm.nativeimage.ObjectHandle;
import org.graalvm.nativeimage.ObjectHandles;
import org.graalvm.nativeimage.UnmanagedMemory;
import org.graalvm.nativeimage.c.CContext;
import org.graalvm.nativeimage.c.function.CEntryPoint;
import org.graalvm.nativeimage.c.struct.SizeOf;
import org.graalvm.nativeimage.c.type.CCharPointer;
import org.graalvm.nativeimage.c.type.CCharPointerPointer;
import org.graalvm.nativeimage.c.type.CTypeConversion;

import java.io.*;
import java.nio.ByteBuffer;
import java.util.*;
import java.util.function.Supplier;

import static com.powsybl.python.commons.CTypeUtil.*;
import static com.powsybl.python.commons.Util.*;
import static com.powsybl.python.loadflow.LoadFlowCUtils.createLoadFlowParameters;
import static com.powsybl.python.rao.RaoDataframes.createVirtualCostResultMapper;
import static com.powsybl.python.sensitivity.SensitivityAnalysisCFunctions.convertToSensitivityAnalysisParametersPointer;
import static com.powsybl.python.sensitivity.SensitivityAnalysisCFunctions.getProvider;
import static com.powsybl.python.sensitivity.SensitivityAnalysisCUtils.createSensitivityAnalysisParameters;

/**
 * @author Bertrand Rix {@literal <bertrand.rix at artelys.com>}
 */
@CContext(Directives.class)
public final class RaoCFunctions {

    private RaoCFunctions() {
    }

    @CEntryPoint(name = "createRao")
    public static ObjectHandle createRao(IsolateThread thread, ExceptionHandlerPointer exceptionHandlerPtr) {
        return doCatch(exceptionHandlerPtr, new PointerProvider<ObjectHandle>() {
            @Override
            public ObjectHandle get() {
                return ObjectHandles.getGlobal().create(new RaoContext());
            }
        });
    }

    @CEntryPoint(name = "createDefaultRaoParameters")
    public static ObjectHandle createDefaultRaoParameters(IsolateThread thread, ExceptionHandlerPointer exceptionHandlerPtr) {
        return doCatch(exceptionHandlerPtr, () -> ObjectHandles.getGlobal().create(new RaoParameters()));
    }

    @CEntryPoint(name = "loadRaoParameters")
    public static RaoParametersPointer loadRaoParameters(IsolateThread thread, CCharPointer parametersBuffer, int paramersBufferSize, ExceptionHandlerPointer exceptionHandlerPtr) {
        return doCatch(exceptionHandlerPtr, new PointerProvider<RaoParametersPointer>() {
            @Override
            public RaoParametersPointer get() throws IOException {
                ByteBuffer bufferParameters = CTypeConversion.asByteBuffer(parametersBuffer, paramersBufferSize);
                InputStream streamedParameters = new ByteArrayInputStream(binaryBufferToBytes(bufferParameters));
                return convertToRaoParametersPointer(JsonRaoParameters.read(streamedParameters));
            }
        });
    }

    @CEntryPoint(name = "serializeRaoParameters")
    public static ArrayPointer<CCharPointer> serializeRaoParameters(IsolateThread thread, RaoParametersPointer raoParameters,
                                                                                       ExceptionHandlerPointer exceptionHandlerPtr) {
        return doCatch(exceptionHandlerPtr, new PointerProvider<ArrayPointer<CCharPointer>>() {
            @Override
            public ArrayPointer<CCharPointer> get() throws IOException {
                RaoParameters parameters = convertToRaoParameters(raoParameters);
                try (ByteArrayOutputStream output = new ByteArrayOutputStream()) {
                    JsonRaoParameters.write(parameters, output);
                    return Util.createByteArray(output.toByteArray());
                } catch (IOException e) {
                    throw new PowsyblException("Could not serialize rao parameters : " + e.getMessage());
                }
            }
        });
    }

    @CEntryPoint(name = "setCracBufferedSource")
    public static void setCracBufferedSource(IsolateThread thread, ObjectHandle networkHandle, ObjectHandle raoContextHandle, CCharPointer cracBuffer, int cracBufferSize, ExceptionHandlerPointer exceptionHandlerPtr) {
        doCatch(exceptionHandlerPtr, new Runnable() {
            @Override
            public void run() {
                Network network = ObjectHandles.getGlobal().get(networkHandle);
                RaoContext raoContext = ObjectHandles.getGlobal().get(raoContextHandle);

                ByteBuffer bufferCrac = CTypeConversion.asByteBuffer(cracBuffer, cracBufferSize);
                InputStream streamedCrac = new ByteArrayInputStream(binaryBufferToBytes(bufferCrac));
                try {
                    Crac crac = Crac.read("crac.json", streamedCrac, network);
                    if (crac != null) {
                        raoContext.setCrac(crac);
                    } else {
                        throw new PowsyblException("Error while reading json crac, please enable detailed log for more information.");
                    }
                } catch (IOException e) {
                    throw new PowsyblException("Cannot read provided crac data : " + e.getMessage());
                }
            }
        });
    }

    @CEntryPoint(name = "setGlskBufferedSource")
    public static void setGlskBufferedSource(IsolateThread thread, ObjectHandle networkHandle, ObjectHandle raoContextHandle, CCharPointer glsksBuffer, int glsksBufferSize, ExceptionHandlerPointer exceptionHandlerPtr) {
        doCatch(exceptionHandlerPtr, new Runnable() {
            @Override
            public void run() {
                Network network = ObjectHandles.getGlobal().get(networkHandle);
                RaoContext raoContext = ObjectHandles.getGlobal().get(raoContextHandle);
                ByteBuffer bufferGlsks = CTypeConversion.asByteBuffer(glsksBuffer, glsksBufferSize);

                InputStream glsksStream = new ByteArrayInputStream(binaryBufferToBytes(bufferGlsks));
                GlskDocument glsks = GlskDocumentImporters.importGlsk(glsksStream);
                raoContext.setGlsks(glsks);
            }
        });
    }

    @CEntryPoint(name = "runRao")
    public static ObjectHandle runRao(IsolateThread thread, ObjectHandle networkHandle, ObjectHandle raoContextHandle,
<<<<<<< HEAD
                              RaoParametersPointer parametersPointer, ExceptionHandlerPointer exceptionHandlerPtr) {
        return doCatch(exceptionHandlerPtr, new PointerProvider<ObjectHandle>() {
            @Override
            public ObjectHandle get() throws IOException {
                Network network = ObjectHandles.getGlobal().get(networkHandle);
                RaoContext raoContext = ObjectHandles.getGlobal().get(raoContextHandle);
                RaoParameters raoParameters = convertToRaoParameters(parametersPointer);
                return ObjectHandles.getGlobal().create(raoContext.run(network, raoParameters));
            }
=======
                                      PyPowsyblApiHeader.RaoParametersPointer parametersPointer, CCharPointer raoProviderPtr, PyPowsyblApiHeader.ExceptionHandlerPointer exceptionHandlerPtr) {
        return doCatch(exceptionHandlerPtr, () -> {
            Network network = ObjectHandles.getGlobal().get(networkHandle);
            RaoContext raoContext = ObjectHandles.getGlobal().get(raoContextHandle);
            RaoParameters raoParameters = convertToRaoParameters(parametersPointer);
            String raoProvider = CTypeUtil.toString(raoProviderPtr);
            return ObjectHandles.getGlobal().create(raoContext.run(network, raoParameters, raoProvider));
>>>>>>> 760e4c8a
        });
    }

    @CEntryPoint(name = "runVoltageMonitoring")
    public static ObjectHandle runVoltageMonitoring(IsolateThread thread, ObjectHandle networkHandle, ObjectHandle resultHandle, ObjectHandle contextHandle,
                                     PyPowsyblApiHeader.LoadFlowParametersPointer loadFlowParametersPtr,
                                     CCharPointer provider, ExceptionHandlerPointer exceptionHandlerPtr) {
        return doCatch(exceptionHandlerPtr, new PointerProvider<ObjectHandle>() {
            @Override
            public ObjectHandle get() throws IOException {
                Network network = ObjectHandles.getGlobal().get(networkHandle);
                RaoResult result = ObjectHandles.getGlobal().get(resultHandle);
                RaoContext raoContext = ObjectHandles.getGlobal().get(contextHandle);
                String providerStr = CTypeUtil.toString(provider);
                LoadFlowProvider loadFlowProvider = LoadFlowCUtils.getLoadFlowProvider(providerStr);
                LoadFlowParameters lfParameters = createLoadFlowParameters(false, loadFlowParametersPtr, loadFlowProvider);
                return ObjectHandles.getGlobal().create(raoContext.runVoltageMonitoring(network, result, providerStr, lfParameters));

            }
        });
    }

    @CEntryPoint(name = "runAngleMonitoring")
    public static ObjectHandle runAngleMonitoring(IsolateThread thread, ObjectHandle networkHandle, ObjectHandle resultHandle, ObjectHandle contextHandle,
                                     PyPowsyblApiHeader.LoadFlowParametersPointer loadFlowParametersPtr,
                                     CCharPointer provider, ExceptionHandlerPointer exceptionHandlerPtr) {
        return doCatch(exceptionHandlerPtr, new PointerProvider<ObjectHandle>() {
            @Override
            public ObjectHandle get() throws IOException {
                Network network = ObjectHandles.getGlobal().get(networkHandle);
                RaoResult result = ObjectHandles.getGlobal().get(resultHandle);
                RaoContext raoContext = ObjectHandles.getGlobal().get(contextHandle);
                String providerStr = CTypeUtil.toString(provider);
                LoadFlowProvider loadFlowProvider = LoadFlowCUtils.getLoadFlowProvider(providerStr);
                LoadFlowParameters lfParameters = createLoadFlowParameters(false, loadFlowParametersPtr, loadFlowProvider);
                return ObjectHandles.getGlobal().create(raoContext.runAngleMonitoring(network, result, providerStr, lfParameters));
            }
        });
    }

    @CEntryPoint(name = "serializeRaoResultsToBuffer")
    public static ArrayPointer<CCharPointer> serializeRaoResultsToBuffer(IsolateThread thread, ObjectHandle raoResultHandle,
        ObjectHandle cracHandle, ExceptionHandlerPointer exceptionHandlerPtr) {
        return doCatch(exceptionHandlerPtr, new PointerProvider<ArrayPointer<CCharPointer>>() {
            @Override
            public ArrayPointer<CCharPointer> get() throws IOException {
                RaoResult raoResult = ObjectHandles.getGlobal().get(raoResultHandle);
                Crac crac = ObjectHandles.getGlobal().get(cracHandle);
                try (ByteArrayOutputStream output = new ByteArrayOutputStream()) {
                    Properties properties = new Properties();
                    properties.setProperty("rao-result.export.json.flows-in-amperes", "true");
                    properties.setProperty("rao-result.export.json.flows-in-megawatts", "true");
                    raoResult.write("JSON", crac, properties, output);
                    return Util.createByteArray(output.toByteArray());
                } catch (IOException e) {
                    throw new PowsyblException("Could not serialize rao results : " + e.getMessage());
                }
            }
        });
    }

    @CEntryPoint(name = "getRaoResultStatus")
    public static RaoComputationStatus getRaoResultStatus(IsolateThread thread, ObjectHandle raoResultHandle, ExceptionHandlerPointer exceptionHandlerPtr) {
        return doCatch(exceptionHandlerPtr, new Supplier<RaoComputationStatus>() {
            @Override
            public RaoComputationStatus get() {
                RaoResult result = ObjectHandles.getGlobal().get(raoResultHandle);
                switch (result.getComputationStatus()) {
                    case DEFAULT -> {
                        return RaoComputationStatus.DEFAULT;
                    }
                    case FAILURE -> {
                        return RaoComputationStatus.FAILURE;
                    }
                    case PARTIAL_FAILURE -> {
                        return RaoComputationStatus.PARTIAL_FAILURE;
                    }
                    default -> throw new PowsyblException("Unexpected computation status : " + result.getComputationStatus());
                }
            }
        });
    }

    @CEntryPoint(name = "getCrac")
    public static ObjectHandle getCrac(IsolateThread thread, ObjectHandle raoContextHandle, ExceptionHandlerPointer exceptionHandlerPtr) {
        return doCatch(exceptionHandlerPtr, new PointerProvider<ObjectHandle>() {
            @Override
            public ObjectHandle get() throws IOException {
                RaoContext raoContext = ObjectHandles.getGlobal().get(raoContextHandle);
                return ObjectHandles.getGlobal().create(raoContext.getCrac());
            }
        });
    }

    @CEntryPoint(name = "createRaoParameters")
    public static RaoParametersPointer createRaoParameters(IsolateThread thread, ExceptionHandlerPointer exceptionHandlerPtr) {
        return doCatch(exceptionHandlerPtr, () -> convertToRaoParametersPointer(new RaoParameters()));
    }

    @CEntryPoint(name = "getFlowCnecResults")
    public static ArrayPointer<SeriesPointer> getFlowCnecResults(IsolateThread thread, ObjectHandle cracHandle, ObjectHandle raoResultHandle, ExceptionHandlerPointer exceptionHandlerPtr) {
        return doCatch(exceptionHandlerPtr, new PointerProvider<ArrayPointer<SeriesPointer>>() {
            @Override
            public ArrayPointer<SeriesPointer> get() throws IOException {
                Crac crac = ObjectHandles.getGlobal().get(cracHandle);
                RaoResult result = ObjectHandles.getGlobal().get(raoResultHandle);
                return Dataframes.createCDataframe(RaoDataframes.flowCnecMapper(), crac, new DataframeFilter(), result);
            }
        });
    }

    @CEntryPoint(name = "getAngleCnecResults")
    public static ArrayPointer<SeriesPointer> getAngleCnecResults(IsolateThread thread, ObjectHandle cracHandle, ObjectHandle raoResultHandle, ExceptionHandlerPointer exceptionHandlerPtr) {
        return doCatch(exceptionHandlerPtr, new PointerProvider<ArrayPointer<SeriesPointer>>() {
            @Override
            public ArrayPointer<SeriesPointer> get() throws IOException {
                Crac crac = ObjectHandles.getGlobal().get(cracHandle);
                RaoResult result = ObjectHandles.getGlobal().get(raoResultHandle);
                return Dataframes.createCDataframe(RaoDataframes.angleCnecMapper(), crac, new DataframeFilter(), result);
            }
        });
    }

    @CEntryPoint(name = "getVoltageCnecResults")
    public static ArrayPointer<SeriesPointer> getVoltageCnecResults(IsolateThread thread, ObjectHandle cracHandle, ObjectHandle raoResultHandle, ExceptionHandlerPointer exceptionHandlerPtr) {
        return doCatch(exceptionHandlerPtr, new PointerProvider<ArrayPointer<SeriesPointer>>() {
            @Override
            public ArrayPointer<SeriesPointer> get() throws IOException {
                Crac crac = ObjectHandles.getGlobal().get(cracHandle);
                RaoResult result = ObjectHandles.getGlobal().get(raoResultHandle);
                return Dataframes.createCDataframe(RaoDataframes.voltageCnecMapper(), crac, new DataframeFilter(), result);
            }
        });
    }

<<<<<<< HEAD
    @CEntryPoint(name = "getRaResults")
    public static ArrayPointer<SeriesPointer> getRAResults(IsolateThread thread, ObjectHandle cracHandle, ObjectHandle raoResultHandle, ExceptionHandlerPointer exceptionHandlerPtr) {
        return doCatch(exceptionHandlerPtr, new PointerProvider<ArrayPointer<SeriesPointer>>() {
            @Override
            public ArrayPointer<SeriesPointer> get() throws IOException {
                Crac crac = ObjectHandles.getGlobal().get(cracHandle);
                RaoResult result = ObjectHandles.getGlobal().get(raoResultHandle);
                return Dataframes.createCDataframe(RaoDataframes.raResultMapper(), crac, new DataframeFilter(), result);

            }
=======
    @CEntryPoint(name = "getRemedialActionResults")
    public static PyPowsyblApiHeader.ArrayPointer<PyPowsyblApiHeader.SeriesPointer> getRemedialActionResults(IsolateThread thread, ObjectHandle cracHandle, ObjectHandle raoResultHandle, PyPowsyblApiHeader.ExceptionHandlerPointer exceptionHandlerPtr) {
        return doCatch(exceptionHandlerPtr, () -> {
            Crac crac = ObjectHandles.getGlobal().get(cracHandle);
            RaoResult result = ObjectHandles.getGlobal().get(raoResultHandle);
            return Dataframes.createCDataframe(RaoDataframes.remedialActionResultMapper(), crac, new DataframeFilter(), result);
        });
    }

    @CEntryPoint(name = "getNetworkActionResults")
    public static PyPowsyblApiHeader.ArrayPointer<PyPowsyblApiHeader.SeriesPointer> getNetworkActionResults(IsolateThread thread, ObjectHandle cracHandle, ObjectHandle raoResultHandle, PyPowsyblApiHeader.ExceptionHandlerPointer exceptionHandlerPtr) {
        return doCatch(exceptionHandlerPtr, () -> {
            Crac crac = ObjectHandles.getGlobal().get(cracHandle);
            RaoResult result = ObjectHandles.getGlobal().get(raoResultHandle);
            return Dataframes.createCDataframe(RaoDataframes.networkActionResultMapper(), crac, new DataframeFilter(), result);
        });
    }

    @CEntryPoint(name = "getPstRangeActionResults")
    public static PyPowsyblApiHeader.ArrayPointer<PyPowsyblApiHeader.SeriesPointer> getPstRangeActionResults(IsolateThread thread, ObjectHandle cracHandle, ObjectHandle raoResultHandle, PyPowsyblApiHeader.ExceptionHandlerPointer exceptionHandlerPtr) {
        return doCatch(exceptionHandlerPtr, () -> {
            Crac crac = ObjectHandles.getGlobal().get(cracHandle);
            RaoResult result = ObjectHandles.getGlobal().get(raoResultHandle);
            return Dataframes.createCDataframe(RaoDataframes.pstRangeActionResultMapper(), crac, new DataframeFilter(), result);
        });
    }

    @CEntryPoint(name = "getRangeActionResults")
    public static PyPowsyblApiHeader.ArrayPointer<PyPowsyblApiHeader.SeriesPointer> getRangeActionResults(IsolateThread thread, ObjectHandle cracHandle, ObjectHandle raoResultHandle, PyPowsyblApiHeader.ExceptionHandlerPointer exceptionHandlerPtr) {
        return doCatch(exceptionHandlerPtr, () -> {
            Crac crac = ObjectHandles.getGlobal().get(cracHandle);
            RaoResult result = ObjectHandles.getGlobal().get(raoResultHandle);
            return Dataframes.createCDataframe(RaoDataframes.rangeActionResultMapper(), crac, new DataframeFilter(), result);
>>>>>>> 760e4c8a
        });
    }

    @CEntryPoint(name = "getCostResults")
    public static ArrayPointer<SeriesPointer> getCostResults(IsolateThread thread, ObjectHandle cracHandle, ObjectHandle raoResultHandle, ExceptionHandlerPointer exceptionHandlerPtr) {
        return doCatch(exceptionHandlerPtr, new PointerProvider<ArrayPointer<SeriesPointer>>() {
            @Override
            public ArrayPointer<SeriesPointer> get() throws IOException {
                Crac crac = ObjectHandles.getGlobal().get(cracHandle);
                RaoResult result = ObjectHandles.getGlobal().get(raoResultHandle);
                return Dataframes.createCDataframe(RaoDataframes.costResultMapper(), crac, new DataframeFilter(), result);

            }
        });
    }

    @CEntryPoint(name = "getVirtualCostNames")
    public static ArrayPointer<CCharPointerPointer> getVirtualCostNames(IsolateThread thread, ObjectHandle raoResultHandle, ExceptionHandlerPointer exceptionHandlerPtr) {
        return doCatch(exceptionHandlerPtr, new PointerProvider<ArrayPointer<CCharPointerPointer>>() {
            @Override
            public ArrayPointer<CCharPointerPointer> get() throws IOException {
                RaoResult result = ObjectHandles.getGlobal().get(raoResultHandle);
                return Util.createCharPtrArray(result.getVirtualCostNames().stream().toList());
            }
        });
    }

    @CEntryPoint(name = "getVirtualCostResults")
    public static ArrayPointer<SeriesPointer> getVirtualCostResults(IsolateThread thread, ObjectHandle cracHandle, ObjectHandle raoResultHandle, CCharPointer virtualCostNamePtr, ExceptionHandlerPointer exceptionHandlerPtr) {
        return doCatch(exceptionHandlerPtr, new PointerProvider<ArrayPointer<SeriesPointer>>() {
            @Override
            public ArrayPointer<SeriesPointer> get() throws IOException {
                Crac crac = ObjectHandles.getGlobal().get(cracHandle);
                RaoResult result = ObjectHandles.getGlobal().get(raoResultHandle);
                String virtualCostName = CTypeUtil.toString(virtualCostNamePtr);
                DataframeMapper<Crac, RaoResult> virtualCostResultMapper = createVirtualCostResultMapper(virtualCostName);
                return Dataframes.createCDataframe(virtualCostResultMapper, crac, new DataframeFilter(), result);

            }
        });
    }

    @CEntryPoint(name = "freeRaoParameters")
    public static void freeRaoParameters(IsolateThread thread, RaoParametersPointer parametersPointer,
                                              ExceptionHandlerPointer exceptionHandlerPtr) {
        doCatch(exceptionHandlerPtr, new Runnable() {
            @Override
            public void run() {
                // Top level string parameters are freed by toString call on c side
                // Free predefined combinations
                freeNestedArrayPointer(parametersPointer.getPredefinedCombinations());

                // Free sensitivity parameters
                LoadFlowCUtils.freeLoadFlowParametersContent(parametersPointer.getSensitivityParameters().getLoadFlowParameters());
                UnmanagedMemory.free(parametersPointer.getSensitivityParameters());

                // Free extensions
                freeProviderParameters(parametersPointer.getProviderParameters());

                // Free main pointer
                UnmanagedMemory.free(parametersPointer);
            }
        });
    }

    private static RaoParameters convertToRaoParameters(RaoParametersPointer paramPointer) {
        RaoParameters raoParameters = new RaoParameters();

        OpenRaoSearchTreeParameters searchTreeParameters = new OpenRaoSearchTreeParameters();
        raoParameters.getObjectiveFunctionParameters().setType(
            ObjectiveFunctionParameters.ObjectiveFunctionType.values()[paramPointer.getObjectiveFunctionType()]);
        searchTreeParameters.getObjectiveFunctionParameters().setCurativeMinObjImprovement(paramPointer.getCurativeMinObjImprovement());
        raoParameters.getObjectiveFunctionParameters().setUnit(Unit.values()[paramPointer.getUnit()]);
        raoParameters.getObjectiveFunctionParameters().setEnforceCurativeSecurity(paramPointer.getEnforceCurativeSecurity());

        // Range action optimization solver
        searchTreeParameters.getRangeActionsOptimizationParameters().getLinearOptimizationSolver()
            .setSolver(SearchTreeRaoRangeActionsOptimizationParameters.Solver.values()[paramPointer.getSolver()]);
        searchTreeParameters.getRangeActionsOptimizationParameters().getLinearOptimizationSolver()
            .setRelativeMipGap(paramPointer.getRelativeMipGap());
        searchTreeParameters.getRangeActionsOptimizationParameters().getLinearOptimizationSolver()
            .setSolverSpecificParameters(CTypeUtil.toString(paramPointer.getSolverSpecificParameters()));

        // Range action optimization parameters
        raoParameters.getRangeActionsOptimizationParameters().setPstRAMinImpactThreshold(paramPointer.getPstRaMinImpactThreshold());
        raoParameters.getRangeActionsOptimizationParameters().setHvdcRAMinImpactThreshold(paramPointer.getHvdcRaMinImpactThreshold());
        raoParameters.getRangeActionsOptimizationParameters().setInjectionRAMinImpactThreshold(paramPointer.getInjectionRaMinImpactThreshold());
        searchTreeParameters.getRangeActionsOptimizationParameters().setMaxMipIterations(paramPointer.getMaxMipIterations());
        searchTreeParameters.getRangeActionsOptimizationParameters().setPstSensitivityThreshold(paramPointer.getPstSensitivityThreshold());
        searchTreeParameters.getRangeActionsOptimizationParameters().setHvdcSensitivityThreshold(paramPointer.getHvdcSensitivityThreshold());
        searchTreeParameters.getRangeActionsOptimizationParameters().setPstModel(SearchTreeRaoRangeActionsOptimizationParameters.PstModel.values()[paramPointer.getPstModel()]);
        searchTreeParameters.getRangeActionsOptimizationParameters().setInjectionRaSensitivityThreshold(paramPointer.getInjectionRaSensitivityThreshold());
        searchTreeParameters.getRangeActionsOptimizationParameters().setRaRangeShrinking(SearchTreeRaoRangeActionsOptimizationParameters.RaRangeShrinking.values()[paramPointer.getRaRangeShrinking()]);

        // Topo optimization parameters
        raoParameters.getTopoOptimizationParameters().setRelativeMinImpactThreshold(paramPointer.getRelativeMinImpactThreshold());
        raoParameters.getTopoOptimizationParameters().setAbsoluteMinImpactThreshold(paramPointer.getAbsoluteMinImpactThreshold());
        searchTreeParameters.getTopoOptimizationParameters().setMaxPreventiveSearchTreeDepth(paramPointer.getMaxPreventiveSearchTreeDepth());
        searchTreeParameters.getTopoOptimizationParameters().setMaxCurativeSearchTreeDepth(paramPointer.getMaxCurativeSearchTreeDepth());
        searchTreeParameters.getTopoOptimizationParameters().setPredefinedCombinations(arrayPointerToStringListList(paramPointer.getPredefinedCombinations()));
        searchTreeParameters.getTopoOptimizationParameters().setSkipActionsFarFromMostLimitingElement(paramPointer.getSkipActionsFarFromMostLimitingElement());
        searchTreeParameters.getTopoOptimizationParameters().setMaxNumberOfBoundariesForSkippingActions(paramPointer.getMaxNumberOfBoundariesForSkippingActions());

        // Multithreading parameters
        searchTreeParameters.getMultithreadingParameters().setAvailableCPUs(paramPointer.getAvailableCpus());

        // Second preventive parameters
        searchTreeParameters.getSecondPreventiveRaoParameters().setExecutionCondition(SecondPreventiveRaoParameters.ExecutionCondition.values()[paramPointer.getExecutionCondition()]);
        searchTreeParameters.getSecondPreventiveRaoParameters().setReOptimizeCurativeRangeActions(paramPointer.getReOptimizeCurativeRangeActions());
        searchTreeParameters.getSecondPreventiveRaoParameters().setHintFromFirstPreventiveRao(paramPointer.getHintFromFirstPreventiveRao());

        // Not opitmized cnec parameters
        raoParameters.getNotOptimizedCnecsParameters().setDoNotOptimizeCurativeCnecsForTsosWithoutCras(paramPointer.getDoNotOptimizeCurativeCnecsForTsosWithoutCras());

        // Load flow and sensitivity providers
        searchTreeParameters.getLoadFlowAndSensitivityParameters().setLoadFlowProvider(CTypeUtil.toString(paramPointer.getLoadFlowProvider()));
        searchTreeParameters.getLoadFlowAndSensitivityParameters().setSensitivityProvider(CTypeUtil.toString(paramPointer.getSensitivityProvider()));
        searchTreeParameters.getLoadFlowAndSensitivityParameters().setSensitivityFailureOvercost(paramPointer.getSensitivityFailureOvercost());
        searchTreeParameters.getLoadFlowAndSensitivityParameters().setSensitivityWithLoadFlowParameters(createSensitivityAnalysisParameters(
            false, paramPointer.getSensitivityParameters(),
            getProvider(CTypeUtil.toString(paramPointer.getSensitivityProvider()))));

        Map<String, String> extensionData = getExtensionData(paramPointer);
        if (hasExtensionData(extensionData, RaoUtils.MNEC_EXT_PREFIX)) {
            MnecParameters mnecExt = RaoUtils.buildMnecParametersExtension(extensionData);
            raoParameters.setMnecParameters(mnecExt);
        }
        if (hasExtensionData(extensionData, RaoUtils.MNEC_ST_EXT_PREFIX)) {
            SearchTreeRaoMnecParameters searchTreeMnecExt = RaoUtils.buildMnecSearchTreeParametersExtension(extensionData);
            searchTreeParameters.setMnecParameters(searchTreeMnecExt);
        }
        if (hasExtensionData(extensionData, RaoUtils.RELATIVE_MARGIN_EXT_PREFIX)) {
            RelativeMarginsParameters relativeMargingExt = RaoUtils.buildRelativeMarginsParametersExtension(extensionData);
            raoParameters.setRelativeMarginsParameters(relativeMargingExt);
        }
        if (hasExtensionData(extensionData, RaoUtils.RELATIVE_MARGIN_ST_EXT_PREFIX)) {
            SearchTreeRaoRelativeMarginsParameters searchTreeRelativeMarginsParameters = RaoUtils.buildRelativeMarginsSearchTreeParametersExtension(extensionData);
            searchTreeParameters.setRelativeMarginsParameters(searchTreeRelativeMarginsParameters);
        }
        if (hasExtensionData(extensionData, RaoUtils.LOOP_FLOW_EXT_PREFIX)) {
            LoopFlowParameters loopFlowExt = RaoUtils.buildLoopFlowParametersExtension(extensionData);
            raoParameters.setLoopFlowParameters(loopFlowExt);
        }
        if (hasExtensionData(extensionData, RaoUtils.LOOP_FLOW_ST_EXT_PREFIX)) {
            SearchTreeRaoLoopFlowParameters searchTreeLoopFlowExt = RaoUtils.buildLoopFlowSearchTreeParametersExtension(extensionData);
            searchTreeParameters.setLoopFlowParameters(searchTreeLoopFlowExt);
        }
        return raoParameters;
    }

    private static RaoParametersPointer convertToRaoParametersPointer(RaoParameters parameters) {
        RaoParametersPointer paramsPtr = UnmanagedMemory.calloc(SizeOf.get(RaoParametersPointer.class));
        OpenRaoSearchTreeParameters searchTreeParameters = parameters.getExtension(OpenRaoSearchTreeParameters.class);
        if (searchTreeParameters == null) {
            searchTreeParameters = new OpenRaoSearchTreeParameters();
        }

        // Objective function parameters
        paramsPtr.setObjectiveFunctionType(parameters.getObjectiveFunctionParameters().getType().ordinal());
        paramsPtr.setUnit(parameters.getObjectiveFunctionParameters().getUnit().ordinal());
        paramsPtr.setCurativeMinObjImprovement(searchTreeParameters.getObjectiveFunctionParameters().getCurativeMinObjImprovement());

        // Range action optimization solver
        paramsPtr.setSolver(searchTreeParameters.getRangeActionsOptimizationParameters().getLinearOptimizationSolver().getSolver().ordinal());
        paramsPtr.setRelativeMipGap(searchTreeParameters.getRangeActionsOptimizationParameters().getLinearOptimizationSolver().getRelativeMipGap());
        paramsPtr.setSolverSpecificParameters(CTypeUtil.toCharPtr(searchTreeParameters.getRangeActionsOptimizationParameters().getLinearOptimizationSolver().getSolverSpecificParameters()));

        // Range action optimization parameters
        paramsPtr.setPstRaMinImpactThreshold(parameters.getRangeActionsOptimizationParameters().getPstRAMinImpactThreshold());
        paramsPtr.setHvdcRaMinImpactThreshold(parameters.getRangeActionsOptimizationParameters().getHvdcRAMinImpactThreshold());
        paramsPtr.setInjectionRaMinImpactThreshold(parameters.getRangeActionsOptimizationParameters().getInjectionRAMinImpactThreshold());

        paramsPtr.setMaxMipIterations(searchTreeParameters.getRangeActionsOptimizationParameters().getMaxMipIterations());
        paramsPtr.setPstSensitivityThreshold(searchTreeParameters.getRangeActionsOptimizationParameters().getPstSensitivityThreshold());
        paramsPtr.setHvdcSensitivityThreshold(searchTreeParameters.getRangeActionsOptimizationParameters().getHvdcSensitivityThreshold());
        paramsPtr.setPstModel(searchTreeParameters.getRangeActionsOptimizationParameters().getPstModel().ordinal());
        paramsPtr.setInjectionRaSensitivityThreshold(searchTreeParameters.getRangeActionsOptimizationParameters().getInjectionRaSensitivityThreshold());
        paramsPtr.setRaRangeShrinking(searchTreeParameters.getRangeActionsOptimizationParameters().getRaRangeShrinking().ordinal());

        // Topo optimization parameters
        paramsPtr.setRelativeMinImpactThreshold(parameters.getTopoOptimizationParameters().getRelativeMinImpactThreshold());
        paramsPtr.setAbsoluteMinImpactThreshold(parameters.getTopoOptimizationParameters().getAbsoluteMinImpactThreshold());
        paramsPtr.setMaxPreventiveSearchTreeDepth(searchTreeParameters.getTopoOptimizationParameters().getMaxPreventiveSearchTreeDepth());
        paramsPtr.setMaxCurativeSearchTreeDepth(searchTreeParameters.getTopoOptimizationParameters().getMaxCurativeSearchTreeDepth());
        paramsPtr.setSkipActionsFarFromMostLimitingElement(searchTreeParameters.getTopoOptimizationParameters().getSkipActionsFarFromMostLimitingElement());
        paramsPtr.setMaxNumberOfBoundariesForSkippingActions(searchTreeParameters.getTopoOptimizationParameters().getMaxNumberOfBoundariesForSkippingActions());

        stringListListToArrayPointer(paramsPtr.getPredefinedCombinations(), searchTreeParameters.getTopoOptimizationParameters().getPredefinedCombinations());

        // Multithreading parameters
        paramsPtr.setAvailableCpus(searchTreeParameters.getMultithreadingParameters().getAvailableCPUs());

        // Second preventive parameters
        paramsPtr.setExecutionCondition(searchTreeParameters.getSecondPreventiveRaoParameters().getExecutionCondition().ordinal());
        paramsPtr.setReOptimizeCurativeRangeActions(searchTreeParameters.getSecondPreventiveRaoParameters().getReOptimizeCurativeRangeActions());
        paramsPtr.setHintFromFirstPreventiveRao(searchTreeParameters.getSecondPreventiveRaoParameters().getHintFromFirstPreventiveRao());

        // Not opitmized cnec parameters
        paramsPtr.setDoNotOptimizeCurativeCnecsForTsosWithoutCras(parameters.getNotOptimizedCnecsParameters().getDoNotOptimizeCurativeCnecsForTsosWithoutCras());

        // Load flow and sensitivity providers
        paramsPtr.setLoadFlowProvider(CTypeUtil.toCharPtr(searchTreeParameters.getLoadFlowAndSensitivityParameters().getLoadFlowProvider()));
        paramsPtr.setSensitivityProvider(CTypeUtil.toCharPtr(searchTreeParameters.getLoadFlowAndSensitivityParameters().getSensitivityProvider()));
        paramsPtr.setSensitivityParameters(
            convertToSensitivityAnalysisParametersPointer(
                searchTreeParameters.getLoadFlowAndSensitivityParameters().getSensitivityWithLoadFlowParameters()));
        paramsPtr.setSensitivityFailureOvercost(searchTreeParameters.getLoadFlowAndSensitivityParameters().getSensitivityFailureOvercost());

        convertExtensionData(parameters, paramsPtr);
        return paramsPtr;
    }

    private static Map<String, String> getExtensionData(RaoParametersPointer parameterPointer) {
        return CTypeUtil.toStringMap(parameterPointer.getProviderParameters().getProviderParametersKeys(),
            parameterPointer.getProviderParameters().getProviderParametersKeysCount(),
            parameterPointer.getProviderParameters().getProviderParametersValues(),
            parameterPointer.getProviderParameters().getProviderParametersValuesCount());
    }

    private static boolean hasExtensionData(Map<String, String> data, String prefix) {
        for (String key : data.keySet()) {
            if (key.contains(prefix)) {
                return true;
            }
        }
        return false;
    }

    private static void convertExtensionData(RaoParameters parameters, RaoParametersPointer parameterPointer) {
        Map<String, String> extensionData = new HashMap<>();

        parameters.getMnecParameters().ifPresent(
            mnecParam -> extensionData.putAll(RaoUtils.mnecParametersExtensionToMap(mnecParam)));
        parameters.getRelativeMarginsParameters().ifPresent(
            relativeMarginsParameters -> extensionData.putAll(RaoUtils.relativeMarginsParametersExtensionToMap(relativeMarginsParameters)));
        parameters.getLoopFlowParameters().ifPresent(
            loopFlowParameters -> extensionData.putAll(RaoUtils.loopFlowParametersExtensionToMap(loopFlowParameters)));

        OpenRaoSearchTreeParameters searchTreeParameters = parameters.getExtension(OpenRaoSearchTreeParameters.class);
        if (searchTreeParameters != null) {
            searchTreeParameters.getMnecParameters().ifPresent(
                mnecParam -> extensionData.putAll(RaoUtils.mnecParametersExtensionToMap(mnecParam)));
            searchTreeParameters.getRelativeMarginsParameters().ifPresent(
                relativeMarginsParameters -> extensionData.putAll(RaoUtils.relativeMarginsParametersExtensionToMap(relativeMarginsParameters)));
            searchTreeParameters.getLoopFlowParameters().ifPresent(
                loopFlowParameters -> extensionData.putAll(RaoUtils.loopFlowParametersExtensionToMap(loopFlowParameters)));
        }

        List<String> keys = new ArrayList<>();
        List<String> values = new ArrayList<>();
        extensionData.forEach((key, value) -> {
            keys.add(key);
            values.add(value);
        });
        parameterPointer.getProviderParameters().setProviderParametersKeys(Util.getStringListAsPtr(keys));
        parameterPointer.getProviderParameters().setProviderParametersKeysCount(keys.size());
        parameterPointer.getProviderParameters().setProviderParametersValues(Util.getStringListAsPtr(values));
        parameterPointer.getProviderParameters().setProviderParametersValuesCount(values.size());
    }
}<|MERGE_RESOLUTION|>--- conflicted
+++ resolved
@@ -63,7 +63,7 @@
 
     @CEntryPoint(name = "createRao")
     public static ObjectHandle createRao(IsolateThread thread, ExceptionHandlerPointer exceptionHandlerPtr) {
-        return doCatch(exceptionHandlerPtr, new PointerProvider<ObjectHandle>() {
+        return doCatch(exceptionHandlerPtr, new PointerProvider<>() {
             @Override
             public ObjectHandle get() {
                 return ObjectHandles.getGlobal().create(new RaoContext());
@@ -78,7 +78,7 @@
 
     @CEntryPoint(name = "loadRaoParameters")
     public static RaoParametersPointer loadRaoParameters(IsolateThread thread, CCharPointer parametersBuffer, int paramersBufferSize, ExceptionHandlerPointer exceptionHandlerPtr) {
-        return doCatch(exceptionHandlerPtr, new PointerProvider<RaoParametersPointer>() {
+        return doCatch(exceptionHandlerPtr, new PointerProvider<>() {
             @Override
             public RaoParametersPointer get() throws IOException {
                 ByteBuffer bufferParameters = CTypeConversion.asByteBuffer(parametersBuffer, paramersBufferSize);
@@ -91,7 +91,7 @@
     @CEntryPoint(name = "serializeRaoParameters")
     public static ArrayPointer<CCharPointer> serializeRaoParameters(IsolateThread thread, RaoParametersPointer raoParameters,
                                                                                        ExceptionHandlerPointer exceptionHandlerPtr) {
-        return doCatch(exceptionHandlerPtr, new PointerProvider<ArrayPointer<CCharPointer>>() {
+        return doCatch(exceptionHandlerPtr, new PointerProvider<>() {
             @Override
             public ArrayPointer<CCharPointer> get() throws IOException {
                 RaoParameters parameters = convertToRaoParameters(raoParameters);
@@ -147,25 +147,16 @@
 
     @CEntryPoint(name = "runRao")
     public static ObjectHandle runRao(IsolateThread thread, ObjectHandle networkHandle, ObjectHandle raoContextHandle,
-<<<<<<< HEAD
-                              RaoParametersPointer parametersPointer, ExceptionHandlerPointer exceptionHandlerPtr) {
-        return doCatch(exceptionHandlerPtr, new PointerProvider<ObjectHandle>() {
+                              RaoParametersPointer parametersPointer, CCharPointer raoProviderPtr, ExceptionHandlerPointer exceptionHandlerPtr) {
+        return doCatch(exceptionHandlerPtr, new PointerProvider<>() {
             @Override
             public ObjectHandle get() throws IOException {
                 Network network = ObjectHandles.getGlobal().get(networkHandle);
                 RaoContext raoContext = ObjectHandles.getGlobal().get(raoContextHandle);
                 RaoParameters raoParameters = convertToRaoParameters(parametersPointer);
-                return ObjectHandles.getGlobal().create(raoContext.run(network, raoParameters));
-            }
-=======
-                                      PyPowsyblApiHeader.RaoParametersPointer parametersPointer, CCharPointer raoProviderPtr, PyPowsyblApiHeader.ExceptionHandlerPointer exceptionHandlerPtr) {
-        return doCatch(exceptionHandlerPtr, () -> {
-            Network network = ObjectHandles.getGlobal().get(networkHandle);
-            RaoContext raoContext = ObjectHandles.getGlobal().get(raoContextHandle);
-            RaoParameters raoParameters = convertToRaoParameters(parametersPointer);
-            String raoProvider = CTypeUtil.toString(raoProviderPtr);
-            return ObjectHandles.getGlobal().create(raoContext.run(network, raoParameters, raoProvider));
->>>>>>> 760e4c8a
+                String raoProvider = CTypeUtil.toString(raoProviderPtr);
+                return ObjectHandles.getGlobal().create(raoContext.run(network, raoParameters, raoProvider));
+            }
         });
     }
 
@@ -173,7 +164,7 @@
     public static ObjectHandle runVoltageMonitoring(IsolateThread thread, ObjectHandle networkHandle, ObjectHandle resultHandle, ObjectHandle contextHandle,
                                      PyPowsyblApiHeader.LoadFlowParametersPointer loadFlowParametersPtr,
                                      CCharPointer provider, ExceptionHandlerPointer exceptionHandlerPtr) {
-        return doCatch(exceptionHandlerPtr, new PointerProvider<ObjectHandle>() {
+        return doCatch(exceptionHandlerPtr, new PointerProvider<>() {
             @Override
             public ObjectHandle get() throws IOException {
                 Network network = ObjectHandles.getGlobal().get(networkHandle);
@@ -192,7 +183,7 @@
     public static ObjectHandle runAngleMonitoring(IsolateThread thread, ObjectHandle networkHandle, ObjectHandle resultHandle, ObjectHandle contextHandle,
                                      PyPowsyblApiHeader.LoadFlowParametersPointer loadFlowParametersPtr,
                                      CCharPointer provider, ExceptionHandlerPointer exceptionHandlerPtr) {
-        return doCatch(exceptionHandlerPtr, new PointerProvider<ObjectHandle>() {
+        return doCatch(exceptionHandlerPtr, new PointerProvider<>() {
             @Override
             public ObjectHandle get() throws IOException {
                 Network network = ObjectHandles.getGlobal().get(networkHandle);
@@ -209,7 +200,7 @@
     @CEntryPoint(name = "serializeRaoResultsToBuffer")
     public static ArrayPointer<CCharPointer> serializeRaoResultsToBuffer(IsolateThread thread, ObjectHandle raoResultHandle,
         ObjectHandle cracHandle, ExceptionHandlerPointer exceptionHandlerPtr) {
-        return doCatch(exceptionHandlerPtr, new PointerProvider<ArrayPointer<CCharPointer>>() {
+        return doCatch(exceptionHandlerPtr, new PointerProvider<>() {
             @Override
             public ArrayPointer<CCharPointer> get() throws IOException {
                 RaoResult raoResult = ObjectHandles.getGlobal().get(raoResultHandle);
@@ -229,7 +220,7 @@
 
     @CEntryPoint(name = "getRaoResultStatus")
     public static RaoComputationStatus getRaoResultStatus(IsolateThread thread, ObjectHandle raoResultHandle, ExceptionHandlerPointer exceptionHandlerPtr) {
-        return doCatch(exceptionHandlerPtr, new Supplier<RaoComputationStatus>() {
+        return doCatch(exceptionHandlerPtr, new Supplier<>() {
             @Override
             public RaoComputationStatus get() {
                 RaoResult result = ObjectHandles.getGlobal().get(raoResultHandle);
@@ -251,7 +242,7 @@
 
     @CEntryPoint(name = "getCrac")
     public static ObjectHandle getCrac(IsolateThread thread, ObjectHandle raoContextHandle, ExceptionHandlerPointer exceptionHandlerPtr) {
-        return doCatch(exceptionHandlerPtr, new PointerProvider<ObjectHandle>() {
+        return doCatch(exceptionHandlerPtr, new PointerProvider<>() {
             @Override
             public ObjectHandle get() throws IOException {
                 RaoContext raoContext = ObjectHandles.getGlobal().get(raoContextHandle);
@@ -267,7 +258,7 @@
 
     @CEntryPoint(name = "getFlowCnecResults")
     public static ArrayPointer<SeriesPointer> getFlowCnecResults(IsolateThread thread, ObjectHandle cracHandle, ObjectHandle raoResultHandle, ExceptionHandlerPointer exceptionHandlerPtr) {
-        return doCatch(exceptionHandlerPtr, new PointerProvider<ArrayPointer<SeriesPointer>>() {
+        return doCatch(exceptionHandlerPtr, new PointerProvider<>() {
             @Override
             public ArrayPointer<SeriesPointer> get() throws IOException {
                 Crac crac = ObjectHandles.getGlobal().get(cracHandle);
@@ -279,7 +270,7 @@
 
     @CEntryPoint(name = "getAngleCnecResults")
     public static ArrayPointer<SeriesPointer> getAngleCnecResults(IsolateThread thread, ObjectHandle cracHandle, ObjectHandle raoResultHandle, ExceptionHandlerPointer exceptionHandlerPtr) {
-        return doCatch(exceptionHandlerPtr, new PointerProvider<ArrayPointer<SeriesPointer>>() {
+        return doCatch(exceptionHandlerPtr, new PointerProvider<>() {
             @Override
             public ArrayPointer<SeriesPointer> get() throws IOException {
                 Crac crac = ObjectHandles.getGlobal().get(cracHandle);
@@ -291,7 +282,7 @@
 
     @CEntryPoint(name = "getVoltageCnecResults")
     public static ArrayPointer<SeriesPointer> getVoltageCnecResults(IsolateThread thread, ObjectHandle cracHandle, ObjectHandle raoResultHandle, ExceptionHandlerPointer exceptionHandlerPtr) {
-        return doCatch(exceptionHandlerPtr, new PointerProvider<ArrayPointer<SeriesPointer>>() {
+        return doCatch(exceptionHandlerPtr, new PointerProvider<>() {
             @Override
             public ArrayPointer<SeriesPointer> get() throws IOException {
                 Crac crac = ObjectHandles.getGlobal().get(cracHandle);
@@ -301,58 +292,58 @@
         });
     }
 
-<<<<<<< HEAD
-    @CEntryPoint(name = "getRaResults")
-    public static ArrayPointer<SeriesPointer> getRAResults(IsolateThread thread, ObjectHandle cracHandle, ObjectHandle raoResultHandle, ExceptionHandlerPointer exceptionHandlerPtr) {
-        return doCatch(exceptionHandlerPtr, new PointerProvider<ArrayPointer<SeriesPointer>>() {
-            @Override
-            public ArrayPointer<SeriesPointer> get() throws IOException {
-                Crac crac = ObjectHandles.getGlobal().get(cracHandle);
-                RaoResult result = ObjectHandles.getGlobal().get(raoResultHandle);
-                return Dataframes.createCDataframe(RaoDataframes.raResultMapper(), crac, new DataframeFilter(), result);
-
-            }
-=======
     @CEntryPoint(name = "getRemedialActionResults")
-    public static PyPowsyblApiHeader.ArrayPointer<PyPowsyblApiHeader.SeriesPointer> getRemedialActionResults(IsolateThread thread, ObjectHandle cracHandle, ObjectHandle raoResultHandle, PyPowsyblApiHeader.ExceptionHandlerPointer exceptionHandlerPtr) {
-        return doCatch(exceptionHandlerPtr, () -> {
-            Crac crac = ObjectHandles.getGlobal().get(cracHandle);
-            RaoResult result = ObjectHandles.getGlobal().get(raoResultHandle);
-            return Dataframes.createCDataframe(RaoDataframes.remedialActionResultMapper(), crac, new DataframeFilter(), result);
+    public static ArrayPointer<SeriesPointer> getRemedialActionResults(IsolateThread thread, ObjectHandle cracHandle, ObjectHandle raoResultHandle, ExceptionHandlerPointer exceptionHandlerPtr) {
+        return doCatch(exceptionHandlerPtr, new PointerProvider<>() {
+            @Override
+            public ArrayPointer<SeriesPointer> get() throws IOException {
+                Crac crac = ObjectHandles.getGlobal().get(cracHandle);
+                RaoResult result = ObjectHandles.getGlobal().get(raoResultHandle);
+                return Dataframes.createCDataframe(RaoDataframes.remedialActionResultMapper(), crac, new DataframeFilter(), result);
+            }
         });
     }
 
     @CEntryPoint(name = "getNetworkActionResults")
-    public static PyPowsyblApiHeader.ArrayPointer<PyPowsyblApiHeader.SeriesPointer> getNetworkActionResults(IsolateThread thread, ObjectHandle cracHandle, ObjectHandle raoResultHandle, PyPowsyblApiHeader.ExceptionHandlerPointer exceptionHandlerPtr) {
-        return doCatch(exceptionHandlerPtr, () -> {
-            Crac crac = ObjectHandles.getGlobal().get(cracHandle);
-            RaoResult result = ObjectHandles.getGlobal().get(raoResultHandle);
-            return Dataframes.createCDataframe(RaoDataframes.networkActionResultMapper(), crac, new DataframeFilter(), result);
+    public static ArrayPointer<SeriesPointer> getNetworkActionResults(IsolateThread thread, ObjectHandle cracHandle, ObjectHandle raoResultHandle, ExceptionHandlerPointer exceptionHandlerPtr) {
+        return doCatch(exceptionHandlerPtr, new PointerProvider<>() {
+            @Override
+            public ArrayPointer<SeriesPointer> get() throws IOException {
+                Crac crac = ObjectHandles.getGlobal().get(cracHandle);
+                RaoResult result = ObjectHandles.getGlobal().get(raoResultHandle);
+                return Dataframes.createCDataframe(RaoDataframes.networkActionResultMapper(), crac, new DataframeFilter(), result);
+
+            }
         });
     }
 
     @CEntryPoint(name = "getPstRangeActionResults")
-    public static PyPowsyblApiHeader.ArrayPointer<PyPowsyblApiHeader.SeriesPointer> getPstRangeActionResults(IsolateThread thread, ObjectHandle cracHandle, ObjectHandle raoResultHandle, PyPowsyblApiHeader.ExceptionHandlerPointer exceptionHandlerPtr) {
-        return doCatch(exceptionHandlerPtr, () -> {
-            Crac crac = ObjectHandles.getGlobal().get(cracHandle);
-            RaoResult result = ObjectHandles.getGlobal().get(raoResultHandle);
-            return Dataframes.createCDataframe(RaoDataframes.pstRangeActionResultMapper(), crac, new DataframeFilter(), result);
+    public static ArrayPointer<SeriesPointer> getPstRangeActionResults(IsolateThread thread, ObjectHandle cracHandle, ObjectHandle raoResultHandle, ExceptionHandlerPointer exceptionHandlerPtr) {
+        return doCatch(exceptionHandlerPtr, new PointerProvider<>() {
+            @Override
+            public ArrayPointer<SeriesPointer> get() throws IOException {
+                Crac crac = ObjectHandles.getGlobal().get(cracHandle);
+                RaoResult result = ObjectHandles.getGlobal().get(raoResultHandle);
+                return Dataframes.createCDataframe(RaoDataframes.pstRangeActionResultMapper(), crac, new DataframeFilter(), result);
+            }
         });
     }
 
     @CEntryPoint(name = "getRangeActionResults")
-    public static PyPowsyblApiHeader.ArrayPointer<PyPowsyblApiHeader.SeriesPointer> getRangeActionResults(IsolateThread thread, ObjectHandle cracHandle, ObjectHandle raoResultHandle, PyPowsyblApiHeader.ExceptionHandlerPointer exceptionHandlerPtr) {
-        return doCatch(exceptionHandlerPtr, () -> {
-            Crac crac = ObjectHandles.getGlobal().get(cracHandle);
-            RaoResult result = ObjectHandles.getGlobal().get(raoResultHandle);
-            return Dataframes.createCDataframe(RaoDataframes.rangeActionResultMapper(), crac, new DataframeFilter(), result);
->>>>>>> 760e4c8a
+    public static ArrayPointer<SeriesPointer> getRangeActionResults(IsolateThread thread, ObjectHandle cracHandle, ObjectHandle raoResultHandle, ExceptionHandlerPointer exceptionHandlerPtr) {
+        return doCatch(exceptionHandlerPtr, new PointerProvider<>() {
+            @Override
+            public ArrayPointer<SeriesPointer> get() throws IOException {
+                Crac crac = ObjectHandles.getGlobal().get(cracHandle);
+                RaoResult result = ObjectHandles.getGlobal().get(raoResultHandle);
+                return Dataframes.createCDataframe(RaoDataframes.rangeActionResultMapper(), crac, new DataframeFilter(), result);
+            }
         });
     }
 
     @CEntryPoint(name = "getCostResults")
     public static ArrayPointer<SeriesPointer> getCostResults(IsolateThread thread, ObjectHandle cracHandle, ObjectHandle raoResultHandle, ExceptionHandlerPointer exceptionHandlerPtr) {
-        return doCatch(exceptionHandlerPtr, new PointerProvider<ArrayPointer<SeriesPointer>>() {
+        return doCatch(exceptionHandlerPtr, new PointerProvider<>() {
             @Override
             public ArrayPointer<SeriesPointer> get() throws IOException {
                 Crac crac = ObjectHandles.getGlobal().get(cracHandle);
@@ -365,7 +356,7 @@
 
     @CEntryPoint(name = "getVirtualCostNames")
     public static ArrayPointer<CCharPointerPointer> getVirtualCostNames(IsolateThread thread, ObjectHandle raoResultHandle, ExceptionHandlerPointer exceptionHandlerPtr) {
-        return doCatch(exceptionHandlerPtr, new PointerProvider<ArrayPointer<CCharPointerPointer>>() {
+        return doCatch(exceptionHandlerPtr, new PointerProvider<>() {
             @Override
             public ArrayPointer<CCharPointerPointer> get() throws IOException {
                 RaoResult result = ObjectHandles.getGlobal().get(raoResultHandle);
@@ -376,7 +367,7 @@
 
     @CEntryPoint(name = "getVirtualCostResults")
     public static ArrayPointer<SeriesPointer> getVirtualCostResults(IsolateThread thread, ObjectHandle cracHandle, ObjectHandle raoResultHandle, CCharPointer virtualCostNamePtr, ExceptionHandlerPointer exceptionHandlerPtr) {
-        return doCatch(exceptionHandlerPtr, new PointerProvider<ArrayPointer<SeriesPointer>>() {
+        return doCatch(exceptionHandlerPtr, new PointerProvider<>() {
             @Override
             public ArrayPointer<SeriesPointer> get() throws IOException {
                 Crac crac = ObjectHandles.getGlobal().get(cracHandle);
