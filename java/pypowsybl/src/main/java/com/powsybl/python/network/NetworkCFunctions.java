/**
 * Copyright (c) 2020-2022, RTE (http://www.rte-france.com)
 * This Source Code Form is subject to the terms of the Mozilla Public
 * License, v. 2.0. If a copy of the MPL was not distributed with this
 * file, You can obtain one at http://mozilla.org/MPL/2.0/.
 * SPDX-License-Identifier: MPL-2.0
 */
package com.powsybl.python.network;

import com.google.common.collect.Iterables;
import com.powsybl.commons.PowsyblException;
import com.powsybl.commons.datasource.*;
import com.powsybl.commons.report.ReportNode;
import com.powsybl.computation.local.LocalComputationManager;
import com.powsybl.dataframe.DataframeElementType;
import com.powsybl.dataframe.DataframeFilter;
import com.powsybl.dataframe.DataframeFilter.AttributeFilterType;
import com.powsybl.dataframe.SeriesDataType;
import com.powsybl.dataframe.SeriesMetadata;
import com.powsybl.dataframe.network.NetworkDataframeContext;
import com.powsybl.dataframe.network.NetworkDataframeMapper;
import com.powsybl.dataframe.network.NetworkDataframes;
import com.powsybl.dataframe.network.adders.AliasDataframeAdder;
import com.powsybl.dataframe.network.adders.InternalConnectionDataframeAdder;
import com.powsybl.dataframe.network.adders.NetworkElementAdders;
import com.powsybl.dataframe.network.adders.NetworkUtils;
import com.powsybl.dataframe.network.extensions.NetworkExtensions;
import com.powsybl.dataframe.network.modifications.DataframeNetworkModificationType;
import com.powsybl.dataframe.network.modifications.NetworkModifications;
import com.powsybl.dataframe.update.DefaultUpdatingDataframe;
import com.powsybl.dataframe.update.DoubleSeries;
import com.powsybl.dataframe.update.StringSeries;
import com.powsybl.dataframe.update.UpdatingDataframe;
import com.powsybl.iidm.network.*;
import com.powsybl.iidm.reducer.*;
import com.powsybl.nad.NadParameters;
import com.powsybl.nad.layout.*;
import com.powsybl.nad.model.Point;
import com.powsybl.nad.svg.*;
import com.powsybl.python.commons.CTypeUtil;
import com.powsybl.python.commons.Directives;
import com.powsybl.python.commons.PyPowsyblApiHeader;
import com.powsybl.python.commons.Util;
import com.powsybl.python.dataframe.CDoubleSeries;
import com.powsybl.python.dataframe.CIntSeries;
import com.powsybl.python.dataframe.CStringSeries;
import com.powsybl.python.datasource.InMemoryZipFileDataSource;
import com.powsybl.python.report.ReportCUtils;
import com.powsybl.sld.SldParameters;
import com.powsybl.sld.library.ConvergenceComponentLibrary;
import com.powsybl.sld.library.SldComponentLibrary;
import com.powsybl.sld.model.nodes.NodeSide;
import com.powsybl.sld.svg.CustomLabelProvider.CustomFeederInfos;
import com.powsybl.sld.svg.CustomLabelProvider.CustomLabels;
import com.powsybl.sld.svg.CustomLabelProvider.FeederContext;
import com.powsybl.sld.svg.LabelProvider;
import com.powsybl.sld.svg.styles.DefaultStyleProviderFactory;
import com.powsybl.sld.svg.styles.NominalVoltageStyleProviderFactory;
import com.powsybl.sld.svg.styles.iidm.CustomTopologicalStyleProvider;
import org.apache.commons.io.IOUtils;
import org.apache.commons.lang3.StringUtils;
import org.graalvm.nativeimage.IsolateThread;
import org.graalvm.nativeimage.ObjectHandle;
import org.graalvm.nativeimage.ObjectHandles;
import org.graalvm.nativeimage.UnmanagedMemory;
import org.graalvm.nativeimage.c.CContext;
import org.graalvm.nativeimage.c.function.CEntryPoint;
import org.graalvm.nativeimage.c.struct.SizeOf;
import org.graalvm.nativeimage.c.type.*;
import org.graalvm.word.WordFactory;

import java.io.*;
import java.nio.ByteBuffer;
import java.nio.charset.StandardCharsets;
import java.nio.file.Path;
import java.nio.file.Paths;
import java.util.*;
import java.util.function.BooleanSupplier;
import java.util.stream.IntStream;
import java.util.zip.ZipOutputStream;

import static com.powsybl.iidm.network.util.Networks.applySolvedTapPositionAndSolvedSectionCount;
import static com.powsybl.iidm.network.util.Networks.applySolvedValues;
import static com.powsybl.nad.svg.SvgParameters.EdgeInfoEnum.*;
import static com.powsybl.python.commons.CTypeUtil.toStringList;
import static com.powsybl.python.commons.PyPowsyblApiHeader.*;
import static com.powsybl.python.commons.Util.*;
import static com.powsybl.python.dataframe.CDataframeHandler.*;

/**
 * Defines the basic C functions for a network.
 *
 * @author Etienne Lesot {@literal <etienne.lesot at rte-france.com>}
 */
@SuppressWarnings({"java:S1602", "java:S1604", "Convert2Lambda"})
@CContext(Directives.class)
public final class NetworkCFunctions {

    private static final ImportersLoader IMPORTERS_LOADER_SUPPLIER = new ImportersServiceLoader();

    private NetworkCFunctions() {
    }

    @CEntryPoint(name = "getNetworkImportFormats")
    public static ArrayPointer<CCharPointerPointer> getNetworkImportFormats(IsolateThread thread, ExceptionHandlerPointer exceptionHandlerPtr) {
        return doCatch(exceptionHandlerPtr, new PointerProvider<>() {
            @Override
            public ArrayPointer<CCharPointerPointer> get() {
                return createCharPtrArray(Importer.getFormats().stream().sorted().toList());
            }
        });
    }

    @CEntryPoint(name = "getNetworkImportSupportedExtensions")
    public static ArrayPointer<CCharPointerPointer> getNetworkImportSupportedExtensions(IsolateThread thread, ExceptionHandlerPointer exceptionHandlerPtr) {
        return doCatch(exceptionHandlerPtr, () -> createCharPtrArray(Importer.list().stream().flatMap(l -> l.getSupportedExtensions().stream()).distinct().sorted().toList()));
    }

    @CEntryPoint(name = "getNetworkExportFormats")
    public static ArrayPointer<CCharPointerPointer> getNetworkExportFormats(IsolateThread thread, ExceptionHandlerPointer exceptionHandlerPtr) {
        return doCatch(exceptionHandlerPtr, new PointerProvider<>() {
            @Override
            public ArrayPointer<CCharPointerPointer> get() {
                return createCharPtrArray(Exporter.getFormats().stream().sorted().toList());
            }
        });
    }

    @CEntryPoint(name = "getNetworkImportPostProcessors")
    public static ArrayPointer<CCharPointerPointer> getNetworkImportPostProcessors(IsolateThread thread, ExceptionHandlerPointer exceptionHandlerPtr) {
        return doCatch(exceptionHandlerPtr, () -> createCharPtrArray(Importer.getPostProcessorNames().stream().sorted().toList()));
    }

    @CEntryPoint(name = "createNetwork")
    public static ObjectHandle createNetwork(IsolateThread thread, CCharPointer name, CCharPointer id, boolean allowVariantMultiThreadAccess,
                                             ExceptionHandlerPointer exceptionHandlerPtr) {
        return doCatch(exceptionHandlerPtr, new PointerProvider<>() {
            @Override
            public ObjectHandle get() {
                String networkName = CTypeUtil.toString(name);
                String networkId = CTypeUtil.toString(id);
                Network network = Networks.create(networkName, networkId);
                network.getVariantManager().allowVariantMultiThreadAccess(allowVariantMultiThreadAccess);
                return ObjectHandles.getGlobal().create(network);
            }
        });
    }

    @CEntryPoint(name = "getNetworkMetadata")
    public static NetworkMetadataPointer getNetworkMetadata(IsolateThread thread, ObjectHandle networkHandle,
                                                            ExceptionHandlerPointer exceptionHandlerPtr) {
        return doCatch(exceptionHandlerPtr, new PointerProvider<>() {
            @Override
            public NetworkMetadataPointer get() {
                Network network = ObjectHandles.getGlobal().get(networkHandle);
                return createNetworkMetadata(network);
            }
        });
    }

    @CEntryPoint(name = "freeNetworkMetadata")
    public static void freeNetworkMetadata(IsolateThread thread, NetworkMetadataPointer ptr,
                                           ExceptionHandlerPointer exceptionHandlerPtr) {
        doCatch(exceptionHandlerPtr, new Runnable() {
            @Override
            public void run() {
                freeNetworkMetadata(ptr);
            }
        });
    }

    private static NetworkMetadataPointer createNetworkMetadata(Network network) {
        NetworkMetadataPointer ptr = UnmanagedMemory.calloc(SizeOf.get(NetworkMetadataPointer.class));
        ptr.setId(CTypeUtil.toCharPtr(network.getId()));
        ptr.setName(CTypeUtil.toCharPtr(network.getNameOrId()));
        ptr.setSourceFormat(CTypeUtil.toCharPtr(network.getSourceFormat()));
        ptr.setForecastDistance(network.getForecastDistance());
        ptr.setCaseDate(network.getCaseDate().toInstant().toEpochMilli() / 1000.0d);
        return ptr;
    }

    private static void freeNetworkMetadata(NetworkMetadataPointer networkMetadataPointer) {
        UnmanagedMemory.free(networkMetadataPointer.getId());
        UnmanagedMemory.free(networkMetadataPointer.getName());
        UnmanagedMemory.free(networkMetadataPointer.getSourceFormat());
        UnmanagedMemory.free(networkMetadataPointer);
    }

    private static ImportConfig createImportConfig(CCharPointerPointer postProcessorsPtrPtr, int postProcessorsCount) {
        var importConfig = ImportConfig.load();
        importConfig.addPostProcessors(toStringList(postProcessorsPtrPtr, postProcessorsCount));
        return importConfig;
    }

    @CEntryPoint(name = "isNetworkLoadable")
    public static boolean isNetworkLoadable(IsolateThread thread, CCharPointer file, ExceptionHandlerPointer exceptionHandlerPtr) {
        return doCatch(exceptionHandlerPtr, new BooleanSupplier() {
            @Override
            public boolean getAsBoolean() {
                String fileStr = CTypeUtil.toString(file);
                ReadOnlyDataSource dataSource = DataSource.fromPath(Path.of(fileStr));
                for (Importer importer : Importer.list()) {
                    if (importer.exists(dataSource)) {
                        return true;
                    }
                }
                return false;
            }
        });
    }

    @CEntryPoint(name = "loadNetwork")
    public static ObjectHandle loadNetwork(IsolateThread thread, CCharPointer file, CCharPointerPointer parameterNamesPtrPtr, int parameterNamesCount,
                                           CCharPointerPointer parameterValuesPtrPtr, int parameterValuesCount,
                                           CCharPointerPointer postProcessorsPtrPtr, int postProcessorsCount,
                                           ObjectHandle reportNodeHandle,
                                           boolean allowVariantMultiThreadAccess,
                                           ExceptionHandlerPointer exceptionHandlerPtr) {
        return doCatch(exceptionHandlerPtr, new PointerProvider<>() {
            @Override
            public ObjectHandle get() {
                String fileStr = CTypeUtil.toString(file);
                Properties parameters = createParameters(parameterNamesPtrPtr, parameterNamesCount, parameterValuesPtrPtr, parameterValuesCount);
                ReportNode reportNode = ObjectHandles.getGlobal().get(reportNodeHandle);
                if (reportNode == null) {
                    reportNode = ReportNode.NO_OP;
                }
                var importConfig = createImportConfig(postProcessorsPtrPtr, postProcessorsCount);
                Network network = Network.read(Paths.get(fileStr), LocalComputationManager.getDefault(), importConfig, parameters, IMPORTERS_LOADER_SUPPLIER, reportNode);
                network.getVariantManager().allowVariantMultiThreadAccess(allowVariantMultiThreadAccess);
                return ObjectHandles.getGlobal().create(network);
            }
        });
    }

    @CEntryPoint(name = "loadNetworkFromString")
    public static ObjectHandle loadNetworkFromString(IsolateThread thread, CCharPointer fileName, CCharPointer fileContent,
                                                     CCharPointerPointer parameterNamesPtrPtr, int parameterNamesCount,
                                                     CCharPointerPointer parameterValuesPtrPtr, int parameterValuesCount,
                                                     CCharPointerPointer postProcessorsPtrPtr, int postProcessorsCount,
                                                     ObjectHandle reportNodeHandle,
                                                     boolean allowVariantMultiThreadAccess,
                                                     ExceptionHandlerPointer exceptionHandlerPtr) {
        return doCatch(exceptionHandlerPtr, new PointerProvider<>() {
            @Override
            public ObjectHandle get() {
                String fileNameStr = CTypeUtil.toString(fileName);
                String fileContentStr = CTypeUtil.toString(fileContent);
                Properties parameters = createParameters(parameterNamesPtrPtr, parameterNamesCount, parameterValuesPtrPtr, parameterValuesCount);
                ReportNode reportNode = ReportCUtils.getReportNode(reportNodeHandle);
                try (InputStream is = new ByteArrayInputStream(fileContentStr.getBytes(StandardCharsets.UTF_8))) {
                    if (reportNode == null) {
                        reportNode = ReportNode.NO_OP;
                    }
                    var importConfig = createImportConfig(postProcessorsPtrPtr, postProcessorsCount);
                    Network network = Network.read(fileNameStr, is, LocalComputationManager.getDefault(), importConfig, parameters, IMPORTERS_LOADER_SUPPLIER, reportNode);
                    network.getVariantManager().allowVariantMultiThreadAccess(allowVariantMultiThreadAccess);
                    return ObjectHandles.getGlobal().create(network);
                } catch (IOException e) {
                    throw new UncheckedIOException(e);
                }
            }
        });
    }

    @CEntryPoint(name = "loadNetworkFromBinaryBuffers")
    public static ObjectHandle loadNetworkFromBinaryBuffers(IsolateThread thread, CCharPointerPointer data, CIntPointer dataSizes, int bufferCount,
                                                            CCharPointerPointer parameterNamesPtrPtr, int parameterNamesCount,
                                                            CCharPointerPointer parameterValuesPtrPtr, int parameterValuesCount,
                                                            CCharPointerPointer postProcessorsPtrPtr, int postProcessorsCount,
                                                            ObjectHandle reportNodeHandle,
                                                            boolean allowVariantMultiThreadAccess,
                                                            ExceptionHandlerPointer exceptionHandlerPtr) {
        return doCatch(exceptionHandlerPtr, new PointerProvider<>() {
            @Override
            public ObjectHandle get() {
                Properties parameters = createParameters(parameterNamesPtrPtr, parameterNamesCount, parameterValuesPtrPtr, parameterValuesCount);
                ReportNode reportNode = ObjectHandles.getGlobal().get(reportNodeHandle);
                List<Integer> bufferSizes = CTypeUtil.toIntegerList(dataSizes, bufferCount);
                List<ReadOnlyDataSource> dataSourceList = new ArrayList<>();
                for (int i = 0; i < bufferCount; ++i) {
                    ByteBuffer buffer = CTypeConversion.asByteBuffer(data.read(i), bufferSizes.get(i));
                    Optional<CompressionFormat> format = detectCompressionFormat(buffer);
                    if (format.isPresent() && CompressionFormat.ZIP.equals(format.get())) {
                        InMemoryZipFileDataSource ds = new InMemoryZipFileDataSource(binaryBufferToBytes(buffer));
                        String commonBasename = null;
                        try {
                            for (String filename : ds.listNames(".*")) {
                                String basename = DataSourceUtil.getBaseName(filename);
                                commonBasename = commonBasename == null ? basename : StringUtils.getCommonPrefix(commonBasename, basename);
                            }
                        } catch (IOException e) {
                            throw new PowsyblException("Unsupported network data format in zip buffer.");
                        }
                        if (commonBasename != null) {
                            ds.setBaseName(commonBasename);
                        }
                        dataSourceList.add(ds);
                    } else {
                        throw new PowsyblException("Network loading from memory buffer only supported with zipped networks.");
                    }
                }
                if (reportNode == null) {
                    reportNode = ReportNode.NO_OP;
                }
                MultipleReadOnlyDataSource dataSource = new MultipleReadOnlyDataSource(dataSourceList);
                var importConfig = createImportConfig(postProcessorsPtrPtr, postProcessorsCount);
                Network network = Network.read(dataSource, LocalComputationManager.getDefault(), importConfig, parameters,
                        NetworkFactory.findDefault(), IMPORTERS_LOADER_SUPPLIER, reportNode);
                network.getVariantManager().allowVariantMultiThreadAccess(allowVariantMultiThreadAccess);
                return ObjectHandles.getGlobal().create(network);
            }
        });
    }

    @CEntryPoint(name = "updateNetwork")
    public static void updateNetwork(IsolateThread thread, ObjectHandle networkHandle, CCharPointer file,
                                     CCharPointerPointer parameterNamesPtrPtr, int parameterNamesCount,
                                     CCharPointerPointer parameterValuesPtrPtr, int parameterValuesCount,
                                     CCharPointerPointer postProcessorsPtrPtr, int postProcessorsCount,
                                     ObjectHandle reportNodeHandle, ExceptionHandlerPointer exceptionHandlerPtr) {
        doCatch(exceptionHandlerPtr, new Runnable() {
            @Override
            public void run() {
                Network network = ObjectHandles.getGlobal().get(networkHandle);
                String fileStr = CTypeUtil.toString(file);
                Properties parameters = createParameters(parameterNamesPtrPtr, parameterNamesCount, parameterValuesPtrPtr, parameterValuesCount);
                ReportNode reportNode = ObjectHandles.getGlobal().get(reportNodeHandle);
                if (reportNode == null) {
                    reportNode = ReportNode.NO_OP;
                }
                ReadOnlyDataSource ds = DataSource.fromPath(Paths.get(fileStr));
                var importConfig = createImportConfig(postProcessorsPtrPtr, postProcessorsCount);
                network.update(ds, LocalComputationManager.getDefault(), importConfig, parameters, IMPORTERS_LOADER_SUPPLIER, reportNode);
            }
        });
    }

    @CEntryPoint(name = "saveNetwork")
    public static void saveNetwork(IsolateThread thread, ObjectHandle networkHandle, CCharPointer file, CCharPointer format,
                                   CCharPointerPointer parameterNamesPtrPtr, int parameterNamesCount,
                                   CCharPointerPointer parameterValuesPtrPtr, int parameterValuesCount,
                                   ObjectHandle reportNodeHandle, ExceptionHandlerPointer exceptionHandlerPtr) {
        doCatch(exceptionHandlerPtr, new Runnable() {
            @Override
            public void run() {
                Network network = ObjectHandles.getGlobal().get(networkHandle);
                String fileStr = CTypeUtil.toString(file);
                String formatStr = CTypeUtil.toString(format);
                Properties parameters = createParameters(parameterNamesPtrPtr, parameterNamesCount, parameterValuesPtrPtr, parameterValuesCount);
                ReportNode reportNode = ObjectHandles.getGlobal().get(reportNodeHandle);
                if (reportNode == null) {
                    reportNode = ReportNode.NO_OP;
                }
                network.write(new ExportersServiceLoader(), formatStr, parameters, Paths.get(fileStr), reportNode);
            }
        });
    }

    @CEntryPoint(name = "saveNetworkToString")
    public static CCharPointer saveNetworkToString(IsolateThread thread, ObjectHandle networkHandle, CCharPointer format,
                                                   CCharPointerPointer parameterNamesPtrPtr, int parameterNamesCount,
                                                   CCharPointerPointer parameterValuesPtrPtr, int parameterValuesCount,
                                                   ObjectHandle reportNodeHandle, ExceptionHandlerPointer exceptionHandlerPtr) {
        return doCatch(exceptionHandlerPtr, new PointerProvider<>() {
            @Override
            public CCharPointer get() {
                Network network = ObjectHandles.getGlobal().get(networkHandle);
                String formatStr = CTypeUtil.toString(format);
                Properties parameters = createParameters(parameterNamesPtrPtr, parameterNamesCount, parameterValuesPtrPtr, parameterValuesCount);
                MemDataSource dataSource = new MemDataSource();
                var exporter = Exporter.find(formatStr);
                if (exporter == null) {
                    throw new PowsyblException("No exporter found for '" + formatStr + "' to export as a string");
                }
                ReportNode reportNode = ReportCUtils.getReportNode(reportNodeHandle);
                exporter.export(network, parameters, dataSource, reportNode);
                try {
                    var names = dataSource.listNames(".*?");
                    if (names.size() != 1) {
                        throw new PowsyblException("Currently we only support string export for single file format(ex, 'XIIDM').");
                    }
                    try (InputStream is = new ByteArrayInputStream(dataSource.getData(Iterables.getOnlyElement(names)));
                         ByteArrayOutputStream os = new ByteArrayOutputStream()) {
                        IOUtils.copy(is, os);
                        return CTypeUtil.toCharPtr(os.toString());
                    }
                } catch (IOException e) {
                    throw new UncheckedIOException(e);
                }
            }
        });
    }

    @CEntryPoint(name = "saveNetworkToBinaryBuffer")
    public static ArrayPointer<CCharPointer> saveNetworkToBinaryBuffer(IsolateThread thread, ObjectHandle networkHandle, CCharPointer format,
                                                                       CCharPointerPointer parameterNamesPtrPtr, int parameterNamesCount,
                                                                       CCharPointerPointer parameterValuesPtrPtr, int parameterValuesCount,
                                                                       ObjectHandle reportNodeHandle, ExceptionHandlerPointer exceptionHandlerPtr) {
        return doCatch(exceptionHandlerPtr, new PointerProvider<>() {
            @Override
            public ArrayPointer<CCharPointer> get() {
                Network network = ObjectHandles.getGlobal().get(networkHandle);
                String formatStr = CTypeUtil.toString(format);
                Properties parameters = createParameters(parameterNamesPtrPtr, parameterNamesCount, parameterValuesPtrPtr, parameterValuesCount);
                var exporter = Exporter.find(formatStr);
                if (exporter == null) {
                    throw new PowsyblException("No exporter found for '" + formatStr + "' to export as a string");
                }
                ReportNode reportNode = ReportCUtils.getReportNode(reportNodeHandle);
                // to support all kind of export: simple file or multiple to an archive,
                // best is to write to a zip file
                ByteArrayOutputStream bos = new ByteArrayOutputStream();
                try (ZipOutputStream zos = new ZipOutputStream(bos)) {
                    DataSource dataSource = new ZipMemDataSource("file", zos);
                    exporter.export(network, parameters, dataSource, reportNode);
                } catch (IOException e) {
                    throw new UncheckedIOException(e);
                }
                byte[] bytes = bos.toByteArray();
                return Util.createByteArray(bytes);
            }
        });
    }

    @CEntryPoint(name = "freeBinaryBuffer")
    public static void freeBinaryBuffer(IsolateThread thread, PyPowsyblApiHeader.ArrayPointer<CCharPointer> byteArrayPtr,
                                               PyPowsyblApiHeader.ExceptionHandlerPointer exceptionHandlerPtr) {
        doCatch(exceptionHandlerPtr, new Runnable() {
            @Override
            public void run() {
                freeArrayPointer(byteArrayPtr);
            }
        });
    }

    @CEntryPoint(name = "reduceNetwork")
    public static void reduceNetwork(IsolateThread thread, ObjectHandle networkHandle,
                                     double vMin, double vMax,
                                     CCharPointerPointer idsPtrPtr, int idsCount,
                                     CCharPointerPointer vlsPtrPtr, int vlsCount,
                                     CIntPointer depthsPtr, int depthsCount,
                                     boolean withDanglingLines,
                                     ExceptionHandlerPointer exceptionHandlerPtr) {
        doCatch(exceptionHandlerPtr, new Runnable() {
            @Override
            public void run() {
                Network network = ObjectHandles.getGlobal().get(networkHandle);
                ReductionOptions options = new ReductionOptions();
                options.withDanglingLlines(withDanglingLines);
                List<NetworkPredicate> predicates = new ArrayList<>();
                if (vMax != Double.MAX_VALUE || vMin != 0) {
                    predicates.add(new NominalVoltageNetworkPredicate(vMin, vMax));
                }
                if (idsCount != 0) {
                    List<String> ids = toStringList(idsPtrPtr, idsCount);
                    predicates.add(new IdentifierNetworkPredicate(ids));
                }
                if (depthsCount != 0) {
                    final List<Integer> depths = CTypeUtil.toIntegerList(depthsPtr, depthsCount);
                    final List<String> voltageLevels = toStringList(vlsPtrPtr, vlsCount);
                    for (int i = 0; i < depths.size(); i++) {
                        predicates.add(new SubNetworkPredicate(network.getVoltageLevel(voltageLevels.get(i)), depths.get(i)));
                    }
                }
                final OrNetworkPredicate orNetworkPredicate = new OrNetworkPredicate(predicates);
                NetworkReducer.builder()
                        .withNetworkPredicate(orNetworkPredicate)
                        .withReductionOptions(options)
                        .build()
                        .reduce(network);
            }
        });
    }

    private static Properties createParameters(CCharPointerPointer parameterNamesPtrPtr, int parameterNamesCount,
                                               CCharPointerPointer parameterValuesPtrPtr, int parameterValuesCount) {
        List<String> parameterNames = toStringList(parameterNamesPtrPtr, parameterNamesCount);
        List<String> parameterValues = toStringList(parameterValuesPtrPtr, parameterValuesCount);
        Properties parameters = new Properties();
        for (int i = 0; i < parameterNames.size(); i++) {
            parameters.setProperty(parameterNames.get(i), parameterValues.get(i));
        }
        return parameters;
    }

    @CEntryPoint(name = "getNetworkElementsIds")
    public static ArrayPointer<CCharPointerPointer> getNetworkElementsIds(IsolateThread thread, ObjectHandle networkHandle, ElementType elementType,
                                                                          CDoublePointer nominalVoltagePtr, int nominalVoltageCount,
                                                                          CCharPointerPointer countryPtr, int countryCount, boolean mainCc, boolean mainSc,
                                                                          boolean notConnectedToSameBusAtBothSides, ExceptionHandlerPointer exceptionHandlerPtr) {
        return doCatch(exceptionHandlerPtr, new PointerProvider<>() {
            @Override
            public ArrayPointer<CCharPointerPointer> get() {
                Network network = ObjectHandles.getGlobal().get(networkHandle);
                Set<Double> nominalVoltages = new HashSet<>(CTypeUtil.toDoubleList(nominalVoltagePtr, nominalVoltageCount));
                Set<String> countries = new HashSet<>(toStringList(countryPtr, countryCount));
                List<String> elementsIds = NetworkUtil.getElementsIds(network, elementType, nominalVoltages, countries, mainCc, mainSc, notConnectedToSameBusAtBothSides);
                return createCharPtrArray(elementsIds);
            }
        });
    }

    @CEntryPoint(name = "cloneVariant")
    public static void cloneVariant(IsolateThread thread, ObjectHandle networkHandle, CCharPointer src, CCharPointer variant, boolean mayOverwrite, ExceptionHandlerPointer exceptionHandlerPtr) {
        doCatch(exceptionHandlerPtr, new Runnable() {
            @Override
            public void run() {
                Network network = ObjectHandles.getGlobal().get(networkHandle);
                network.getVariantManager().cloneVariant(CTypeUtil.toString(src), CTypeUtil.toString(variant), mayOverwrite);
            }
        });
    }

    @CEntryPoint(name = "setWorkingVariant")
    public static void setWorkingVariant(IsolateThread thread, ObjectHandle networkHandle, CCharPointer variant, ExceptionHandlerPointer exceptionHandlerPtr) {
        doCatch(exceptionHandlerPtr, new Runnable() {
            @Override
            public void run() {
                Network network = ObjectHandles.getGlobal().get(networkHandle);
                network.getVariantManager().setWorkingVariant(CTypeUtil.toString(variant));
            }
        });
    }

    @CEntryPoint(name = "removeVariant")
    public static void removeVariant(IsolateThread thread, ObjectHandle networkHandle, CCharPointer variant, ExceptionHandlerPointer exceptionHandlerPtr) {
        doCatch(exceptionHandlerPtr, new Runnable() {
            @Override
            public void run() {
                Network network = ObjectHandles.getGlobal().get(networkHandle);
                network.getVariantManager().removeVariant(CTypeUtil.toString(variant));
            }
        });
    }

    @CEntryPoint(name = "getVariantsIds")
    public static ArrayPointer<CCharPointerPointer> getVariantsIds(IsolateThread thread, ObjectHandle networkHandle, ExceptionHandlerPointer exceptionHandlerPtr) {
        return doCatch(exceptionHandlerPtr, new PointerProvider<>() {
            @Override
            public ArrayPointer<CCharPointerPointer> get() {
                Network network = ObjectHandles.getGlobal().get(networkHandle);
                return createCharPtrArray(List.copyOf(network.getVariantManager().getVariantIds()));
            }
        });
    }

    private static DataframeFilter createDataframeFilter(FilterAttributesType filterAttributesType, CCharPointerPointer attributesPtrPtr, int attributesCount, DataframePointer selectedElementsDataframe) {
        List<String> attributes = toStringList(attributesPtrPtr, attributesCount);
        AttributeFilterType filterType = switch (filterAttributesType) {
            case ALL_ATTRIBUTES -> AttributeFilterType.ALL_ATTRIBUTES;
            case SELECTION_ATTRIBUTES -> AttributeFilterType.INPUT_ATTRIBUTES;
            case DEFAULT_ATTRIBUTES -> AttributeFilterType.DEFAULT_ATTRIBUTES;
        };

        return selectedElementsDataframe.isNonNull()
                ? new DataframeFilter(filterType, attributes, createDataframe(selectedElementsDataframe))
                : new DataframeFilter(filterType, attributes);
    }

    @CEntryPoint(name = "createNetworkElementsSeriesArray")
    public static ArrayPointer<SeriesPointer> createNetworkElementsSeriesArray(IsolateThread thread, ObjectHandle networkHandle,
                                                                               ElementType elementType,
                                                                               FilterAttributesType filterAttributesType,
                                                                               CCharPointerPointer attributesPtrPtr, int attributesCount,
                                                                               DataframePointer selectedElementsDataframe,
                                                                               boolean perUnit,
                                                                               double nominalApparentPower,
                                                                               ExceptionHandlerPointer exceptionHandlerPtr) {
        return Util.doCatch(exceptionHandlerPtr, new PointerProvider<>() {
            @Override
            public ArrayPointer<SeriesPointer> get() {
                NetworkDataframeMapper mapper = NetworkDataframes.getDataframeMapper(convert(elementType));
                Network network = ObjectHandles.getGlobal().get(networkHandle);
                DataframeFilter dataframeFilter = createDataframeFilter(filterAttributesType, attributesPtrPtr, attributesCount, selectedElementsDataframe);
                return Dataframes.createCDataframe(mapper, network, dataframeFilter, new NetworkDataframeContext(perUnit, nominalApparentPower));
            }
        });
    }

    @CEntryPoint(name = "createNetworkElementsExtensionSeriesArray")
    public static ArrayPointer<SeriesPointer> createNetworkElementsExtensionSeriesArray(IsolateThread thread, ObjectHandle networkHandle,
                                                                                        CCharPointer extensionName,
                                                                                        CCharPointer cTableName,
                                                                                        PyPowsyblApiHeader.ExceptionHandlerPointer exceptionHandlerPtr) {
        String name = CTypeUtil.toString(extensionName);
        String tempName = CTypeUtil.toString(cTableName);
        String tableName = tempName.isEmpty() ? null : tempName;
        return doCatch(exceptionHandlerPtr, new PointerProvider<>() {
            @Override
            public ArrayPointer<SeriesPointer> get() {
                NetworkDataframeMapper mapper = NetworkDataframes.getExtensionDataframeMapper(name, tableName);
                if (mapper != null) {
                    Network network = ObjectHandles.getGlobal().get(networkHandle);
                    return Dataframes.createCDataframe(mapper, network, new DataframeFilter(), NetworkDataframeContext.DEFAULT);
                } else {
                    throw new PowsyblException(errorMessageForWrongExtensionName(name, tableName));
                }
            }
        });
    }

    private static String errorMessageForWrongExtensionName(String name, String tableName) {
        String message = "No extension named " + name + " available";
        if (tableName != null) {
            message = "No table " + tableName + " for extension " + name + " available";
        }
        return message;
    }

    @CEntryPoint(name = "getExtensionsNames")
    public static ArrayPointer<CCharPointerPointer> getExtensionsNames(IsolateThread thread, ExceptionHandlerPointer exceptionHandlerPtr) {
        return doCatch(exceptionHandlerPtr, () -> {
            return createCharPtrArray(List.copyOf(NetworkExtensions.getExtensionsNames()));
        });
    }

    @CEntryPoint(name = "getExtensionsInformation")
    public static ArrayPointer<SeriesPointer> getExtensionsInformation(IsolateThread thread, ExceptionHandlerPointer exceptionHandlerPtr) {
        return doCatch(exceptionHandlerPtr, () -> {
            return NetworkExtensions.getExtensionInformation(NetworkDataframeContext.DEFAULT);
        });
    }

    @CEntryPoint(name = "createElement")
    public static void createElement(IsolateThread thread, ObjectHandle networkHandle,
                                     ElementType elementType,
                                     DataframeArrayPointer cDataframes,
                                     ExceptionHandlerPointer exceptionHandlerPtr) {
        doCatch(exceptionHandlerPtr, new Runnable() {
            @Override
            public void run() {
                Network network = ObjectHandles.getGlobal().get(networkHandle);
                DataframeElementType type = convert(elementType);
                List<UpdatingDataframe> dataframes = new ArrayList<>();
                for (int i = 0; i < cDataframes.getDataframesCount(); i++) {
                    dataframes.add(createDataframe(cDataframes.getDataframes().addressOf(i)));
                }
                NetworkElementAdders.addElements(type, network, dataframes);
            }
        });
    }

    @CEntryPoint(name = "updateNetworkElementsWithSeries")
    public static void updateNetworkElementsWithSeries(IsolateThread thread, ObjectHandle networkHandle, ElementType elementType,
                                                       DataframePointer dataframe, boolean perUnit,
                                                       double nominalApparentPower,
                                                       PyPowsyblApiHeader.ExceptionHandlerPointer exceptionHandlerPtr) {
        doCatch(exceptionHandlerPtr, new Runnable() {
            @Override
            public void run() {
                Network network = ObjectHandles.getGlobal().get(networkHandle);
                UpdatingDataframe updatingDataframe = createDataframe(dataframe);
                NetworkDataframes.getDataframeMapper(convert(elementType))
                        .updateSeries(network, updatingDataframe, new NetworkDataframeContext(perUnit, nominalApparentPower));
            }
        });
    }

    @CEntryPoint(name = "removeAliases")
    public static void removeAliases(IsolateThread thread, ObjectHandle networkHandle,
                                     DataframePointer cDataframe,
                                     ExceptionHandlerPointer exceptionHandlerPtr) {
        doCatch(exceptionHandlerPtr, new Runnable() {
            @Override
            public void run() {
                Network network = ObjectHandles.getGlobal().get(networkHandle);
                UpdatingDataframe dataframe = createDataframe(cDataframe);
                AliasDataframeAdder.deleteElements(network, dataframe);
            }
        });
    }

    @CEntryPoint(name = "removeInternalConnections")
    public static void removeInternalConnections(IsolateThread thread, ObjectHandle networkHandle,
                                     DataframePointer cDataframe,
                                     ExceptionHandlerPointer exceptionHandlerPtr) {
        doCatch(exceptionHandlerPtr, new Runnable() {
            @Override
            public void run() {
                Network network = ObjectHandles.getGlobal().get(networkHandle);
                UpdatingDataframe dataframe = createDataframe(cDataframe);
                InternalConnectionDataframeAdder.deleteElements(network, dataframe);
            }
        });
    }

    @CEntryPoint(name = "removeNetworkElements")
    public static void removeNetworkElements(IsolateThread thread, ObjectHandle networkHandle, CCharPointerPointer cElementIds,
                                             int elementCount, PyPowsyblApiHeader.ExceptionHandlerPointer exceptionHandlerPtr) {
        doCatch(exceptionHandlerPtr, new Runnable() {
            @Override
            public void run() {
                Network network = ObjectHandles.getGlobal().get(networkHandle);
                List<String> elementIds = CTypeUtil.toStringList(cElementIds, elementCount);
                elementIds.forEach(elementId -> {
                    Identifiable<?> identifiable = network.getIdentifiable(elementId);
                    if (identifiable == null) {
                        throw new PowsyblException(String.format("identifiable with id : %s was not found", elementId));
                    }
                    if (identifiable instanceof Connectable) {
                        ((Connectable<?>) identifiable).remove();
                    } else if (identifiable instanceof HvdcLine hvdcLine) {
                        hvdcLine.remove();
                    } else if (identifiable instanceof VoltageLevel voltageLevel) {
                        voltageLevel.remove();
                    } else if (identifiable instanceof Substation substation) {
                        substation.remove();
                    } else if (identifiable instanceof Switch sw) {
                        VoltageLevel voltageLevel = sw.getVoltageLevel();
                        switch (voltageLevel.getTopologyKind()) {
                            case NODE_BREAKER -> voltageLevel.getNodeBreakerView().removeSwitch(identifiable.getId());
                            case BUS_BREAKER -> voltageLevel.getBusBreakerView().removeSwitch(identifiable.getId());
                            default ->
                                    throw new PowsyblException("this voltage level does not have a proper topology kind");
                        }
                    } else if (identifiable instanceof Area area) {
                        area.remove();
                    } else if (identifiable instanceof TieLine tieLine) {
                        tieLine.remove();
                    } else {
                        throw new PowsyblException(String.format("identifiable with id : %s can't be removed", identifiable.getId()));
                    }
                });
            }
        });
    }

    public static UpdatingDataframe createDataframe(DataframePointer dataframe) {
        if (dataframe.isNull()) {
            return null;
        }
        int elementCount = dataframe.getSeries().addressOf(0).data().getLength();
        int columnsNumber = dataframe.getSeriesCount();
        DefaultUpdatingDataframe updatingDataframe = new DefaultUpdatingDataframe(elementCount);
        for (int i = 0; i < columnsNumber; i++) {
            SeriesPointer seriesPointer = dataframe.getSeries().addressOf(i);
            String name = CTypeUtil.toString(seriesPointer.getName());
            switch (seriesPointer.getType()) {
                case STRING_SERIES_TYPE ->
                    updatingDataframe.addSeries(name, seriesPointer.isIndex(), new CStringSeries((CCharPointerPointer) seriesPointer.data().getPtr()));
                case DOUBLE_SERIES_TYPE ->
                    updatingDataframe.addSeries(name, seriesPointer.isIndex(), new CDoubleSeries((CDoublePointer) seriesPointer.data().getPtr()));
                case INT_SERIES_TYPE, BOOLEAN_SERIES_TYPE ->
                    updatingDataframe.addSeries(name, seriesPointer.isIndex(), new CIntSeries((CIntPointer) seriesPointer.data().getPtr()));
                default -> throw new IllegalStateException("Unexpected series type: " + seriesPointer.getType());
            }
        }
        return updatingDataframe;
    }

    @CEntryPoint(name = "getNodeBreakerViewSwitches")
    public static ArrayPointer<SeriesPointer> getNodeBreakerViewSwitches(IsolateThread thread, ObjectHandle networkHandle, CCharPointer voltageLevel, PyPowsyblApiHeader.ExceptionHandlerPointer exceptionHandlerPtr) {
        return doCatch(exceptionHandlerPtr, new PointerProvider<>() {
            @Override
            public ArrayPointer<SeriesPointer> get() {
                Network network = ObjectHandles.getGlobal().get(networkHandle);
                VoltageLevel.NodeBreakerView nodeBreakerView = NetworkUtils.getVoltageLevelOrThrow(network, CTypeUtil.toString(voltageLevel)).getNodeBreakerView();
                return Dataframes.createCDataframe(Dataframes.nodeBreakerViewSwitches(), nodeBreakerView);
            }
        });
    }

    @CEntryPoint(name = "getNodeBreakerViewNodes")
    public static ArrayPointer<SeriesPointer> getNodeBreakerViewNodes(IsolateThread thread, ObjectHandle networkHandle, CCharPointer voltageLevel, PyPowsyblApiHeader.ExceptionHandlerPointer exceptionHandlerPtr) {
        return doCatch(exceptionHandlerPtr, new PointerProvider<>() {
            @Override
            public ArrayPointer<SeriesPointer> get() {
                Network network = ObjectHandles.getGlobal().get(networkHandle);
                VoltageLevel.NodeBreakerView nodeBreakerView = NetworkUtils.getVoltageLevelOrThrow(network, CTypeUtil.toString(voltageLevel)).getNodeBreakerView();

                return Dataframes.createCDataframe(Dataframes.nodeBreakerViewNodes(), nodeBreakerView);

            }
        });
    }

    @CEntryPoint(name = "getNodeBreakerViewInternalConnections")
    public static ArrayPointer<SeriesPointer> getNodeBreakerViewInternalConnections(IsolateThread thread, ObjectHandle networkHandle, CCharPointer voltageLevel, PyPowsyblApiHeader.ExceptionHandlerPointer exceptionHandlerPtr) {
        return doCatch(exceptionHandlerPtr, new PointerProvider<>() {
            @Override
            public ArrayPointer<SeriesPointer> get() {
                Network network = ObjectHandles.getGlobal().get(networkHandle);
                VoltageLevel.NodeBreakerView nodeBreakerView = NetworkUtils.getVoltageLevelOrThrow(network, CTypeUtil.toString(voltageLevel)).getNodeBreakerView();
                return Dataframes.createCDataframe(Dataframes.nodeBreakerViewInternalConnection(), nodeBreakerView);
            }
        });
    }

    @CEntryPoint(name = "getBusBreakerViewSwitches")
    public static PyPowsyblApiHeader.ArrayPointer<SeriesPointer> getBusBreakerViewSwitches(IsolateThread thread, ObjectHandle networkHandle, CCharPointer voltageLevel, PyPowsyblApiHeader.ExceptionHandlerPointer exceptionHandlerPtr) {
        return doCatch(exceptionHandlerPtr, new PointerProvider<>() {
            @Override
            public ArrayPointer<SeriesPointer> get() {
                Network network = ObjectHandles.getGlobal().get(networkHandle);
                VoltageLevel.BusBreakerView busBreakerView = NetworkUtils.getVoltageLevelOrThrow(network, CTypeUtil.toString(voltageLevel)).getBusBreakerView();
                return Dataframes.createCDataframe(Dataframes.busBreakerViewSwitches(), busBreakerView);
            }
        });
    }

    @CEntryPoint(name = "getBusBreakerViewBuses")
    public static PyPowsyblApiHeader.ArrayPointer<SeriesPointer> getBusBreakerViewBuses(IsolateThread thread, ObjectHandle networkHandle, CCharPointer voltageLevelPtr, PyPowsyblApiHeader.ExceptionHandlerPointer exceptionHandlerPtr) {
        return doCatch(exceptionHandlerPtr, new PointerProvider<>() {
            @Override
            public ArrayPointer<SeriesPointer> get() {
                Network network = ObjectHandles.getGlobal().get(networkHandle);
                VoltageLevel voltageLevel = NetworkUtils.getVoltageLevelOrThrow(network, CTypeUtil.toString(voltageLevelPtr));
                return Dataframes.createCDataframe(Dataframes.busBreakerViewBuses(), voltageLevel);
            }
        });
    }

    @CEntryPoint(name = "getBusBreakerViewElements")
    public static PyPowsyblApiHeader.ArrayPointer<SeriesPointer> getBusBreakerViewElements(IsolateThread thread, ObjectHandle networkHandle, CCharPointer voltageLevelPtr, PyPowsyblApiHeader.ExceptionHandlerPointer exceptionHandlerPtr) {
        return doCatch(exceptionHandlerPtr, new PointerProvider<>() {
            @Override
            public ArrayPointer<SeriesPointer> get() {
                Network network = ObjectHandles.getGlobal().get(networkHandle);
                VoltageLevel voltageLevel = NetworkUtils.getVoltageLevelOrThrow(network, CTypeUtil.toString(voltageLevelPtr));
                return Dataframes.createCDataframe(Dataframes.busBreakerViewElements(), voltageLevel);
            }
        });
    }

    @CEntryPoint(name = "merge")
    public static ObjectHandle merge(IsolateThread thread, VoidPointerPointer networkHandles, int networkCount,
                                     ExceptionHandlerPointer exceptionHandlerPtr) {
        return doCatch(exceptionHandlerPtr, new PointerProvider<>() {
            @Override
            public ObjectHandle get() {
                Network[] networks = new Network[networkCount];
                for (int i = 0; i < networkCount; ++i) {
                    ObjectHandle networkHandle = networkHandles.read(i);
                    Network network = ObjectHandles.getGlobal().get(networkHandle);
                    networks[i] = network;
                }
                return ObjectHandles.getGlobal().create(Network.merge(networks));
            }
        });
    }

    @CEntryPoint(name = "getSeriesMetadata")
    public static DataframeMetadataPointer getSeriesMetadata(IsolateThread thread, ElementType elementType,
                                                             ExceptionHandlerPointer exceptionHandlerPtr) {
        return doCatch(exceptionHandlerPtr, new PointerProvider<>() {
            @Override
            public DataframeMetadataPointer get() {
                DataframeElementType type = convert(elementType);
                List<SeriesMetadata> seriesMetadata = NetworkDataframes.getDataframeMapper(type).getSeriesMetadata();
                return CTypeUtil.createSeriesMetadata(seriesMetadata);
            }
        });
    }

    @CEntryPoint(name = "freeDataframeMetadata")
    public static void freeDataframeMetadata(IsolateThread thread, DataframeMetadataPointer metadata, ExceptionHandlerPointer exceptionHandlerPtr) {
        doCatch(exceptionHandlerPtr, new Runnable() {
            @Override
            public void run() {
                freeDataframeMetadataContent(metadata);
                UnmanagedMemory.free(metadata);
            }
        });
    }

    @CEntryPoint(name = "getCreationMetadata")
    public static DataframesMetadataPointer getCreationMetadata(IsolateThread thread,
                                                                ElementType elementType,
                                                                ExceptionHandlerPointer exceptionHandlerPtr) {
        return doCatch(exceptionHandlerPtr, new PointerProvider<>() {
            @Override
            public DataframesMetadataPointer get() {
                DataframeElementType type = convert(elementType);
                List<List<SeriesMetadata>> metadata = NetworkElementAdders.getAdder(type).getMetadata();
                DataframeMetadataPointer dataframeMetadataArray = UnmanagedMemory.calloc(metadata.size() * SizeOf.get(DataframeMetadataPointer.class));
                int i = 0;
                for (List<SeriesMetadata> dataframeMetadata : metadata) {
                    CTypeUtil.createSeriesMetadata(dataframeMetadata, dataframeMetadataArray.addressOf(i));
                    i++;
                }

                DataframesMetadataPointer res = UnmanagedMemory.calloc(SizeOf.get(DataframesMetadataPointer.class));
                res.setDataframesMetadata(dataframeMetadataArray);
                res.setDataframesCount(metadata.size());
                return res;
            }
        });
    }

    @CEntryPoint(name = "freeDataframesMetadata")
    public static void freeDataframesMetadata(IsolateThread thread, DataframesMetadataPointer cMetadata, ExceptionHandlerPointer exceptionHandlerPtr) {
        doCatch(exceptionHandlerPtr, new Runnable() {
            @Override
            public void run() {
                for (int i = 0; i < cMetadata.getDataframesCount(); i++) {
                    DataframeMetadataPointer cDataframeMetadata = cMetadata.getDataframesMetadata().addressOf(i);
                    freeDataframeMetadataContent(cDataframeMetadata);
                }
                UnmanagedMemory.free(cMetadata.getDataframesMetadata());
                UnmanagedMemory.free(cMetadata);
            }
        });
    }

    @CEntryPoint(name = "addNetworkElementProperties")
    public static void addNetworkElementProperties(IsolateThread thread, ObjectHandle networkHandle, DataframePointer properties, ExceptionHandlerPointer exceptionHandlerPtr) {
        doCatch(exceptionHandlerPtr, new Runnable() {
            @Override
            public void run() {
                UpdatingDataframe propertiesDataframe = createDataframe(properties);
                Objects.requireNonNull(propertiesDataframe);
                Network network = ObjectHandles.getGlobal().get(networkHandle);
                StringSeries idSerie = propertiesDataframe.getStrings("id");
                if (idSerie == null) {
                    throw new PowsyblException("id is missing");
                }
                for (SeriesMetadata column : propertiesDataframe.getSeriesMetadata()) {
                    if (!column.isIndex() && column.getType() == SeriesDataType.STRING) {
                        String seriesName = column.getName();
                        StringSeries columnSerie = propertiesDataframe.getStrings(seriesName);
                        for (int i = 0; i < propertiesDataframe.getRowCount(); i++) {
                            String id = idSerie.get(i);
                            Identifiable<?> identifiable = network.getIdentifiable(id);
                            if (identifiable != null) {
                                identifiable.setProperty(seriesName, columnSerie.get(i));
                            } else {
                                throw new PowsyblException(String.format("identifiable with id : %s does not exist", id));
                            }
                        }
                    }
                }
            }
        });
    }

    @CEntryPoint(name = "removeNetworkElementProperties")
    public static void removeNetworkElementProperties(IsolateThread thread, ObjectHandle networkHandle, CCharPointerPointer idsPointer, int idsCount, CCharPointerPointer propertiesPointer, int propertiesCount, ExceptionHandlerPointer exceptionHandlerPtr) {
        doCatch(exceptionHandlerPtr, new Runnable() {
            @Override
            public void run() {
                Network network = ObjectHandles.getGlobal().get(networkHandle);
                List<String> ids = CTypeUtil.toStringList(idsPointer, idsCount);
                List<String> properties = CTypeUtil.toStringList(propertiesPointer, propertiesCount);
                ids.forEach(id -> properties.forEach(property -> {
                    Identifiable<?> identifiable = NetworkUtils.getIdentifiableOrThrow(network, id);
                    identifiable.removeProperty(property);
                }));
            }
        });
    }

    private static void freeDataframeMetadataContent(DataframeMetadataPointer metadata) {
        for (int i = 0; i < metadata.getAttributesCount(); i++) {
            SeriesMetadataPointer attrMetadata = metadata.getAttributesMetadata().addressOf(i);
            UnmanagedMemory.free(attrMetadata.getName());
        }
        UnmanagedMemory.free(metadata.getAttributesMetadata());
    }

    private static void createSeriesMetadata(List<SeriesMetadata> metadata, DataframeMetadataPointer cMetadata) {
        SeriesMetadataPointer seriesMetadataPtr = UnmanagedMemory.calloc(metadata.size() * SizeOf.get(SeriesMetadataPointer.class));
        for (int i = 0; i < metadata.size(); i++) {
            SeriesMetadata colMetadata = metadata.get(i);
            SeriesMetadataPointer metadataPtr = seriesMetadataPtr.addressOf(i);
            metadataPtr.setName(CTypeUtil.toCharPtr(colMetadata.getName()));
            metadataPtr.setType(convert(colMetadata.getType()));
            metadataPtr.setIndex(colMetadata.isIndex());
            metadataPtr.setModifiable(colMetadata.isModifiable());
            metadataPtr.setDefault(colMetadata.isDefaultAttribute());
        }
        cMetadata.setAttributesCount(metadata.size());
        cMetadata.setAttributesMetadata(seriesMetadataPtr);
    }

    @CEntryPoint(name = "updateNetworkElementsExtensionsWithSeries")
    public static void updateNetworkElementsExtensionsWithSeries(IsolateThread thread, ObjectHandle networkHandle, CCharPointer namePtr,
                                                                 CCharPointer tableNamePtr, DataframePointer dataframe,
                                                                 PyPowsyblApiHeader.ExceptionHandlerPointer exceptionHandlerPtr) {
        doCatch(exceptionHandlerPtr, new Runnable() {
            @Override
            public void run() {
                String name = CTypeUtil.toString(namePtr);
                String tmpName = CTypeUtil.toString(tableNamePtr);
                String tableName = tmpName.isEmpty() ? null : tmpName;
                NetworkDataframeMapper mapper = NetworkDataframes.getExtensionDataframeMapper(name, tableName);
                if (mapper != null) {
                    Network network = ObjectHandles.getGlobal().get(networkHandle);
                    UpdatingDataframe updatingDataframe = createDataframe(dataframe);
                    mapper.updateSeries(network, updatingDataframe, NetworkDataframeContext.DEFAULT);
                } else {
                    throw new PowsyblException(errorMessageForWrongExtensionName(name, tableName));
                }
            }
        });
    }

    @CEntryPoint(name = "removeExtensions")
    public static void removeExtensions(IsolateThread thread, ObjectHandle networkHandle,
                                        CCharPointer namePtr,
                                        CCharPointerPointer idsPtr, int idsCount,
                                        PyPowsyblApiHeader.ExceptionHandlerPointer exceptionHandlerPtr) {
        doCatch(exceptionHandlerPtr, new Runnable() {
            @Override
            public void run() {
                Network network = ObjectHandles.getGlobal().get(networkHandle);
                String name = CTypeUtil.toString(namePtr);
                List<String> ids = CTypeUtil.toStringList(idsPtr, idsCount);
                NetworkExtensions.removeExtensions(network, name, ids);
            }
        });
    }

    @CEntryPoint(name = "getExtensionSeriesMetadata")
    public static DataframeMetadataPointer getExtensionSeriesMetadata(IsolateThread thread, CCharPointer namePtr, CCharPointer tableNamePtr,
                                                                      ExceptionHandlerPointer exceptionHandlerPtr) {
        return doCatch(exceptionHandlerPtr, new PointerProvider<>() {
            @Override
            public DataframeMetadataPointer get() {
                String name = CTypeUtil.toString(namePtr);
                String tmpName = CTypeUtil.toString(tableNamePtr);
                String tableName = tmpName.equals("") ? null : tmpName;
                NetworkDataframeMapper mapper = NetworkDataframes.getExtensionDataframeMapper(name, tableName);
                if (mapper != null) {
                    List<SeriesMetadata> seriesMetadata = mapper.getSeriesMetadata();
                    return CTypeUtil.createSeriesMetadata(seriesMetadata);
                } else {
                    throw new PowsyblException(errorMessageForWrongExtensionName(name, tableName));
                }
            }
        });
    }

    @CEntryPoint(name = "createExtensions")
    public static void createExtensions(IsolateThread thread, ObjectHandle networkHandle,
                                        CCharPointer namePtr,
                                        DataframeArrayPointer cDataframes,
                                        ExceptionHandlerPointer exceptionHandlerPtr) {
        doCatch(exceptionHandlerPtr, new Runnable() {
            @Override
            public void run() {
                Network network = ObjectHandles.getGlobal().get(networkHandle);
                String name = CTypeUtil.toString(namePtr);
                List<UpdatingDataframe> dataframes = new ArrayList<>();
                for (int i = 0; i < cDataframes.getDataframesCount(); i++) {
                    dataframes.add(createDataframe(cDataframes.getDataframes().addressOf(i)));
                }
                NetworkElementAdders.addExtensions(name, network, dataframes);
            }
        });
    }

    @CEntryPoint(name = "getExtensionsCreationMetadata")
    public static DataframesMetadataPointer getExtensionsCreationMetadata(IsolateThread thread,
                                                                          CCharPointer namePtr,
                                                                          ExceptionHandlerPointer exceptionHandlerPtr) {
        return doCatch(exceptionHandlerPtr, new PointerProvider<>() {
            @Override
            public DataframesMetadataPointer get() {
                String name = CTypeUtil.toString(namePtr);
                List<List<SeriesMetadata>> metadata = NetworkElementAdders.getExtensionAdder(name).getMetadata();
                DataframeMetadataPointer dataframeMetadataArray = UnmanagedMemory.calloc(metadata.size() * SizeOf.get(DataframeMetadataPointer.class));
                int i = 0;
                for (List<SeriesMetadata> dataframeMetadata : metadata) {
                    CTypeUtil.createSeriesMetadata(dataframeMetadata, dataframeMetadataArray.addressOf(i));
                    i++;
                }

                DataframesMetadataPointer res = UnmanagedMemory.calloc(SizeOf.get(DataframesMetadataPointer.class));
                res.setDataframesMetadata(dataframeMetadataArray);
                res.setDataframesCount(metadata.size());
                return res;
            }
        });
    }

    @CEntryPoint(name = "createImporterParametersSeriesArray")
    static ArrayPointer<SeriesPointer> createImporterParametersSeriesArray(IsolateThread thread, CCharPointer formatPtr,
                                                                           ExceptionHandlerPointer exceptionHandlerPtr) {
        return doCatch(exceptionHandlerPtr, new PointerProvider<>() {
            @Override
            public ArrayPointer<SeriesPointer> get() {
                String format = CTypeUtil.toString(formatPtr);
                Importer importer = Importer.find(format);
                if (importer == null) {
                    throw new PowsyblException("Format '" + format + "' not supported");
                }
                return Dataframes.createCDataframe(Dataframes.importerParametersMapper(), importer);
            }
        });
    }

    @CEntryPoint(name = "createExporterParametersSeriesArray")
    static ArrayPointer<SeriesPointer> createExporterParametersSeriesArray(IsolateThread thread, CCharPointer formatPtr,
                                                                           ExceptionHandlerPointer exceptionHandlerPtr) {
        return doCatch(exceptionHandlerPtr, new PointerProvider<>() {
            @Override
            public ArrayPointer<SeriesPointer> get() {
                String format = CTypeUtil.toString(formatPtr);
                var exporter = Exporter.find(format);
                if (exporter == null) {
                    throw new PowsyblException("Format '" + format + "' not supported");
                }
                return Dataframes.createCDataframe(Dataframes.exporterParametersMapper(), exporter);
            }
        });
    }

    @CEntryPoint(name = "updateSwitchPosition")
    public static boolean updateSwitchPosition(IsolateThread thread, ObjectHandle networkHandle, CCharPointer id, boolean open,
                                               ExceptionHandlerPointer exceptionHandlerPtr) {
        return doCatch(exceptionHandlerPtr, new BooleanSupplier() {
            @Override
            public boolean getAsBoolean() {
                Network network = ObjectHandles.getGlobal().get(networkHandle);
                String idStr = CTypeUtil.toString(id);
                return NetworkUtil.updateSwitchPosition(network, idStr, open);
            }
        });
    }

    @CEntryPoint(name = "updateConnectableStatus")
    public static boolean updateConnectableStatus(IsolateThread thread, ObjectHandle networkHandle, CCharPointer id, boolean connected,
                                                  ExceptionHandlerPointer exceptionHandlerPtr) {
        return doCatch(exceptionHandlerPtr, new BooleanSupplier() {
            @Override
            public boolean getAsBoolean() {
                Network network = ObjectHandles.getGlobal().get(networkHandle);
                String idStr = CTypeUtil.toString(id);
                return NetworkUtil.updateConnectableStatus(network, idStr, connected);
            }
        });
    }

    public static void copyToCSldParameters(SldParameters parameters, SldParametersPointer cParameters) {
        cParameters.setUseName(parameters.getSvgParameters().isUseName());
        cParameters.setCenterName(parameters.getSvgParameters().isLabelCentered());
        cParameters.setDiagonalLabel(parameters.getSvgParameters().isLabelDiagonal());
        cParameters.setTopologicalColoring(parameters.getStyleProviderFactory() instanceof DefaultStyleProviderFactory);
        cParameters.setBusesLegendAdded(parameters.getSvgParameters().isBusesLegendAdded());
        cParameters.setTooltipEnabled(parameters.getSvgParameters().isTooltipEnabled());
        cParameters.setComponentLibrary(CTypeUtil.toCharPtr(parameters.getComponentLibrary().getName()));
        cParameters.setDisplayCurrentFeederInfo(parameters.getSvgParameters().isDisplayCurrentFeederInfo());
        cParameters.setActivePowerUnit(CTypeUtil.toCharPtr(parameters.getSvgParameters().getActivePowerUnit()));
        cParameters.setReactivePowerUnit(CTypeUtil.toCharPtr(parameters.getSvgParameters().getReactivePowerUnit()));
        cParameters.setCurrentUnit(CTypeUtil.toCharPtr(parameters.getSvgParameters().getCurrentUnit()));
    }

    public static SldParametersPointer convertToSldParametersPointer(SldParameters parameters) {
        SldParametersPointer paramsPtr = UnmanagedMemory.calloc(SizeOf.get(SldParametersPointer.class));
        copyToCSldParameters(parameters, paramsPtr);
        return paramsPtr;
    }

    @CEntryPoint(name = "createSldParameters")
    public static SldParametersPointer createSldParameters(IsolateThread thread, PyPowsyblApiHeader.ExceptionHandlerPointer exceptionHandlerPtr) {
        return doCatch(exceptionHandlerPtr, () -> {
            return convertToSldParametersPointer(SingleLineDiagramUtil.createSldParameters());
        });
    }

    public static NadParametersPointer convertToNadParametersPointer(NadParameters parameters) {
        NadParametersPointer paramsPtr = UnmanagedMemory.calloc(SizeOf.get(NadParametersPointer.class));
        copyToCNadParameters(parameters, paramsPtr);
        return paramsPtr;
    }

    public static void copyToCNadParameters(NadParameters parameters, NadParametersPointer cParameters) {
        int edgeInfo = switch (parameters.getSvgParameters().getEdgeInfoDisplayed()) {
            case ACTIVE_POWER -> 0;
            case REACTIVE_POWER -> 1;
            case CURRENT -> 2;
            default -> throw new PowsyblException("Type of information not taken into account");
        };
        cParameters.setEdgeNameDisplayed(parameters.getSvgParameters().isEdgeNameDisplayed());
        cParameters.setEdgeInfoAlongEdge(parameters.getSvgParameters().isEdgeInfoAlongEdge());
        cParameters.setIdDisplayed(parameters.getSvgParameters().isIdDisplayed());
        cParameters.setPowerValuePrecision(parameters.getSvgParameters().getPowerValuePrecision());
        cParameters.setCurrentValuePrecision(parameters.getSvgParameters().getCurrentValuePrecision());
        cParameters.setAngleValuePrecision(parameters.getSvgParameters().getAngleValuePrecision());
        cParameters.setVoltageValuePrecision(parameters.getSvgParameters().getVoltageValuePrecision());
        cParameters.setBusLegend(parameters.getSvgParameters().isBusLegend());
        cParameters.setSubstationDescriptionDisplayed(parameters.getSvgParameters().isSubstationDescriptionDisplayed());
        cParameters.setEdgeInfoDisplayed(edgeInfo);
        cParameters.setVoltageLevelDetails(parameters.getSvgParameters().isVoltageLevelDetails());
        cParameters.setInjectionsAdded(parameters.getLayoutParameters().isInjectionsAdded());
        cParameters.setMaxSteps(parameters.getLayoutParameters().getMaxSteps());
        cParameters.setTimeoutSeconds(parameters.getLayoutParameters().getTimeoutSeconds());
    }

    @CEntryPoint(name = "createNadParameters")
    public static NadParametersPointer createNadParameters(IsolateThread thread, PyPowsyblApiHeader.ExceptionHandlerPointer exceptionHandlerPtr) {
        return doCatch(exceptionHandlerPtr, () -> {
            return convertToNadParametersPointer(NetworkAreaDiagramUtil.createNadParameters());
        });
    }

    public static void freeSldParametersPointer(SldParametersPointer sldParametersPtr) {
        UnmanagedMemory.free(sldParametersPtr);
    }

    @CEntryPoint(name = "freeSldParameters")
    public static void freeSldParameters(IsolateThread thread, SldParametersPointer sldParametersPtr,
                                         PyPowsyblApiHeader.ExceptionHandlerPointer exceptionHandlerPtr) {
        doCatch(exceptionHandlerPtr, new Runnable() {
            @Override
            public void run() {
                freeSldParametersPointer(sldParametersPtr);
            }
        });
    }

    @CEntryPoint(name = "freeNadParameters")
    public static void freeNadParameters(IsolateThread thread, NadParametersPointer nadParametersPointer,
                                         PyPowsyblApiHeader.ExceptionHandlerPointer exceptionHandlerPtr) {
        doCatch(exceptionHandlerPtr, new Runnable() {
            @Override
            public void run() {
                UnmanagedMemory.free(nadParametersPointer);
            }
        });
    }

    public static SldParameters convertSldParameters(SldParametersPointer sldParametersPtr) {
        String componentLibraryName = CTypeUtil.toString(sldParametersPtr.getComponentLibrary());
        SldParameters sldParameters = SingleLineDiagramUtil.createSldParameters()
                .setStyleProviderFactory(sldParametersPtr.isTopologicalColoring() ? new DefaultStyleProviderFactory()
                        : new NominalVoltageStyleProviderFactory())
                .setComponentLibrary(SldComponentLibrary.find(componentLibraryName).orElseGet(ConvergenceComponentLibrary::new));
        sldParameters.getSvgParameters()
                .setUseName(sldParametersPtr.isUseName())
                .setLabelCentered(sldParametersPtr.isCenterName())
                .setLabelDiagonal(sldParametersPtr.isDiagonalLabel())
                .setBusesLegendAdded(sldParametersPtr.isBusesLegendAdded())
                .setTooltipEnabled(sldParametersPtr.getTooltipEnabled())
                .setDisplayCurrentFeederInfo(sldParametersPtr.isDisplayCurrentFeederInfo())
                .setTooltipEnabled(sldParametersPtr.getTooltipEnabled())
                .setActivePowerUnit(CTypeUtil.toString(sldParametersPtr.getActivePowerUnit()))
                .setReactivePowerUnit(CTypeUtil.toString(sldParametersPtr.getReactivePowerUnit()))
                .setCurrentUnit(CTypeUtil.toString(sldParametersPtr.getCurrentUnit()));
        return sldParameters;
    }

    public static NadParameters convertNadParameters(NadParametersPointer nadParametersPointer, Network network) {
        NadParameters nadParameters = NetworkAreaDiagramUtil.createNadParameters();
        LayoutFactory layoutFactory = switch (nadParametersPointer.getLayoutType()) {
            case 1: yield new GeographicalLayoutFactory(network, nadParametersPointer.getScalingFactor(), nadParametersPointer.getRadiusFactor(), new BasicForceLayoutFactory());
            default: yield new BasicForceLayoutFactory();
        };
        SvgParameters.EdgeInfoEnum edgeInfo = switch (nadParametersPointer.getEdgeInfoDisplayed()) {
            case 0 -> ACTIVE_POWER;
            case 1 -> REACTIVE_POWER;
            case 2 -> CURRENT;
            default -> throw new PowsyblException("Type of information not taken into account");
        };
        nadParameters.setLayoutFactory(layoutFactory);
        nadParameters.getSvgParameters()
                .setEdgeNameDisplayed(nadParametersPointer.isEdgeNameDisplayed())
                .setEdgeInfoAlongEdge(nadParametersPointer.isEdgeInfoAlongEdge())
                .setPowerValuePrecision(nadParametersPointer.getPowerValuePrecision())
                .setCurrentValuePrecision(nadParametersPointer.getCurrentValuePrecision())
                .setAngleValuePrecision(nadParametersPointer.getAngleValuePrecision())
                .setVoltageValuePrecision(nadParametersPointer.getVoltageValuePrecision())
                .setIdDisplayed(nadParametersPointer.isIdDisplayed())
                .setBusLegend(nadParametersPointer.isBusLegend())
                .setSubstationDescriptionDisplayed(nadParametersPointer.isSubstationDescriptionDisplayed())
                .setEdgeInfoDisplayed(edgeInfo);
        nadParameters.getLayoutParameters()
<<<<<<< HEAD
                .setMaxSteps(nadParametersPointer.getMaxSteps())
                .setTimeoutSeconds(nadParametersPointer.getTimeoutSeconds());
=======
                .setInjectionsAdded(nadParametersPointer.isInjectionsAdded());
>>>>>>> 63084a13
        return nadParameters;
    }

    @CEntryPoint(name = "writeSingleLineDiagramSvg")
    public static void writeSingleLineDiagramSvg(IsolateThread thread, ObjectHandle networkHandle, CCharPointer containerId,
                                                 CCharPointer svgFile, CCharPointer metadataFile, SldParametersPointer sldParametersPtr,
                                                 DataframePointer labels,
                                                 DataframePointer feederInfos,
                                                 DataframePointer styles,
                                                 ExceptionHandlerPointer exceptionHandlerPtr) {
        doCatch(exceptionHandlerPtr, new Runnable() {
            @Override
            public void run() {
                Network network = ObjectHandles.getGlobal().get(networkHandle);
                String containerIdStr = CTypeUtil.toString(containerId);
                String svgFileStr = CTypeUtil.toString(svgFile);
                String metadataFileStr = metadataFile.isNonNull() ? CTypeUtil.toString(metadataFile) : null;
                SldParameters sldParameters = convertSldParameters(sldParametersPtr);
                applySldCustomLabels(labels, feederInfos, sldParameters);
                applySldCustomStyles(styles, sldParameters);
                SingleLineDiagramUtil.writeSvg(network, containerIdStr, svgFileStr, metadataFileStr, sldParameters);
            }
        });
    }

    @CEntryPoint(name = "writeMatrixMultiSubstationSingleLineDiagramSvg")
    public static void writeMatrixMultiSubstationSingleLineDiagramSvg(IsolateThread thread, ObjectHandle networkHandle, CCharPointerPointer substationIdsPointer,
                                                                int substationIdCount, int substationIdRowCount,
                                                 CCharPointer svgFile, CCharPointer metadataFile, SldParametersPointer sldParametersPtr,
                                                 DataframePointer labels, DataframePointer feederInfos, DataframePointer styles,
                                                 ExceptionHandlerPointer exceptionHandlerPtr) {
        doCatch(exceptionHandlerPtr, new Runnable() {
            @Override
            public void run() {
                Network network = ObjectHandles.getGlobal().get(networkHandle);
                String[][] matrixIds = CTypeUtil.toString2DArray(substationIdsPointer, substationIdCount, substationIdRowCount);
                String svgFileStr = CTypeUtil.toString(svgFile);
                String metadataFileStr = metadataFile.isNonNull() ? CTypeUtil.toString(metadataFile) : null;
                SldParameters sldParameters = convertSldParameters(sldParametersPtr);
                applySldCustomLabels(labels, feederInfos, sldParameters);
                applySldCustomStyles(styles, sldParameters);

                SingleLineDiagramUtil.writeMatrixMultiSubstationSvg(network, matrixIds, svgFileStr, metadataFileStr, sldParameters);
            }
        });
    }

    private static Map<String, CustomLabels> getSldCustomLabels(int rowCount, StringSeries idSeries,
                                                                StringSeries labels, StringSeries additionalLabels) {
        Map<String, CustomLabels> nadCustomBranchLabels = new HashMap<>();
        for (int i = 0; i < rowCount; i++) {
            String id = idSeries.get(i);
            String label = getValueFromSeriesOrNull(labels, i);
            String additionalLabel = getValueFromSeriesOrNull(additionalLabels, i);
            nadCustomBranchLabels.put(id, new CustomLabels(label, additionalLabel));
        }
        return nadCustomBranchLabels;
    }

    private static Map<FeederContext, List<CustomFeederInfos>> getSldCustomFeederInfos(
            int rowCount,
            StringSeries ids,
            StringSeries componentTypes,
            StringSeries sides,
            StringSeries directions,
            StringSeries labels
    ) {
        Map<FeederContext, List<CustomFeederInfos>> customFeederInfo = new LinkedHashMap<>();
        IntStream.range(0, rowCount)
                .forEach(i -> {
                    String id = ids.get(i);
                    String componentType = componentTypes.get(i);
                    String side = getNonEmptyValueFromSeries(sides, i);
                    String direction = directions.get(i);
                    String label = labels.get(i);
                    FeederContext fc = new FeederContext(id, side == null ? null : NodeSide.valueOf(side));
                    CustomFeederInfos feederInfo = new CustomFeederInfos(
                            componentType, LabelProvider.LabelDirection.valueOf(direction), label);

                    customFeederInfo.computeIfAbsent(fc, k -> new ArrayList<>()).add(feederInfo);
                });
        return customFeederInfo;
    }

    private static void applySldCustomLabels(DataframePointer customLabels, DataframePointer customFeederInfo, SldParameters parameters) {
        final String labelAttributeName = "label";
        UpdatingDataframe customLabelsDataframe = createDataframe(customLabels);
        UpdatingDataframe customFeederInfoDataframe = createDataframe(customFeederInfo);
        if (customLabelsDataframe != null || customFeederInfoDataframe != null) {
            final Map<String, CustomLabels> customLabelsMap;
            if (customLabelsDataframe != null) {
                parameters.getSvgParameters().setDisplayEquipmentNodesLabel(true);
                customLabelsMap = getSldCustomLabels(customLabelsDataframe.getRowCount(), customLabelsDataframe.getStrings("id"),
                        customLabelsDataframe.getStrings(labelAttributeName), customLabelsDataframe.getStrings("additional_label"));
            } else {
                customLabelsMap = Collections.emptyMap();
            }

            final Map<FeederContext, List<CustomFeederInfos>> feederInfoMap;
            if (customFeederInfoDataframe != null) {
                feederInfoMap = getSldCustomFeederInfos(customFeederInfoDataframe.getRowCount(),
                        customFeederInfoDataframe.getStrings("id"),
                        customFeederInfoDataframe.getStrings("type"),
                        customFeederInfoDataframe.getStrings("side"),
                        customFeederInfoDataframe.getStrings("direction"),
                        customFeederInfoDataframe.getStrings(labelAttributeName)
                );

            } else {
                feederInfoMap = Collections.emptyMap();
            }

            parameters.setLabelProviderFactory((network, componentLibrary, layoutParameters, svgParameters) ->
                    new com.powsybl.sld.svg.CustomLabelProvider(customLabelsMap, feederInfoMap, parameters.getComponentLibrary(),
                            parameters.getLayoutParameters(), parameters.getSvgParameters()));

        }
    }

    private static Map<String, CustomTopologicalStyleProvider.CustomStyle> getSldCustomStyles(int rowCount, StringSeries idS, StringSeries colorS,
                                                                                              StringSeries busWidthS, StringSeries widthS, StringSeries dashS) {
        Map<String, CustomTopologicalStyleProvider.CustomStyle> styles = new HashMap<>();
        for (int i = 0; i < rowCount; i++) {
            String id = idS.get(i);
            CustomTopologicalStyleProvider.CustomStyle style = new CustomTopologicalStyleProvider.CustomStyle(
                    getNonEmptyValueFromSeries(colorS, i),
                    getNonEmptyValueFromSeries(busWidthS, i),
                    getNonEmptyValueFromSeries(widthS, i),
                    getNonEmptyValueFromSeries(dashS, i)
            );
            styles.put(id, style);
        }
        return styles;
    }

    private static void applySldCustomStyles(DataframePointer customStyles, SldParameters parameters) {
        UpdatingDataframe customStylesDataframe = createDataframe(customStyles);
        if (customStylesDataframe != null) {
            final Map<String, CustomTopologicalStyleProvider.CustomStyle> customStylesMap = getSldCustomStyles(
                    customStylesDataframe.getRowCount(), customStylesDataframe.getStrings("id"),
                    customStylesDataframe.getStrings("color"), customStylesDataframe.getStrings("bus_width"),
                    customStylesDataframe.getStrings("width"), customStylesDataframe.getStrings("dash"));

            parameters.setStyleProviderFactory((network, componentLibrary) ->
                    new com.powsybl.sld.svg.styles.iidm.CustomTopologicalStyleProvider(network, componentLibrary, customStylesMap));
        }
    }

    @CEntryPoint(name = "getSingleLineDiagramSvg")
    public static CCharPointer getSingleLineDiagramSvg(IsolateThread thread, ObjectHandle networkHandle, CCharPointer containerId,
                                                       ExceptionHandlerPointer exceptionHandlerPtr) {
        return doCatch(exceptionHandlerPtr, new PointerProvider<>() {
            @Override
            public CCharPointer get() {
                Network network = ObjectHandles.getGlobal().get(networkHandle);
                String containerIdStr = CTypeUtil.toString(containerId);
                String svg = SingleLineDiagramUtil.getSvg(network, containerIdStr);
                return CTypeUtil.toCharPtr(svg);
            }
        });
    }

    @CEntryPoint(name = "getSingleLineDiagramSvgAndMetadata")
    public static ArrayPointer<CCharPointerPointer> getSingleLineDiagramSvgAndMetadata(IsolateThread thread, ObjectHandle networkHandle, CCharPointer containerId,
                                                                                       SldParametersPointer sldParametersPtr,
                                                                                       DataframePointer labels,
                                                                                       DataframePointer feederInfos,
                                                                                       DataframePointer styles,
                                                                                       ExceptionHandlerPointer exceptionHandlerPtr) {
        return doCatch(exceptionHandlerPtr, new PointerProvider<>() {
            @Override
            public ArrayPointer<CCharPointerPointer> get() {
                Network network = ObjectHandles.getGlobal().get(networkHandle);
                String containerIdStr = CTypeUtil.toString(containerId);
                SldParameters sldParameters = convertSldParameters(sldParametersPtr);
                applySldCustomLabels(labels, feederInfos, sldParameters);
                applySldCustomStyles(styles, sldParameters);
                List<String> svgAndMeta = SingleLineDiagramUtil.getSvgAndMetadata(network, containerIdStr, sldParameters);
                return createCharPtrArray(svgAndMeta);
            }
        });
    }

    @CEntryPoint(name = "getMatrixMultiSubstationSvgAndMetadata")
    public static ArrayPointer<CCharPointerPointer> getMatrixMultiSubstationSvgAndMetadata(IsolateThread thread, ObjectHandle networkHandle, CCharPointerPointer substationIdsPointer,
                                                                                           int substationIdCount, int substationIdRowCount,
                                                                                           SldParametersPointer sldParametersPtr,
                                                                                           DataframePointer labels,
                                                                                           DataframePointer feederInfos,
                                                                                           DataframePointer styles,
                                                                                           ExceptionHandlerPointer exceptionHandlerPtr) {
        return doCatch(exceptionHandlerPtr, new PointerProvider<>() {
            @Override
            public ArrayPointer<CCharPointerPointer> get() {
                Network network = ObjectHandles.getGlobal().get(networkHandle);
                String[][] matrixIds = CTypeUtil.toString2DArray(substationIdsPointer, substationIdCount, substationIdRowCount);
                SldParameters sldParameters = convertSldParameters(sldParametersPtr);
                applySldCustomLabels(labels, feederInfos, sldParameters);
                applySldCustomStyles(styles, sldParameters);
                List<String> svgAndMeta = SingleLineDiagramUtil.getMatrixMultiSubstationSvgAndMetadata(network, matrixIds, sldParameters);
                return createCharPtrArray(svgAndMeta);
            }
        });
    }

    @CEntryPoint(name = "getSingleLineDiagramComponentLibraryNames")
    public static PyPowsyblApiHeader.ArrayPointer<CCharPointerPointer> getSingleLineDiagramComponentLibraryNames(IsolateThread thread, PyPowsyblApiHeader.ExceptionHandlerPointer exceptionHandlerPtr) {
        return doCatch(exceptionHandlerPtr, () -> {
            return createCharPtrArray(SingleLineDiagramUtil.getComponentLibraryNames());
        });
    }

    @CEntryPoint(name = "writeNetworkAreaDiagramSvg")
    public static void writeNetworkAreaDiagramSvg(IsolateThread thread, ObjectHandle networkHandle, CCharPointer svgFile, CCharPointer metadataFile,
                                                  CCharPointerPointer voltageLevelIdsPointer, int voltageLevelIdCount, int depth,
                                                  double highNominalVoltageBound, double lowNominalVoltageBound, NadParametersPointer nadParametersPointer,
                                                  DataframePointer fixedPositions, DataframePointer branchLabels, DataframePointer threeWtLabels, DataframePointer injectionLabels,
                                                  DataframePointer busDescriptions, DataframePointer vlDescriptions, DataframePointer busNodeStyles,
                                                  DataframePointer edgeStyles, DataframePointer threeWtStyles, ExceptionHandlerPointer exceptionHandlerPtr) {
        doCatch(exceptionHandlerPtr, new Runnable() {
            @Override
            public void run() {
                Network network = ObjectHandles.getGlobal().get(networkHandle);
                String svgFileStr = CTypeUtil.toString(svgFile);
                String metadataFileStr = metadataFile.isNonNull() ? CTypeUtil.toString(metadataFile) : null;
                List<String> voltageLevelIds = toStringList(voltageLevelIdsPointer, voltageLevelIdCount);
                NadParameters nadParameters = convertNadParameters(nadParametersPointer, network);
                applyFixedPositions(fixedPositions, nadParameters);
                applyCustomLabels(network, branchLabels, threeWtLabels, injectionLabels, busDescriptions, vlDescriptions, nadParameters);
                applyCustomStyles(busNodeStyles, edgeStyles, threeWtStyles, nadParameters);
                NetworkAreaDiagramUtil.writeSvg(network, voltageLevelIds, depth, svgFileStr, metadataFileStr, highNominalVoltageBound, lowNominalVoltageBound, nadParameters);
            }
        });
    }

    @CEntryPoint(name = "getNetworkAreaDiagramSvg")
    public static CCharPointer getNetworkAreaDiagramSvg(IsolateThread thread, ObjectHandle networkHandle, CCharPointerPointer voltageLevelIdsPointer,
                                                        int voltageLevelIdCount, int depth, double highNominalVoltageBound,
                                                        double lowNominalVoltageBound, NadParametersPointer nadParametersPointer, ExceptionHandlerPointer exceptionHandlerPtr) {
        return doCatch(exceptionHandlerPtr, new PointerProvider<>() {
            @Override
            public CCharPointer get() {
                Network network = ObjectHandles.getGlobal().get(networkHandle);
                List<String> voltageLevelIds = toStringList(voltageLevelIdsPointer, voltageLevelIdCount);
                NadParameters nadParameters = convertNadParameters(nadParametersPointer, network);
                String svg = NetworkAreaDiagramUtil.getSvg(network, voltageLevelIds, depth, highNominalVoltageBound, lowNominalVoltageBound, nadParameters);
                return CTypeUtil.toCharPtr(svg);
            }
        });
    }

    private static Map<String, Point> getNadFixedPositionsMap(int rowCount, StringSeries idSeries, DoubleSeries xSeries, DoubleSeries ySeries) {
        Map<String, Point> fixedPositions = new HashMap<>();
        if (xSeries != null && ySeries != null) {
            for (int i = 0; i < rowCount; i++) {
                String id = idSeries.get(i);
                double x = xSeries.get(i);
                double y = ySeries.get(i);
                if (!Double.isNaN(x) && !Double.isNaN(y)) {
                    fixedPositions.put(id, new Point(x, y));
                }
            }
        }
        return fixedPositions;
    }

    private static Map<String, TextPosition> getNadFixedTextPositionsMap(int rowCount, StringSeries idSeries, DoubleSeries shiftXSeries, DoubleSeries shiftYSeries,
                                                                         DoubleSeries connectionShiftXSeries, DoubleSeries connectionShiftYSeries) {
        Map<String, TextPosition> fixedTextPositions = new HashMap<>();
        if (shiftXSeries != null && shiftYSeries != null && connectionShiftXSeries != null && connectionShiftYSeries != null) {
            for (int i = 0; i < rowCount; i++) {
                String id = idSeries.get(i);
                double shiftX = shiftXSeries.get(i);
                double shiftY = shiftYSeries.get(i);
                double connectionShiftX = connectionShiftXSeries.get(i);
                double connectionShiftY = connectionShiftYSeries.get(i);
                if (!Double.isNaN(shiftX) && !Double.isNaN(shiftY) && !Double.isNaN(connectionShiftX) && !Double.isNaN(connectionShiftY)) {
                    fixedTextPositions.put(id, new TextPosition(new Point(shiftX, shiftY), new Point(connectionShiftX, connectionShiftY)));
                }
            }
        }
        return fixedTextPositions;
    }

    private static void applyFixedPositions(DataframePointer fixedPositions, NadParameters nadParameters) {
        UpdatingDataframe fixedPositionsDataframe = createDataframe(fixedPositions);
        if (fixedPositionsDataframe != null) {
            StringSeries idSeries = fixedPositionsDataframe.getStrings("id");
            if (idSeries == null) {
                throw new PowsyblException("id is missing");
            }
            int rowCount = fixedPositionsDataframe.getRowCount();
            Map<String, Point> fixedPositionsMap = getNadFixedPositionsMap(rowCount, idSeries,
                    fixedPositionsDataframe.getDoubles("x"), fixedPositionsDataframe.getDoubles("y"));
            Map<String, TextPosition> fixedTextPositionsMap = getNadFixedTextPositionsMap(rowCount, idSeries,
                    fixedPositionsDataframe.getDoubles("legend_shift_x"), fixedPositionsDataframe.getDoubles("legend_shift_y"),
                    fixedPositionsDataframe.getDoubles("legend_connection_shift_x"), fixedPositionsDataframe.getDoubles("legend_connection_shift_y"));
            nadParameters.setLayoutFactory(new FixedLayoutFactory(fixedPositionsMap, fixedTextPositionsMap, nadParameters.getLayoutFactory()));
        }
    }

    private static String getValueFromSeriesOrNull(StringSeries series, int row) {
        return (series != null) ? series.get(row) : null;
    }

    private static String getNonEmptyValueFromSeries(StringSeries series, int row) {
        if (series == null) {
            return null;
        }
        String str = series.get(row);
        return str != null && !str.isBlank() ? str : null;
    }

    private static EdgeInfo.Direction getDirectionFromSeriesOrNull(StringSeries series, int row) {
        if (series == null) {
            return null;
        }
        String dir = series.get(row);
        return (dir != null && !dir.isEmpty()) ? EdgeInfo.Direction.valueOf(dir) : null;
    }

    private static Map<String, CustomLabelProvider.BranchLabels> getNadCustomBranchLabels(int rowCount, StringSeries idSeries,
                                                                                                StringSeries side1Label, StringSeries middleLabel,
                                                                                                StringSeries side2Label, StringSeries arrow1,
                                                                                                StringSeries arrow2) {
        Map<String, CustomLabelProvider.BranchLabels> nadCustomBranchLabels = new HashMap<>();
        for (int i = 0; i < rowCount; i++) {
            String id = idSeries.get(i);
            CustomLabelProvider.BranchLabels labels = new CustomLabelProvider.BranchLabels(
                    getValueFromSeriesOrNull(side1Label, i),
                    getValueFromSeriesOrNull(middleLabel, i),
                    getValueFromSeriesOrNull(side2Label, i),
                    getDirectionFromSeriesOrNull(arrow1, i),
                    getDirectionFromSeriesOrNull(arrow2, i)
            );
            nadCustomBranchLabels.put(id, labels);
        }
        return nadCustomBranchLabels;
    }

    private static Map<String, CustomLabelProvider.ThreeWtLabels> getNadCustomThreeWtLabels(UpdatingDataframe threeWtLabelsDataframe) {
        int rowCount = threeWtLabelsDataframe.getRowCount();
        StringSeries idS = threeWtLabelsDataframe.getStrings("id");
        StringSeries side1S = threeWtLabelsDataframe.getStrings("side1");
        StringSeries side2S = threeWtLabelsDataframe.getStrings("side2");
        StringSeries side3S = threeWtLabelsDataframe.getStrings("side3");
        StringSeries arrow1S = threeWtLabelsDataframe.getStrings("arrow1");
        StringSeries arrow2S = threeWtLabelsDataframe.getStrings("arrow2");
        StringSeries arrow3S = threeWtLabelsDataframe.getStrings("arrow3");

        Map<String, CustomLabelProvider.ThreeWtLabels> nadCustomThreeWtLabels = new HashMap<>();
        for (int i = 0; i < rowCount; i++) {
            String id = idS.get(i);
            CustomLabelProvider.ThreeWtLabels labels = new CustomLabelProvider.ThreeWtLabels(
                    getValueFromSeriesOrNull(side1S, i),
                    getValueFromSeriesOrNull(side2S, i),
                    getValueFromSeriesOrNull(side3S, i),
                    getDirectionFromSeriesOrNull(arrow1S, i),
                    getDirectionFromSeriesOrNull(arrow2S, i),
                    getDirectionFromSeriesOrNull(arrow3S, i)
            );
            nadCustomThreeWtLabels.put(id, labels);
        }
        return nadCustomThreeWtLabels;
    }

    private static Map<String, CustomLabelProvider.InjectionLabels> getNadCustomInjectionsLabels(UpdatingDataframe injectionLabelsDataframe) {
        int rowCount = injectionLabelsDataframe.getRowCount();
        StringSeries idS = injectionLabelsDataframe.getStrings("id");
        StringSeries labelS = injectionLabelsDataframe.getStrings("label");
        StringSeries arrowS = injectionLabelsDataframe.getStrings("arrow");

        Map<String, CustomLabelProvider.InjectionLabels> nadCustomInjectionsLabels = new HashMap<>();
        for (int i = 0; i < rowCount; i++) {
            String id = idS.get(i);
            CustomLabelProvider.InjectionLabels labels = new CustomLabelProvider.InjectionLabels(
                    getValueFromSeriesOrNull(labelS, i),
                    getDirectionFromSeriesOrNull(arrowS, i)
            );
            nadCustomInjectionsLabels.put(id, labels);
        }
        return nadCustomInjectionsLabels;
    }

    private static void fillNadCustomBusDescriptions(Network network, Map<String, VoltageLevelLegend> customVlLegends, int rowCount, StringSeries idS, StringSeries descriptionS) {
        for (int i = 0; i < rowCount; i++) {
            String id = idS.get(i);
            String description = descriptionS.get(i);
            var voltageLevel = network.getBusView().getBus(id).getVoltageLevel();
            if (voltageLevel != null) {
                var vlLegend = customVlLegends.computeIfAbsent(voltageLevel.getId(),
                        k -> new VoltageLevelLegend(new ArrayList<>(), new ArrayList<>(), new LinkedHashMap<>()));
                vlLegend.busLegend().put(id, description);
            }
        }
    }

    public record VlInfo(Map<String, List<String>> headers, Map<String, List<String>> footers) {

    }

    public static Map<String, VoltageLevelLegend> getNadCustomVlInfos(int rowCount, StringSeries ids,
                                             StringSeries types, StringSeries descriptions) {
        Map<String, VoltageLevelLegend> vlLegends = new LinkedHashMap<>();

        IntStream.range(0, rowCount)
                .forEach(i -> {
                    String id = ids.get(i);
                    String description = descriptions.get(i);
                    String type = types.get(i);

                    var vlLegend = vlLegends.computeIfAbsent(id, k -> new VoltageLevelLegend(new ArrayList<>(), new ArrayList<>(), new LinkedHashMap<>()));
                    var targetList = type.equals("HEADER") ? vlLegend.legendHeader() : vlLegend.legendFooter();
                    targetList.add(description);
                });

        return vlLegends;
    }

    private static void applyCustomLabels(Network network, DataframePointer customLabels, DataframePointer threeWtLabels, DataframePointer injectionLabels, DataframePointer busDescriptions, DataframePointer vlDescriptions, NadParameters nadParameters) {
        UpdatingDataframe customLabelsDataframe = createDataframe(customLabels);
        UpdatingDataframe threeWtLabelsDataframe = createDataframe(threeWtLabels);
        UpdatingDataframe injectionLabelsDataframe = createDataframe(injectionLabels);
        UpdatingDataframe busDescriptionsDataframe = createDataframe(busDescriptions);
        UpdatingDataframe customVlDescriptionsDataframe = createDataframe(vlDescriptions);
        if (customLabelsDataframe != null || threeWtLabelsDataframe != null || injectionLabelsDataframe != null || busDescriptionsDataframe != null || customVlDescriptionsDataframe != null) {
            final Map<String, CustomLabelProvider.BranchLabels> branchLabels;
            if (customLabelsDataframe != null) {
                //when the custom dataframe is defined, the displaying of the edge name is forced
                nadParameters.getSvgParameters().setEdgeNameDisplayed(true);
                branchLabels = getNadCustomBranchLabels(customLabelsDataframe.getRowCount(), customLabelsDataframe.getStrings("id"),
                        customLabelsDataframe.getStrings("side1"),
                        customLabelsDataframe.getStrings("middle"), customLabelsDataframe.getStrings("side2"),
                        customLabelsDataframe.getStrings("arrow1"), customLabelsDataframe.getStrings("arrow2"));
            } else {
                branchLabels = Collections.emptyMap();
            }

            Map<String, CustomLabelProvider.ThreeWtLabels> customThreeWtLabels = (threeWtLabelsDataframe != null) ? getNadCustomThreeWtLabels(threeWtLabelsDataframe) : Collections.emptyMap();

            Map<String, CustomLabelProvider.InjectionLabels> customInjectionsLabels;
            if (injectionLabelsDataframe != null) {
                //when the custom dataframe is defined, the injections addition to the graph is forced
                nadParameters.getLayoutParameters().setInjectionsAdded(true);
                customInjectionsLabels = getNadCustomInjectionsLabels(injectionLabelsDataframe);
            } else {
                customInjectionsLabels = Collections.emptyMap();
            }

            final Map<String, VoltageLevelLegend> customVlLegends;
            if (customVlDescriptionsDataframe != null) {
                //when the custom dataframe is defined, the displaying of the vl details section is forced
                nadParameters.getSvgParameters().setVoltageLevelDetails(true);
                customVlLegends = getNadCustomVlInfos(customVlDescriptionsDataframe.getRowCount(),
                        customVlDescriptionsDataframe.getStrings("id"),
                        customVlDescriptionsDataframe.getStrings("type"),
                        customVlDescriptionsDataframe.getStrings("description"));
            } else {
                customVlLegends = Collections.emptyMap();
            }

            if (busDescriptionsDataframe != null) {
                //when the custom dataframe is defined, the displaying of the bus legend section is forced
                nadParameters.getSvgParameters().setBusLegend(true);
                fillNadCustomBusDescriptions(network,
                        customVlLegends,
                        busDescriptionsDataframe.getRowCount(),
                        busDescriptionsDataframe.getStrings("id"),
                        busDescriptionsDataframe.getStrings("description"));
            }

            nadParameters.setLabelProviderFactory((n, svgParameters) ->
                    new CustomLabelProvider(branchLabels, customThreeWtLabels, customInjectionsLabels, customVlLegends));
        }
    }

    private static Map<String, CustomStyleProvider.BusNodeStyles> getNadCustomBusStyles(int rowCount, StringSeries idS, StringSeries fillS, StringSeries edgeS, StringSeries edgeWidthS) {
        Map<String, CustomStyleProvider.BusNodeStyles> customBusNodeStyles = new HashMap<>();
        for (int i = 0; i < rowCount; i++) {
            String id = idS.get(i);
            CustomStyleProvider.BusNodeStyles busStyles = new CustomStyleProvider.BusNodeStyles(
                    getNonEmptyValueFromSeries(fillS, i),
                    getNonEmptyValueFromSeries(edgeS, i),
                    getNonEmptyValueFromSeries(edgeWidthS, i)
            );
            customBusNodeStyles.put(id, busStyles);
        }
        return customBusNodeStyles;
    }

    private static Map<String, CustomStyleProvider.EdgeStyles> getNadCustomEdgeStyles(UpdatingDataframe customEdgeStylesDataframe) {
        int rowCount = customEdgeStylesDataframe.getRowCount();
        StringSeries idS = customEdgeStylesDataframe.getStrings("id");
        StringSeries edge1S = customEdgeStylesDataframe.getStrings("edge1");
        StringSeries width1S = customEdgeStylesDataframe.getStrings("width1");
        StringSeries dash1S = customEdgeStylesDataframe.getStrings("dash1");
        StringSeries edge2S = customEdgeStylesDataframe.getStrings("edge2");
        StringSeries width2S = customEdgeStylesDataframe.getStrings("width2");
        StringSeries dash2S = customEdgeStylesDataframe.getStrings("dash2");

        Map<String, CustomStyleProvider.EdgeStyles> customEdgeStyles = new HashMap<>();
        for (int i = 0; i < rowCount; i++) {
            String id = idS.get(i);
            CustomStyleProvider.EdgeStyles busStyles = new CustomStyleProvider.EdgeStyles(
                    getNonEmptyValueFromSeries(edge1S, i),
                    getNonEmptyValueFromSeries(width1S, i),
                    getNonEmptyValueFromSeries(dash1S, i),
                    getNonEmptyValueFromSeries(edge2S, i),
                    getNonEmptyValueFromSeries(width2S, i),
                    getNonEmptyValueFromSeries(dash2S, i)
            );
            customEdgeStyles.put(id, busStyles);
        }
        return customEdgeStyles;
    }

    private static Map<String, CustomStyleProvider.ThreeWtStyles> getNadCustomThreeWtStyles(UpdatingDataframe customThreeWtStylesDataframe) {
        StringSeries edge3S = customThreeWtStylesDataframe.getStrings("edge3");
        StringSeries width3S = customThreeWtStylesDataframe.getStrings("width3");
        StringSeries dash3S = customThreeWtStylesDataframe.getStrings("dash3");
        StringSeries edge2S = customThreeWtStylesDataframe.getStrings("edge2");
        StringSeries width2S = customThreeWtStylesDataframe.getStrings("width2");
        StringSeries dash2S = customThreeWtStylesDataframe.getStrings("dash2");
        StringSeries edge1S = customThreeWtStylesDataframe.getStrings("edge1");
        StringSeries width1S = customThreeWtStylesDataframe.getStrings("width1");
        StringSeries dash1S = customThreeWtStylesDataframe.getStrings("dash1");
        StringSeries idS = customThreeWtStylesDataframe.getStrings("id");
        int rowCount = customThreeWtStylesDataframe.getRowCount();

        Map<String, CustomStyleProvider.ThreeWtStyles> customThreeWtStyles = new HashMap<>();
        for (int i = 0; i < rowCount; i++) {
            String id = idS.get(i);
            CustomStyleProvider.ThreeWtStyles threeWtStyles = new CustomStyleProvider.ThreeWtStyles(
                    getNonEmptyValueFromSeries(edge1S, i),
                    getNonEmptyValueFromSeries(width1S, i),
                    getNonEmptyValueFromSeries(dash1S, i),
                    getNonEmptyValueFromSeries(edge2S, i),
                    getNonEmptyValueFromSeries(width2S, i),
                    getNonEmptyValueFromSeries(dash2S, i),
                    getNonEmptyValueFromSeries(edge3S, i),
                    getNonEmptyValueFromSeries(width3S, i),
                    getNonEmptyValueFromSeries(dash3S, i)
            );
            customThreeWtStyles.put(id, threeWtStyles);
        }
        return customThreeWtStyles;
    }

    private static void applyCustomStyles(DataframePointer busNodeStyles, DataframePointer edgeStyles, DataframePointer threeWtStyles, NadParameters nadParameters) {
        UpdatingDataframe customBusNodeStylesDataframe = createDataframe(busNodeStyles);
        UpdatingDataframe customEdgeStylesDataframe = createDataframe(edgeStyles);
        UpdatingDataframe customThreeWtStylesDataframe = createDataframe(threeWtStyles);
        if (customBusNodeStylesDataframe != null || customEdgeStylesDataframe != null || customThreeWtStylesDataframe != null) {
            final Map<String, CustomStyleProvider.BusNodeStyles> busStyles;
            if (customBusNodeStylesDataframe != null) {
                busStyles = getNadCustomBusStyles(customBusNodeStylesDataframe.getRowCount(), customBusNodeStylesDataframe.getStrings("id"),
                        customBusNodeStylesDataframe.getStrings("fill"),
                        customBusNodeStylesDataframe.getStrings("edge"),
                        customBusNodeStylesDataframe.getStrings("edge-width"));
            } else {
                busStyles = Collections.emptyMap();
            }

            final Map<String, CustomStyleProvider.EdgeStyles> edgesStyles;
            if (customEdgeStylesDataframe != null) {
                edgesStyles = getNadCustomEdgeStyles(customEdgeStylesDataframe);
            } else {
                edgesStyles = Collections.emptyMap();
            }

            Map<String, CustomStyleProvider.ThreeWtStyles> threeWtsStyles;
            if (customThreeWtStylesDataframe != null) {
                threeWtsStyles = getNadCustomThreeWtStyles(customThreeWtStylesDataframe);
            } else {
                threeWtsStyles = Collections.emptyMap();
            }

            nadParameters.setStyleProviderFactory(network -> new CustomStyleProvider(busStyles, edgesStyles, threeWtsStyles));
        }
    }

    @CEntryPoint(name = "getNetworkAreaDiagramSvgAndMetadata")
    public static ArrayPointer<CCharPointerPointer> getNetworkAreaDiagramSvgAndMetadata(IsolateThread thread, ObjectHandle networkHandle, CCharPointerPointer voltageLevelIdsPointer,
                                                                                        int voltageLevelIdCount, int depth, double highNominalVoltageBound,
                                                                                        double lowNominalVoltageBound, NadParametersPointer nadParametersPointer,
                                                                                        DataframePointer fixedPositions, DataframePointer branchLabels, DataframePointer threeWtLabels, DataframePointer injectionLabels, DataframePointer busDescriptions,
                                                                                        DataframePointer vlDescriptions, DataframePointer busNodeStyles, DataframePointer edgeStyles,
                                                                                        DataframePointer threeWtStyles, ExceptionHandlerPointer exceptionHandlerPtr) {
        return doCatch(exceptionHandlerPtr, new PointerProvider<>() {
            @Override
            public ArrayPointer<CCharPointerPointer> get() throws IOException {
                Network network = ObjectHandles.getGlobal().get(networkHandle);
                List<String> voltageLevelIds = toStringList(voltageLevelIdsPointer, voltageLevelIdCount);
                NadParameters nadParameters = convertNadParameters(nadParametersPointer, network);
                applyFixedPositions(fixedPositions, nadParameters);
                applyCustomLabels(network, branchLabels, threeWtLabels, injectionLabels, busDescriptions, vlDescriptions, nadParameters);
                applyCustomStyles(busNodeStyles, edgeStyles, threeWtStyles, nadParameters);
                List<String> svgAndMeta = NetworkAreaDiagramUtil.getSvgAndMetadata(network, voltageLevelIds, depth, highNominalVoltageBound, lowNominalVoltageBound, nadParameters);
                return createCharPtrArray(svgAndMeta);
            }
        });
    }

    @CEntryPoint(name = "getNetworkAreaDiagramDisplayedVoltageLevels")
    public static PyPowsyblApiHeader.ArrayPointer<CCharPointerPointer> getNetworkAreaDiagramDisplayedVoltageLevels(IsolateThread thread, ObjectHandle networkHandle, CCharPointerPointer voltageLevelIdsPointer,
                                                                                                                   int voltageLevelIdCount, int depth, ExceptionHandlerPointer exceptionHandlerPtr) {
        return doCatch(exceptionHandlerPtr, new PointerProvider<>() {
            @Override
            public ArrayPointer<CCharPointerPointer> get() {
                Network network = ObjectHandles.getGlobal().get(networkHandle);
                List<String> voltageLevelIds = toStringList(voltageLevelIdsPointer, voltageLevelIdCount);
                return createCharPtrArray(NetworkAreaDiagramUtil.getDisplayedVoltageLevels(network, voltageLevelIds, depth));
            }
        });
    }

    private static SvgParameters getNadSvgParsForDefaultLabels() {
        return new SvgParameters()
                .setSvgWidthAndHeightAdded(true)
                .setEdgeNameDisplayed(true)
                .setVoltageLevelDetails(true)
                .setBusLegend(true);
    }

    @CEntryPoint(name = "getNetworkAreaDiagramDefaultBranchLabels")
    public static ArrayPointer<SeriesPointer> getNetworkAreaDiagramDefaultBranchLabels(IsolateThread thread, ObjectHandle networkHandle, PyPowsyblApiHeader.ExceptionHandlerPointer exceptionHandlerPtr) {
        return doCatch(exceptionHandlerPtr, new PointerProvider<>() {
            @Override
            public ArrayPointer<SeriesPointer> get() throws IOException {
                Network network = ObjectHandles.getGlobal().get(networkHandle);
                SvgParameters pars = getNadSvgParsForDefaultLabels();
                Map<String, CustomLabelProvider.BranchLabels> labelMap = NetworkAreaDiagramUtil.getBranchLabelsMap(network, pars);
                return Dataframes.createCDataframe(NetworkAreaDiagramUtil.BRANCH_LABELS_MAPPER, labelMap);
            }
        });
    }

    @CEntryPoint(name = "getNetworkAreaDiagramDefaultThreeWtLabels")
    public static ArrayPointer<SeriesPointer> getNetworkAreaDiagramDefaultThreeWtLabels(IsolateThread thread, ObjectHandle networkHandle, PyPowsyblApiHeader.ExceptionHandlerPointer exceptionHandlerPtr) {
        return doCatch(exceptionHandlerPtr, new PointerProvider<>() {
            @Override
            public ArrayPointer<SeriesPointer> get() throws IOException {
                Network network = ObjectHandles.getGlobal().get(networkHandle);
                SvgParameters pars = getNadSvgParsForDefaultLabels();
                Map<String, CustomLabelProvider.ThreeWtLabels> labelMap = NetworkAreaDiagramUtil.getThreeWtBranchLabelsMap(network, pars);
                return Dataframes.createCDataframe(NetworkAreaDiagramUtil.TWT_LABELS_MAPPER, labelMap);
            }
        });
    }

    @CEntryPoint(name = "getNetworkAreaDiagramDefaultBusDescriptions")
    public static ArrayPointer<SeriesPointer> getNetworkAreaDiagramDefaultBusDescriptions(IsolateThread thread, ObjectHandle networkHandle, PyPowsyblApiHeader.ExceptionHandlerPointer exceptionHandlerPtr) {
        return doCatch(exceptionHandlerPtr, new PointerProvider<>() {
            @Override
            public ArrayPointer<SeriesPointer> get() throws IOException {
                Network network = ObjectHandles.getGlobal().get(networkHandle);
                SvgParameters pars = getNadSvgParsForDefaultLabels();
                Map<String, String> labelMap = NetworkAreaDiagramUtil.getBusDescriptionsMap(network, pars);
                return Dataframes.createCDataframe(NetworkAreaDiagramUtil.BUS_DESCRIPTIONS_MAPPER, labelMap);
            }
        });
    }

    @CEntryPoint(name = "getNetworkAreaDiagramDefaultVlDescriptions")
    public static ArrayPointer<SeriesPointer> getNetworkAreaDiagramDefaultVlDescriptions(IsolateThread thread, ObjectHandle networkHandle, PyPowsyblApiHeader.ExceptionHandlerPointer exceptionHandlerPtr) {
        return doCatch(exceptionHandlerPtr, new PointerProvider<>() {
            @Override
            public ArrayPointer<SeriesPointer> get() throws IOException {
                Network network = ObjectHandles.getGlobal().get(networkHandle);
                SvgParameters pars = getNadSvgParsForDefaultLabels();
                List<NetworkAreaDiagramUtil.VlInfos> vlInfos = NetworkAreaDiagramUtil.getVlDescriptionsWithType(network, pars);
                return Dataframes.createCDataframe(NetworkAreaDiagramUtil.VL_DESCRIPTIONS_MAPPER, vlInfos);

            }
        });
    }

    @CEntryPoint(name = "getValidationLevel")
    public static ValidationLevelType getValidationLevel(IsolateThread thread, ObjectHandle networkHandle, ExceptionHandlerPointer exceptionHandlerPtr) {
        exceptionHandlerPtr.setMessage(WordFactory.nullPointer());
        try {
            Network network = ObjectHandles.getGlobal().get(networkHandle);
            return Util.convert(network.getValidationLevel());
        } catch (Throwable t) {
            setException(exceptionHandlerPtr, t);
            return Util.convert(ValidationLevel.MINIMUM_VALUE);
        }
    }

    @CEntryPoint(name = "validate")
    public static ValidationLevelType validate(IsolateThread thread, ObjectHandle networkHandle, ExceptionHandlerPointer exceptionHandlerPtr) {
        exceptionHandlerPtr.setMessage(WordFactory.nullPointer());
        try {
            Network network = ObjectHandles.getGlobal().get(networkHandle);
            return Util.convert(network.runValidationChecks());
        } catch (Throwable t) {
            setException(exceptionHandlerPtr, t);
            return Util.convert(ValidationLevel.MINIMUM_VALUE);
        }
    }

    @CEntryPoint(name = "setMinValidationLevel")
    public static void setMinValidationLevel(IsolateThread thread, ObjectHandle networkHandle,
                                             ValidationLevelType levelType,
                                             ExceptionHandlerPointer exceptionHandlerPtr) {
        doCatch(exceptionHandlerPtr, new Runnable() {
            @Override
            public void run() {
                Network network = ObjectHandles.getGlobal().get(networkHandle);
                network.setMinimumAcceptableValidationLevel(Util.convert(levelType));
            }
        });
    }

    @CEntryPoint(name = "getModificationMetadataWithElementType")
    public static DataframesMetadataPointer getModificationMetadataWithElementType(IsolateThread thread,
                                                                                   NetworkModificationType networkModificationType,
                                                                                   ElementType elementType,
                                                                                   ExceptionHandlerPointer exceptionHandlerPtr) {
        return doCatch(exceptionHandlerPtr, new PointerProvider<>() {
            @Override
            public DataframesMetadataPointer get() {
                DataframeNetworkModificationType modificationType = convert(networkModificationType);
                DataframeElementType type = convert(elementType);
                List<List<SeriesMetadata>> metadata = NetworkModifications.getModification(modificationType).getMetadata(type);
                DataframeMetadataPointer dataframeMetadataArray = UnmanagedMemory.calloc(metadata.size() * SizeOf.get(DataframeMetadataPointer.class));
                int i = 0;
                for (List<SeriesMetadata> dataframeMetadata : metadata) {
                    createSeriesMetadata(dataframeMetadata, dataframeMetadataArray.addressOf(i));
                    i++;
                }
                DataframesMetadataPointer res = UnmanagedMemory.calloc(SizeOf.get(DataframesMetadataPointer.class));
                res.setDataframesMetadata(dataframeMetadataArray);
                res.setDataframesCount(metadata.size());
                return res;
            }
        });
    }

    @CEntryPoint(name = "getSubNetwork")
    public static ObjectHandle getSubNetwork(IsolateThread thread, ObjectHandle networkHandle, CCharPointer subNetworkId, ExceptionHandlerPointer exceptionHandlerPtr) {
        return doCatch(exceptionHandlerPtr, new PointerProvider<>() {
            @Override
            public ObjectHandle get() {
                Network network = ObjectHandles.getGlobal().get(networkHandle);
                String subNetworkIdStr = CTypeUtil.toString(subNetworkId);
                Network subnetwork = network.getSubnetwork(subNetworkIdStr);
                if (subnetwork == null) {
                    throw new PowsyblException("Sub network '" + subNetworkIdStr + "' not found");
                }
                return ObjectHandles.getGlobal().create(subnetwork);
            }
        });
    }

    @CEntryPoint(name = "detachSubNetwork")
    public static ObjectHandle detachSubNetwork(IsolateThread thread, ObjectHandle subNetworkHandle, ExceptionHandlerPointer exceptionHandlerPtr) {
        return doCatch(exceptionHandlerPtr, new PointerProvider<>() {
            @Override
            public ObjectHandle get() {
                Network subNetwork = ObjectHandles.getGlobal().get(subNetworkHandle);
                Network detachNetwork = subNetwork.detach();
                return ObjectHandles.getGlobal().create(detachNetwork);
            }
        });
    }

    @CEntryPoint(name = "applySolvedValues")
    public static void applyAllSolvedValues(IsolateThread thread, ObjectHandle networkHandle, ExceptionHandlerPointer exceptionHandlerPtr) {
        doCatch(exceptionHandlerPtr, new Runnable() {
            @Override
            public void run() {
                Network network = ObjectHandles.getGlobal().get(networkHandle);
                applySolvedValues(network);
            }
        });
    }

    @CEntryPoint(name = "applySolvedTapPositionAndSolvedSectionCount")
    public static void applySolvedTapPositionAndSectionCount(IsolateThread thread, ObjectHandle networkHandle, ExceptionHandlerPointer exceptionHandlerPtr) {
        doCatch(exceptionHandlerPtr, new Runnable() {
            @Override
            public void run() {
                Network network = ObjectHandles.getGlobal().get(networkHandle);
                applySolvedTapPositionAndSolvedSectionCount(network);
            }
        });
    }
}<|MERGE_RESOLUTION|>--- conflicted
+++ resolved
@@ -1266,12 +1266,9 @@
                 .setSubstationDescriptionDisplayed(nadParametersPointer.isSubstationDescriptionDisplayed())
                 .setEdgeInfoDisplayed(edgeInfo);
         nadParameters.getLayoutParameters()
-<<<<<<< HEAD
+                .setInjectionsAdded(nadParametersPointer.isInjectionsAdded());
                 .setMaxSteps(nadParametersPointer.getMaxSteps())
                 .setTimeoutSeconds(nadParametersPointer.getTimeoutSeconds());
-=======
-                .setInjectionsAdded(nadParametersPointer.isInjectionsAdded());
->>>>>>> 63084a13
         return nadParameters;
     }
 
