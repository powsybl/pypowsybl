/**
 * Copyright (c) 2020-2022, RTE (http://www.rte-france.com)
 * This Source Code Form is subject to the terms of the Mozilla Public
 * License, v. 2.0. If a copy of the MPL was not distributed with this
 * file, You can obtain one at http://mozilla.org/MPL/2.0/.
 * SPDX-License-Identifier: MPL-2.0
 */
package com.powsybl.python.network;

import com.google.common.collect.Iterables;
import com.powsybl.commons.PowsyblException;
import com.powsybl.commons.datasource.*;
import com.powsybl.commons.report.ReportNode;
import com.powsybl.computation.local.LocalComputationManager;
import com.powsybl.dataframe.DataframeElementType;
import com.powsybl.dataframe.DataframeFilter;
import com.powsybl.dataframe.DataframeFilter.AttributeFilterType;
import com.powsybl.dataframe.SeriesDataType;
import com.powsybl.dataframe.SeriesMetadata;
import com.powsybl.dataframe.network.NetworkDataframeContext;
import com.powsybl.dataframe.network.NetworkDataframeMapper;
import com.powsybl.dataframe.network.NetworkDataframes;
import com.powsybl.dataframe.network.adders.AliasDataframeAdder;
import com.powsybl.dataframe.network.adders.InternalConnectionDataframeAdder;
import com.powsybl.dataframe.network.adders.NetworkElementAdders;
import com.powsybl.dataframe.network.adders.NetworkUtils;
import com.powsybl.dataframe.network.extensions.NetworkExtensions;
import com.powsybl.dataframe.network.modifications.DataframeNetworkModificationType;
import com.powsybl.dataframe.network.modifications.NetworkModifications;
import com.powsybl.dataframe.update.DefaultUpdatingDataframe;
import com.powsybl.dataframe.update.DoubleSeries;
import com.powsybl.dataframe.update.StringSeries;
import com.powsybl.dataframe.update.UpdatingDataframe;
import com.powsybl.iidm.network.*;
import com.powsybl.iidm.reducer.*;
import com.powsybl.nad.NadParameters;
import com.powsybl.nad.layout.*;
import com.powsybl.nad.model.Point;
import com.powsybl.nad.svg.*;
import com.powsybl.python.commons.CTypeUtil;
import com.powsybl.python.commons.Directives;
import com.powsybl.python.commons.PyPowsyblApiHeader;
import com.powsybl.python.commons.Util;
import com.powsybl.python.dataframe.CDoubleSeries;
import com.powsybl.python.dataframe.CIntSeries;
import com.powsybl.python.dataframe.CStringSeries;
import com.powsybl.python.datasource.InMemoryZipFileDataSource;
import com.powsybl.python.report.ReportCUtils;
import com.powsybl.sld.SldParameters;
import com.powsybl.sld.library.ConvergenceComponentLibrary;
import com.powsybl.sld.library.SldComponentLibrary;
import com.powsybl.sld.model.nodes.NodeSide;
import com.powsybl.sld.svg.CustomLabelProvider.CustomFeederInfos;
import com.powsybl.sld.svg.CustomLabelProvider.CustomLabels;
import com.powsybl.sld.svg.CustomLabelProvider.FeederContext;
import com.powsybl.sld.svg.LabelProvider;
import com.powsybl.sld.svg.styles.DefaultStyleProviderFactory;
import com.powsybl.sld.svg.styles.NominalVoltageStyleProviderFactory;
import com.powsybl.sld.svg.styles.iidm.CustomTopologicalStyleProvider;
import org.apache.commons.io.IOUtils;
import org.apache.commons.lang3.StringUtils;
import org.graalvm.nativeimage.IsolateThread;
import org.graalvm.nativeimage.ObjectHandle;
import org.graalvm.nativeimage.ObjectHandles;
import org.graalvm.nativeimage.UnmanagedMemory;
import org.graalvm.nativeimage.c.CContext;
import org.graalvm.nativeimage.c.function.CEntryPoint;
import org.graalvm.nativeimage.c.struct.SizeOf;
import org.graalvm.nativeimage.c.type.*;
import org.graalvm.word.WordFactory;

import java.io.*;
import java.nio.ByteBuffer;
import java.nio.charset.StandardCharsets;
import java.nio.file.Path;
import java.nio.file.Paths;
import java.util.*;
import java.util.function.BooleanSupplier;
import java.util.stream.IntStream;
import java.util.zip.ZipOutputStream;

import static com.powsybl.iidm.network.util.Networks.applySolvedTapPositionAndSolvedSectionCount;
import static com.powsybl.iidm.network.util.Networks.applySolvedValues;
import static com.powsybl.nad.svg.SvgParameters.EdgeInfoEnum.*;
import static com.powsybl.python.commons.CTypeUtil.toStringList;
import static com.powsybl.python.commons.PyPowsyblApiHeader.*;
import static com.powsybl.python.commons.Util.*;
import static com.powsybl.python.dataframe.CDataframeHandler.*;

/**
 * Defines the basic C functions for a network.
 *
 * @author Etienne Lesot {@literal <etienne.lesot at rte-france.com>}
 */
@SuppressWarnings({"java:S1602", "java:S1604", "Convert2Lambda"})
@CContext(Directives.class)
public final class NetworkCFunctions {

    private static final ImportersLoader IMPORTERS_LOADER_SUPPLIER = new ImportersServiceLoader();

    private NetworkCFunctions() {
    }

    @CEntryPoint(name = "getNetworkImportFormats")
    public static ArrayPointer<CCharPointerPointer> getNetworkImportFormats(IsolateThread thread, ExceptionHandlerPointer exceptionHandlerPtr) {
        return doCatch(exceptionHandlerPtr, new PointerProvider<>() {
            @Override
            public ArrayPointer<CCharPointerPointer> get() {
                return createCharPtrArray(Importer.getFormats().stream().sorted().toList());
            }
        });
    }

    @CEntryPoint(name = "getNetworkImportSupportedExtensions")
    public static ArrayPointer<CCharPointerPointer> getNetworkImportSupportedExtensions(IsolateThread thread, ExceptionHandlerPointer exceptionHandlerPtr) {
        return doCatch(exceptionHandlerPtr, () -> createCharPtrArray(Importer.list().stream().flatMap(l -> l.getSupportedExtensions().stream()).distinct().sorted().toList()));
    }

    @CEntryPoint(name = "getNetworkExportFormats")
    public static ArrayPointer<CCharPointerPointer> getNetworkExportFormats(IsolateThread thread, ExceptionHandlerPointer exceptionHandlerPtr) {
        return doCatch(exceptionHandlerPtr, new PointerProvider<>() {
            @Override
            public ArrayPointer<CCharPointerPointer> get() {
                return createCharPtrArray(Exporter.getFormats().stream().sorted().toList());
            }
        });
    }

    @CEntryPoint(name = "getNetworkImportPostProcessors")
    public static ArrayPointer<CCharPointerPointer> getNetworkImportPostProcessors(IsolateThread thread, ExceptionHandlerPointer exceptionHandlerPtr) {
        return doCatch(exceptionHandlerPtr, () -> createCharPtrArray(Importer.getPostProcessorNames().stream().sorted().toList()));
    }

    @CEntryPoint(name = "createNetwork")
    public static ObjectHandle createNetwork(IsolateThread thread, CCharPointer name, CCharPointer id, boolean allowVariantMultiThreadAccess,
                                             ExceptionHandlerPointer exceptionHandlerPtr) {
        return doCatch(exceptionHandlerPtr, new PointerProvider<>() {
            @Override
            public ObjectHandle get() {
                String networkName = CTypeUtil.toString(name);
                String networkId = CTypeUtil.toString(id);
                Network network = Networks.create(networkName, networkId);
                network.getVariantManager().allowVariantMultiThreadAccess(allowVariantMultiThreadAccess);
                return ObjectHandles.getGlobal().create(network);
            }
        });
    }

    @CEntryPoint(name = "getNetworkMetadata")
    public static NetworkMetadataPointer getNetworkMetadata(IsolateThread thread, ObjectHandle networkHandle,
                                                            ExceptionHandlerPointer exceptionHandlerPtr) {
        return doCatch(exceptionHandlerPtr, new PointerProvider<>() {
            @Override
            public NetworkMetadataPointer get() {
                Network network = ObjectHandles.getGlobal().get(networkHandle);
                return createNetworkMetadata(network);
            }
        });
    }

    @CEntryPoint(name = "freeNetworkMetadata")
    public static void freeNetworkMetadata(IsolateThread thread, NetworkMetadataPointer ptr,
                                           ExceptionHandlerPointer exceptionHandlerPtr) {
        doCatch(exceptionHandlerPtr, new Runnable() {
            @Override
            public void run() {
                freeNetworkMetadata(ptr);
            }
        });
    }

    private static NetworkMetadataPointer createNetworkMetadata(Network network) {
        NetworkMetadataPointer ptr = UnmanagedMemory.calloc(SizeOf.get(NetworkMetadataPointer.class));
        ptr.setId(CTypeUtil.toCharPtr(network.getId()));
        ptr.setName(CTypeUtil.toCharPtr(network.getNameOrId()));
        ptr.setSourceFormat(CTypeUtil.toCharPtr(network.getSourceFormat()));
        ptr.setForecastDistance(network.getForecastDistance());
        ptr.setCaseDate(network.getCaseDate().toInstant().toEpochMilli() / 1000.0d);
        return ptr;
    }

    private static void freeNetworkMetadata(NetworkMetadataPointer networkMetadataPointer) {
        UnmanagedMemory.free(networkMetadataPointer.getId());
        UnmanagedMemory.free(networkMetadataPointer.getName());
        UnmanagedMemory.free(networkMetadataPointer.getSourceFormat());
        UnmanagedMemory.free(networkMetadataPointer);
    }

    private static ImportConfig createImportConfig(CCharPointerPointer postProcessorsPtrPtr, int postProcessorsCount) {
        var importConfig = ImportConfig.load();
        importConfig.addPostProcessors(toStringList(postProcessorsPtrPtr, postProcessorsCount));
        return importConfig;
    }

    @CEntryPoint(name = "isNetworkLoadable")
    public static boolean isNetworkLoadable(IsolateThread thread, CCharPointer file, ExceptionHandlerPointer exceptionHandlerPtr) {
        return doCatch(exceptionHandlerPtr, new BooleanSupplier() {
            @Override
            public boolean getAsBoolean() {
                String fileStr = CTypeUtil.toString(file);
                ReadOnlyDataSource dataSource = DataSource.fromPath(Path.of(fileStr));
                for (Importer importer : Importer.list()) {
                    if (importer.exists(dataSource)) {
                        return true;
                    }
                }
                return false;
            }
        });
    }

    @CEntryPoint(name = "loadNetwork")
    public static ObjectHandle loadNetwork(IsolateThread thread, CCharPointer file, CCharPointerPointer parameterNamesPtrPtr, int parameterNamesCount,
                                           CCharPointerPointer parameterValuesPtrPtr, int parameterValuesCount,
                                           CCharPointerPointer postProcessorsPtrPtr, int postProcessorsCount,
                                           ObjectHandle reportNodeHandle,
                                           boolean allowVariantMultiThreadAccess,
                                           ExceptionHandlerPointer exceptionHandlerPtr) {
        return doCatch(exceptionHandlerPtr, new PointerProvider<>() {
            @Override
            public ObjectHandle get() {
                String fileStr = CTypeUtil.toString(file);
                Properties parameters = createParameters(parameterNamesPtrPtr, parameterNamesCount, parameterValuesPtrPtr, parameterValuesCount);
                ReportNode reportNode = ObjectHandles.getGlobal().get(reportNodeHandle);
                if (reportNode == null) {
                    reportNode = ReportNode.NO_OP;
                }
                var importConfig = createImportConfig(postProcessorsPtrPtr, postProcessorsCount);
                Network network = Network.read(Paths.get(fileStr), LocalComputationManager.getDefault(), ImportConfig.load(), parameters, new ImportersServiceLoader(), reportNode);
                network.getVariantManager().allowVariantMultiThreadAccess(allowVariantMultiThreadAccess);
                return ObjectHandles.getGlobal().create(network);
            }
        });
    }

    @CEntryPoint(name = "loadNetworkFromString")
    public static ObjectHandle loadNetworkFromString(IsolateThread thread, CCharPointer fileName, CCharPointer fileContent,
                                                     CCharPointerPointer parameterNamesPtrPtr, int parameterNamesCount,
                                                     CCharPointerPointer parameterValuesPtrPtr, int parameterValuesCount,
                                                     CCharPointerPointer postProcessorsPtrPtr, int postProcessorsCount,
                                                     ObjectHandle reportNodeHandle,
                                                     boolean allowVariantMultiThreadAccess,
                                                     ExceptionHandlerPointer exceptionHandlerPtr) {
        return doCatch(exceptionHandlerPtr, new PointerProvider<>() {
            @Override
            public ObjectHandle get() {
                String fileNameStr = CTypeUtil.toString(fileName);
                String fileContentStr = CTypeUtil.toString(fileContent);
                Properties parameters = createParameters(parameterNamesPtrPtr, parameterNamesCount, parameterValuesPtrPtr, parameterValuesCount);
                ReportNode reportNode = ReportCUtils.getReportNode(reportNodeHandle);
                try (InputStream is = new ByteArrayInputStream(fileContentStr.getBytes(StandardCharsets.UTF_8))) {
                    if (reportNode == null) {
                        reportNode = ReportNode.NO_OP;
                    }
                    var importConfig = createImportConfig(postProcessorsPtrPtr, postProcessorsCount);
                    Network network = Network.read(fileNameStr, is, LocalComputationManager.getDefault(), importConfig, parameters, IMPORTERS_LOADER_SUPPLIER, reportNode);
                    network.getVariantManager().allowVariantMultiThreadAccess(allowVariantMultiThreadAccess);
                    return ObjectHandles.getGlobal().create(network);
                } catch (IOException e) {
                    throw new UncheckedIOException(e);
                }
            }
        });
    }

    @CEntryPoint(name = "loadNetworkFromBinaryBuffers")
    public static ObjectHandle loadNetworkFromBinaryBuffers(IsolateThread thread, CCharPointerPointer data, CIntPointer dataSizes, int bufferCount,
                                                            CCharPointerPointer parameterNamesPtrPtr, int parameterNamesCount,
                                                            CCharPointerPointer parameterValuesPtrPtr, int parameterValuesCount,
                                                            CCharPointerPointer postProcessorsPtrPtr, int postProcessorsCount,
                                                            ObjectHandle reportNodeHandle,
                                                            boolean allowVariantMultiThreadAccess,
                                                            ExceptionHandlerPointer exceptionHandlerPtr) {
        return doCatch(exceptionHandlerPtr, new PointerProvider<>() {
            @Override
            public ObjectHandle get() {
                Properties parameters = createParameters(parameterNamesPtrPtr, parameterNamesCount, parameterValuesPtrPtr, parameterValuesCount);
                ReportNode reportNode = ObjectHandles.getGlobal().get(reportNodeHandle);
                List<Integer> bufferSizes = CTypeUtil.toIntegerList(dataSizes, bufferCount);
                List<ReadOnlyDataSource> dataSourceList = new ArrayList<>();
                for (int i = 0; i < bufferCount; ++i) {
                    ByteBuffer buffer = CTypeConversion.asByteBuffer(data.read(i), bufferSizes.get(i));
                    Optional<CompressionFormat> format = detectCompressionFormat(buffer);
                    if (format.isPresent() && CompressionFormat.ZIP.equals(format.get())) {
                        InMemoryZipFileDataSource ds = new InMemoryZipFileDataSource(binaryBufferToBytes(buffer));
                        String commonBasename = null;
                        try {
                            for (String filename : ds.listNames(".*")) {
                                String basename = DataSourceUtil.getBaseName(filename);
                                commonBasename = commonBasename == null ? basename : StringUtils.getCommonPrefix(commonBasename, basename);
                            }
                        } catch (IOException e) {
                            throw new PowsyblException("Unsupported network data format in zip buffer.");
                        }
                        if (commonBasename != null) {
                            ds.setBaseName(commonBasename);
                        }
                        dataSourceList.add(ds);
                    } else {
                        throw new PowsyblException("Network loading from memory buffer only supported with zipped networks.");
                    }
                }
                if (reportNode == null) {
                    reportNode = ReportNode.NO_OP;
                }
                MultipleReadOnlyDataSource dataSource = new MultipleReadOnlyDataSource(dataSourceList);
                var importConfig = createImportConfig(postProcessorsPtrPtr, postProcessorsCount);
                // FIXME there is no way to pass the import config with powsybl 2024.2.0. To FIX when upgrading to next release.
                Network network = Network.read(dataSource, parameters, reportNode);
                network.getVariantManager().allowVariantMultiThreadAccess(allowVariantMultiThreadAccess);
                return ObjectHandles.getGlobal().create(network);
            }
        });
    }

    @CEntryPoint(name = "saveNetwork")
    public static void saveNetwork(IsolateThread thread, ObjectHandle networkHandle, CCharPointer file, CCharPointer format,
                                   CCharPointerPointer parameterNamesPtrPtr, int parameterNamesCount,
                                   CCharPointerPointer parameterValuesPtrPtr, int parameterValuesCount,
                                   ObjectHandle reportNodeHandle, ExceptionHandlerPointer exceptionHandlerPtr) {
        doCatch(exceptionHandlerPtr, new Runnable() {
            @Override
            public void run() {
                Network network = ObjectHandles.getGlobal().get(networkHandle);
                String fileStr = CTypeUtil.toString(file);
                String formatStr = CTypeUtil.toString(format);
                Properties parameters = createParameters(parameterNamesPtrPtr, parameterNamesCount, parameterValuesPtrPtr, parameterValuesCount);
                ReportNode reportNode = ObjectHandles.getGlobal().get(reportNodeHandle);
                if (reportNode == null) {
                    reportNode = ReportNode.NO_OP;
                }
                network.write(new ExportersServiceLoader(), formatStr, parameters, Paths.get(fileStr), reportNode);
            }
        });
    }

    @CEntryPoint(name = "saveNetworkToString")
    public static CCharPointer saveNetworkToString(IsolateThread thread, ObjectHandle networkHandle, CCharPointer format,
                                                   CCharPointerPointer parameterNamesPtrPtr, int parameterNamesCount,
                                                   CCharPointerPointer parameterValuesPtrPtr, int parameterValuesCount,
                                                   ObjectHandle reportNodeHandle, ExceptionHandlerPointer exceptionHandlerPtr) {
        return doCatch(exceptionHandlerPtr, new PointerProvider<>() {
            @Override
            public CCharPointer get() {
                Network network = ObjectHandles.getGlobal().get(networkHandle);
                String formatStr = CTypeUtil.toString(format);
                Properties parameters = createParameters(parameterNamesPtrPtr, parameterNamesCount, parameterValuesPtrPtr, parameterValuesCount);
                MemDataSource dataSource = new MemDataSource();
                var exporter = Exporter.find(formatStr);
                if (exporter == null) {
                    throw new PowsyblException("No exporter found for '" + formatStr + "' to export as a string");
                }
                ReportNode reportNode = ReportCUtils.getReportNode(reportNodeHandle);
                exporter.export(network, parameters, dataSource, reportNode);
                try {
                    var names = dataSource.listNames(".*?");
                    if (names.size() != 1) {
                        throw new PowsyblException("Currently we only support string export for single file format(ex, 'XIIDM').");
                    }
                    try (InputStream is = new ByteArrayInputStream(dataSource.getData(Iterables.getOnlyElement(names)));
                         ByteArrayOutputStream os = new ByteArrayOutputStream()) {
                        IOUtils.copy(is, os);
                        return CTypeUtil.toCharPtr(os.toString());
                    }
                } catch (IOException e) {
                    throw new UncheckedIOException(e);
                }
            }
        });
    }

    @CEntryPoint(name = "saveNetworkToBinaryBuffer")
    public static ArrayPointer<CCharPointer> saveNetworkToBinaryBuffer(IsolateThread thread, ObjectHandle networkHandle, CCharPointer format,
                                                                       CCharPointerPointer parameterNamesPtrPtr, int parameterNamesCount,
                                                                       CCharPointerPointer parameterValuesPtrPtr, int parameterValuesCount,
                                                                       ObjectHandle reportNodeHandle, ExceptionHandlerPointer exceptionHandlerPtr) {
        return doCatch(exceptionHandlerPtr, new PointerProvider<>() {
            @Override
            public ArrayPointer<CCharPointer> get() {
                Network network = ObjectHandles.getGlobal().get(networkHandle);
                String formatStr = CTypeUtil.toString(format);
                Properties parameters = createParameters(parameterNamesPtrPtr, parameterNamesCount, parameterValuesPtrPtr, parameterValuesCount);
                var exporter = Exporter.find(formatStr);
                if (exporter == null) {
                    throw new PowsyblException("No exporter found for '" + formatStr + "' to export as a string");
                }
                ReportNode reportNode = ReportCUtils.getReportNode(reportNodeHandle);
                // to support all kind of export: simple file or multiple to an archive,
                // best is to write to a zip file
                ByteArrayOutputStream bos = new ByteArrayOutputStream();
                try (ZipOutputStream zos = new ZipOutputStream(bos)) {
                    DataSource dataSource = new ZipMemDataSource("file", zos);
                    exporter.export(network, parameters, dataSource, reportNode);
                } catch (IOException e) {
                    throw new UncheckedIOException(e);
                }
                byte[] bytes = bos.toByteArray();
                return Util.createByteArray(bytes);
            }
        });
    }

    @CEntryPoint(name = "freeBinaryBuffer")
    public static void freeBinaryBuffer(IsolateThread thread, PyPowsyblApiHeader.ArrayPointer<CCharPointer> byteArrayPtr,
                                               PyPowsyblApiHeader.ExceptionHandlerPointer exceptionHandlerPtr) {
        doCatch(exceptionHandlerPtr, new Runnable() {
            @Override
            public void run() {
                freeArrayPointer(byteArrayPtr);
            }
        });
    }

    @CEntryPoint(name = "reduceNetwork")
    public static void reduceNetwork(IsolateThread thread, ObjectHandle networkHandle,
                                     double vMin, double vMax,
                                     CCharPointerPointer idsPtrPtr, int idsCount,
                                     CCharPointerPointer vlsPtrPtr, int vlsCount,
                                     CIntPointer depthsPtr, int depthsCount,
                                     boolean withDanglingLines,
                                     ExceptionHandlerPointer exceptionHandlerPtr) {
        doCatch(exceptionHandlerPtr, new Runnable() {
            @Override
            public void run() {
                Network network = ObjectHandles.getGlobal().get(networkHandle);
                ReductionOptions options = new ReductionOptions();
                options.withDanglingLlines(withDanglingLines);
                List<NetworkPredicate> predicates = new ArrayList<>();
                if (vMax != Double.MAX_VALUE || vMin != 0) {
                    predicates.add(new NominalVoltageNetworkPredicate(vMin, vMax));
                }
                if (idsCount != 0) {
                    List<String> ids = toStringList(idsPtrPtr, idsCount);
                    predicates.add(new IdentifierNetworkPredicate(ids));
                }
                if (depthsCount != 0) {
                    final List<Integer> depths = CTypeUtil.toIntegerList(depthsPtr, depthsCount);
                    final List<String> voltageLeveles = toStringList(vlsPtrPtr, vlsCount);
                    for (int i = 0; i < depths.size(); i++) {
                        predicates.add(new SubNetworkPredicate(network.getVoltageLevel(voltageLeveles.get(i)), depths.get(i)));
                    }
                }
                final OrNetworkPredicate orNetworkPredicate = new OrNetworkPredicate(predicates);
                NetworkReducer.builder()
                        .withNetworkPredicate(orNetworkPredicate)
                        .withReductionOptions(options)
                        .build()
                        .reduce(network);
            }
        });
    }

    private static Properties createParameters(CCharPointerPointer parameterNamesPtrPtr, int parameterNamesCount,
                                               CCharPointerPointer parameterValuesPtrPtr, int parameterValuesCount) {
        List<String> parameterNames = toStringList(parameterNamesPtrPtr, parameterNamesCount);
        List<String> parameterValues = toStringList(parameterValuesPtrPtr, parameterValuesCount);
        Properties parameters = new Properties();
        for (int i = 0; i < parameterNames.size(); i++) {
            parameters.setProperty(parameterNames.get(i), parameterValues.get(i));
        }
        return parameters;
    }

    @CEntryPoint(name = "getNetworkElementsIds")
    public static ArrayPointer<CCharPointerPointer> getNetworkElementsIds(IsolateThread thread, ObjectHandle networkHandle, ElementType elementType,
                                                                          CDoublePointer nominalVoltagePtr, int nominalVoltageCount,
                                                                          CCharPointerPointer countryPtr, int countryCount, boolean mainCc, boolean mainSc,
                                                                          boolean notConnectedToSameBusAtBothSides, ExceptionHandlerPointer exceptionHandlerPtr) {
        return doCatch(exceptionHandlerPtr, new PointerProvider<>() {
            @Override
            public ArrayPointer<CCharPointerPointer> get() {
                Network network = ObjectHandles.getGlobal().get(networkHandle);
                Set<Double> nominalVoltages = new HashSet<>(CTypeUtil.toDoubleList(nominalVoltagePtr, nominalVoltageCount));
                Set<String> countries = new HashSet<>(toStringList(countryPtr, countryCount));
                List<String> elementsIds = NetworkUtil.getElementsIds(network, elementType, nominalVoltages, countries, mainCc, mainSc, notConnectedToSameBusAtBothSides);
                return createCharPtrArray(elementsIds);
            }
        });
    }

    @CEntryPoint(name = "cloneVariant")
    public static void cloneVariant(IsolateThread thread, ObjectHandle networkHandle, CCharPointer src, CCharPointer variant, boolean mayOverwrite, ExceptionHandlerPointer exceptionHandlerPtr) {
        doCatch(exceptionHandlerPtr, new Runnable() {
            @Override
            public void run() {
                Network network = ObjectHandles.getGlobal().get(networkHandle);
                network.getVariantManager().cloneVariant(CTypeUtil.toString(src), CTypeUtil.toString(variant), mayOverwrite);
            }
        });
    }

    @CEntryPoint(name = "setWorkingVariant")
    public static void setWorkingVariant(IsolateThread thread, ObjectHandle networkHandle, CCharPointer variant, ExceptionHandlerPointer exceptionHandlerPtr) {
        doCatch(exceptionHandlerPtr, new Runnable() {
            @Override
            public void run() {
                Network network = ObjectHandles.getGlobal().get(networkHandle);
                network.getVariantManager().setWorkingVariant(CTypeUtil.toString(variant));
            }
        });
    }

    @CEntryPoint(name = "removeVariant")
    public static void removeVariant(IsolateThread thread, ObjectHandle networkHandle, CCharPointer variant, ExceptionHandlerPointer exceptionHandlerPtr) {
        doCatch(exceptionHandlerPtr, new Runnable() {
            @Override
            public void run() {
                Network network = ObjectHandles.getGlobal().get(networkHandle);
                network.getVariantManager().removeVariant(CTypeUtil.toString(variant));
            }
        });
    }

    @CEntryPoint(name = "getVariantsIds")
    public static ArrayPointer<CCharPointerPointer> getVariantsIds(IsolateThread thread, ObjectHandle networkHandle, ExceptionHandlerPointer exceptionHandlerPtr) {
        return doCatch(exceptionHandlerPtr, new PointerProvider<>() {
            @Override
            public ArrayPointer<CCharPointerPointer> get() {
                Network network = ObjectHandles.getGlobal().get(networkHandle);
                return createCharPtrArray(List.copyOf(network.getVariantManager().getVariantIds()));
            }
        });
    }

    private static DataframeFilter createDataframeFilter(FilterAttributesType filterAttributesType, CCharPointerPointer attributesPtrPtr, int attributesCount, DataframePointer selectedElementsDataframe) {
        List<String> attributes = toStringList(attributesPtrPtr, attributesCount);
        AttributeFilterType filterType = switch (filterAttributesType) {
            case ALL_ATTRIBUTES -> AttributeFilterType.ALL_ATTRIBUTES;
            case SELECTION_ATTRIBUTES -> AttributeFilterType.INPUT_ATTRIBUTES;
            case DEFAULT_ATTRIBUTES -> AttributeFilterType.DEFAULT_ATTRIBUTES;
        };

        return selectedElementsDataframe.isNonNull()
                ? new DataframeFilter(filterType, attributes, createDataframe(selectedElementsDataframe))
                : new DataframeFilter(filterType, attributes);
    }

    @CEntryPoint(name = "createNetworkElementsSeriesArray")
    public static ArrayPointer<SeriesPointer> createNetworkElementsSeriesArray(IsolateThread thread, ObjectHandle networkHandle,
                                                                               ElementType elementType,
                                                                               FilterAttributesType filterAttributesType,
                                                                               CCharPointerPointer attributesPtrPtr, int attributesCount,
                                                                               DataframePointer selectedElementsDataframe,
                                                                               boolean perUnit,
                                                                               double nominalApparentPower,
                                                                               ExceptionHandlerPointer exceptionHandlerPtr) {
        return Util.doCatch(exceptionHandlerPtr, new PointerProvider<>() {
            @Override
            public ArrayPointer<SeriesPointer> get() {
                NetworkDataframeMapper mapper = NetworkDataframes.getDataframeMapper(convert(elementType));
                Network network = ObjectHandles.getGlobal().get(networkHandle);
                DataframeFilter dataframeFilter = createDataframeFilter(filterAttributesType, attributesPtrPtr, attributesCount, selectedElementsDataframe);
                return Dataframes.createCDataframe(mapper, network, dataframeFilter, new NetworkDataframeContext(perUnit, nominalApparentPower));
            }
        });
    }

    @CEntryPoint(name = "createNetworkElementsExtensionSeriesArray")
    public static ArrayPointer<SeriesPointer> createNetworkElementsExtensionSeriesArray(IsolateThread thread, ObjectHandle networkHandle,
                                                                                        CCharPointer extensionName,
                                                                                        CCharPointer cTableName,
                                                                                        PyPowsyblApiHeader.ExceptionHandlerPointer exceptionHandlerPtr) {
        String name = CTypeUtil.toString(extensionName);
        String tempName = CTypeUtil.toString(cTableName);
        String tableName = tempName.isEmpty() ? null : tempName;
        return doCatch(exceptionHandlerPtr, new PointerProvider<>() {
            @Override
            public ArrayPointer<SeriesPointer> get() {
                NetworkDataframeMapper mapper = NetworkDataframes.getExtensionDataframeMapper(name, tableName);
                if (mapper != null) {
                    Network network = ObjectHandles.getGlobal().get(networkHandle);
                    return Dataframes.createCDataframe(mapper, network, new DataframeFilter(), NetworkDataframeContext.DEFAULT);
                } else {
                    throw new PowsyblException(errorMessageForWrongExtensionName(name, tableName));
                }
            }
        });
    }

    private static String errorMessageForWrongExtensionName(String name, String tableName) {
        String message = "No extension named " + name + " available";
        if (tableName != null) {
            message = "No table " + tableName + " for extension " + name + " available";
        }
        return message;
    }

    @CEntryPoint(name = "getExtensionsNames")
    public static ArrayPointer<CCharPointerPointer> getExtensionsNames(IsolateThread thread, ExceptionHandlerPointer exceptionHandlerPtr) {
        return doCatch(exceptionHandlerPtr, () -> {
            return createCharPtrArray(List.copyOf(NetworkExtensions.getExtensionsNames()));
        });
    }

    @CEntryPoint(name = "getExtensionsInformation")
    public static ArrayPointer<SeriesPointer> getExtensionsInformation(IsolateThread thread, ExceptionHandlerPointer exceptionHandlerPtr) {
        return doCatch(exceptionHandlerPtr, () -> {
            return NetworkExtensions.getExtensionInformation(NetworkDataframeContext.DEFAULT);
        });
    }

    @CEntryPoint(name = "createElement")
    public static void createElement(IsolateThread thread, ObjectHandle networkHandle,
                                     ElementType elementType,
                                     DataframeArrayPointer cDataframes,
                                     ExceptionHandlerPointer exceptionHandlerPtr) {
        doCatch(exceptionHandlerPtr, new Runnable() {
            @Override
            public void run() {
                Network network = ObjectHandles.getGlobal().get(networkHandle);
                DataframeElementType type = convert(elementType);
                List<UpdatingDataframe> dataframes = new ArrayList<>();
                for (int i = 0; i < cDataframes.getDataframesCount(); i++) {
                    dataframes.add(createDataframe(cDataframes.getDataframes().addressOf(i)));
                }
                NetworkElementAdders.addElements(type, network, dataframes);
            }
        });
    }

    @CEntryPoint(name = "updateNetworkElementsWithSeries")
    public static void updateNetworkElementsWithSeries(IsolateThread thread, ObjectHandle networkHandle, ElementType elementType,
                                                       DataframePointer dataframe, boolean perUnit,
                                                       double nominalApparentPower,
                                                       PyPowsyblApiHeader.ExceptionHandlerPointer exceptionHandlerPtr) {
        doCatch(exceptionHandlerPtr, new Runnable() {
            @Override
            public void run() {
                Network network = ObjectHandles.getGlobal().get(networkHandle);
                UpdatingDataframe updatingDataframe = createDataframe(dataframe);
                NetworkDataframes.getDataframeMapper(convert(elementType))
                        .updateSeries(network, updatingDataframe, new NetworkDataframeContext(perUnit, nominalApparentPower));
            }
        });
    }

    @CEntryPoint(name = "removeAliases")
    public static void removeAliases(IsolateThread thread, ObjectHandle networkHandle,
                                     DataframePointer cDataframe,
                                     ExceptionHandlerPointer exceptionHandlerPtr) {
        doCatch(exceptionHandlerPtr, new Runnable() {
            @Override
            public void run() {
                Network network = ObjectHandles.getGlobal().get(networkHandle);
                UpdatingDataframe dataframe = createDataframe(cDataframe);
                AliasDataframeAdder.deleteElements(network, dataframe);
            }
        });
    }

    @CEntryPoint(name = "removeInternalConnections")
    public static void removeInternalConnections(IsolateThread thread, ObjectHandle networkHandle,
                                     DataframePointer cDataframe,
                                     ExceptionHandlerPointer exceptionHandlerPtr) {
        doCatch(exceptionHandlerPtr, new Runnable() {
            @Override
            public void run() {
                Network network = ObjectHandles.getGlobal().get(networkHandle);
                UpdatingDataframe dataframe = createDataframe(cDataframe);
                InternalConnectionDataframeAdder.deleteElements(network, dataframe);
            }
        });
    }

    @CEntryPoint(name = "removeNetworkElements")
    public static void removeNetworkElements(IsolateThread thread, ObjectHandle networkHandle, CCharPointerPointer cElementIds,
                                             int elementCount, PyPowsyblApiHeader.ExceptionHandlerPointer exceptionHandlerPtr) {
        doCatch(exceptionHandlerPtr, new Runnable() {
            @Override
            public void run() {
                Network network = ObjectHandles.getGlobal().get(networkHandle);
                List<String> elementIds = CTypeUtil.toStringList(cElementIds, elementCount);
                elementIds.forEach(elementId -> {
                    Identifiable<?> identifiable = network.getIdentifiable(elementId);
                    if (identifiable == null) {
                        throw new PowsyblException(String.format("identifiable with id : %s was not found", elementId));
                    }
                    if (identifiable instanceof Connectable) {
                        ((Connectable<?>) identifiable).remove();
                    } else if (identifiable instanceof HvdcLine hvdcLine) {
                        hvdcLine.remove();
                    } else if (identifiable instanceof VoltageLevel voltageLevel) {
                        voltageLevel.remove();
                    } else if (identifiable instanceof Substation substation) {
                        substation.remove();
                    } else if (identifiable instanceof Switch sw) {
                        VoltageLevel voltageLevel = sw.getVoltageLevel();
                        switch (voltageLevel.getTopologyKind()) {
                            case NODE_BREAKER -> voltageLevel.getNodeBreakerView().removeSwitch(identifiable.getId());
                            case BUS_BREAKER -> voltageLevel.getBusBreakerView().removeSwitch(identifiable.getId());
                            default ->
                                    throw new PowsyblException("this voltage level does not have a proper topology kind");
                        }
                    } else if (identifiable instanceof Area area) {
                        area.remove();
                    } else if (identifiable instanceof TieLine tieLine) {
                        tieLine.remove();
                    } else {
                        throw new PowsyblException(String.format("identifiable with id : %s can't be removed", identifiable.getId()));
                    }
                });
            }
        });
    }

    public static UpdatingDataframe createDataframe(DataframePointer dataframe) {
        if (dataframe.isNull()) {
            return null;
        }
        int elementCount = dataframe.getSeries().addressOf(0).data().getLength();
        int columnsNumber = dataframe.getSeriesCount();
        DefaultUpdatingDataframe updatingDataframe = new DefaultUpdatingDataframe(elementCount);
        for (int i = 0; i < columnsNumber; i++) {
            SeriesPointer seriesPointer = dataframe.getSeries().addressOf(i);
            String name = CTypeUtil.toString(seriesPointer.getName());
            switch (seriesPointer.getType()) {
                case STRING_SERIES_TYPE ->
                        updatingDataframe.addSeries(name, seriesPointer.isIndex(), new CStringSeries((CCharPointerPointer) seriesPointer.data().getPtr()));
                case DOUBLE_SERIES_TYPE ->
                        updatingDataframe.addSeries(name, seriesPointer.isIndex(), new CDoubleSeries((CDoublePointer) seriesPointer.data().getPtr()));
                case INT_SERIES_TYPE, BOOLEAN_SERIES_TYPE ->
                        updatingDataframe.addSeries(name, seriesPointer.isIndex(), new CIntSeries((CIntPointer) seriesPointer.data().getPtr()));
                default -> throw new IllegalStateException("Unexpected series type: " + seriesPointer.getType());
            }
        }
        return updatingDataframe;
    }

    @CEntryPoint(name = "getNodeBreakerViewSwitches")
    public static ArrayPointer<SeriesPointer> getNodeBreakerViewSwitches(IsolateThread thread, ObjectHandle networkHandle, CCharPointer voltageLevel, PyPowsyblApiHeader.ExceptionHandlerPointer exceptionHandlerPtr) {
        return doCatch(exceptionHandlerPtr, new PointerProvider<>() {
            @Override
            public ArrayPointer<SeriesPointer> get() {
                Network network = ObjectHandles.getGlobal().get(networkHandle);
                VoltageLevel.NodeBreakerView nodeBreakerView = NetworkUtils.getVoltageLevelOrThrow(network, CTypeUtil.toString(voltageLevel)).getNodeBreakerView();
                return Dataframes.createCDataframe(Dataframes.nodeBreakerViewSwitches(), nodeBreakerView);
            }
        });
    }

    @CEntryPoint(name = "getNodeBreakerViewNodes")
    public static ArrayPointer<SeriesPointer> getNodeBreakerViewNodes(IsolateThread thread, ObjectHandle networkHandle, CCharPointer voltageLevel, PyPowsyblApiHeader.ExceptionHandlerPointer exceptionHandlerPtr) {
        return doCatch(exceptionHandlerPtr, new PointerProvider<>() {
            @Override
            public ArrayPointer<SeriesPointer> get() {
                Network network = ObjectHandles.getGlobal().get(networkHandle);
                VoltageLevel.NodeBreakerView nodeBreakerView = NetworkUtils.getVoltageLevelOrThrow(network, CTypeUtil.toString(voltageLevel)).getNodeBreakerView();

                return Dataframes.createCDataframe(Dataframes.nodeBreakerViewNodes(), nodeBreakerView);

            }
        });
    }

    @CEntryPoint(name = "getNodeBreakerViewInternalConnections")
    public static ArrayPointer<SeriesPointer> getNodeBreakerViewInternalConnections(IsolateThread thread, ObjectHandle networkHandle, CCharPointer voltageLevel, PyPowsyblApiHeader.ExceptionHandlerPointer exceptionHandlerPtr) {
        return doCatch(exceptionHandlerPtr, new PointerProvider<>() {
            @Override
            public ArrayPointer<SeriesPointer> get() {
                Network network = ObjectHandles.getGlobal().get(networkHandle);
                VoltageLevel.NodeBreakerView nodeBreakerView = NetworkUtils.getVoltageLevelOrThrow(network, CTypeUtil.toString(voltageLevel)).getNodeBreakerView();
                return Dataframes.createCDataframe(Dataframes.nodeBreakerViewInternalConnection(), nodeBreakerView);
            }
        });
    }

    @CEntryPoint(name = "getBusBreakerViewSwitches")
    public static PyPowsyblApiHeader.ArrayPointer<SeriesPointer> getBusBreakerViewSwitches(IsolateThread thread, ObjectHandle networkHandle, CCharPointer voltageLevel, PyPowsyblApiHeader.ExceptionHandlerPointer exceptionHandlerPtr) {
        return doCatch(exceptionHandlerPtr, new PointerProvider<>() {
            @Override
            public ArrayPointer<SeriesPointer> get() {
                Network network = ObjectHandles.getGlobal().get(networkHandle);
                VoltageLevel.BusBreakerView busBreakerView = NetworkUtils.getVoltageLevelOrThrow(network, CTypeUtil.toString(voltageLevel)).getBusBreakerView();
                return Dataframes.createCDataframe(Dataframes.busBreakerViewSwitches(), busBreakerView);
            }
        });
    }

    @CEntryPoint(name = "getBusBreakerViewBuses")
    public static PyPowsyblApiHeader.ArrayPointer<SeriesPointer> getBusBreakerViewBuses(IsolateThread thread, ObjectHandle networkHandle, CCharPointer voltageLevelPtr, PyPowsyblApiHeader.ExceptionHandlerPointer exceptionHandlerPtr) {
        return doCatch(exceptionHandlerPtr, new PointerProvider<>() {
            @Override
            public ArrayPointer<SeriesPointer> get() {
                Network network = ObjectHandles.getGlobal().get(networkHandle);
                VoltageLevel voltageLevel = NetworkUtils.getVoltageLevelOrThrow(network, CTypeUtil.toString(voltageLevelPtr));
                return Dataframes.createCDataframe(Dataframes.busBreakerViewBuses(), voltageLevel);
            }
        });
    }

    @CEntryPoint(name = "getBusBreakerViewElements")
    public static PyPowsyblApiHeader.ArrayPointer<SeriesPointer> getBusBreakerViewElements(IsolateThread thread, ObjectHandle networkHandle, CCharPointer voltageLevelPtr, PyPowsyblApiHeader.ExceptionHandlerPointer exceptionHandlerPtr) {
        return doCatch(exceptionHandlerPtr, new PointerProvider<>() {
            @Override
            public ArrayPointer<SeriesPointer> get() {
                Network network = ObjectHandles.getGlobal().get(networkHandle);
                VoltageLevel voltageLevel = NetworkUtils.getVoltageLevelOrThrow(network, CTypeUtil.toString(voltageLevelPtr));
                return Dataframes.createCDataframe(Dataframes.busBreakerViewElements(), voltageLevel);
            }
        });
    }

    @CEntryPoint(name = "merge")
    public static ObjectHandle merge(IsolateThread thread, VoidPointerPointer networkHandles, int networkCount,
                                     ExceptionHandlerPointer exceptionHandlerPtr) {
        return doCatch(exceptionHandlerPtr, new PointerProvider<>() {
            @Override
            public ObjectHandle get() {
                Network[] networks = new Network[networkCount];
                for (int i = 0; i < networkCount; ++i) {
                    ObjectHandle networkHandle = networkHandles.read(i);
                    Network network = ObjectHandles.getGlobal().get(networkHandle);
                    networks[i] = network;
                }
                return ObjectHandles.getGlobal().create(Network.merge(networks));
            }
        });
    }

    @CEntryPoint(name = "getSeriesMetadata")
    public static DataframeMetadataPointer getSeriesMetadata(IsolateThread thread, ElementType elementType,
                                                             ExceptionHandlerPointer exceptionHandlerPtr) {
        return doCatch(exceptionHandlerPtr, new PointerProvider<>() {
            @Override
            public DataframeMetadataPointer get() {
                DataframeElementType type = convert(elementType);
                List<SeriesMetadata> seriesMetadata = NetworkDataframes.getDataframeMapper(type).getSeriesMetadata();
                return CTypeUtil.createSeriesMetadata(seriesMetadata);
            }
        });
    }

    @CEntryPoint(name = "freeDataframeMetadata")
    public static void freeDataframeMetadata(IsolateThread thread, DataframeMetadataPointer metadata, ExceptionHandlerPointer exceptionHandlerPtr) {
        doCatch(exceptionHandlerPtr, new Runnable() {
            @Override
            public void run() {
                freeDataframeMetadataContent(metadata);
                UnmanagedMemory.free(metadata);
            }
        });
    }

    @CEntryPoint(name = "getCreationMetadata")
    public static DataframesMetadataPointer getCreationMetadata(IsolateThread thread,
                                                                ElementType elementType,
                                                                ExceptionHandlerPointer exceptionHandlerPtr) {
        return doCatch(exceptionHandlerPtr, new PointerProvider<>() {
            @Override
            public DataframesMetadataPointer get() {
                DataframeElementType type = convert(elementType);
                List<List<SeriesMetadata>> metadata = NetworkElementAdders.getAdder(type).getMetadata();
                DataframeMetadataPointer dataframeMetadataArray = UnmanagedMemory.calloc(metadata.size() * SizeOf.get(DataframeMetadataPointer.class));
                int i = 0;
                for (List<SeriesMetadata> dataframeMetadata : metadata) {
                    CTypeUtil.createSeriesMetadata(dataframeMetadata, dataframeMetadataArray.addressOf(i));
                    i++;
                }

                DataframesMetadataPointer res = UnmanagedMemory.calloc(SizeOf.get(DataframesMetadataPointer.class));
                res.setDataframesMetadata(dataframeMetadataArray);
                res.setDataframesCount(metadata.size());
                return res;
            }
        });
    }

    @CEntryPoint(name = "freeDataframesMetadata")
    public static void freeDataframesMetadata(IsolateThread thread, DataframesMetadataPointer cMetadata, ExceptionHandlerPointer exceptionHandlerPtr) {
        doCatch(exceptionHandlerPtr, new Runnable() {
            @Override
            public void run() {
                for (int i = 0; i < cMetadata.getDataframesCount(); i++) {
                    DataframeMetadataPointer cDataframeMetadata = cMetadata.getDataframesMetadata().addressOf(i);
                    freeDataframeMetadataContent(cDataframeMetadata);
                }
                UnmanagedMemory.free(cMetadata.getDataframesMetadata());
                UnmanagedMemory.free(cMetadata);
            }
        });
    }

    @CEntryPoint(name = "addNetworkElementProperties")
    public static void addNetworkElementProperties(IsolateThread thread, ObjectHandle networkHandle, DataframePointer properties, ExceptionHandlerPointer exceptionHandlerPtr) {
        doCatch(exceptionHandlerPtr, new Runnable() {
            @Override
            public void run() {
                UpdatingDataframe propertiesDataframe = createDataframe(properties);
                Objects.requireNonNull(propertiesDataframe);
                Network network = ObjectHandles.getGlobal().get(networkHandle);
                StringSeries idSerie = propertiesDataframe.getStrings("id");
                if (idSerie == null) {
                    throw new PowsyblException("id is missing");
                }
                for (SeriesMetadata column : propertiesDataframe.getSeriesMetadata()) {
                    if (!column.isIndex() && column.getType() == SeriesDataType.STRING) {
                        String seriesName = column.getName();
                        StringSeries columnSerie = propertiesDataframe.getStrings(seriesName);
                        for (int i = 0; i < propertiesDataframe.getRowCount(); i++) {
                            String id = idSerie.get(i);
                            Identifiable<?> identifiable = network.getIdentifiable(id);
                            if (identifiable != null) {
                                identifiable.setProperty(seriesName, columnSerie.get(i));
                            } else {
                                throw new PowsyblException(String.format("identifiable with id : %s does not exist", id));
                            }
                        }
                    }
                }
            }
        });
    }

    @CEntryPoint(name = "removeNetworkElementProperties")
    public static void removeNetworkElementProperties(IsolateThread thread, ObjectHandle networkHandle, CCharPointerPointer idsPointer, int idsCount, CCharPointerPointer propertiesPointer, int propertiesCount, ExceptionHandlerPointer exceptionHandlerPtr) {
        doCatch(exceptionHandlerPtr, new Runnable() {
            @Override
            public void run() {
                Network network = ObjectHandles.getGlobal().get(networkHandle);
                List<String> ids = CTypeUtil.toStringList(idsPointer, idsCount);
                List<String> properties = CTypeUtil.toStringList(propertiesPointer, propertiesCount);
                ids.forEach(id -> properties.forEach(property -> {
                    Identifiable<?> identifiable = NetworkUtils.getIdentifiableOrThrow(network, id);
                    identifiable.removeProperty(property);
                }));
            }
        });
    }

    private static void freeDataframeMetadataContent(DataframeMetadataPointer metadata) {
        for (int i = 0; i < metadata.getAttributesCount(); i++) {
            SeriesMetadataPointer attrMetadata = metadata.getAttributesMetadata().addressOf(i);
            UnmanagedMemory.free(attrMetadata.getName());
        }
        UnmanagedMemory.free(metadata.getAttributesMetadata());
    }

    private static void createSeriesMetadata(List<SeriesMetadata> metadata, DataframeMetadataPointer cMetadata) {
        SeriesMetadataPointer seriesMetadataPtr = UnmanagedMemory.calloc(metadata.size() * SizeOf.get(SeriesMetadataPointer.class));
        for (int i = 0; i < metadata.size(); i++) {
            SeriesMetadata colMetadata = metadata.get(i);
            SeriesMetadataPointer metadataPtr = seriesMetadataPtr.addressOf(i);
            metadataPtr.setName(CTypeUtil.toCharPtr(colMetadata.getName()));
            metadataPtr.setType(convert(colMetadata.getType()));
            metadataPtr.setIndex(colMetadata.isIndex());
            metadataPtr.setModifiable(colMetadata.isModifiable());
            metadataPtr.setDefault(colMetadata.isDefaultAttribute());
        }
        cMetadata.setAttributesCount(metadata.size());
        cMetadata.setAttributesMetadata(seriesMetadataPtr);
    }

    @CEntryPoint(name = "updateNetworkElementsExtensionsWithSeries")
    public static void updateNetworkElementsExtensionsWithSeries(IsolateThread thread, ObjectHandle networkHandle, CCharPointer namePtr,
                                                                 CCharPointer tableNamePtr, DataframePointer dataframe,
                                                                 PyPowsyblApiHeader.ExceptionHandlerPointer exceptionHandlerPtr) {
        doCatch(exceptionHandlerPtr, new Runnable() {
            @Override
            public void run() {
                String name = CTypeUtil.toString(namePtr);
                String tmpName = CTypeUtil.toString(tableNamePtr);
                String tableName = tmpName.isEmpty() ? null : tmpName;
                NetworkDataframeMapper mapper = NetworkDataframes.getExtensionDataframeMapper(name, tableName);
                if (mapper != null) {
                    Network network = ObjectHandles.getGlobal().get(networkHandle);
                    UpdatingDataframe updatingDataframe = createDataframe(dataframe);
                    mapper.updateSeries(network, updatingDataframe, NetworkDataframeContext.DEFAULT);
                } else {
                    throw new PowsyblException(errorMessageForWrongExtensionName(name, tableName));
                }
            }
        });
    }

    @CEntryPoint(name = "removeExtensions")
    public static void removeExtensions(IsolateThread thread, ObjectHandle networkHandle,
                                        CCharPointer namePtr,
                                        CCharPointerPointer idsPtr, int idsCount,
                                        PyPowsyblApiHeader.ExceptionHandlerPointer exceptionHandlerPtr) {
        doCatch(exceptionHandlerPtr, new Runnable() {
            @Override
            public void run() {
                Network network = ObjectHandles.getGlobal().get(networkHandle);
                String name = CTypeUtil.toString(namePtr);
                List<String> ids = CTypeUtil.toStringList(idsPtr, idsCount);
                NetworkExtensions.removeExtensions(network, name, ids);
            }
        });
    }

    @CEntryPoint(name = "getExtensionSeriesMetadata")
    public static DataframeMetadataPointer getExtensionSeriesMetadata(IsolateThread thread, CCharPointer namePtr, CCharPointer tableNamePtr,
                                                                      ExceptionHandlerPointer exceptionHandlerPtr) {
        return doCatch(exceptionHandlerPtr, new PointerProvider<>() {
            @Override
            public DataframeMetadataPointer get() {
                String name = CTypeUtil.toString(namePtr);
                String tmpName = CTypeUtil.toString(tableNamePtr);
                String tableName = tmpName.equals("") ? null : tmpName;
                NetworkDataframeMapper mapper = NetworkDataframes.getExtensionDataframeMapper(name, tableName);
                if (mapper != null) {
                    List<SeriesMetadata> seriesMetadata = mapper.getSeriesMetadata();
                    return CTypeUtil.createSeriesMetadata(seriesMetadata);
                } else {
                    throw new PowsyblException(errorMessageForWrongExtensionName(name, tableName));
                }
            }
        });
    }

    @CEntryPoint(name = "createExtensions")
    public static void createExtensions(IsolateThread thread, ObjectHandle networkHandle,
                                        CCharPointer namePtr,
                                        DataframeArrayPointer cDataframes,
                                        ExceptionHandlerPointer exceptionHandlerPtr) {
        doCatch(exceptionHandlerPtr, new Runnable() {
            @Override
            public void run() {
                Network network = ObjectHandles.getGlobal().get(networkHandle);
                String name = CTypeUtil.toString(namePtr);
                List<UpdatingDataframe> dataframes = new ArrayList<>();
                for (int i = 0; i < cDataframes.getDataframesCount(); i++) {
                    dataframes.add(createDataframe(cDataframes.getDataframes().addressOf(i)));
                }
                NetworkElementAdders.addExtensions(name, network, dataframes);
            }
        });
    }

    @CEntryPoint(name = "getExtensionsCreationMetadata")
    public static DataframesMetadataPointer getExtensionsCreationMetadata(IsolateThread thread,
                                                                          CCharPointer namePtr,
                                                                          ExceptionHandlerPointer exceptionHandlerPtr) {
        return doCatch(exceptionHandlerPtr, new PointerProvider<>() {
            @Override
            public DataframesMetadataPointer get() {
                String name = CTypeUtil.toString(namePtr);
                List<List<SeriesMetadata>> metadata = NetworkElementAdders.getExtensionAdder(name).getMetadata();
                DataframeMetadataPointer dataframeMetadataArray = UnmanagedMemory.calloc(metadata.size() * SizeOf.get(DataframeMetadataPointer.class));
                int i = 0;
                for (List<SeriesMetadata> dataframeMetadata : metadata) {
                    CTypeUtil.createSeriesMetadata(dataframeMetadata, dataframeMetadataArray.addressOf(i));
                    i++;
                }

                DataframesMetadataPointer res = UnmanagedMemory.calloc(SizeOf.get(DataframesMetadataPointer.class));
                res.setDataframesMetadata(dataframeMetadataArray);
                res.setDataframesCount(metadata.size());
                return res;
            }
        });
    }

    @CEntryPoint(name = "createImporterParametersSeriesArray")
    static ArrayPointer<SeriesPointer> createImporterParametersSeriesArray(IsolateThread thread, CCharPointer formatPtr,
                                                                           ExceptionHandlerPointer exceptionHandlerPtr) {
        return doCatch(exceptionHandlerPtr, new PointerProvider<>() {
            @Override
            public ArrayPointer<SeriesPointer> get() {
                String format = CTypeUtil.toString(formatPtr);
                Importer importer = Importer.find(format);
                if (importer == null) {
                    throw new PowsyblException("Format '" + format + "' not supported");
                }
                return Dataframes.createCDataframe(Dataframes.importerParametersMapper(), importer);
            }
        });
    }

    @CEntryPoint(name = "createExporterParametersSeriesArray")
    static ArrayPointer<SeriesPointer> createExporterParametersSeriesArray(IsolateThread thread, CCharPointer formatPtr,
                                                                           ExceptionHandlerPointer exceptionHandlerPtr) {
        return doCatch(exceptionHandlerPtr, new PointerProvider<>() {
            @Override
            public ArrayPointer<SeriesPointer> get() {
                String format = CTypeUtil.toString(formatPtr);
                var exporter = Exporter.find(format);
                if (exporter == null) {
                    throw new PowsyblException("Format '" + format + "' not supported");
                }
                return Dataframes.createCDataframe(Dataframes.exporterParametersMapper(), exporter);
            }
        });
    }

    @CEntryPoint(name = "updateSwitchPosition")
    public static boolean updateSwitchPosition(IsolateThread thread, ObjectHandle networkHandle, CCharPointer id, boolean open,
                                               ExceptionHandlerPointer exceptionHandlerPtr) {
        return doCatch(exceptionHandlerPtr, new BooleanSupplier() {
            @Override
            public boolean getAsBoolean() {
                Network network = ObjectHandles.getGlobal().get(networkHandle);
                String idStr = CTypeUtil.toString(id);
                return NetworkUtil.updateSwitchPosition(network, idStr, open);
            }
        });
    }

    @CEntryPoint(name = "updateConnectableStatus")
    public static boolean updateConnectableStatus(IsolateThread thread, ObjectHandle networkHandle, CCharPointer id, boolean connected,
                                                  ExceptionHandlerPointer exceptionHandlerPtr) {
        return doCatch(exceptionHandlerPtr, new BooleanSupplier() {
            @Override
            public boolean getAsBoolean() {
                Network network = ObjectHandles.getGlobal().get(networkHandle);
                String idStr = CTypeUtil.toString(id);
                return NetworkUtil.updateConnectableStatus(network, idStr, connected);
            }
        });
    }

    public static void copyToCSldParameters(SldParameters parameters, SldParametersPointer cParameters) {
        cParameters.setUseName(parameters.getSvgParameters().isUseName());
        cParameters.setCenterName(parameters.getSvgParameters().isLabelCentered());
        cParameters.setDiagonalLabel(parameters.getSvgParameters().isLabelDiagonal());
        cParameters.setTopologicalColoring(parameters.getStyleProviderFactory() instanceof DefaultStyleProviderFactory);
        cParameters.setBusesLegendAdded(parameters.getSvgParameters().isBusesLegendAdded());
        cParameters.setTooltipEnabled(parameters.getSvgParameters().isTooltipEnabled());
        cParameters.setComponentLibrary(CTypeUtil.toCharPtr(parameters.getComponentLibrary().getName()));
        cParameters.setDisplayCurrentFeederInfo(parameters.getSvgParameters().isDisplayCurrentFeederInfo());
        cParameters.setActivePowerUnit(CTypeUtil.toCharPtr(parameters.getSvgParameters().getActivePowerUnit()));
        cParameters.setReactivePowerUnit(CTypeUtil.toCharPtr(parameters.getSvgParameters().getReactivePowerUnit()));
        cParameters.setCurrentUnit(CTypeUtil.toCharPtr(parameters.getSvgParameters().getCurrentUnit()));
    }

    public static SldParametersPointer convertToSldParametersPointer(SldParameters parameters) {
        SldParametersPointer paramsPtr = UnmanagedMemory.calloc(SizeOf.get(SldParametersPointer.class));
        copyToCSldParameters(parameters, paramsPtr);
        return paramsPtr;
    }

    @CEntryPoint(name = "createSldParameters")
    public static SldParametersPointer createSldParameters(IsolateThread thread, PyPowsyblApiHeader.ExceptionHandlerPointer exceptionHandlerPtr) {
        return doCatch(exceptionHandlerPtr, () -> {
            return convertToSldParametersPointer(SingleLineDiagramUtil.createSldParameters());
        });
    }

    public static NadParametersPointer convertToNadParametersPointer(NadParameters parameters) {
        NadParametersPointer paramsPtr = UnmanagedMemory.calloc(SizeOf.get(NadParametersPointer.class));
        copyToCNadParameters(parameters, paramsPtr);
        return paramsPtr;
    }

    public static void copyToCNadParameters(NadParameters parameters, NadParametersPointer cParameters) {
        int edgeInfo = switch (parameters.getSvgParameters().getEdgeInfoDisplayed()) {
            case ACTIVE_POWER -> 0;
            case REACTIVE_POWER -> 1;
            case CURRENT -> 2;
            default -> throw new PowsyblException("Type of information not taken into account");
        };
        cParameters.setEdgeNameDisplayed(parameters.getSvgParameters().isEdgeNameDisplayed());
        cParameters.setEdgeInfoAlongEdge(parameters.getSvgParameters().isEdgeInfoAlongEdge());
        cParameters.setIdDisplayed(parameters.getSvgParameters().isIdDisplayed());
        cParameters.setPowerValuePrecision(parameters.getSvgParameters().getPowerValuePrecision());
        cParameters.setCurrentValuePrecision(parameters.getSvgParameters().getCurrentValuePrecision());
        cParameters.setAngleValuePrecision(parameters.getSvgParameters().getAngleValuePrecision());
        cParameters.setVoltageValuePrecision(parameters.getSvgParameters().getVoltageValuePrecision());
        cParameters.setBusLegend(parameters.getSvgParameters().isBusLegend());
        cParameters.setSubstationDescriptionDisplayed(parameters.getSvgParameters().isSubstationDescriptionDisplayed());
        cParameters.setEdgeInfoDisplayed(edgeInfo);
        cParameters.setVoltageLevelDetails(parameters.getSvgParameters().isVoltageLevelDetails());
        cParameters.setInjectionsAdded(parameters.getLayoutParameters().isInjectionsAdded());
    }

    @CEntryPoint(name = "createNadParameters")
    public static NadParametersPointer createNadParameters(IsolateThread thread, PyPowsyblApiHeader.ExceptionHandlerPointer exceptionHandlerPtr) {
        return doCatch(exceptionHandlerPtr, () -> {
            return convertToNadParametersPointer(NetworkAreaDiagramUtil.createNadParameters());
        });
    }

    public static void freeSldParametersPointer(SldParametersPointer sldParametersPtr) {
        UnmanagedMemory.free(sldParametersPtr);
    }

    @CEntryPoint(name = "freeSldParameters")
    public static void freeSldParameters(IsolateThread thread, SldParametersPointer sldParametersPtr,
                                         PyPowsyblApiHeader.ExceptionHandlerPointer exceptionHandlerPtr) {
        doCatch(exceptionHandlerPtr, new Runnable() {
            @Override
            public void run() {
                freeSldParametersPointer(sldParametersPtr);
            }
        });
    }

    @CEntryPoint(name = "freeNadParameters")
    public static void freeNadParameters(IsolateThread thread, NadParametersPointer nadParametersPointer,
                                         PyPowsyblApiHeader.ExceptionHandlerPointer exceptionHandlerPtr) {
        doCatch(exceptionHandlerPtr, new Runnable() {
            @Override
            public void run() {
                UnmanagedMemory.free(nadParametersPointer);
            }
        });
    }

    public static SldParameters convertSldParameters(SldParametersPointer sldParametersPtr) {
        String componentLibraryName = CTypeUtil.toString(sldParametersPtr.getComponentLibrary());
        SldParameters sldParameters = SingleLineDiagramUtil.createSldParameters()
                .setStyleProviderFactory(sldParametersPtr.isTopologicalColoring() ? new DefaultStyleProviderFactory()
                        : new NominalVoltageStyleProviderFactory())
                .setComponentLibrary(SldComponentLibrary.find(componentLibraryName).orElseGet(ConvergenceComponentLibrary::new));
        sldParameters.getSvgParameters()
                .setUseName(sldParametersPtr.isUseName())
                .setLabelCentered(sldParametersPtr.isCenterName())
                .setLabelDiagonal(sldParametersPtr.isDiagonalLabel())
                .setBusesLegendAdded(sldParametersPtr.isBusesLegendAdded())
                .setTooltipEnabled(sldParametersPtr.getTooltipEnabled())
                .setDisplayCurrentFeederInfo(sldParametersPtr.isDisplayCurrentFeederInfo())
                .setTooltipEnabled(sldParametersPtr.getTooltipEnabled())
                .setActivePowerUnit(CTypeUtil.toString(sldParametersPtr.getActivePowerUnit()))
                .setReactivePowerUnit(CTypeUtil.toString(sldParametersPtr.getReactivePowerUnit()))
                .setCurrentUnit(CTypeUtil.toString(sldParametersPtr.getCurrentUnit()));
        return sldParameters;
    }

    public static NadParameters convertNadParameters(NadParametersPointer nadParametersPointer, Network network) {
        NadParameters nadParameters = NetworkAreaDiagramUtil.createNadParameters();
        LayoutFactory layoutFactory = switch (nadParametersPointer.getLayoutType()) {
            case 1: yield new GeographicalLayoutFactory(network, nadParametersPointer.getScalingFactor(), nadParametersPointer.getRadiusFactor(), new BasicForceLayoutFactory());
            default: yield new BasicForceLayoutFactory();
        };
        SvgParameters.EdgeInfoEnum edgeInfo = switch (nadParametersPointer.getEdgeInfoDisplayed()) {
            case 0 -> ACTIVE_POWER;
            case 1 -> REACTIVE_POWER;
            case 2 -> CURRENT;
            default -> throw new PowsyblException("Type of information not taken into account");
        };
        nadParameters.setLayoutFactory(layoutFactory);
        nadParameters.getSvgParameters()
                .setEdgeNameDisplayed(nadParametersPointer.isEdgeNameDisplayed())
                .setEdgeInfoAlongEdge(nadParametersPointer.isEdgeInfoAlongEdge())
                .setPowerValuePrecision(nadParametersPointer.getPowerValuePrecision())
                .setCurrentValuePrecision(nadParametersPointer.getCurrentValuePrecision())
                .setAngleValuePrecision(nadParametersPointer.getAngleValuePrecision())
                .setVoltageValuePrecision(nadParametersPointer.getVoltageValuePrecision())
                .setIdDisplayed(nadParametersPointer.isIdDisplayed())
                .setBusLegend(nadParametersPointer.isBusLegend())
                .setSubstationDescriptionDisplayed(nadParametersPointer.isSubstationDescriptionDisplayed())
                .setEdgeInfoDisplayed(edgeInfo);
        return nadParameters;
    }

    @CEntryPoint(name = "writeSingleLineDiagramSvg")
    public static void writeSingleLineDiagramSvg(IsolateThread thread, ObjectHandle networkHandle, CCharPointer containerId,
                                                 CCharPointer svgFile, CCharPointer metadataFile, SldParametersPointer sldParametersPtr,
                                                 DataframePointer labels,
                                                 DataframePointer feederInfos,
                                                 DataframePointer styles,
                                                 ExceptionHandlerPointer exceptionHandlerPtr) {
<<<<<<< HEAD
        doCatch(exceptionHandlerPtr, () -> {
            Network network = ObjectHandles.getGlobal().get(networkHandle);
            String containerIdStr = CTypeUtil.toString(containerId);
            String svgFileStr = CTypeUtil.toString(svgFile);
            String metadataFileStr = metadataFile.isNonNull() ? CTypeUtil.toString(metadataFile) : null;
            SldParameters sldParameters = convertSldParameters(sldParametersPtr);
            applySldCustomLabels(labels, feederInfos, sldParameters);
            applySldCustomStyles(styles, sldParameters);
            SingleLineDiagramUtil.writeSvg(network, containerIdStr, svgFileStr, metadataFileStr, sldParameters);
=======
        doCatch(exceptionHandlerPtr, new Runnable() {
            @Override
            public void run() {
                Network network = ObjectHandles.getGlobal().get(networkHandle);
                String containerIdStr = CTypeUtil.toString(containerId);
                String svgFileStr = CTypeUtil.toString(svgFile);
                String metadataFileStr = metadataFile.isNonNull() ? CTypeUtil.toString(metadataFile) : null;
                SldParameters sldParameters = convertSldParameters(sldParametersPtr);
                applySldCustomLabels(labels, feederInfos, sldParameters);
                SingleLineDiagramUtil.writeSvg(network, containerIdStr, svgFileStr, metadataFileStr, sldParameters);
            }
>>>>>>> 79dcac4e
        });
    }

    @CEntryPoint(name = "writeMatrixMultiSubstationSingleLineDiagramSvg")
    public static void writeMatrixMultiSubstationSingleLineDiagramSvg(IsolateThread thread, ObjectHandle networkHandle, CCharPointerPointer substationIdsPointer,
                                                                int substationIdCount, int substationIdRowCount,
                                                 CCharPointer svgFile, CCharPointer metadataFile, SldParametersPointer sldParametersPtr,
<<<<<<< HEAD
                                                                      DataframePointer labels,
                                                                      DataframePointer feederInfos,
                                                                      DataframePointer styles,
                                                                      ExceptionHandlerPointer exceptionHandlerPtr) {
        doCatch(exceptionHandlerPtr, () -> {
            Network network = ObjectHandles.getGlobal().get(networkHandle);
            String[][] matrixIds = CTypeUtil.toString2DArray(substationIdsPointer, substationIdCount, substationIdRowCount);
            String svgFileStr = CTypeUtil.toString(svgFile);
            String metadataFileStr = metadataFile.isNonNull() ? CTypeUtil.toString(metadataFile) : null;
            SldParameters sldParameters = convertSldParameters(sldParametersPtr);
            applySldCustomLabels(labels, feederInfos, sldParameters);
            applySldCustomStyles(styles, sldParameters);
=======
                                                 DataframePointer labels, DataframePointer feederInfos,
                                                 ExceptionHandlerPointer exceptionHandlerPtr) {
        doCatch(exceptionHandlerPtr, new Runnable() {
            @Override
            public void run() {
                Network network = ObjectHandles.getGlobal().get(networkHandle);
                String[][] matrixIds = CTypeUtil.toString2DArray(substationIdsPointer, substationIdCount, substationIdRowCount);
                String svgFileStr = CTypeUtil.toString(svgFile);
                String metadataFileStr = metadataFile.isNonNull() ? CTypeUtil.toString(metadataFile) : null;
                SldParameters sldParameters = convertSldParameters(sldParametersPtr);
                applySldCustomLabels(labels, feederInfos, sldParameters);
>>>>>>> 79dcac4e

                SingleLineDiagramUtil.writeMatrixMultiSubstationSvg(network, matrixIds, svgFileStr, metadataFileStr, sldParameters);
            }
        });
    }

    private static Map<String, CustomLabels> getSldCustomLabels(int rowCount, StringSeries idSeries,
                                                                StringSeries labels, StringSeries additionalLabels) {
        Map<String, CustomLabels> nadCustomBranchLabels = new HashMap<>();
        for (int i = 0; i < rowCount; i++) {
            String id = idSeries.get(i);
            String label = getValueFromSeriesOrNull(labels, i);
            String additionalLabel = getValueFromSeriesOrNull(additionalLabels, i);
            nadCustomBranchLabels.put(id, new CustomLabels(label, additionalLabel));
        }
        return nadCustomBranchLabels;
    }

    private static Map<FeederContext, List<CustomFeederInfos>> getSldCustomFeederInfos(
            int rowCount,
            StringSeries ids,
            StringSeries componentTypes,
            StringSeries sides,
            StringSeries directions,
            StringSeries labels
    ) {
        Map<FeederContext, List<CustomFeederInfos>> customFeederInfo = new LinkedHashMap<>();
        IntStream.range(0, rowCount)
                .forEach(i -> {
                    String id = ids.get(i);
                    String componentType = componentTypes.get(i);
                    String side = getNonEmptyValueFromSeries(sides, i);
                    String direction = directions.get(i);
                    String label = labels.get(i);
                    FeederContext fc = new FeederContext(id, side == null ? null : NodeSide.valueOf(side));
                    CustomFeederInfos feederInfo = new CustomFeederInfos(
                            componentType, LabelProvider.LabelDirection.valueOf(direction), label);

                    customFeederInfo.computeIfAbsent(fc, k -> new ArrayList<>()).add(feederInfo);
                });
        return customFeederInfo;
    }

    private static void applySldCustomLabels(DataframePointer customLabels, DataframePointer customFeederInfo, SldParameters parameters) {
        final String labelAttributeName = "label";
        UpdatingDataframe customLabelsDataframe = createDataframe(customLabels);
        UpdatingDataframe customFeederInfoDataframe = createDataframe(customFeederInfo);
        if (customLabelsDataframe != null || customFeederInfoDataframe != null) {
            final Map<String, CustomLabels> customLabelsMap;
            if (customLabelsDataframe != null) {
                parameters.getSvgParameters().setDisplayEquipmentNodesLabel(true);
                customLabelsMap = getSldCustomLabels(customLabelsDataframe.getRowCount(), customLabelsDataframe.getStrings("id"),
                        customLabelsDataframe.getStrings(labelAttributeName), customLabelsDataframe.getStrings("additional_label"));
            } else {
                customLabelsMap = Collections.emptyMap();
            }

            final Map<FeederContext, List<CustomFeederInfos>> feederInfoMap;
            if (customFeederInfoDataframe != null) {
                feederInfoMap = getSldCustomFeederInfos(customFeederInfoDataframe.getRowCount(),
                        customFeederInfoDataframe.getStrings("id"),
                        customFeederInfoDataframe.getStrings("type"),
                        customFeederInfoDataframe.getStrings("side"),
                        customFeederInfoDataframe.getStrings("direction"),
                        customFeederInfoDataframe.getStrings(labelAttributeName)
                );

            } else {
                feederInfoMap = Collections.emptyMap();
            }

            parameters.setLabelProviderFactory((network, componentLibrary, layoutParameters, svgParameters) ->
                    new com.powsybl.sld.svg.CustomLabelProvider(customLabelsMap, feederInfoMap, parameters.getComponentLibrary(),
                            parameters.getLayoutParameters(), parameters.getSvgParameters()));

        }
    }

    private static Map<String, CustomTopologicalStyleProvider.CustomStyle> getSldCustomStyles(int rowCount, StringSeries idS, StringSeries colorS,
                                                                                              StringSeries busWidthS, StringSeries widthS, StringSeries dashS) {
        Map<String, CustomTopologicalStyleProvider.CustomStyle> styles = new HashMap<>();
        for (int i = 0; i < rowCount; i++) {
            String id = idS.get(i);
            CustomTopologicalStyleProvider.CustomStyle style = new CustomTopologicalStyleProvider.CustomStyle(
                    getNonEmptyValueFromSeries(colorS, i),
                    getNonEmptyValueFromSeries(busWidthS, i),
                    getNonEmptyValueFromSeries(widthS, i),
                    getNonEmptyValueFromSeries(dashS, i)
            );
            styles.put(id, style);
        }
        return styles;
    }

    private static void applySldCustomStyles(DataframePointer customStyles, SldParameters parameters) {
        UpdatingDataframe customStylesDataframe = createDataframe(customStyles);
        if (customStylesDataframe != null) {
            final Map<String, CustomTopologicalStyleProvider.CustomStyle> customStylesMap = getSldCustomStyles(
                    customStylesDataframe.getRowCount(), customStylesDataframe.getStrings("id"),
                    customStylesDataframe.getStrings("color"), customStylesDataframe.getStrings("bus_width"),
                    customStylesDataframe.getStrings("width"), customStylesDataframe.getStrings("dash"));

            parameters.setStyleProviderFactory((network, componentLibrary) ->
                    new com.powsybl.sld.svg.styles.iidm.CustomTopologicalStyleProvider(network, componentLibrary, customStylesMap));
        }
    }

    @CEntryPoint(name = "getSingleLineDiagramSvg")
    public static CCharPointer getSingleLineDiagramSvg(IsolateThread thread, ObjectHandle networkHandle, CCharPointer containerId,
                                                       ExceptionHandlerPointer exceptionHandlerPtr) {
        return doCatch(exceptionHandlerPtr, new PointerProvider<>() {
            @Override
            public CCharPointer get() {
                Network network = ObjectHandles.getGlobal().get(networkHandle);
                String containerIdStr = CTypeUtil.toString(containerId);
                String svg = SingleLineDiagramUtil.getSvg(network, containerIdStr);
                return CTypeUtil.toCharPtr(svg);
            }
        });
    }

    @CEntryPoint(name = "getSingleLineDiagramSvgAndMetadata")
    public static ArrayPointer<CCharPointerPointer> getSingleLineDiagramSvgAndMetadata(IsolateThread thread, ObjectHandle networkHandle, CCharPointer containerId,
                                                                                       SldParametersPointer sldParametersPtr,
                                                                                       DataframePointer labels,
                                                                                       DataframePointer feederInfos,
                                                                                       DataframePointer styles,
                                                                                       ExceptionHandlerPointer exceptionHandlerPtr) {
<<<<<<< HEAD
        return doCatch(exceptionHandlerPtr, () -> {
            Network network = ObjectHandles.getGlobal().get(networkHandle);
            String containerIdStr = CTypeUtil.toString(containerId);
            SldParameters sldParameters = convertSldParameters(sldParametersPtr);
            applySldCustomLabels(labels, feederInfos, sldParameters);
            applySldCustomStyles(styles, sldParameters);
            List<String> svgAndMeta = SingleLineDiagramUtil.getSvgAndMetadata(network, containerIdStr, sldParameters);
            return createCharPtrArray(svgAndMeta);
=======
        return doCatch(exceptionHandlerPtr, new PointerProvider<>() {
            @Override
            public ArrayPointer<CCharPointerPointer> get() {
                Network network = ObjectHandles.getGlobal().get(networkHandle);
                String containerIdStr = CTypeUtil.toString(containerId);
                SldParameters sldParameters = convertSldParameters(sldParametersPtr);
                applySldCustomLabels(labels, feederInfos, sldParameters);
                List<String> svgAndMeta = SingleLineDiagramUtil.getSvgAndMetadata(network, containerIdStr, sldParameters);
                return createCharPtrArray(svgAndMeta);
            }
>>>>>>> 79dcac4e
        });
    }

    @CEntryPoint(name = "getMatrixMultiSubstationSvgAndMetadata")
    public static ArrayPointer<CCharPointerPointer> getMatrixMultiSubstationSvgAndMetadata(IsolateThread thread, ObjectHandle networkHandle, CCharPointerPointer substationIdsPointer,
                                                                                           int substationIdCount, int substationIdRowCount,
                                                                                           SldParametersPointer sldParametersPtr,
                                                                                           DataframePointer labels,
                                                                                           DataframePointer feederInfos,
                                                                                           DataframePointer styles,
                                                                                           ExceptionHandlerPointer exceptionHandlerPtr) {
<<<<<<< HEAD
        return doCatch(exceptionHandlerPtr, () -> {
            Network network = ObjectHandles.getGlobal().get(networkHandle);
            String[][] matrixIds = CTypeUtil.toString2DArray(substationIdsPointer, substationIdCount, substationIdRowCount);
            SldParameters sldParameters = convertSldParameters(sldParametersPtr);
            applySldCustomLabels(labels, feederInfos, sldParameters);
            applySldCustomStyles(styles, sldParameters);
            List<String> svgAndMeta = SingleLineDiagramUtil.getMatrixMultiSubstationSvgAndMetadata(network, matrixIds, sldParameters);
            return createCharPtrArray(svgAndMeta);
=======
        return doCatch(exceptionHandlerPtr, new PointerProvider<>() {
            @Override
            public ArrayPointer<CCharPointerPointer> get() {
                Network network = ObjectHandles.getGlobal().get(networkHandle);
                String[][] matrixIds = CTypeUtil.toString2DArray(substationIdsPointer, substationIdCount, substationIdRowCount);
                SldParameters sldParameters = convertSldParameters(sldParametersPtr);
                applySldCustomLabels(labels, feederInfos, sldParameters);
                List<String> svgAndMeta = SingleLineDiagramUtil.getMatrixMultiSubstationSvgAndMetadata(network, matrixIds, sldParameters);
                return createCharPtrArray(svgAndMeta);
            }
>>>>>>> 79dcac4e
        });
    }

    @CEntryPoint(name = "getSingleLineDiagramComponentLibraryNames")
    public static PyPowsyblApiHeader.ArrayPointer<CCharPointerPointer> getSingleLineDiagramComponentLibraryNames(IsolateThread thread, PyPowsyblApiHeader.ExceptionHandlerPointer exceptionHandlerPtr) {
        return doCatch(exceptionHandlerPtr, () -> {
            return createCharPtrArray(SingleLineDiagramUtil.getComponentLibraryNames());
        });
    }

    @CEntryPoint(name = "writeNetworkAreaDiagramSvg")
    public static void writeNetworkAreaDiagramSvg(IsolateThread thread, ObjectHandle networkHandle, CCharPointer svgFile, CCharPointer metadataFile,
                                                  CCharPointerPointer voltageLevelIdsPointer, int voltageLevelIdCount, int depth,
                                                  double highNominalVoltageBound, double lowNominalVoltageBound, NadParametersPointer nadParametersPointer,
                                                  DataframePointer fixedPositions, DataframePointer branchLabels, DataframePointer threeWtLabels, DataframePointer injectionLabels,
                                                  DataframePointer busDescriptions, DataframePointer vlDescriptions, DataframePointer busNodeStyles,
                                                  DataframePointer edgeStyles, DataframePointer threeWtStyles, ExceptionHandlerPointer exceptionHandlerPtr) {
        doCatch(exceptionHandlerPtr, new Runnable() {
            @Override
            public void run() {
                Network network = ObjectHandles.getGlobal().get(networkHandle);
                String svgFileStr = CTypeUtil.toString(svgFile);
                String metadataFileStr = metadataFile.isNonNull() ? CTypeUtil.toString(metadataFile) : null;
                List<String> voltageLevelIds = toStringList(voltageLevelIdsPointer, voltageLevelIdCount);
                NadParameters nadParameters = convertNadParameters(nadParametersPointer, network);
                applyFixedPositions(fixedPositions, nadParameters);
                applyCustomLabels(branchLabels, threeWtLabels, injectionLabels, busDescriptions, vlDescriptions, nadParameters);
                applyCustomStyles(busNodeStyles, edgeStyles, threeWtStyles, nadParameters);
                NetworkAreaDiagramUtil.writeSvg(network, voltageLevelIds, depth, svgFileStr, metadataFileStr, highNominalVoltageBound, lowNominalVoltageBound, nadParameters);
            }
        });
    }

    @CEntryPoint(name = "getNetworkAreaDiagramSvg")
    public static CCharPointer getNetworkAreaDiagramSvg(IsolateThread thread, ObjectHandle networkHandle, CCharPointerPointer voltageLevelIdsPointer,
                                                        int voltageLevelIdCount, int depth, double highNominalVoltageBound,
                                                        double lowNominalVoltageBound, NadParametersPointer nadParametersPointer, ExceptionHandlerPointer exceptionHandlerPtr) {
        return doCatch(exceptionHandlerPtr, new PointerProvider<>() {
            @Override
            public CCharPointer get() {
                Network network = ObjectHandles.getGlobal().get(networkHandle);
                List<String> voltageLevelIds = toStringList(voltageLevelIdsPointer, voltageLevelIdCount);
                NadParameters nadParameters = convertNadParameters(nadParametersPointer, network);
                String svg = NetworkAreaDiagramUtil.getSvg(network, voltageLevelIds, depth, highNominalVoltageBound, lowNominalVoltageBound, nadParameters);
                return CTypeUtil.toCharPtr(svg);
            }
        });
    }

    private static Map<String, Point> getNadFixedPositionsMap(int rowCount, StringSeries idSeries, DoubleSeries xSeries, DoubleSeries ySeries) {
        Map<String, Point> fixedPositions = new HashMap<>();
        if (xSeries != null && ySeries != null) {
            for (int i = 0; i < rowCount; i++) {
                String id = idSeries.get(i);
                double x = xSeries.get(i);
                double y = ySeries.get(i);
                if (!Double.isNaN(x) && !Double.isNaN(y)) {
                    fixedPositions.put(id, new Point(x, y));
                }
            }
        }
        return fixedPositions;
    }

    private static Map<String, TextPosition> getNadFixedTextPositionsMap(int rowCount, StringSeries idSeries, DoubleSeries shiftXSeries, DoubleSeries shiftYSeries,
                                                                         DoubleSeries connectionShiftXSeries, DoubleSeries connectionShiftYSeries) {
        Map<String, TextPosition> fixedTextPositions = new HashMap<>();
        if (shiftXSeries != null && shiftYSeries != null && connectionShiftXSeries != null && connectionShiftYSeries != null) {
            for (int i = 0; i < rowCount; i++) {
                String id = idSeries.get(i);
                double shiftX = shiftXSeries.get(i);
                double shiftY = shiftYSeries.get(i);
                double connectionShiftX = connectionShiftXSeries.get(i);
                double connectionShiftY = connectionShiftYSeries.get(i);
                if (!Double.isNaN(shiftX) && !Double.isNaN(shiftY) && !Double.isNaN(connectionShiftX) && !Double.isNaN(connectionShiftY)) {
                    fixedTextPositions.put(id, new TextPosition(new Point(shiftX, shiftY), new Point(connectionShiftX, connectionShiftY)));
                }
            }
        }
        return fixedTextPositions;
    }

    private static void applyFixedPositions(DataframePointer fixedPositions, NadParameters nadParameters) {
        UpdatingDataframe fixedPositionsDataframe = createDataframe(fixedPositions);
        if (fixedPositionsDataframe != null) {
            StringSeries idSeries = fixedPositionsDataframe.getStrings("id");
            if (idSeries == null) {
                throw new PowsyblException("id is missing");
            }
            int rowCount = fixedPositionsDataframe.getRowCount();
            Map<String, Point> fixedPositionsMap = getNadFixedPositionsMap(rowCount, idSeries,
                    fixedPositionsDataframe.getDoubles("x"), fixedPositionsDataframe.getDoubles("y"));
            Map<String, TextPosition> fixedTextPositionsMap = getNadFixedTextPositionsMap(rowCount, idSeries,
                    fixedPositionsDataframe.getDoubles("legend_shift_x"), fixedPositionsDataframe.getDoubles("legend_shift_y"),
                    fixedPositionsDataframe.getDoubles("legend_connection_shift_x"), fixedPositionsDataframe.getDoubles("legend_connection_shift_y"));
            nadParameters.setLayoutFactory(new FixedLayoutFactory(fixedPositionsMap, fixedTextPositionsMap, nadParameters.getLayoutFactory()));
        }
    }

    private static String getValueFromSeriesOrNull(StringSeries series, int row) {
        return (series != null) ? series.get(row) : null;
    }

    private static String getNonEmptyValueFromSeries(StringSeries series, int row) {
        if (series == null) {
            return null;
        }
        String str = series.get(row);
        return str != null && !str.isBlank() ? str : null;
    }

    private static EdgeInfo.Direction getDirectionFromSeriesOrNull(StringSeries series, int row) {
        if (series == null) {
            return null;
        }
        String dir = series.get(row);
        return (dir != null && !dir.isEmpty()) ? EdgeInfo.Direction.valueOf(dir) : null;
    }

    private static Map<String, CustomLabelProvider.BranchLabels> getNadCustomBranchLabels(int rowCount, StringSeries idSeries,
                                                                                                StringSeries side1Label, StringSeries middleLabel,
                                                                                                StringSeries side2Label, StringSeries arrow1,
                                                                                                StringSeries arrow2) {
        Map<String, CustomLabelProvider.BranchLabels> nadCustomBranchLabels = new HashMap<>();
        for (int i = 0; i < rowCount; i++) {
            String id = idSeries.get(i);
            CustomLabelProvider.BranchLabels labels = new CustomLabelProvider.BranchLabels(
                    getValueFromSeriesOrNull(side1Label, i),
                    getValueFromSeriesOrNull(middleLabel, i),
                    getValueFromSeriesOrNull(side2Label, i),
                    getDirectionFromSeriesOrNull(arrow1, i),
                    getDirectionFromSeriesOrNull(arrow2, i)
            );
            nadCustomBranchLabels.put(id, labels);
        }
        return nadCustomBranchLabels;
    }

    private static Map<String, CustomLabelProvider.ThreeWtLabels> getNadCustomThreeWtLabels(UpdatingDataframe threeWtLabelsDataframe) {
        int rowCount = threeWtLabelsDataframe.getRowCount();
        StringSeries idS = threeWtLabelsDataframe.getStrings("id");
        StringSeries side1S = threeWtLabelsDataframe.getStrings("side1");
        StringSeries side2S = threeWtLabelsDataframe.getStrings("side2");
        StringSeries side3S = threeWtLabelsDataframe.getStrings("side3");
        StringSeries arrow1S = threeWtLabelsDataframe.getStrings("arrow1");
        StringSeries arrow2S = threeWtLabelsDataframe.getStrings("arrow2");
        StringSeries arrow3S = threeWtLabelsDataframe.getStrings("arrow3");

        Map<String, CustomLabelProvider.ThreeWtLabels> nadCustomThreeWtLabels = new HashMap<>();
        for (int i = 0; i < rowCount; i++) {
            String id = idS.get(i);
            CustomLabelProvider.ThreeWtLabels labels = new CustomLabelProvider.ThreeWtLabels(
                    getValueFromSeriesOrNull(side1S, i),
                    getValueFromSeriesOrNull(side2S, i),
                    getValueFromSeriesOrNull(side3S, i),
                    getDirectionFromSeriesOrNull(arrow1S, i),
                    getDirectionFromSeriesOrNull(arrow2S, i),
                    getDirectionFromSeriesOrNull(arrow3S, i)
            );
            nadCustomThreeWtLabels.put(id, labels);
        }
        return nadCustomThreeWtLabels;
    }

    private static Map<String, CustomLabelProvider.InjectionLabels> getNadCustomInjectionsLabels(UpdatingDataframe injectionLabelsDataframe) {
        int rowCount = injectionLabelsDataframe.getRowCount();
        StringSeries idS = injectionLabelsDataframe.getStrings("id");
        StringSeries labelS = injectionLabelsDataframe.getStrings("label");
        StringSeries arrowS = injectionLabelsDataframe.getStrings("arrow");

        Map<String, CustomLabelProvider.InjectionLabels> nadCustomInjectionsLabels = new HashMap<>();
        for (int i = 0; i < rowCount; i++) {
            String id = idS.get(i);
            CustomLabelProvider.InjectionLabels labels = new CustomLabelProvider.InjectionLabels(
                    getValueFromSeriesOrNull(labelS, i),
                    getDirectionFromSeriesOrNull(arrowS, i)
            );
            nadCustomInjectionsLabels.put(id, labels);
        }
        return nadCustomInjectionsLabels;
    }

    private static Map<String, String> getNadCustomBusDescriptions(int rowCount, StringSeries idS, StringSeries descriptionS) {
        Map<String, String> nadCustomDescriptions = new HashMap<>();
        for (int i = 0; i < rowCount; i++) {
            String id = idS.get(i);
            String description = descriptionS.get(i);
            nadCustomDescriptions.put(id, description);
        }
        return nadCustomDescriptions;
    }

    public record VlInfo(Map<String, List<String>> headers, Map<String, List<String>> footers) {

    }

    public static VlInfo getNadCustomVlInfos(int rowCount, StringSeries ids,
                                             StringSeries types, StringSeries descriptions) {
        Map<String, List<String>> headers = new LinkedHashMap<>();
        Map<String, List<String>> footers = new LinkedHashMap<>();

        IntStream.range(0, rowCount)
                .forEach(i -> {
                    String id = ids.get(i);
                    String description = descriptions.get(i);
                    String type = types.get(i);

                    Map<String, List<String>> targetMap = type.equals("HEADER") ? headers : footers;
                    targetMap.computeIfAbsent(id, k -> new ArrayList<>()).add(description);
                });

        return new VlInfo(headers, footers);
    }

    private static void applyCustomLabels(DataframePointer customLabels, DataframePointer threeWtLabels, DataframePointer injectionLabels, DataframePointer busDescriptions, DataframePointer vlDescriptions, NadParameters nadParameters) {
        UpdatingDataframe customLabelsDataframe = createDataframe(customLabels);
        UpdatingDataframe threeWtLabelsDataframe = createDataframe(threeWtLabels);
        UpdatingDataframe injectionLabelsDataframe = createDataframe(injectionLabels);
        UpdatingDataframe busDescriptionsDataframe = createDataframe(busDescriptions);
        UpdatingDataframe customVlDescriptionsDataframe = createDataframe(vlDescriptions);
        if (customLabelsDataframe != null || threeWtLabelsDataframe != null || injectionLabelsDataframe != null || busDescriptionsDataframe != null || customVlDescriptionsDataframe != null) {
            final Map<String, CustomLabelProvider.BranchLabels> branchLabels;
            if (customLabelsDataframe != null) {
                //when the custom dataframe is defined, the displaying of the edge name is forced
                nadParameters.getSvgParameters().setEdgeNameDisplayed(true);
                branchLabels = getNadCustomBranchLabels(customLabelsDataframe.getRowCount(), customLabelsDataframe.getStrings("id"),
                        customLabelsDataframe.getStrings("side1"),
                        customLabelsDataframe.getStrings("middle"), customLabelsDataframe.getStrings("side2"),
                        customLabelsDataframe.getStrings("arrow1"), customLabelsDataframe.getStrings("arrow2"));
            } else {
                branchLabels = Collections.emptyMap();
            }

            Map<String, CustomLabelProvider.ThreeWtLabels> customThreeWtLabels = (threeWtLabelsDataframe != null) ? getNadCustomThreeWtLabels(threeWtLabelsDataframe) : Collections.emptyMap();

            Map<String, CustomLabelProvider.InjectionLabels> customInjectionsLabels;
            if (injectionLabelsDataframe != null) {
                //when the custom dataframe is defined, the injections addition to the graph is forced
                nadParameters.getLayoutParameters().setInjectionsAdded(true);
                customInjectionsLabels = getNadCustomInjectionsLabels(injectionLabelsDataframe);
            } else {
                customInjectionsLabels = Collections.emptyMap();
            }

            final Map<String, String> customBusDescriptions;
            if (busDescriptionsDataframe != null) {
                //when the custom dataframe is defined, the displaying of the bus legend section is forced
                nadParameters.getSvgParameters().setBusLegend(true);
                customBusDescriptions = getNadCustomBusDescriptions(busDescriptionsDataframe.getRowCount(),
                        busDescriptionsDataframe.getStrings("id"),
                        busDescriptionsDataframe.getStrings("description"));
            } else {
                customBusDescriptions = Collections.emptyMap();
            }

            final Map<String, List<String>> customVlDescriptions;
            final Map<String, List<String>> customVlDetails;
            if (customVlDescriptionsDataframe != null) {
                //when the custom dataframe is defined, the displaying of the vl details section is forced
                nadParameters.getSvgParameters().setVoltageLevelDetails(true);
                VlInfo vlInfo = getNadCustomVlInfos(customVlDescriptionsDataframe.getRowCount(),
                        customVlDescriptionsDataframe.getStrings("id"),
                        customVlDescriptionsDataframe.getStrings("type"),
                        customVlDescriptionsDataframe.getStrings("description"));
                customVlDescriptions = vlInfo.headers();
                customVlDetails = vlInfo.footers();
            } else {
                customVlDescriptions = Collections.emptyMap();
                customVlDetails = Collections.emptyMap();
            }
            nadParameters.setLabelProviderFactory((network, svgParameters) ->
                    new CustomLabelProvider(branchLabels, customThreeWtLabels, customInjectionsLabels, customBusDescriptions, customVlDescriptions, customVlDetails));
        }
    }

    private static Map<String, CustomStyleProvider.BusNodeStyles> getNadCustomBusStyles(int rowCount, StringSeries idS, StringSeries fillS, StringSeries edgeS, StringSeries edgeWidthS) {
        Map<String, CustomStyleProvider.BusNodeStyles> customBusNodeStyles = new HashMap<>();
        for (int i = 0; i < rowCount; i++) {
            String id = idS.get(i);
            CustomStyleProvider.BusNodeStyles busStyles = new CustomStyleProvider.BusNodeStyles(
                    getNonEmptyValueFromSeries(fillS, i),
                    getNonEmptyValueFromSeries(edgeS, i),
                    getNonEmptyValueFromSeries(edgeWidthS, i)
            );
            customBusNodeStyles.put(id, busStyles);
        }
        return customBusNodeStyles;
    }

    private static Map<String, CustomStyleProvider.EdgeStyles> getNadCustomEdgeStyles(UpdatingDataframe customEdgeStylesDataframe) {
        int rowCount = customEdgeStylesDataframe.getRowCount();
        StringSeries idS = customEdgeStylesDataframe.getStrings("id");
        StringSeries edge1S = customEdgeStylesDataframe.getStrings("edge1");
        StringSeries width1S = customEdgeStylesDataframe.getStrings("width1");
        StringSeries dash1S = customEdgeStylesDataframe.getStrings("dash1");
        StringSeries edge2S = customEdgeStylesDataframe.getStrings("edge2");
        StringSeries width2S = customEdgeStylesDataframe.getStrings("width2");
        StringSeries dash2S = customEdgeStylesDataframe.getStrings("dash2");

        Map<String, CustomStyleProvider.EdgeStyles> customEdgeStyles = new HashMap<>();
        for (int i = 0; i < rowCount; i++) {
            String id = idS.get(i);
            CustomStyleProvider.EdgeStyles busStyles = new CustomStyleProvider.EdgeStyles(
                    getNonEmptyValueFromSeries(edge1S, i),
                    getNonEmptyValueFromSeries(width1S, i),
                    getNonEmptyValueFromSeries(dash1S, i),
                    getNonEmptyValueFromSeries(edge2S, i),
                    getNonEmptyValueFromSeries(width2S, i),
                    getNonEmptyValueFromSeries(dash2S, i)
            );
            customEdgeStyles.put(id, busStyles);
        }
        return customEdgeStyles;
    }

    private static Map<String, CustomStyleProvider.ThreeWtStyles> getNadCustomThreeWtStyles(UpdatingDataframe customThreeWtStylesDataframe) {
        StringSeries edge3S = customThreeWtStylesDataframe.getStrings("edge3");
        StringSeries width3S = customThreeWtStylesDataframe.getStrings("width3");
        StringSeries dash3S = customThreeWtStylesDataframe.getStrings("dash3");
        StringSeries edge2S = customThreeWtStylesDataframe.getStrings("edge2");
        StringSeries width2S = customThreeWtStylesDataframe.getStrings("width2");
        StringSeries dash2S = customThreeWtStylesDataframe.getStrings("dash2");
        StringSeries edge1S = customThreeWtStylesDataframe.getStrings("edge1");
        StringSeries width1S = customThreeWtStylesDataframe.getStrings("width1");
        StringSeries dash1S = customThreeWtStylesDataframe.getStrings("dash1");
        StringSeries idS = customThreeWtStylesDataframe.getStrings("id");
        int rowCount = customThreeWtStylesDataframe.getRowCount();

        Map<String, CustomStyleProvider.ThreeWtStyles> customThreeWtStyles = new HashMap<>();
        for (int i = 0; i < rowCount; i++) {
            String id = idS.get(i);
            CustomStyleProvider.ThreeWtStyles threeWtStyles = new CustomStyleProvider.ThreeWtStyles(
                    getNonEmptyValueFromSeries(edge1S, i),
                    getNonEmptyValueFromSeries(width1S, i),
                    getNonEmptyValueFromSeries(dash1S, i),
                    getNonEmptyValueFromSeries(edge2S, i),
                    getNonEmptyValueFromSeries(width2S, i),
                    getNonEmptyValueFromSeries(dash2S, i),
                    getNonEmptyValueFromSeries(edge3S, i),
                    getNonEmptyValueFromSeries(width3S, i),
                    getNonEmptyValueFromSeries(dash3S, i)
            );
            customThreeWtStyles.put(id, threeWtStyles);
        }
        return customThreeWtStyles;
    }

    private static void applyCustomStyles(DataframePointer busNodeStyles, DataframePointer edgeStyles, DataframePointer threeWtStyles, NadParameters nadParameters) {
        UpdatingDataframe customBusNodeStylesDataframe = createDataframe(busNodeStyles);
        UpdatingDataframe customEdgeStylesDataframe = createDataframe(edgeStyles);
        UpdatingDataframe customThreeWtStylesDataframe = createDataframe(threeWtStyles);
        if (customBusNodeStylesDataframe != null || customEdgeStylesDataframe != null || customThreeWtStylesDataframe != null) {
            final Map<String, CustomStyleProvider.BusNodeStyles> busStyles;
            if (customBusNodeStylesDataframe != null) {
                busStyles = getNadCustomBusStyles(customBusNodeStylesDataframe.getRowCount(), customBusNodeStylesDataframe.getStrings("id"),
                        customBusNodeStylesDataframe.getStrings("fill"),
                        customBusNodeStylesDataframe.getStrings("edge"),
                        customBusNodeStylesDataframe.getStrings("edge-width"));
            } else {
                busStyles = Collections.emptyMap();
            }

            final Map<String, CustomStyleProvider.EdgeStyles> edgesStyles;
            if (customEdgeStylesDataframe != null) {
                edgesStyles = getNadCustomEdgeStyles(customEdgeStylesDataframe);
            } else {
                edgesStyles = Collections.emptyMap();
            }

            Map<String, CustomStyleProvider.ThreeWtStyles> threeWtsStyles;
            if (customThreeWtStylesDataframe != null) {
                threeWtsStyles = getNadCustomThreeWtStyles(customThreeWtStylesDataframe);
            } else {
                threeWtsStyles = Collections.emptyMap();
            }

            nadParameters.setStyleProviderFactory(network -> new CustomStyleProvider(busStyles, edgesStyles, threeWtsStyles));
        }
    }

    @CEntryPoint(name = "getNetworkAreaDiagramSvgAndMetadata")
    public static ArrayPointer<CCharPointerPointer> getNetworkAreaDiagramSvgAndMetadata(IsolateThread thread, ObjectHandle networkHandle, CCharPointerPointer voltageLevelIdsPointer,
                                                                                        int voltageLevelIdCount, int depth, double highNominalVoltageBound,
                                                                                        double lowNominalVoltageBound, NadParametersPointer nadParametersPointer,
                                                                                        DataframePointer fixedPositions, DataframePointer branchLabels, DataframePointer threeWtLabels, DataframePointer injectionLabels, DataframePointer busDescriptions,
                                                                                        DataframePointer vlDescriptions, DataframePointer busNodeStyles, DataframePointer edgeStyles,
                                                                                        DataframePointer threeWtStyles, ExceptionHandlerPointer exceptionHandlerPtr) {
        return doCatch(exceptionHandlerPtr, new PointerProvider<>() {
            @Override
            public ArrayPointer<CCharPointerPointer> get() throws IOException {
                Network network = ObjectHandles.getGlobal().get(networkHandle);
                List<String> voltageLevelIds = toStringList(voltageLevelIdsPointer, voltageLevelIdCount);
                NadParameters nadParameters = convertNadParameters(nadParametersPointer, network);
                applyFixedPositions(fixedPositions, nadParameters);
                applyCustomLabels(branchLabels, threeWtLabels, injectionLabels, busDescriptions, vlDescriptions, nadParameters);
                applyCustomStyles(busNodeStyles, edgeStyles, threeWtStyles, nadParameters);
                List<String> svgAndMeta = NetworkAreaDiagramUtil.getSvgAndMetadata(network, voltageLevelIds, depth, highNominalVoltageBound, lowNominalVoltageBound, nadParameters);
                return createCharPtrArray(svgAndMeta);
            }
        });
    }

    @CEntryPoint(name = "getNetworkAreaDiagramDisplayedVoltageLevels")
    public static PyPowsyblApiHeader.ArrayPointer<CCharPointerPointer> getNetworkAreaDiagramDisplayedVoltageLevels(IsolateThread thread, ObjectHandle networkHandle, CCharPointerPointer voltageLevelIdsPointer,
                                                                                                                   int voltageLevelIdCount, int depth, ExceptionHandlerPointer exceptionHandlerPtr) {
        return doCatch(exceptionHandlerPtr, new PointerProvider<>() {
            @Override
            public ArrayPointer<CCharPointerPointer> get() {
                Network network = ObjectHandles.getGlobal().get(networkHandle);
                List<String> voltageLevelIds = toStringList(voltageLevelIdsPointer, voltageLevelIdCount);
                return createCharPtrArray(NetworkAreaDiagramUtil.getDisplayedVoltageLevels(network, voltageLevelIds, depth));
            }
        });
    }

    private static SvgParameters getNadSvgParsForDefaultLabels() {
        return new SvgParameters()
                .setSvgWidthAndHeightAdded(true)
                .setEdgeNameDisplayed(true)
                .setVoltageLevelDetails(true)
                .setBusLegend(true);
    }

    @CEntryPoint(name = "getNetworkAreaDiagramDefaultBranchLabels")
    public static ArrayPointer<SeriesPointer> getNetworkAreaDiagramDefaultBranchLabels(IsolateThread thread, ObjectHandle networkHandle, PyPowsyblApiHeader.ExceptionHandlerPointer exceptionHandlerPtr) {
        return doCatch(exceptionHandlerPtr, new PointerProvider<>() {
            @Override
            public ArrayPointer<SeriesPointer> get() throws IOException {
                Network network = ObjectHandles.getGlobal().get(networkHandle);
                SvgParameters pars = getNadSvgParsForDefaultLabels();
                Map<String, CustomLabelProvider.BranchLabels> labelMap = NetworkAreaDiagramUtil.getBranchLabelsMap(network, pars);
                return Dataframes.createCDataframe(NetworkAreaDiagramUtil.BRANCH_LABELS_MAPPER, labelMap);
            }
        });
    }

    @CEntryPoint(name = "getNetworkAreaDiagramDefaultThreeWtLabels")
    public static ArrayPointer<SeriesPointer> getNetworkAreaDiagramDefaultThreeWtLabels(IsolateThread thread, ObjectHandle networkHandle, PyPowsyblApiHeader.ExceptionHandlerPointer exceptionHandlerPtr) {
        return doCatch(exceptionHandlerPtr, new PointerProvider<>() {
            @Override
            public ArrayPointer<SeriesPointer> get() throws IOException {
                Network network = ObjectHandles.getGlobal().get(networkHandle);
                SvgParameters pars = getNadSvgParsForDefaultLabels();
                Map<String, CustomLabelProvider.ThreeWtLabels> labelMap = NetworkAreaDiagramUtil.getThreeWtBranchLabelsMap(network, pars);
                return Dataframes.createCDataframe(NetworkAreaDiagramUtil.TWT_LABELS_MAPPER, labelMap);
            }
        });
    }

    @CEntryPoint(name = "getNetworkAreaDiagramDefaultBusDescriptions")
    public static ArrayPointer<SeriesPointer> getNetworkAreaDiagramDefaultBusDescriptions(IsolateThread thread, ObjectHandle networkHandle, PyPowsyblApiHeader.ExceptionHandlerPointer exceptionHandlerPtr) {
        return doCatch(exceptionHandlerPtr, new PointerProvider<>() {
            @Override
            public ArrayPointer<SeriesPointer> get() throws IOException {
                Network network = ObjectHandles.getGlobal().get(networkHandle);
                SvgParameters pars = getNadSvgParsForDefaultLabels();
                Map<String, String> labelMap = NetworkAreaDiagramUtil.getBusDescriptionsMap(network, pars);
                return Dataframes.createCDataframe(NetworkAreaDiagramUtil.BUS_DESCRIPTIONS_MAPPER, labelMap);
            }
        });
    }

    @CEntryPoint(name = "getNetworkAreaDiagramDefaultVlDescriptions")
    public static ArrayPointer<SeriesPointer> getNetworkAreaDiagramDefaultVlDescriptions(IsolateThread thread, ObjectHandle networkHandle, PyPowsyblApiHeader.ExceptionHandlerPointer exceptionHandlerPtr) {
        return doCatch(exceptionHandlerPtr, new PointerProvider<>() {
            @Override
            public ArrayPointer<SeriesPointer> get() throws IOException {
                Network network = ObjectHandles.getGlobal().get(networkHandle);
                SvgParameters pars = getNadSvgParsForDefaultLabels();
                List<NetworkAreaDiagramUtil.VlInfos> vlInfos = NetworkAreaDiagramUtil.getVlDescriptionsWithType(network, pars);
                return Dataframes.createCDataframe(NetworkAreaDiagramUtil.VL_DESCRIPTIONS_MAPPER, vlInfos);

            }
        });
    }

    @CEntryPoint(name = "getValidationLevel")
    public static ValidationLevelType getValidationLevel(IsolateThread thread, ObjectHandle networkHandle, ExceptionHandlerPointer exceptionHandlerPtr) {
        exceptionHandlerPtr.setMessage(WordFactory.nullPointer());
        try {
            Network network = ObjectHandles.getGlobal().get(networkHandle);
            return Util.convert(network.getValidationLevel());
        } catch (Throwable t) {
            setException(exceptionHandlerPtr, t);
            return Util.convert(ValidationLevel.MINIMUM_VALUE);
        }
    }

    @CEntryPoint(name = "validate")
    public static ValidationLevelType validate(IsolateThread thread, ObjectHandle networkHandle, ExceptionHandlerPointer exceptionHandlerPtr) {
        exceptionHandlerPtr.setMessage(WordFactory.nullPointer());
        try {
            Network network = ObjectHandles.getGlobal().get(networkHandle);
            return Util.convert(network.runValidationChecks());
        } catch (Throwable t) {
            setException(exceptionHandlerPtr, t);
            return Util.convert(ValidationLevel.MINIMUM_VALUE);
        }
    }

    @CEntryPoint(name = "setMinValidationLevel")
    public static void setMinValidationLevel(IsolateThread thread, ObjectHandle networkHandle,
                                             ValidationLevelType levelType,
                                             ExceptionHandlerPointer exceptionHandlerPtr) {
        doCatch(exceptionHandlerPtr, new Runnable() {
            @Override
            public void run() {
                Network network = ObjectHandles.getGlobal().get(networkHandle);
                network.setMinimumAcceptableValidationLevel(Util.convert(levelType));
            }
        });
    }

    @CEntryPoint(name = "getModificationMetadataWithElementType")
    public static DataframesMetadataPointer getModificationMetadataWithElementType(IsolateThread thread,
                                                                                   NetworkModificationType networkModificationType,
                                                                                   ElementType elementType,
                                                                                   ExceptionHandlerPointer exceptionHandlerPtr) {
        return doCatch(exceptionHandlerPtr, new PointerProvider<>() {
            @Override
            public DataframesMetadataPointer get() {
                DataframeNetworkModificationType modificationType = convert(networkModificationType);
                DataframeElementType type = convert(elementType);
                List<List<SeriesMetadata>> metadata = NetworkModifications.getModification(modificationType).getMetadata(type);
                DataframeMetadataPointer dataframeMetadataArray = UnmanagedMemory.calloc(metadata.size() * SizeOf.get(DataframeMetadataPointer.class));
                int i = 0;
                for (List<SeriesMetadata> dataframeMetadata : metadata) {
                    createSeriesMetadata(dataframeMetadata, dataframeMetadataArray.addressOf(i));
                    i++;
                }
                DataframesMetadataPointer res = UnmanagedMemory.calloc(SizeOf.get(DataframesMetadataPointer.class));
                res.setDataframesMetadata(dataframeMetadataArray);
                res.setDataframesCount(metadata.size());
                return res;
            }
        });
    }

    @CEntryPoint(name = "getSubNetwork")
    public static ObjectHandle getSubNetwork(IsolateThread thread, ObjectHandle networkHandle, CCharPointer subNetworkId, ExceptionHandlerPointer exceptionHandlerPtr) {
        return doCatch(exceptionHandlerPtr, new PointerProvider<>() {
            @Override
            public ObjectHandle get() {
                Network network = ObjectHandles.getGlobal().get(networkHandle);
                String subNetworkIdStr = CTypeUtil.toString(subNetworkId);
                Network subnetwork = network.getSubnetwork(subNetworkIdStr);
                if (subnetwork == null) {
                    throw new PowsyblException("Sub network '" + subNetworkIdStr + "' not found");
                }
                return ObjectHandles.getGlobal().create(subnetwork);
            }
        });
    }

    @CEntryPoint(name = "detachSubNetwork")
    public static ObjectHandle detachSubNetwork(IsolateThread thread, ObjectHandle subNetworkHandle, ExceptionHandlerPointer exceptionHandlerPtr) {
        return doCatch(exceptionHandlerPtr, new PointerProvider<>() {
            @Override
            public ObjectHandle get() {
                Network subNetwork = ObjectHandles.getGlobal().get(subNetworkHandle);
                Network detachNetwork = subNetwork.detach();
                return ObjectHandles.getGlobal().create(detachNetwork);
            }
        });
    }

    @CEntryPoint(name = "applySolvedValues")
    public static void applyAllSolvedValues(IsolateThread thread, ObjectHandle networkHandle, ExceptionHandlerPointer exceptionHandlerPtr) {
        doCatch(exceptionHandlerPtr, new Runnable() {
            @Override
            public void run() {
                Network network = ObjectHandles.getGlobal().get(networkHandle);
                applySolvedValues(network);
            }
        });
    }

    @CEntryPoint(name = "applySolvedTapPositionAndSolvedSectionCount")
    public static void applySolvedTapPositionAndSectionCount(IsolateThread thread, ObjectHandle networkHandle, ExceptionHandlerPointer exceptionHandlerPtr) {
        doCatch(exceptionHandlerPtr, new Runnable() {
            @Override
            public void run() {
                Network network = ObjectHandles.getGlobal().get(networkHandle);
                applySolvedTapPositionAndSolvedSectionCount(network);
            }
        });
    }
}<|MERGE_RESOLUTION|>--- conflicted
+++ resolved
@@ -36,7 +36,10 @@
 import com.powsybl.nad.NadParameters;
 import com.powsybl.nad.layout.*;
 import com.powsybl.nad.model.Point;
-import com.powsybl.nad.svg.*;
+import com.powsybl.nad.svg.CustomLabelProvider;
+import com.powsybl.nad.svg.CustomStyleProvider;
+import com.powsybl.nad.svg.EdgeInfo;
+import com.powsybl.nad.svg.SvgParameters;
 import com.powsybl.python.commons.CTypeUtil;
 import com.powsybl.python.commons.Directives;
 import com.powsybl.python.commons.PyPowsyblApiHeader;
@@ -1250,17 +1253,6 @@
                                                  DataframePointer feederInfos,
                                                  DataframePointer styles,
                                                  ExceptionHandlerPointer exceptionHandlerPtr) {
-<<<<<<< HEAD
-        doCatch(exceptionHandlerPtr, () -> {
-            Network network = ObjectHandles.getGlobal().get(networkHandle);
-            String containerIdStr = CTypeUtil.toString(containerId);
-            String svgFileStr = CTypeUtil.toString(svgFile);
-            String metadataFileStr = metadataFile.isNonNull() ? CTypeUtil.toString(metadataFile) : null;
-            SldParameters sldParameters = convertSldParameters(sldParametersPtr);
-            applySldCustomLabels(labels, feederInfos, sldParameters);
-            applySldCustomStyles(styles, sldParameters);
-            SingleLineDiagramUtil.writeSvg(network, containerIdStr, svgFileStr, metadataFileStr, sldParameters);
-=======
         doCatch(exceptionHandlerPtr, new Runnable() {
             @Override
             public void run() {
@@ -1270,9 +1262,9 @@
                 String metadataFileStr = metadataFile.isNonNull() ? CTypeUtil.toString(metadataFile) : null;
                 SldParameters sldParameters = convertSldParameters(sldParametersPtr);
                 applySldCustomLabels(labels, feederInfos, sldParameters);
+                applySldCustomStyles(styles, sldParameters);
                 SingleLineDiagramUtil.writeSvg(network, containerIdStr, svgFileStr, metadataFileStr, sldParameters);
             }
->>>>>>> 79dcac4e
         });
     }
 
@@ -1280,21 +1272,7 @@
     public static void writeMatrixMultiSubstationSingleLineDiagramSvg(IsolateThread thread, ObjectHandle networkHandle, CCharPointerPointer substationIdsPointer,
                                                                 int substationIdCount, int substationIdRowCount,
                                                  CCharPointer svgFile, CCharPointer metadataFile, SldParametersPointer sldParametersPtr,
-<<<<<<< HEAD
-                                                                      DataframePointer labels,
-                                                                      DataframePointer feederInfos,
-                                                                      DataframePointer styles,
-                                                                      ExceptionHandlerPointer exceptionHandlerPtr) {
-        doCatch(exceptionHandlerPtr, () -> {
-            Network network = ObjectHandles.getGlobal().get(networkHandle);
-            String[][] matrixIds = CTypeUtil.toString2DArray(substationIdsPointer, substationIdCount, substationIdRowCount);
-            String svgFileStr = CTypeUtil.toString(svgFile);
-            String metadataFileStr = metadataFile.isNonNull() ? CTypeUtil.toString(metadataFile) : null;
-            SldParameters sldParameters = convertSldParameters(sldParametersPtr);
-            applySldCustomLabels(labels, feederInfos, sldParameters);
-            applySldCustomStyles(styles, sldParameters);
-=======
-                                                 DataframePointer labels, DataframePointer feederInfos,
+                                                 DataframePointer labels, DataframePointer feederInfos, DataframePointer styles,
                                                  ExceptionHandlerPointer exceptionHandlerPtr) {
         doCatch(exceptionHandlerPtr, new Runnable() {
             @Override
@@ -1305,7 +1283,7 @@
                 String metadataFileStr = metadataFile.isNonNull() ? CTypeUtil.toString(metadataFile) : null;
                 SldParameters sldParameters = convertSldParameters(sldParametersPtr);
                 applySldCustomLabels(labels, feederInfos, sldParameters);
->>>>>>> 79dcac4e
+                applySldCustomStyles(styles, sldParameters);
 
                 SingleLineDiagramUtil.writeMatrixMultiSubstationSvg(network, matrixIds, svgFileStr, metadataFileStr, sldParameters);
             }
@@ -1434,16 +1412,6 @@
                                                                                        DataframePointer feederInfos,
                                                                                        DataframePointer styles,
                                                                                        ExceptionHandlerPointer exceptionHandlerPtr) {
-<<<<<<< HEAD
-        return doCatch(exceptionHandlerPtr, () -> {
-            Network network = ObjectHandles.getGlobal().get(networkHandle);
-            String containerIdStr = CTypeUtil.toString(containerId);
-            SldParameters sldParameters = convertSldParameters(sldParametersPtr);
-            applySldCustomLabels(labels, feederInfos, sldParameters);
-            applySldCustomStyles(styles, sldParameters);
-            List<String> svgAndMeta = SingleLineDiagramUtil.getSvgAndMetadata(network, containerIdStr, sldParameters);
-            return createCharPtrArray(svgAndMeta);
-=======
         return doCatch(exceptionHandlerPtr, new PointerProvider<>() {
             @Override
             public ArrayPointer<CCharPointerPointer> get() {
@@ -1451,10 +1419,10 @@
                 String containerIdStr = CTypeUtil.toString(containerId);
                 SldParameters sldParameters = convertSldParameters(sldParametersPtr);
                 applySldCustomLabels(labels, feederInfos, sldParameters);
+                applySldCustomStyles(styles, sldParameters);
                 List<String> svgAndMeta = SingleLineDiagramUtil.getSvgAndMetadata(network, containerIdStr, sldParameters);
                 return createCharPtrArray(svgAndMeta);
             }
->>>>>>> 79dcac4e
         });
     }
 
@@ -1466,16 +1434,6 @@
                                                                                            DataframePointer feederInfos,
                                                                                            DataframePointer styles,
                                                                                            ExceptionHandlerPointer exceptionHandlerPtr) {
-<<<<<<< HEAD
-        return doCatch(exceptionHandlerPtr, () -> {
-            Network network = ObjectHandles.getGlobal().get(networkHandle);
-            String[][] matrixIds = CTypeUtil.toString2DArray(substationIdsPointer, substationIdCount, substationIdRowCount);
-            SldParameters sldParameters = convertSldParameters(sldParametersPtr);
-            applySldCustomLabels(labels, feederInfos, sldParameters);
-            applySldCustomStyles(styles, sldParameters);
-            List<String> svgAndMeta = SingleLineDiagramUtil.getMatrixMultiSubstationSvgAndMetadata(network, matrixIds, sldParameters);
-            return createCharPtrArray(svgAndMeta);
-=======
         return doCatch(exceptionHandlerPtr, new PointerProvider<>() {
             @Override
             public ArrayPointer<CCharPointerPointer> get() {
@@ -1483,10 +1441,10 @@
                 String[][] matrixIds = CTypeUtil.toString2DArray(substationIdsPointer, substationIdCount, substationIdRowCount);
                 SldParameters sldParameters = convertSldParameters(sldParametersPtr);
                 applySldCustomLabels(labels, feederInfos, sldParameters);
+                applySldCustomStyles(styles, sldParameters);
                 List<String> svgAndMeta = SingleLineDiagramUtil.getMatrixMultiSubstationSvgAndMetadata(network, matrixIds, sldParameters);
                 return createCharPtrArray(svgAndMeta);
             }
->>>>>>> 79dcac4e
         });
     }
 
