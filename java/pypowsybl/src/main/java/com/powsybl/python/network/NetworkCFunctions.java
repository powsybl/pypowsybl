/**
 * Copyright (c) 2020-2022, RTE (http://www.rte-france.com)
 * This Source Code Form is subject to the terms of the Mozilla Public
 * License, v. 2.0. If a copy of the MPL was not distributed with this
 * file, You can obtain one at http://mozilla.org/MPL/2.0/.
 * SPDX-License-Identifier: MPL-2.0
 */
package com.powsybl.python.network;

import com.google.common.collect.Iterables;
import com.powsybl.commons.PowsyblException;
import com.powsybl.commons.datasource.*;
import com.powsybl.commons.report.ReportNode;
import com.powsybl.computation.local.LocalComputationManager;
import com.powsybl.dataframe.DataframeElementType;
import com.powsybl.dataframe.DataframeFilter;
import com.powsybl.dataframe.DataframeFilter.AttributeFilterType;
import com.powsybl.dataframe.SeriesDataType;
import com.powsybl.dataframe.SeriesMetadata;
import com.powsybl.dataframe.network.NetworkDataframeContext;
import com.powsybl.dataframe.network.NetworkDataframeMapper;
import com.powsybl.dataframe.network.NetworkDataframes;
import com.powsybl.dataframe.network.adders.AliasDataframeAdder;
import com.powsybl.dataframe.network.adders.InternalConnectionDataframeAdder;
import com.powsybl.dataframe.network.adders.NetworkElementAdders;
import com.powsybl.dataframe.network.adders.NetworkUtils;
import com.powsybl.dataframe.network.extensions.NetworkExtensions;
import com.powsybl.dataframe.network.modifications.DataframeNetworkModificationType;
import com.powsybl.dataframe.network.modifications.NetworkModifications;
import com.powsybl.dataframe.update.DefaultUpdatingDataframe;
import com.powsybl.dataframe.update.DoubleSeries;
import com.powsybl.dataframe.update.StringSeries;
import com.powsybl.dataframe.update.UpdatingDataframe;
import com.powsybl.iidm.network.*;
import com.powsybl.iidm.reducer.*;
import com.powsybl.nad.NadParameters;
import com.powsybl.nad.layout.*;
import com.powsybl.nad.model.Point;
import com.powsybl.nad.svg.CustomLabelProvider;
import com.powsybl.nad.svg.CustomStyleProvider;
import com.powsybl.nad.svg.EdgeInfo;
import com.powsybl.nad.svg.SvgParameters;
import com.powsybl.python.commons.CTypeUtil;
import com.powsybl.python.commons.Directives;
import com.powsybl.python.commons.PyPowsyblApiHeader;
import com.powsybl.python.commons.Util;
import com.powsybl.python.dataframe.CDoubleSeries;
import com.powsybl.python.dataframe.CIntSeries;
import com.powsybl.python.dataframe.CStringSeries;
import com.powsybl.python.datasource.InMemoryZipFileDataSource;
import com.powsybl.python.report.ReportCUtils;
import com.powsybl.sld.SldParameters;
import com.powsybl.sld.library.ConvergenceComponentLibrary;
import com.powsybl.sld.library.SldComponentLibrary;
import com.powsybl.sld.model.nodes.NodeSide;
import com.powsybl.sld.svg.CustomLabelProvider.CustomFeederInfos;
import com.powsybl.sld.svg.CustomLabelProvider.CustomLabels;
import com.powsybl.sld.svg.CustomLabelProvider.FeederContext;
import com.powsybl.sld.svg.LabelProvider;
import com.powsybl.sld.svg.styles.DefaultStyleProviderFactory;
import com.powsybl.sld.svg.styles.NominalVoltageStyleProviderFactory;
import com.powsybl.sld.svg.styles.iidm.CustomTopologicalStyleProvider;
import org.apache.commons.io.IOUtils;
import org.apache.commons.lang3.StringUtils;
import org.graalvm.nativeimage.IsolateThread;
import org.graalvm.nativeimage.ObjectHandle;
import org.graalvm.nativeimage.ObjectHandles;
import org.graalvm.nativeimage.UnmanagedMemory;
import org.graalvm.nativeimage.c.CContext;
import org.graalvm.nativeimage.c.function.CEntryPoint;
import org.graalvm.nativeimage.c.struct.SizeOf;
import org.graalvm.nativeimage.c.type.*;
import org.graalvm.word.WordFactory;

import java.io.*;
import java.nio.ByteBuffer;
import java.nio.charset.StandardCharsets;
import java.nio.file.Path;
import java.nio.file.Paths;
import java.util.*;
import java.util.function.BooleanSupplier;
import java.util.stream.IntStream;
import java.util.zip.ZipOutputStream;

import static com.powsybl.iidm.network.util.Networks.applySolvedTapPositionAndSolvedSectionCount;
import static com.powsybl.iidm.network.util.Networks.applySolvedValues;
import static com.powsybl.nad.svg.SvgParameters.EdgeInfoEnum.*;
import static com.powsybl.python.commons.CTypeUtil.toStringList;
import static com.powsybl.python.commons.PyPowsyblApiHeader.*;
import static com.powsybl.python.commons.Util.*;
import static com.powsybl.python.dataframe.CDataframeHandler.*;

/**
 * Defines the basic C functions for a network.
 *
 * @author Etienne Lesot {@literal <etienne.lesot at rte-france.com>}
 */
@SuppressWarnings({"java:S1602", "java:S1604", "Convert2Lambda"})
@CContext(Directives.class)
public final class NetworkCFunctions {

    private static final ImportersLoader IMPORTERS_LOADER_SUPPLIER = new ImportersServiceLoader();

    private NetworkCFunctions() {
    }

    @CEntryPoint(name = "getNetworkImportFormats")
    public static ArrayPointer<CCharPointerPointer> getNetworkImportFormats(IsolateThread thread, ExceptionHandlerPointer exceptionHandlerPtr) {
        return doCatch(exceptionHandlerPtr, new PointerProvider<>() {
            @Override
            public ArrayPointer<CCharPointerPointer> get() {
                return createCharPtrArray(Importer.getFormats().stream().sorted().toList());
            }
        });
    }

    @CEntryPoint(name = "getNetworkImportSupportedExtensions")
    public static ArrayPointer<CCharPointerPointer> getNetworkImportSupportedExtensions(IsolateThread thread, ExceptionHandlerPointer exceptionHandlerPtr) {
        return doCatch(exceptionHandlerPtr, () -> createCharPtrArray(Importer.list().stream().flatMap(l -> l.getSupportedExtensions().stream()).distinct().sorted().toList()));
    }

    @CEntryPoint(name = "getNetworkExportFormats")
    public static ArrayPointer<CCharPointerPointer> getNetworkExportFormats(IsolateThread thread, ExceptionHandlerPointer exceptionHandlerPtr) {
        return doCatch(exceptionHandlerPtr, new PointerProvider<>() {
            @Override
            public ArrayPointer<CCharPointerPointer> get() {
                return createCharPtrArray(Exporter.getFormats().stream().sorted().toList());
            }
        });
    }

    @CEntryPoint(name = "getNetworkImportPostProcessors")
    public static ArrayPointer<CCharPointerPointer> getNetworkImportPostProcessors(IsolateThread thread, ExceptionHandlerPointer exceptionHandlerPtr) {
        return doCatch(exceptionHandlerPtr, () -> createCharPtrArray(Importer.getPostProcessorNames().stream().sorted().toList()));
    }

    @CEntryPoint(name = "createNetwork")
    public static ObjectHandle createNetwork(IsolateThread thread, CCharPointer name, CCharPointer id, boolean allowVariantMultiThreadAccess,
                                             ExceptionHandlerPointer exceptionHandlerPtr) {
        return doCatch(exceptionHandlerPtr, new PointerProvider<>() {
            @Override
            public ObjectHandle get() {
                String networkName = CTypeUtil.toString(name);
                String networkId = CTypeUtil.toString(id);
                Network network = Networks.create(networkName, networkId);
                network.getVariantManager().allowVariantMultiThreadAccess(allowVariantMultiThreadAccess);
                return ObjectHandles.getGlobal().create(network);
            }
        });
    }

    @CEntryPoint(name = "getNetworkMetadata")
    public static NetworkMetadataPointer getNetworkMetadata(IsolateThread thread, ObjectHandle networkHandle,
                                                            ExceptionHandlerPointer exceptionHandlerPtr) {
        return doCatch(exceptionHandlerPtr, new PointerProvider<>() {
            @Override
            public NetworkMetadataPointer get() {
                Network network = ObjectHandles.getGlobal().get(networkHandle);
                return createNetworkMetadata(network);
            }
        });
    }

    @CEntryPoint(name = "freeNetworkMetadata")
    public static void freeNetworkMetadata(IsolateThread thread, NetworkMetadataPointer ptr,
                                           ExceptionHandlerPointer exceptionHandlerPtr) {
        doCatch(exceptionHandlerPtr, new Runnable() {
            @Override
            public void run() {
                freeNetworkMetadata(ptr);
            }
        });
    }

    private static NetworkMetadataPointer createNetworkMetadata(Network network) {
        NetworkMetadataPointer ptr = UnmanagedMemory.calloc(SizeOf.get(NetworkMetadataPointer.class));
        ptr.setId(CTypeUtil.toCharPtr(network.getId()));
        ptr.setName(CTypeUtil.toCharPtr(network.getNameOrId()));
        ptr.setSourceFormat(CTypeUtil.toCharPtr(network.getSourceFormat()));
        ptr.setForecastDistance(network.getForecastDistance());
        ptr.setCaseDate(network.getCaseDate().toInstant().toEpochMilli() / 1000.0d);
        return ptr;
    }

    private static void freeNetworkMetadata(NetworkMetadataPointer networkMetadataPointer) {
        UnmanagedMemory.free(networkMetadataPointer.getId());
        UnmanagedMemory.free(networkMetadataPointer.getName());
        UnmanagedMemory.free(networkMetadataPointer.getSourceFormat());
        UnmanagedMemory.free(networkMetadataPointer);
    }

    private static ImportConfig createImportConfig(CCharPointerPointer postProcessorsPtrPtr, int postProcessorsCount) {
        var importConfig = ImportConfig.load();
        importConfig.addPostProcessors(toStringList(postProcessorsPtrPtr, postProcessorsCount));
        return importConfig;
    }

    @CEntryPoint(name = "isNetworkLoadable")
    public static boolean isNetworkLoadable(IsolateThread thread, CCharPointer file, ExceptionHandlerPointer exceptionHandlerPtr) {
        return doCatch(exceptionHandlerPtr, new BooleanSupplier() {
            @Override
            public boolean getAsBoolean() {
                String fileStr = CTypeUtil.toString(file);
                ReadOnlyDataSource dataSource = DataSource.fromPath(Path.of(fileStr));
                for (Importer importer : Importer.list()) {
                    if (importer.exists(dataSource)) {
                        return true;
                    }
                }
                return false;
            }
        });
    }

    @CEntryPoint(name = "loadNetwork")
    public static ObjectHandle loadNetwork(IsolateThread thread, CCharPointer file, CCharPointerPointer parameterNamesPtrPtr, int parameterNamesCount,
                                           CCharPointerPointer parameterValuesPtrPtr, int parameterValuesCount,
                                           CCharPointerPointer postProcessorsPtrPtr, int postProcessorsCount,
                                           ObjectHandle reportNodeHandle,
                                           boolean allowVariantMultiThreadAccess,
                                           ExceptionHandlerPointer exceptionHandlerPtr) {
        return doCatch(exceptionHandlerPtr, new PointerProvider<>() {
            @Override
            public ObjectHandle get() {
                String fileStr = CTypeUtil.toString(file);
                Properties parameters = createParameters(parameterNamesPtrPtr, parameterNamesCount, parameterValuesPtrPtr, parameterValuesCount);
                ReportNode reportNode = ObjectHandles.getGlobal().get(reportNodeHandle);
                if (reportNode == null) {
                    reportNode = ReportNode.NO_OP;
                }
                var importConfig = createImportConfig(postProcessorsPtrPtr, postProcessorsCount);
                Network network = Network.read(Paths.get(fileStr), LocalComputationManager.getDefault(), ImportConfig.load(), parameters, new ImportersServiceLoader(), reportNode);
                network.getVariantManager().allowVariantMultiThreadAccess(allowVariantMultiThreadAccess);
                return ObjectHandles.getGlobal().create(network);
            }
        });
    }

    @CEntryPoint(name = "loadNetworkFromString")
    public static ObjectHandle loadNetworkFromString(IsolateThread thread, CCharPointer fileName, CCharPointer fileContent,
                                                     CCharPointerPointer parameterNamesPtrPtr, int parameterNamesCount,
                                                     CCharPointerPointer parameterValuesPtrPtr, int parameterValuesCount,
                                                     CCharPointerPointer postProcessorsPtrPtr, int postProcessorsCount,
                                                     ObjectHandle reportNodeHandle,
                                                     boolean allowVariantMultiThreadAccess,
                                                     ExceptionHandlerPointer exceptionHandlerPtr) {
        return doCatch(exceptionHandlerPtr, new PointerProvider<>() {
            @Override
            public ObjectHandle get() {
                String fileNameStr = CTypeUtil.toString(fileName);
                String fileContentStr = CTypeUtil.toString(fileContent);
                Properties parameters = createParameters(parameterNamesPtrPtr, parameterNamesCount, parameterValuesPtrPtr, parameterValuesCount);
                ReportNode reportNode = ReportCUtils.getReportNode(reportNodeHandle);
                try (InputStream is = new ByteArrayInputStream(fileContentStr.getBytes(StandardCharsets.UTF_8))) {
                    if (reportNode == null) {
                        reportNode = ReportNode.NO_OP;
                    }
                    var importConfig = createImportConfig(postProcessorsPtrPtr, postProcessorsCount);
                    Network network = Network.read(fileNameStr, is, LocalComputationManager.getDefault(), importConfig, parameters, IMPORTERS_LOADER_SUPPLIER, reportNode);
                    network.getVariantManager().allowVariantMultiThreadAccess(allowVariantMultiThreadAccess);
                    return ObjectHandles.getGlobal().create(network);
                } catch (IOException e) {
                    throw new UncheckedIOException(e);
                }
            }
        });
    }

    @CEntryPoint(name = "loadNetworkFromBinaryBuffers")
    public static ObjectHandle loadNetworkFromBinaryBuffers(IsolateThread thread, CCharPointerPointer data, CIntPointer dataSizes, int bufferCount,
                                                            CCharPointerPointer parameterNamesPtrPtr, int parameterNamesCount,
                                                            CCharPointerPointer parameterValuesPtrPtr, int parameterValuesCount,
                                                            CCharPointerPointer postProcessorsPtrPtr, int postProcessorsCount,
                                                            ObjectHandle reportNodeHandle,
                                                            boolean allowVariantMultiThreadAccess,
                                                            ExceptionHandlerPointer exceptionHandlerPtr) {
        return doCatch(exceptionHandlerPtr, new PointerProvider<>() {
            @Override
            public ObjectHandle get() {
                Properties parameters = createParameters(parameterNamesPtrPtr, parameterNamesCount, parameterValuesPtrPtr, parameterValuesCount);
                ReportNode reportNode = ObjectHandles.getGlobal().get(reportNodeHandle);
                List<Integer> bufferSizes = CTypeUtil.toIntegerList(dataSizes, bufferCount);
                List<ReadOnlyDataSource> dataSourceList = new ArrayList<>();
                for (int i = 0; i < bufferCount; ++i) {
                    ByteBuffer buffer = CTypeConversion.asByteBuffer(data.read(i), bufferSizes.get(i));
                    Optional<CompressionFormat> format = detectCompressionFormat(buffer);
                    if (format.isPresent() && CompressionFormat.ZIP.equals(format.get())) {
                        InMemoryZipFileDataSource ds = new InMemoryZipFileDataSource(binaryBufferToBytes(buffer));
                        String commonBasename = null;
                        try {
                            for (String filename : ds.listNames(".*")) {
                                String basename = DataSourceUtil.getBaseName(filename);
                                commonBasename = commonBasename == null ? basename : StringUtils.getCommonPrefix(commonBasename, basename);
                            }
                        } catch (IOException e) {
                            throw new PowsyblException("Unsupported network data format in zip buffer.");
                        }
                        if (commonBasename != null) {
                            ds.setBaseName(commonBasename);
                        }
                        dataSourceList.add(ds);
                    } else {
                        throw new PowsyblException("Network loading from memory buffer only supported with zipped networks.");
                    }
                }
                if (reportNode == null) {
                    reportNode = ReportNode.NO_OP;
                }
                MultipleReadOnlyDataSource dataSource = new MultipleReadOnlyDataSource(dataSourceList);
                var importConfig = createImportConfig(postProcessorsPtrPtr, postProcessorsCount);
                // FIXME there is no way to pass the import config with powsybl 2024.2.0. To FIX when upgrading to next release.
                Network network = Network.read(dataSource, parameters, reportNode);
                network.getVariantManager().allowVariantMultiThreadAccess(allowVariantMultiThreadAccess);
                return ObjectHandles.getGlobal().create(network);
            }
        });
    }

    @CEntryPoint(name = "saveNetwork")
    public static void saveNetwork(IsolateThread thread, ObjectHandle networkHandle, CCharPointer file, CCharPointer format,
                                   CCharPointerPointer parameterNamesPtrPtr, int parameterNamesCount,
                                   CCharPointerPointer parameterValuesPtrPtr, int parameterValuesCount,
                                   ObjectHandle reportNodeHandle, ExceptionHandlerPointer exceptionHandlerPtr) {
        doCatch(exceptionHandlerPtr, new Runnable() {
            @Override
            public void run() {
                Network network = ObjectHandles.getGlobal().get(networkHandle);
                String fileStr = CTypeUtil.toString(file);
                String formatStr = CTypeUtil.toString(format);
                Properties parameters = createParameters(parameterNamesPtrPtr, parameterNamesCount, parameterValuesPtrPtr, parameterValuesCount);
                ReportNode reportNode = ObjectHandles.getGlobal().get(reportNodeHandle);
                if (reportNode == null) {
                    reportNode = ReportNode.NO_OP;
                }
                network.write(new ExportersServiceLoader(), formatStr, parameters, Paths.get(fileStr), reportNode);
            }
        });
    }

    @CEntryPoint(name = "saveNetworkToString")
    public static CCharPointer saveNetworkToString(IsolateThread thread, ObjectHandle networkHandle, CCharPointer format,
                                                   CCharPointerPointer parameterNamesPtrPtr, int parameterNamesCount,
                                                   CCharPointerPointer parameterValuesPtrPtr, int parameterValuesCount,
                                                   ObjectHandle reportNodeHandle, ExceptionHandlerPointer exceptionHandlerPtr) {
        return doCatch(exceptionHandlerPtr, new PointerProvider<>() {
            @Override
            public CCharPointer get() {
                Network network = ObjectHandles.getGlobal().get(networkHandle);
                String formatStr = CTypeUtil.toString(format);
                Properties parameters = createParameters(parameterNamesPtrPtr, parameterNamesCount, parameterValuesPtrPtr, parameterValuesCount);
                MemDataSource dataSource = new MemDataSource();
                var exporter = Exporter.find(formatStr);
                if (exporter == null) {
                    throw new PowsyblException("No exporter found for '" + formatStr + "' to export as a string");
                }
                ReportNode reportNode = ReportCUtils.getReportNode(reportNodeHandle);
                exporter.export(network, parameters, dataSource, reportNode);
                try {
                    var names = dataSource.listNames(".*?");
                    if (names.size() != 1) {
                        throw new PowsyblException("Currently we only support string export for single file format(ex, 'XIIDM').");
                    }
                    try (InputStream is = new ByteArrayInputStream(dataSource.getData(Iterables.getOnlyElement(names)));
                         ByteArrayOutputStream os = new ByteArrayOutputStream()) {
                        IOUtils.copy(is, os);
                        return CTypeUtil.toCharPtr(os.toString());
                    }
                } catch (IOException e) {
                    throw new UncheckedIOException(e);
                }
            }
        });
    }

    @CEntryPoint(name = "saveNetworkToBinaryBuffer")
    public static ArrayPointer<CCharPointer> saveNetworkToBinaryBuffer(IsolateThread thread, ObjectHandle networkHandle, CCharPointer format,
                                                                       CCharPointerPointer parameterNamesPtrPtr, int parameterNamesCount,
                                                                       CCharPointerPointer parameterValuesPtrPtr, int parameterValuesCount,
                                                                       ObjectHandle reportNodeHandle, ExceptionHandlerPointer exceptionHandlerPtr) {
        return doCatch(exceptionHandlerPtr, new PointerProvider<>() {
            @Override
            public ArrayPointer<CCharPointer> get() {
                Network network = ObjectHandles.getGlobal().get(networkHandle);
                String formatStr = CTypeUtil.toString(format);
                Properties parameters = createParameters(parameterNamesPtrPtr, parameterNamesCount, parameterValuesPtrPtr, parameterValuesCount);
                var exporter = Exporter.find(formatStr);
                if (exporter == null) {
                    throw new PowsyblException("No exporter found for '" + formatStr + "' to export as a string");
                }
                ReportNode reportNode = ReportCUtils.getReportNode(reportNodeHandle);
                // to support all kind of export: simple file or multiple to an archive,
                // best is to write to a zip file
                ByteArrayOutputStream bos = new ByteArrayOutputStream();
                try (ZipOutputStream zos = new ZipOutputStream(bos)) {
                    DataSource dataSource = new ZipMemDataSource("file", zos);
                    exporter.export(network, parameters, dataSource, reportNode);
                } catch (IOException e) {
                    throw new UncheckedIOException(e);
                }
                byte[] bytes = bos.toByteArray();
                return Util.createByteArray(bytes);
            }
        });
    }

    @CEntryPoint(name = "freeBinaryBuffer")
    public static void freeBinaryBuffer(IsolateThread thread, PyPowsyblApiHeader.ArrayPointer<CCharPointer> byteArrayPtr,
                                               PyPowsyblApiHeader.ExceptionHandlerPointer exceptionHandlerPtr) {
        doCatch(exceptionHandlerPtr, new Runnable() {
            @Override
            public void run() {
                freeArrayPointer(byteArrayPtr);
            }
        });
    }

    @CEntryPoint(name = "reduceNetwork")
    public static void reduceNetwork(IsolateThread thread, ObjectHandle networkHandle,
                                     double vMin, double vMax,
                                     CCharPointerPointer idsPtrPtr, int idsCount,
                                     CCharPointerPointer vlsPtrPtr, int vlsCount,
                                     CIntPointer depthsPtr, int depthsCount,
                                     boolean withDanglingLines,
                                     ExceptionHandlerPointer exceptionHandlerPtr) {
        doCatch(exceptionHandlerPtr, new Runnable() {
            @Override
            public void run() {
                Network network = ObjectHandles.getGlobal().get(networkHandle);
                ReductionOptions options = new ReductionOptions();
                options.withDanglingLlines(withDanglingLines);
                List<NetworkPredicate> predicates = new ArrayList<>();
                if (vMax != Double.MAX_VALUE || vMin != 0) {
                    predicates.add(new NominalVoltageNetworkPredicate(vMin, vMax));
                }
                if (idsCount != 0) {
                    List<String> ids = toStringList(idsPtrPtr, idsCount);
                    predicates.add(new IdentifierNetworkPredicate(ids));
                }
                if (depthsCount != 0) {
                    final List<Integer> depths = CTypeUtil.toIntegerList(depthsPtr, depthsCount);
                    final List<String> voltageLeveles = toStringList(vlsPtrPtr, vlsCount);
                    for (int i = 0; i < depths.size(); i++) {
                        predicates.add(new SubNetworkPredicate(network.getVoltageLevel(voltageLeveles.get(i)), depths.get(i)));
                    }
                }
                final OrNetworkPredicate orNetworkPredicate = new OrNetworkPredicate(predicates);
                NetworkReducer.builder()
                        .withNetworkPredicate(orNetworkPredicate)
                        .withReductionOptions(options)
                        .build()
                        .reduce(network);
            }
        });
    }

    private static Properties createParameters(CCharPointerPointer parameterNamesPtrPtr, int parameterNamesCount,
                                               CCharPointerPointer parameterValuesPtrPtr, int parameterValuesCount) {
        List<String> parameterNames = toStringList(parameterNamesPtrPtr, parameterNamesCount);
        List<String> parameterValues = toStringList(parameterValuesPtrPtr, parameterValuesCount);
        Properties parameters = new Properties();
        for (int i = 0; i < parameterNames.size(); i++) {
            parameters.setProperty(parameterNames.get(i), parameterValues.get(i));
        }
        return parameters;
    }

    @CEntryPoint(name = "getNetworkElementsIds")
    public static ArrayPointer<CCharPointerPointer> getNetworkElementsIds(IsolateThread thread, ObjectHandle networkHandle, ElementType elementType,
                                                                          CDoublePointer nominalVoltagePtr, int nominalVoltageCount,
                                                                          CCharPointerPointer countryPtr, int countryCount, boolean mainCc, boolean mainSc,
                                                                          boolean notConnectedToSameBusAtBothSides, ExceptionHandlerPointer exceptionHandlerPtr) {
        return doCatch(exceptionHandlerPtr, new PointerProvider<>() {
            @Override
            public ArrayPointer<CCharPointerPointer> get() {
                Network network = ObjectHandles.getGlobal().get(networkHandle);
                Set<Double> nominalVoltages = new HashSet<>(CTypeUtil.toDoubleList(nominalVoltagePtr, nominalVoltageCount));
                Set<String> countries = new HashSet<>(toStringList(countryPtr, countryCount));
                List<String> elementsIds = NetworkUtil.getElementsIds(network, elementType, nominalVoltages, countries, mainCc, mainSc, notConnectedToSameBusAtBothSides);
                return createCharPtrArray(elementsIds);
            }
        });
    }

    @CEntryPoint(name = "cloneVariant")
    public static void cloneVariant(IsolateThread thread, ObjectHandle networkHandle, CCharPointer src, CCharPointer variant, boolean mayOverwrite, ExceptionHandlerPointer exceptionHandlerPtr) {
        doCatch(exceptionHandlerPtr, new Runnable() {
            @Override
            public void run() {
                Network network = ObjectHandles.getGlobal().get(networkHandle);
                network.getVariantManager().cloneVariant(CTypeUtil.toString(src), CTypeUtil.toString(variant), mayOverwrite);
            }
        });
    }

    @CEntryPoint(name = "setWorkingVariant")
    public static void setWorkingVariant(IsolateThread thread, ObjectHandle networkHandle, CCharPointer variant, ExceptionHandlerPointer exceptionHandlerPtr) {
        doCatch(exceptionHandlerPtr, new Runnable() {
            @Override
            public void run() {
                Network network = ObjectHandles.getGlobal().get(networkHandle);
                network.getVariantManager().setWorkingVariant(CTypeUtil.toString(variant));
            }
        });
    }

    @CEntryPoint(name = "removeVariant")
    public static void removeVariant(IsolateThread thread, ObjectHandle networkHandle, CCharPointer variant, ExceptionHandlerPointer exceptionHandlerPtr) {
        doCatch(exceptionHandlerPtr, new Runnable() {
            @Override
            public void run() {
                Network network = ObjectHandles.getGlobal().get(networkHandle);
                network.getVariantManager().removeVariant(CTypeUtil.toString(variant));
            }
        });
    }

    @CEntryPoint(name = "getVariantsIds")
    public static ArrayPointer<CCharPointerPointer> getVariantsIds(IsolateThread thread, ObjectHandle networkHandle, ExceptionHandlerPointer exceptionHandlerPtr) {
        return doCatch(exceptionHandlerPtr, new PointerProvider<>() {
            @Override
            public ArrayPointer<CCharPointerPointer> get() {
                Network network = ObjectHandles.getGlobal().get(networkHandle);
                return createCharPtrArray(List.copyOf(network.getVariantManager().getVariantIds()));
            }
        });
    }

    private static DataframeFilter createDataframeFilter(FilterAttributesType filterAttributesType, CCharPointerPointer attributesPtrPtr, int attributesCount, DataframePointer selectedElementsDataframe) {
        List<String> attributes = toStringList(attributesPtrPtr, attributesCount);
        AttributeFilterType filterType = switch (filterAttributesType) {
            case ALL_ATTRIBUTES -> AttributeFilterType.ALL_ATTRIBUTES;
            case SELECTION_ATTRIBUTES -> AttributeFilterType.INPUT_ATTRIBUTES;
            case DEFAULT_ATTRIBUTES -> AttributeFilterType.DEFAULT_ATTRIBUTES;
        };

        return selectedElementsDataframe.isNonNull()
                ? new DataframeFilter(filterType, attributes, createDataframe(selectedElementsDataframe))
                : new DataframeFilter(filterType, attributes);
    }

    @CEntryPoint(name = "createNetworkElementsSeriesArray")
    public static ArrayPointer<SeriesPointer> createNetworkElementsSeriesArray(IsolateThread thread, ObjectHandle networkHandle,
                                                                               ElementType elementType,
                                                                               FilterAttributesType filterAttributesType,
                                                                               CCharPointerPointer attributesPtrPtr, int attributesCount,
                                                                               DataframePointer selectedElementsDataframe,
                                                                               boolean perUnit,
                                                                               double nominalApparentPower,
                                                                               ExceptionHandlerPointer exceptionHandlerPtr) {
        return Util.doCatch(exceptionHandlerPtr, new PointerProvider<>() {
            @Override
            public ArrayPointer<SeriesPointer> get() {
                NetworkDataframeMapper mapper = NetworkDataframes.getDataframeMapper(convert(elementType));
                Network network = ObjectHandles.getGlobal().get(networkHandle);
                DataframeFilter dataframeFilter = createDataframeFilter(filterAttributesType, attributesPtrPtr, attributesCount, selectedElementsDataframe);
                return Dataframes.createCDataframe(mapper, network, dataframeFilter, new NetworkDataframeContext(perUnit, nominalApparentPower));
            }
        });
    }

    @CEntryPoint(name = "createNetworkElementsExtensionSeriesArray")
    public static ArrayPointer<SeriesPointer> createNetworkElementsExtensionSeriesArray(IsolateThread thread, ObjectHandle networkHandle,
                                                                                        CCharPointer extensionName,
                                                                                        CCharPointer cTableName,
                                                                                        PyPowsyblApiHeader.ExceptionHandlerPointer exceptionHandlerPtr) {
        String name = CTypeUtil.toString(extensionName);
        String tempName = CTypeUtil.toString(cTableName);
        String tableName = tempName.isEmpty() ? null : tempName;
        return doCatch(exceptionHandlerPtr, new PointerProvider<>() {
            @Override
            public ArrayPointer<SeriesPointer> get() {
                NetworkDataframeMapper mapper = NetworkDataframes.getExtensionDataframeMapper(name, tableName);
                if (mapper != null) {
                    Network network = ObjectHandles.getGlobal().get(networkHandle);
                    return Dataframes.createCDataframe(mapper, network, new DataframeFilter(), NetworkDataframeContext.DEFAULT);
                } else {
                    throw new PowsyblException(errorMessageForWrongExtensionName(name, tableName));
                }
            }
        });
    }

    private static String errorMessageForWrongExtensionName(String name, String tableName) {
        String message = "No extension named " + name + " available";
        if (tableName != null) {
            message = "No table " + tableName + " for extension " + name + " available";
        }
        return message;
    }

    @CEntryPoint(name = "getExtensionsNames")
    public static ArrayPointer<CCharPointerPointer> getExtensionsNames(IsolateThread thread, ExceptionHandlerPointer exceptionHandlerPtr) {
        return doCatch(exceptionHandlerPtr, () -> {
            return createCharPtrArray(List.copyOf(NetworkExtensions.getExtensionsNames()));
        });
    }

    @CEntryPoint(name = "getExtensionsInformation")
    public static ArrayPointer<SeriesPointer> getExtensionsInformation(IsolateThread thread, ExceptionHandlerPointer exceptionHandlerPtr) {
        return doCatch(exceptionHandlerPtr, () -> {
            return NetworkExtensions.getExtensionInformation(NetworkDataframeContext.DEFAULT);
        });
    }

    @CEntryPoint(name = "createElement")
    public static void createElement(IsolateThread thread, ObjectHandle networkHandle,
                                     ElementType elementType,
                                     DataframeArrayPointer cDataframes,
                                     ExceptionHandlerPointer exceptionHandlerPtr) {
        doCatch(exceptionHandlerPtr, new Runnable() {
            @Override
            public void run() {
                Network network = ObjectHandles.getGlobal().get(networkHandle);
                DataframeElementType type = convert(elementType);
                List<UpdatingDataframe> dataframes = new ArrayList<>();
                for (int i = 0; i < cDataframes.getDataframesCount(); i++) {
                    dataframes.add(createDataframe(cDataframes.getDataframes().addressOf(i)));
                }
                NetworkElementAdders.addElements(type, network, dataframes);
            }
        });
    }

    @CEntryPoint(name = "updateNetworkElementsWithSeries")
    public static void updateNetworkElementsWithSeries(IsolateThread thread, ObjectHandle networkHandle, ElementType elementType,
                                                       DataframePointer dataframe, boolean perUnit,
                                                       double nominalApparentPower,
                                                       PyPowsyblApiHeader.ExceptionHandlerPointer exceptionHandlerPtr) {
        doCatch(exceptionHandlerPtr, new Runnable() {
            @Override
            public void run() {
                Network network = ObjectHandles.getGlobal().get(networkHandle);
                UpdatingDataframe updatingDataframe = createDataframe(dataframe);
                NetworkDataframes.getDataframeMapper(convert(elementType))
                        .updateSeries(network, updatingDataframe, new NetworkDataframeContext(perUnit, nominalApparentPower));
            }
        });
    }

    @CEntryPoint(name = "removeAliases")
    public static void removeAliases(IsolateThread thread, ObjectHandle networkHandle,
                                     DataframePointer cDataframe,
                                     ExceptionHandlerPointer exceptionHandlerPtr) {
        doCatch(exceptionHandlerPtr, new Runnable() {
            @Override
            public void run() {
                Network network = ObjectHandles.getGlobal().get(networkHandle);
                UpdatingDataframe dataframe = createDataframe(cDataframe);
                AliasDataframeAdder.deleteElements(network, dataframe);
            }
        });
    }

    @CEntryPoint(name = "removeInternalConnections")
    public static void removeInternalConnections(IsolateThread thread, ObjectHandle networkHandle,
                                     DataframePointer cDataframe,
                                     ExceptionHandlerPointer exceptionHandlerPtr) {
        doCatch(exceptionHandlerPtr, new Runnable() {
            @Override
            public void run() {
                Network network = ObjectHandles.getGlobal().get(networkHandle);
                UpdatingDataframe dataframe = createDataframe(cDataframe);
                InternalConnectionDataframeAdder.deleteElements(network, dataframe);
            }
        });
    }

    @CEntryPoint(name = "removeNetworkElements")
    public static void removeNetworkElements(IsolateThread thread, ObjectHandle networkHandle, CCharPointerPointer cElementIds,
                                             int elementCount, PyPowsyblApiHeader.ExceptionHandlerPointer exceptionHandlerPtr) {
        doCatch(exceptionHandlerPtr, new Runnable() {
            @Override
            public void run() {
                Network network = ObjectHandles.getGlobal().get(networkHandle);
                List<String> elementIds = CTypeUtil.toStringList(cElementIds, elementCount);
                elementIds.forEach(elementId -> {
                    Identifiable<?> identifiable = network.getIdentifiable(elementId);
                    if (identifiable == null) {
                        throw new PowsyblException(String.format("identifiable with id : %s was not found", elementId));
                    }
                    if (identifiable instanceof Connectable) {
                        ((Connectable<?>) identifiable).remove();
                    } else if (identifiable instanceof HvdcLine hvdcLine) {
                        hvdcLine.remove();
                    } else if (identifiable instanceof VoltageLevel voltageLevel) {
                        voltageLevel.remove();
                    } else if (identifiable instanceof Substation substation) {
                        substation.remove();
                    } else if (identifiable instanceof Switch sw) {
                        VoltageLevel voltageLevel = sw.getVoltageLevel();
                        switch (voltageLevel.getTopologyKind()) {
                            case NODE_BREAKER -> voltageLevel.getNodeBreakerView().removeSwitch(identifiable.getId());
                            case BUS_BREAKER -> voltageLevel.getBusBreakerView().removeSwitch(identifiable.getId());
                            default ->
                                    throw new PowsyblException("this voltage level does not have a proper topology kind");
                        }
                    } else if (identifiable instanceof Area area) {
                        area.remove();
                    } else if (identifiable instanceof TieLine tieLine) {
                        tieLine.remove();
                    } else {
                        throw new PowsyblException(String.format("identifiable with id : %s can't be removed", identifiable.getId()));
                    }
                });
            }
        });
    }

    public static UpdatingDataframe createDataframe(DataframePointer dataframe) {
        if (dataframe.isNull()) {
            return null;
        }
        int elementCount = dataframe.getSeries().addressOf(0).data().getLength();
        int columnsNumber = dataframe.getSeriesCount();
        DefaultUpdatingDataframe updatingDataframe = new DefaultUpdatingDataframe(elementCount);
        for (int i = 0; i < columnsNumber; i++) {
            SeriesPointer seriesPointer = dataframe.getSeries().addressOf(i);
            String name = CTypeUtil.toString(seriesPointer.getName());
            switch (seriesPointer.getType()) {
                case STRING_SERIES_TYPE ->
                        updatingDataframe.addSeries(name, seriesPointer.isIndex(), new CStringSeries((CCharPointerPointer) seriesPointer.data().getPtr()));
                case DOUBLE_SERIES_TYPE ->
                        updatingDataframe.addSeries(name, seriesPointer.isIndex(), new CDoubleSeries((CDoublePointer) seriesPointer.data().getPtr()));
                case INT_SERIES_TYPE, BOOLEAN_SERIES_TYPE ->
                        updatingDataframe.addSeries(name, seriesPointer.isIndex(), new CIntSeries((CIntPointer) seriesPointer.data().getPtr()));
                default -> throw new IllegalStateException("Unexpected series type: " + seriesPointer.getType());
            }
        }
        return updatingDataframe;
    }

    @CEntryPoint(name = "getNodeBreakerViewSwitches")
    public static ArrayPointer<SeriesPointer> getNodeBreakerViewSwitches(IsolateThread thread, ObjectHandle networkHandle, CCharPointer voltageLevel, PyPowsyblApiHeader.ExceptionHandlerPointer exceptionHandlerPtr) {
        return doCatch(exceptionHandlerPtr, new PointerProvider<>() {
            @Override
            public ArrayPointer<SeriesPointer> get() {
                Network network = ObjectHandles.getGlobal().get(networkHandle);
                VoltageLevel.NodeBreakerView nodeBreakerView = NetworkUtils.getVoltageLevelOrThrow(network, CTypeUtil.toString(voltageLevel)).getNodeBreakerView();
                return Dataframes.createCDataframe(Dataframes.nodeBreakerViewSwitches(), nodeBreakerView);
            }
        });
    }

    @CEntryPoint(name = "getNodeBreakerViewNodes")
    public static ArrayPointer<SeriesPointer> getNodeBreakerViewNodes(IsolateThread thread, ObjectHandle networkHandle, CCharPointer voltageLevel, PyPowsyblApiHeader.ExceptionHandlerPointer exceptionHandlerPtr) {
        return doCatch(exceptionHandlerPtr, new PointerProvider<>() {
            @Override
            public ArrayPointer<SeriesPointer> get() {
                Network network = ObjectHandles.getGlobal().get(networkHandle);
                VoltageLevel.NodeBreakerView nodeBreakerView = NetworkUtils.getVoltageLevelOrThrow(network, CTypeUtil.toString(voltageLevel)).getNodeBreakerView();

                return Dataframes.createCDataframe(Dataframes.nodeBreakerViewNodes(), nodeBreakerView);

            }
        });
    }

    @CEntryPoint(name = "getNodeBreakerViewInternalConnections")
    public static ArrayPointer<SeriesPointer> getNodeBreakerViewInternalConnections(IsolateThread thread, ObjectHandle networkHandle, CCharPointer voltageLevel, PyPowsyblApiHeader.ExceptionHandlerPointer exceptionHandlerPtr) {
        return doCatch(exceptionHandlerPtr, new PointerProvider<>() {
            @Override
            public ArrayPointer<SeriesPointer> get() {
                Network network = ObjectHandles.getGlobal().get(networkHandle);
                VoltageLevel.NodeBreakerView nodeBreakerView = NetworkUtils.getVoltageLevelOrThrow(network, CTypeUtil.toString(voltageLevel)).getNodeBreakerView();
                return Dataframes.createCDataframe(Dataframes.nodeBreakerViewInternalConnection(), nodeBreakerView);
            }
        });
    }

    @CEntryPoint(name = "getBusBreakerViewSwitches")
    public static PyPowsyblApiHeader.ArrayPointer<SeriesPointer> getBusBreakerViewSwitches(IsolateThread thread, ObjectHandle networkHandle, CCharPointer voltageLevel, PyPowsyblApiHeader.ExceptionHandlerPointer exceptionHandlerPtr) {
        return doCatch(exceptionHandlerPtr, new PointerProvider<>() {
            @Override
            public ArrayPointer<SeriesPointer> get() {
                Network network = ObjectHandles.getGlobal().get(networkHandle);
                VoltageLevel.BusBreakerView busBreakerView = NetworkUtils.getVoltageLevelOrThrow(network, CTypeUtil.toString(voltageLevel)).getBusBreakerView();
                return Dataframes.createCDataframe(Dataframes.busBreakerViewSwitches(), busBreakerView);
            }
        });
    }

    @CEntryPoint(name = "getBusBreakerViewBuses")
    public static PyPowsyblApiHeader.ArrayPointer<SeriesPointer> getBusBreakerViewBuses(IsolateThread thread, ObjectHandle networkHandle, CCharPointer voltageLevelPtr, PyPowsyblApiHeader.ExceptionHandlerPointer exceptionHandlerPtr) {
        return doCatch(exceptionHandlerPtr, new PointerProvider<>() {
            @Override
            public ArrayPointer<SeriesPointer> get() {
                Network network = ObjectHandles.getGlobal().get(networkHandle);
                VoltageLevel voltageLevel = NetworkUtils.getVoltageLevelOrThrow(network, CTypeUtil.toString(voltageLevelPtr));
                return Dataframes.createCDataframe(Dataframes.busBreakerViewBuses(), voltageLevel);
            }
        });
    }

    @CEntryPoint(name = "getBusBreakerViewElements")
    public static PyPowsyblApiHeader.ArrayPointer<SeriesPointer> getBusBreakerViewElements(IsolateThread thread, ObjectHandle networkHandle, CCharPointer voltageLevelPtr, PyPowsyblApiHeader.ExceptionHandlerPointer exceptionHandlerPtr) {
        return doCatch(exceptionHandlerPtr, new PointerProvider<>() {
            @Override
            public ArrayPointer<SeriesPointer> get() {
                Network network = ObjectHandles.getGlobal().get(networkHandle);
                VoltageLevel voltageLevel = NetworkUtils.getVoltageLevelOrThrow(network, CTypeUtil.toString(voltageLevelPtr));
                return Dataframes.createCDataframe(Dataframes.busBreakerViewElements(), voltageLevel);
            }
        });
    }

    @CEntryPoint(name = "merge")
    public static ObjectHandle merge(IsolateThread thread, VoidPointerPointer networkHandles, int networkCount,
                                     ExceptionHandlerPointer exceptionHandlerPtr) {
        return doCatch(exceptionHandlerPtr, new PointerProvider<>() {
            @Override
            public ObjectHandle get() {
                Network[] networks = new Network[networkCount];
                for (int i = 0; i < networkCount; ++i) {
                    ObjectHandle networkHandle = networkHandles.read(i);
                    Network network = ObjectHandles.getGlobal().get(networkHandle);
                    networks[i] = network;
                }
                return ObjectHandles.getGlobal().create(Network.merge(networks));
            }
        });
    }

    @CEntryPoint(name = "getSeriesMetadata")
    public static DataframeMetadataPointer getSeriesMetadata(IsolateThread thread, ElementType elementType,
                                                             ExceptionHandlerPointer exceptionHandlerPtr) {
        return doCatch(exceptionHandlerPtr, new PointerProvider<>() {
            @Override
            public DataframeMetadataPointer get() {
                DataframeElementType type = convert(elementType);
                List<SeriesMetadata> seriesMetadata = NetworkDataframes.getDataframeMapper(type).getSeriesMetadata();
                return CTypeUtil.createSeriesMetadata(seriesMetadata);
            }
        });
    }

    @CEntryPoint(name = "freeDataframeMetadata")
    public static void freeDataframeMetadata(IsolateThread thread, DataframeMetadataPointer metadata, ExceptionHandlerPointer exceptionHandlerPtr) {
        doCatch(exceptionHandlerPtr, new Runnable() {
            @Override
            public void run() {
                freeDataframeMetadataContent(metadata);
                UnmanagedMemory.free(metadata);
            }
        });
    }

    @CEntryPoint(name = "getCreationMetadata")
    public static DataframesMetadataPointer getCreationMetadata(IsolateThread thread,
                                                                ElementType elementType,
                                                                ExceptionHandlerPointer exceptionHandlerPtr) {
        return doCatch(exceptionHandlerPtr, new PointerProvider<>() {
            @Override
            public DataframesMetadataPointer get() {
                DataframeElementType type = convert(elementType);
                List<List<SeriesMetadata>> metadata = NetworkElementAdders.getAdder(type).getMetadata();
                DataframeMetadataPointer dataframeMetadataArray = UnmanagedMemory.calloc(metadata.size() * SizeOf.get(DataframeMetadataPointer.class));
                int i = 0;
                for (List<SeriesMetadata> dataframeMetadata : metadata) {
                    CTypeUtil.createSeriesMetadata(dataframeMetadata, dataframeMetadataArray.addressOf(i));
                    i++;
                }

                DataframesMetadataPointer res = UnmanagedMemory.calloc(SizeOf.get(DataframesMetadataPointer.class));
                res.setDataframesMetadata(dataframeMetadataArray);
                res.setDataframesCount(metadata.size());
                return res;
            }
        });
    }

    @CEntryPoint(name = "freeDataframesMetadata")
    public static void freeDataframesMetadata(IsolateThread thread, DataframesMetadataPointer cMetadata, ExceptionHandlerPointer exceptionHandlerPtr) {
        doCatch(exceptionHandlerPtr, new Runnable() {
            @Override
            public void run() {
                for (int i = 0; i < cMetadata.getDataframesCount(); i++) {
                    DataframeMetadataPointer cDataframeMetadata = cMetadata.getDataframesMetadata().addressOf(i);
                    freeDataframeMetadataContent(cDataframeMetadata);
                }
                UnmanagedMemory.free(cMetadata.getDataframesMetadata());
                UnmanagedMemory.free(cMetadata);
            }
        });
    }

    @CEntryPoint(name = "addNetworkElementProperties")
    public static void addNetworkElementProperties(IsolateThread thread, ObjectHandle networkHandle, DataframePointer properties, ExceptionHandlerPointer exceptionHandlerPtr) {
        doCatch(exceptionHandlerPtr, new Runnable() {
            @Override
            public void run() {
                UpdatingDataframe propertiesDataframe = createDataframe(properties);
                Objects.requireNonNull(propertiesDataframe);
                Network network = ObjectHandles.getGlobal().get(networkHandle);
                StringSeries idSerie = propertiesDataframe.getStrings("id");
                if (idSerie == null) {
                    throw new PowsyblException("id is missing");
                }
                for (SeriesMetadata column : propertiesDataframe.getSeriesMetadata()) {
                    if (!column.isIndex() && column.getType() == SeriesDataType.STRING) {
                        String seriesName = column.getName();
                        StringSeries columnSerie = propertiesDataframe.getStrings(seriesName);
                        for (int i = 0; i < propertiesDataframe.getRowCount(); i++) {
                            String id = idSerie.get(i);
                            Identifiable<?> identifiable = network.getIdentifiable(id);
                            if (identifiable != null) {
                                identifiable.setProperty(seriesName, columnSerie.get(i));
                            } else {
                                throw new PowsyblException(String.format("identifiable with id : %s does not exist", id));
                            }
                        }
                    }
                }
            }
        });
    }

    @CEntryPoint(name = "removeNetworkElementProperties")
    public static void removeNetworkElementProperties(IsolateThread thread, ObjectHandle networkHandle, CCharPointerPointer idsPointer, int idsCount, CCharPointerPointer propertiesPointer, int propertiesCount, ExceptionHandlerPointer exceptionHandlerPtr) {
        doCatch(exceptionHandlerPtr, new Runnable() {
            @Override
            public void run() {
                Network network = ObjectHandles.getGlobal().get(networkHandle);
                List<String> ids = CTypeUtil.toStringList(idsPointer, idsCount);
                List<String> properties = CTypeUtil.toStringList(propertiesPointer, propertiesCount);
                ids.forEach(id -> properties.forEach(property -> {
                    Identifiable<?> identifiable = NetworkUtils.getIdentifiableOrThrow(network, id);
                    identifiable.removeProperty(property);
                }));
            }
        });
    }

    private static void freeDataframeMetadataContent(DataframeMetadataPointer metadata) {
        for (int i = 0; i < metadata.getAttributesCount(); i++) {
            SeriesMetadataPointer attrMetadata = metadata.getAttributesMetadata().addressOf(i);
            UnmanagedMemory.free(attrMetadata.getName());
        }
        UnmanagedMemory.free(metadata.getAttributesMetadata());
    }

    private static void createSeriesMetadata(List<SeriesMetadata> metadata, DataframeMetadataPointer cMetadata) {
        SeriesMetadataPointer seriesMetadataPtr = UnmanagedMemory.calloc(metadata.size() * SizeOf.get(SeriesMetadataPointer.class));
        for (int i = 0; i < metadata.size(); i++) {
            SeriesMetadata colMetadata = metadata.get(i);
            SeriesMetadataPointer metadataPtr = seriesMetadataPtr.addressOf(i);
            metadataPtr.setName(CTypeUtil.toCharPtr(colMetadata.getName()));
            metadataPtr.setType(convert(colMetadata.getType()));
            metadataPtr.setIndex(colMetadata.isIndex());
            metadataPtr.setModifiable(colMetadata.isModifiable());
            metadataPtr.setDefault(colMetadata.isDefaultAttribute());
        }
        cMetadata.setAttributesCount(metadata.size());
        cMetadata.setAttributesMetadata(seriesMetadataPtr);
    }

    @CEntryPoint(name = "updateNetworkElementsExtensionsWithSeries")
    public static void updateNetworkElementsExtensionsWithSeries(IsolateThread thread, ObjectHandle networkHandle, CCharPointer namePtr,
                                                                 CCharPointer tableNamePtr, DataframePointer dataframe,
                                                                 PyPowsyblApiHeader.ExceptionHandlerPointer exceptionHandlerPtr) {
        doCatch(exceptionHandlerPtr, new Runnable() {
            @Override
            public void run() {
                String name = CTypeUtil.toString(namePtr);
                String tmpName = CTypeUtil.toString(tableNamePtr);
                String tableName = tmpName.isEmpty() ? null : tmpName;
                NetworkDataframeMapper mapper = NetworkDataframes.getExtensionDataframeMapper(name, tableName);
                if (mapper != null) {
                    Network network = ObjectHandles.getGlobal().get(networkHandle);
                    UpdatingDataframe updatingDataframe = createDataframe(dataframe);
                    mapper.updateSeries(network, updatingDataframe, NetworkDataframeContext.DEFAULT);
                } else {
                    throw new PowsyblException(errorMessageForWrongExtensionName(name, tableName));
                }
            }
        });
    }

    @CEntryPoint(name = "removeExtensions")
    public static void removeExtensions(IsolateThread thread, ObjectHandle networkHandle,
                                        CCharPointer namePtr,
                                        CCharPointerPointer idsPtr, int idsCount,
                                        PyPowsyblApiHeader.ExceptionHandlerPointer exceptionHandlerPtr) {
        doCatch(exceptionHandlerPtr, new Runnable() {
            @Override
            public void run() {
                Network network = ObjectHandles.getGlobal().get(networkHandle);
                String name = CTypeUtil.toString(namePtr);
                List<String> ids = CTypeUtil.toStringList(idsPtr, idsCount);
                NetworkExtensions.removeExtensions(network, name, ids);
            }
        });
    }

    @CEntryPoint(name = "getExtensionSeriesMetadata")
    public static DataframeMetadataPointer getExtensionSeriesMetadata(IsolateThread thread, CCharPointer namePtr, CCharPointer tableNamePtr,
                                                                      ExceptionHandlerPointer exceptionHandlerPtr) {
        return doCatch(exceptionHandlerPtr, new PointerProvider<>() {
            @Override
            public DataframeMetadataPointer get() {
                String name = CTypeUtil.toString(namePtr);
                String tmpName = CTypeUtil.toString(tableNamePtr);
                String tableName = tmpName.equals("") ? null : tmpName;
                NetworkDataframeMapper mapper = NetworkDataframes.getExtensionDataframeMapper(name, tableName);
                if (mapper != null) {
                    List<SeriesMetadata> seriesMetadata = mapper.getSeriesMetadata();
                    return CTypeUtil.createSeriesMetadata(seriesMetadata);
                } else {
                    throw new PowsyblException(errorMessageForWrongExtensionName(name, tableName));
                }
            }
        });
    }

    @CEntryPoint(name = "createExtensions")
    public static void createExtensions(IsolateThread thread, ObjectHandle networkHandle,
                                        CCharPointer namePtr,
                                        DataframeArrayPointer cDataframes,
                                        ExceptionHandlerPointer exceptionHandlerPtr) {
        doCatch(exceptionHandlerPtr, new Runnable() {
            @Override
            public void run() {
                Network network = ObjectHandles.getGlobal().get(networkHandle);
                String name = CTypeUtil.toString(namePtr);
                List<UpdatingDataframe> dataframes = new ArrayList<>();
                for (int i = 0; i < cDataframes.getDataframesCount(); i++) {
                    dataframes.add(createDataframe(cDataframes.getDataframes().addressOf(i)));
                }
                NetworkElementAdders.addExtensions(name, network, dataframes);
            }
        });
    }

    @CEntryPoint(name = "getExtensionsCreationMetadata")
    public static DataframesMetadataPointer getExtensionsCreationMetadata(IsolateThread thread,
                                                                          CCharPointer namePtr,
                                                                          ExceptionHandlerPointer exceptionHandlerPtr) {
        return doCatch(exceptionHandlerPtr, new PointerProvider<>() {
            @Override
            public DataframesMetadataPointer get() {
                String name = CTypeUtil.toString(namePtr);
                List<List<SeriesMetadata>> metadata = NetworkElementAdders.getExtensionAdder(name).getMetadata();
                DataframeMetadataPointer dataframeMetadataArray = UnmanagedMemory.calloc(metadata.size() * SizeOf.get(DataframeMetadataPointer.class));
                int i = 0;
                for (List<SeriesMetadata> dataframeMetadata : metadata) {
                    CTypeUtil.createSeriesMetadata(dataframeMetadata, dataframeMetadataArray.addressOf(i));
                    i++;
                }

                DataframesMetadataPointer res = UnmanagedMemory.calloc(SizeOf.get(DataframesMetadataPointer.class));
                res.setDataframesMetadata(dataframeMetadataArray);
                res.setDataframesCount(metadata.size());
                return res;
            }
        });
    }

    @CEntryPoint(name = "createImporterParametersSeriesArray")
    static ArrayPointer<SeriesPointer> createImporterParametersSeriesArray(IsolateThread thread, CCharPointer formatPtr,
                                                                           ExceptionHandlerPointer exceptionHandlerPtr) {
        return doCatch(exceptionHandlerPtr, new PointerProvider<>() {
            @Override
            public ArrayPointer<SeriesPointer> get() {
                String format = CTypeUtil.toString(formatPtr);
                Importer importer = Importer.find(format);
                if (importer == null) {
                    throw new PowsyblException("Format '" + format + "' not supported");
                }
                return Dataframes.createCDataframe(Dataframes.importerParametersMapper(), importer);
            }
        });
    }

    @CEntryPoint(name = "createExporterParametersSeriesArray")
    static ArrayPointer<SeriesPointer> createExporterParametersSeriesArray(IsolateThread thread, CCharPointer formatPtr,
                                                                           ExceptionHandlerPointer exceptionHandlerPtr) {
        return doCatch(exceptionHandlerPtr, new PointerProvider<>() {
            @Override
            public ArrayPointer<SeriesPointer> get() {
                String format = CTypeUtil.toString(formatPtr);
                var exporter = Exporter.find(format);
                if (exporter == null) {
                    throw new PowsyblException("Format '" + format + "' not supported");
                }
                return Dataframes.createCDataframe(Dataframes.exporterParametersMapper(), exporter);
            }
        });
    }

    @CEntryPoint(name = "updateSwitchPosition")
    public static boolean updateSwitchPosition(IsolateThread thread, ObjectHandle networkHandle, CCharPointer id, boolean open,
                                               ExceptionHandlerPointer exceptionHandlerPtr) {
        return doCatch(exceptionHandlerPtr, new BooleanSupplier() {
            @Override
            public boolean getAsBoolean() {
                Network network = ObjectHandles.getGlobal().get(networkHandle);
                String idStr = CTypeUtil.toString(id);
                return NetworkUtil.updateSwitchPosition(network, idStr, open);
            }
        });
    }

    @CEntryPoint(name = "updateConnectableStatus")
    public static boolean updateConnectableStatus(IsolateThread thread, ObjectHandle networkHandle, CCharPointer id, boolean connected,
                                                  ExceptionHandlerPointer exceptionHandlerPtr) {
        return doCatch(exceptionHandlerPtr, new BooleanSupplier() {
            @Override
            public boolean getAsBoolean() {
                Network network = ObjectHandles.getGlobal().get(networkHandle);
                String idStr = CTypeUtil.toString(id);
                return NetworkUtil.updateConnectableStatus(network, idStr, connected);
            }
        });
    }

    public static void copyToCSldParameters(SldParameters parameters, SldParametersPointer cParameters) {
        cParameters.setUseName(parameters.getSvgParameters().isUseName());
        cParameters.setCenterName(parameters.getSvgParameters().isLabelCentered());
        cParameters.setDiagonalLabel(parameters.getSvgParameters().isLabelDiagonal());
        cParameters.setTopologicalColoring(parameters.getStyleProviderFactory() instanceof DefaultStyleProviderFactory);
        cParameters.setBusesLegendAdded(parameters.getSvgParameters().isBusesLegendAdded());
        cParameters.setTooltipEnabled(parameters.getSvgParameters().isTooltipEnabled());
        cParameters.setComponentLibrary(CTypeUtil.toCharPtr(parameters.getComponentLibrary().getName()));
        cParameters.setDisplayCurrentFeederInfo(parameters.getSvgParameters().isDisplayCurrentFeederInfo());
        cParameters.setActivePowerUnit(CTypeUtil.toCharPtr(parameters.getSvgParameters().getActivePowerUnit()));
        cParameters.setReactivePowerUnit(CTypeUtil.toCharPtr(parameters.getSvgParameters().getReactivePowerUnit()));
        cParameters.setCurrentUnit(CTypeUtil.toCharPtr(parameters.getSvgParameters().getCurrentUnit()));
    }

    public static SldParametersPointer convertToSldParametersPointer(SldParameters parameters) {
        SldParametersPointer paramsPtr = UnmanagedMemory.calloc(SizeOf.get(SldParametersPointer.class));
        copyToCSldParameters(parameters, paramsPtr);
        return paramsPtr;
    }

    @CEntryPoint(name = "createSldParameters")
    public static SldParametersPointer createSldParameters(IsolateThread thread, PyPowsyblApiHeader.ExceptionHandlerPointer exceptionHandlerPtr) {
        return doCatch(exceptionHandlerPtr, () -> {
            return convertToSldParametersPointer(SingleLineDiagramUtil.createSldParameters());
        });
    }

    public static NadParametersPointer convertToNadParametersPointer(NadParameters parameters) {
        NadParametersPointer paramsPtr = UnmanagedMemory.calloc(SizeOf.get(NadParametersPointer.class));
        copyToCNadParameters(parameters, paramsPtr);
        return paramsPtr;
    }

    public static void copyToCNadParameters(NadParameters parameters, NadParametersPointer cParameters) {
        int edgeInfo = switch (parameters.getSvgParameters().getEdgeInfoDisplayed()) {
            case ACTIVE_POWER -> 0;
            case REACTIVE_POWER -> 1;
            case CURRENT -> 2;
            default -> throw new PowsyblException("Type of information not taken into account");
        };
        cParameters.setEdgeNameDisplayed(parameters.getSvgParameters().isEdgeNameDisplayed());
        cParameters.setEdgeInfoAlongEdge(parameters.getSvgParameters().isEdgeInfoAlongEdge());
        cParameters.setIdDisplayed(parameters.getSvgParameters().isIdDisplayed());
        cParameters.setPowerValuePrecision(parameters.getSvgParameters().getPowerValuePrecision());
        cParameters.setCurrentValuePrecision(parameters.getSvgParameters().getCurrentValuePrecision());
        cParameters.setAngleValuePrecision(parameters.getSvgParameters().getAngleValuePrecision());
        cParameters.setVoltageValuePrecision(parameters.getSvgParameters().getVoltageValuePrecision());
        cParameters.setBusLegend(parameters.getSvgParameters().isBusLegend());
        cParameters.setSubstationDescriptionDisplayed(parameters.getSvgParameters().isSubstationDescriptionDisplayed());
        cParameters.setEdgeInfoDisplayed(edgeInfo);
        cParameters.setVoltageLevelDetails(parameters.getSvgParameters().isVoltageLevelDetails());
        cParameters.setInjectionsAdded(parameters.getLayoutParameters().isInjectionsAdded());
    }

    @CEntryPoint(name = "createNadParameters")
    public static NadParametersPointer createNadParameters(IsolateThread thread, PyPowsyblApiHeader.ExceptionHandlerPointer exceptionHandlerPtr) {
        return doCatch(exceptionHandlerPtr, () -> {
            return convertToNadParametersPointer(NetworkAreaDiagramUtil.createNadParameters());
        });
    }

    public static void freeSldParametersPointer(SldParametersPointer sldParametersPtr) {
        UnmanagedMemory.free(sldParametersPtr);
    }

    @CEntryPoint(name = "freeSldParameters")
    public static void freeSldParameters(IsolateThread thread, SldParametersPointer sldParametersPtr,
                                         PyPowsyblApiHeader.ExceptionHandlerPointer exceptionHandlerPtr) {
        doCatch(exceptionHandlerPtr, new Runnable() {
            @Override
            public void run() {
                freeSldParametersPointer(sldParametersPtr);
            }
        });
    }

    @CEntryPoint(name = "freeNadParameters")
    public static void freeNadParameters(IsolateThread thread, NadParametersPointer nadParametersPointer,
                                         PyPowsyblApiHeader.ExceptionHandlerPointer exceptionHandlerPtr) {
        doCatch(exceptionHandlerPtr, new Runnable() {
            @Override
            public void run() {
                UnmanagedMemory.free(nadParametersPointer);
            }
        });
    }

    public static SldParameters convertSldParameters(SldParametersPointer sldParametersPtr) {
        String componentLibraryName = CTypeUtil.toString(sldParametersPtr.getComponentLibrary());
        SldParameters sldParameters = SingleLineDiagramUtil.createSldParameters()
                .setStyleProviderFactory(sldParametersPtr.isTopologicalColoring() ? new DefaultStyleProviderFactory()
                        : new NominalVoltageStyleProviderFactory())
                .setComponentLibrary(SldComponentLibrary.find(componentLibraryName).orElseGet(ConvergenceComponentLibrary::new));
        sldParameters.getSvgParameters()
                .setUseName(sldParametersPtr.isUseName())
                .setLabelCentered(sldParametersPtr.isCenterName())
                .setLabelDiagonal(sldParametersPtr.isDiagonalLabel())
                .setBusesLegendAdded(sldParametersPtr.isBusesLegendAdded())
                .setTooltipEnabled(sldParametersPtr.getTooltipEnabled())
                .setDisplayCurrentFeederInfo(sldParametersPtr.isDisplayCurrentFeederInfo())
                .setTooltipEnabled(sldParametersPtr.getTooltipEnabled())
                .setActivePowerUnit(CTypeUtil.toString(sldParametersPtr.getActivePowerUnit()))
                .setReactivePowerUnit(CTypeUtil.toString(sldParametersPtr.getReactivePowerUnit()))
                .setCurrentUnit(CTypeUtil.toString(sldParametersPtr.getCurrentUnit()));
        return sldParameters;
    }

    public static NadParameters convertNadParameters(NadParametersPointer nadParametersPointer, Network network) {
        NadParameters nadParameters = NetworkAreaDiagramUtil.createNadParameters();
        LayoutFactory layoutFactory = switch (nadParametersPointer.getLayoutType()) {
            case 1: yield new GeographicalLayoutFactory(network, nadParametersPointer.getScalingFactor(), nadParametersPointer.getRadiusFactor(), new BasicForceLayoutFactory());
            default: yield new BasicForceLayoutFactory();
        };
        SvgParameters.EdgeInfoEnum edgeInfo = switch (nadParametersPointer.getEdgeInfoDisplayed()) {
            case 0 -> ACTIVE_POWER;
            case 1 -> REACTIVE_POWER;
            case 2 -> CURRENT;
            default -> throw new PowsyblException("Type of information not taken into account");
        };
        nadParameters.setLayoutFactory(layoutFactory);
        nadParameters.getSvgParameters()
                .setEdgeNameDisplayed(nadParametersPointer.isEdgeNameDisplayed())
                .setEdgeInfoAlongEdge(nadParametersPointer.isEdgeInfoAlongEdge())
                .setPowerValuePrecision(nadParametersPointer.getPowerValuePrecision())
                .setCurrentValuePrecision(nadParametersPointer.getCurrentValuePrecision())
                .setAngleValuePrecision(nadParametersPointer.getAngleValuePrecision())
                .setVoltageValuePrecision(nadParametersPointer.getVoltageValuePrecision())
                .setIdDisplayed(nadParametersPointer.isIdDisplayed())
                .setBusLegend(nadParametersPointer.isBusLegend())
                .setSubstationDescriptionDisplayed(nadParametersPointer.isSubstationDescriptionDisplayed())
                .setEdgeInfoDisplayed(edgeInfo);
        nadParameters.getLayoutParameters()
                .setInjectionsAdded(nadParametersPointer.isInjectionsAdded());
        return nadParameters;
    }

    @CEntryPoint(name = "writeSingleLineDiagramSvg")
    public static void writeSingleLineDiagramSvg(IsolateThread thread, ObjectHandle networkHandle, CCharPointer containerId,
                                                 CCharPointer svgFile, CCharPointer metadataFile, SldParametersPointer sldParametersPtr,
                                                 DataframePointer labels,
                                                 DataframePointer feederInfos,
<<<<<<< HEAD
                                                 DataframePointer styles,
=======
>>>>>>> 6d54672d
                                                 ExceptionHandlerPointer exceptionHandlerPtr) {
        doCatch(exceptionHandlerPtr, new Runnable() {
            @Override
            public void run() {
                Network network = ObjectHandles.getGlobal().get(networkHandle);
                String containerIdStr = CTypeUtil.toString(containerId);
                String svgFileStr = CTypeUtil.toString(svgFile);
                String metadataFileStr = metadataFile.isNonNull() ? CTypeUtil.toString(metadataFile) : null;
                SldParameters sldParameters = convertSldParameters(sldParametersPtr);
                applySldCustomLabels(labels, feederInfos, sldParameters);
<<<<<<< HEAD
                applySldCustomStyles(styles, sldParameters);
=======
>>>>>>> 6d54672d
                SingleLineDiagramUtil.writeSvg(network, containerIdStr, svgFileStr, metadataFileStr, sldParameters);
            }
        });
    }

    @CEntryPoint(name = "writeMatrixMultiSubstationSingleLineDiagramSvg")
    public static void writeMatrixMultiSubstationSingleLineDiagramSvg(IsolateThread thread, ObjectHandle networkHandle, CCharPointerPointer substationIdsPointer,
                                                                int substationIdCount, int substationIdRowCount,
                                                 CCharPointer svgFile, CCharPointer metadataFile, SldParametersPointer sldParametersPtr,
<<<<<<< HEAD
                                                 DataframePointer labels, DataframePointer feederInfos, DataframePointer styles,
=======
                                                 DataframePointer labels, DataframePointer feederInfos,
>>>>>>> 6d54672d
                                                 ExceptionHandlerPointer exceptionHandlerPtr) {
        doCatch(exceptionHandlerPtr, new Runnable() {
            @Override
            public void run() {
                Network network = ObjectHandles.getGlobal().get(networkHandle);
                String[][] matrixIds = CTypeUtil.toString2DArray(substationIdsPointer, substationIdCount, substationIdRowCount);
                String svgFileStr = CTypeUtil.toString(svgFile);
                String metadataFileStr = metadataFile.isNonNull() ? CTypeUtil.toString(metadataFile) : null;
                SldParameters sldParameters = convertSldParameters(sldParametersPtr);
                applySldCustomLabels(labels, feederInfos, sldParameters);
<<<<<<< HEAD
                applySldCustomStyles(styles, sldParameters);
=======
>>>>>>> 6d54672d

                SingleLineDiagramUtil.writeMatrixMultiSubstationSvg(network, matrixIds, svgFileStr, metadataFileStr, sldParameters);
            }
        });
    }

    private static Map<String, CustomLabels> getSldCustomLabels(int rowCount, StringSeries idSeries,
                                                                StringSeries labels, StringSeries additionalLabels) {
        Map<String, CustomLabels> nadCustomBranchLabels = new HashMap<>();
        for (int i = 0; i < rowCount; i++) {
            String id = idSeries.get(i);
            String label = getValueFromSeriesOrNull(labels, i);
            String additionalLabel = getValueFromSeriesOrNull(additionalLabels, i);
            nadCustomBranchLabels.put(id, new CustomLabels(label, additionalLabel));
        }
        return nadCustomBranchLabels;
    }

    private static Map<FeederContext, List<CustomFeederInfos>> getSldCustomFeederInfos(
            int rowCount,
            StringSeries ids,
            StringSeries componentTypes,
            StringSeries sides,
            StringSeries directions,
            StringSeries labels
    ) {
        Map<FeederContext, List<CustomFeederInfos>> customFeederInfo = new LinkedHashMap<>();
        IntStream.range(0, rowCount)
                .forEach(i -> {
                    String id = ids.get(i);
                    String componentType = componentTypes.get(i);
                    String side = getNonEmptyValueFromSeries(sides, i);
                    String direction = directions.get(i);
                    String label = labels.get(i);
                    FeederContext fc = new FeederContext(id, side == null ? null : NodeSide.valueOf(side));
                    CustomFeederInfos feederInfo = new CustomFeederInfos(
                            componentType, LabelProvider.LabelDirection.valueOf(direction), label);

                    customFeederInfo.computeIfAbsent(fc, k -> new ArrayList<>()).add(feederInfo);
                });
        return customFeederInfo;
    }

    private static void applySldCustomLabels(DataframePointer customLabels, DataframePointer customFeederInfo, SldParameters parameters) {
        final String labelAttributeName = "label";
        UpdatingDataframe customLabelsDataframe = createDataframe(customLabels);
        UpdatingDataframe customFeederInfoDataframe = createDataframe(customFeederInfo);
        if (customLabelsDataframe != null || customFeederInfoDataframe != null) {
            final Map<String, CustomLabels> customLabelsMap;
            if (customLabelsDataframe != null) {
                parameters.getSvgParameters().setDisplayEquipmentNodesLabel(true);
                customLabelsMap = getSldCustomLabels(customLabelsDataframe.getRowCount(), customLabelsDataframe.getStrings("id"),
                        customLabelsDataframe.getStrings(labelAttributeName), customLabelsDataframe.getStrings("additional_label"));
            } else {
                customLabelsMap = Collections.emptyMap();
            }

            final Map<FeederContext, List<CustomFeederInfos>> feederInfoMap;
            if (customFeederInfoDataframe != null) {
                feederInfoMap = getSldCustomFeederInfos(customFeederInfoDataframe.getRowCount(),
                        customFeederInfoDataframe.getStrings("id"),
                        customFeederInfoDataframe.getStrings("type"),
                        customFeederInfoDataframe.getStrings("side"),
                        customFeederInfoDataframe.getStrings("direction"),
                        customFeederInfoDataframe.getStrings(labelAttributeName)
                );

            } else {
                feederInfoMap = Collections.emptyMap();
            }

            parameters.setLabelProviderFactory((network, componentLibrary, layoutParameters, svgParameters) ->
                    new com.powsybl.sld.svg.CustomLabelProvider(customLabelsMap, feederInfoMap, parameters.getComponentLibrary(),
                            parameters.getLayoutParameters(), parameters.getSvgParameters()));

        }
    }

<<<<<<< HEAD
    private static Map<String, CustomTopologicalStyleProvider.CustomStyle> getSldCustomStyles(int rowCount, StringSeries idS, StringSeries colorS,
                                                                                              StringSeries busWidthS, StringSeries widthS, StringSeries dashS) {
        Map<String, CustomTopologicalStyleProvider.CustomStyle> styles = new HashMap<>();
        for (int i = 0; i < rowCount; i++) {
            String id = idS.get(i);
            CustomTopologicalStyleProvider.CustomStyle style = new CustomTopologicalStyleProvider.CustomStyle(
                    getNonEmptyValueFromSeries(colorS, i),
                    getNonEmptyValueFromSeries(busWidthS, i),
                    getNonEmptyValueFromSeries(widthS, i),
                    getNonEmptyValueFromSeries(dashS, i)
            );
            styles.put(id, style);
        }
        return styles;
    }

    private static void applySldCustomStyles(DataframePointer customStyles, SldParameters parameters) {
        UpdatingDataframe customStylesDataframe = createDataframe(customStyles);
        if (customStylesDataframe != null) {
            final Map<String, CustomTopologicalStyleProvider.CustomStyle> customStylesMap = getSldCustomStyles(
                    customStylesDataframe.getRowCount(), customStylesDataframe.getStrings("id"),
                    customStylesDataframe.getStrings("color"), customStylesDataframe.getStrings("bus_width"),
                    customStylesDataframe.getStrings("width"), customStylesDataframe.getStrings("dash"));

            parameters.setStyleProviderFactory((network, componentLibrary) ->
                    new com.powsybl.sld.svg.styles.iidm.CustomTopologicalStyleProvider(network, componentLibrary, customStylesMap));
        }
    }

=======
>>>>>>> 6d54672d
    @CEntryPoint(name = "getSingleLineDiagramSvg")
    public static CCharPointer getSingleLineDiagramSvg(IsolateThread thread, ObjectHandle networkHandle, CCharPointer containerId,
                                                       ExceptionHandlerPointer exceptionHandlerPtr) {
        return doCatch(exceptionHandlerPtr, new PointerProvider<>() {
            @Override
            public CCharPointer get() {
                Network network = ObjectHandles.getGlobal().get(networkHandle);
                String containerIdStr = CTypeUtil.toString(containerId);
                String svg = SingleLineDiagramUtil.getSvg(network, containerIdStr);
                return CTypeUtil.toCharPtr(svg);
            }
        });
    }

    @CEntryPoint(name = "getSingleLineDiagramSvgAndMetadata")
    public static ArrayPointer<CCharPointerPointer> getSingleLineDiagramSvgAndMetadata(IsolateThread thread, ObjectHandle networkHandle, CCharPointer containerId,
                                                                                       SldParametersPointer sldParametersPtr,
                                                                                       DataframePointer labels,
                                                                                       DataframePointer feederInfos,
<<<<<<< HEAD
                                                                                       DataframePointer styles,
=======
>>>>>>> 6d54672d
                                                                                       ExceptionHandlerPointer exceptionHandlerPtr) {
        return doCatch(exceptionHandlerPtr, new PointerProvider<>() {
            @Override
            public ArrayPointer<CCharPointerPointer> get() {
                Network network = ObjectHandles.getGlobal().get(networkHandle);
                String containerIdStr = CTypeUtil.toString(containerId);
                SldParameters sldParameters = convertSldParameters(sldParametersPtr);
                applySldCustomLabels(labels, feederInfos, sldParameters);
<<<<<<< HEAD
                applySldCustomStyles(styles, sldParameters);
=======
>>>>>>> 6d54672d
                List<String> svgAndMeta = SingleLineDiagramUtil.getSvgAndMetadata(network, containerIdStr, sldParameters);
                return createCharPtrArray(svgAndMeta);
            }
        });
    }

    @CEntryPoint(name = "getMatrixMultiSubstationSvgAndMetadata")
    public static ArrayPointer<CCharPointerPointer> getMatrixMultiSubstationSvgAndMetadata(IsolateThread thread, ObjectHandle networkHandle, CCharPointerPointer substationIdsPointer,
                                                                                           int substationIdCount, int substationIdRowCount,
                                                                                           SldParametersPointer sldParametersPtr,
                                                                                           DataframePointer labels,
                                                                                           DataframePointer feederInfos,
<<<<<<< HEAD
                                                                                           DataframePointer styles,
=======
>>>>>>> 6d54672d
                                                                                           ExceptionHandlerPointer exceptionHandlerPtr) {
        return doCatch(exceptionHandlerPtr, new PointerProvider<>() {
            @Override
            public ArrayPointer<CCharPointerPointer> get() {
                Network network = ObjectHandles.getGlobal().get(networkHandle);
                String[][] matrixIds = CTypeUtil.toString2DArray(substationIdsPointer, substationIdCount, substationIdRowCount);
                SldParameters sldParameters = convertSldParameters(sldParametersPtr);
                applySldCustomLabels(labels, feederInfos, sldParameters);
<<<<<<< HEAD
                applySldCustomStyles(styles, sldParameters);
=======
>>>>>>> 6d54672d
                List<String> svgAndMeta = SingleLineDiagramUtil.getMatrixMultiSubstationSvgAndMetadata(network, matrixIds, sldParameters);
                return createCharPtrArray(svgAndMeta);
            }
        });
    }

    @CEntryPoint(name = "getSingleLineDiagramComponentLibraryNames")
    public static PyPowsyblApiHeader.ArrayPointer<CCharPointerPointer> getSingleLineDiagramComponentLibraryNames(IsolateThread thread, PyPowsyblApiHeader.ExceptionHandlerPointer exceptionHandlerPtr) {
        return doCatch(exceptionHandlerPtr, () -> {
            return createCharPtrArray(SingleLineDiagramUtil.getComponentLibraryNames());
        });
    }

    @CEntryPoint(name = "writeNetworkAreaDiagramSvg")
    public static void writeNetworkAreaDiagramSvg(IsolateThread thread, ObjectHandle networkHandle, CCharPointer svgFile, CCharPointer metadataFile,
                                                  CCharPointerPointer voltageLevelIdsPointer, int voltageLevelIdCount, int depth,
                                                  double highNominalVoltageBound, double lowNominalVoltageBound, NadParametersPointer nadParametersPointer,
                                                  DataframePointer fixedPositions, DataframePointer branchLabels, DataframePointer threeWtLabels, DataframePointer injectionLabels,
                                                  DataframePointer busDescriptions, DataframePointer vlDescriptions, DataframePointer busNodeStyles,
                                                  DataframePointer edgeStyles, DataframePointer threeWtStyles, ExceptionHandlerPointer exceptionHandlerPtr) {
        doCatch(exceptionHandlerPtr, new Runnable() {
            @Override
            public void run() {
                Network network = ObjectHandles.getGlobal().get(networkHandle);
                String svgFileStr = CTypeUtil.toString(svgFile);
                String metadataFileStr = metadataFile.isNonNull() ? CTypeUtil.toString(metadataFile) : null;
                List<String> voltageLevelIds = toStringList(voltageLevelIdsPointer, voltageLevelIdCount);
                NadParameters nadParameters = convertNadParameters(nadParametersPointer, network);
                applyFixedPositions(fixedPositions, nadParameters);
                applyCustomLabels(branchLabels, threeWtLabels, injectionLabels, busDescriptions, vlDescriptions, nadParameters);
                applyCustomStyles(busNodeStyles, edgeStyles, threeWtStyles, nadParameters);
                NetworkAreaDiagramUtil.writeSvg(network, voltageLevelIds, depth, svgFileStr, metadataFileStr, highNominalVoltageBound, lowNominalVoltageBound, nadParameters);
            }
        });
    }

    @CEntryPoint(name = "getNetworkAreaDiagramSvg")
    public static CCharPointer getNetworkAreaDiagramSvg(IsolateThread thread, ObjectHandle networkHandle, CCharPointerPointer voltageLevelIdsPointer,
                                                        int voltageLevelIdCount, int depth, double highNominalVoltageBound,
                                                        double lowNominalVoltageBound, NadParametersPointer nadParametersPointer, ExceptionHandlerPointer exceptionHandlerPtr) {
        return doCatch(exceptionHandlerPtr, new PointerProvider<>() {
            @Override
            public CCharPointer get() {
                Network network = ObjectHandles.getGlobal().get(networkHandle);
                List<String> voltageLevelIds = toStringList(voltageLevelIdsPointer, voltageLevelIdCount);
                NadParameters nadParameters = convertNadParameters(nadParametersPointer, network);
                String svg = NetworkAreaDiagramUtil.getSvg(network, voltageLevelIds, depth, highNominalVoltageBound, lowNominalVoltageBound, nadParameters);
                return CTypeUtil.toCharPtr(svg);
            }
        });
    }

    private static Map<String, Point> getNadFixedPositionsMap(int rowCount, StringSeries idSeries, DoubleSeries xSeries, DoubleSeries ySeries) {
        Map<String, Point> fixedPositions = new HashMap<>();
        if (xSeries != null && ySeries != null) {
            for (int i = 0; i < rowCount; i++) {
                String id = idSeries.get(i);
                double x = xSeries.get(i);
                double y = ySeries.get(i);
                if (!Double.isNaN(x) && !Double.isNaN(y)) {
                    fixedPositions.put(id, new Point(x, y));
                }
            }
        }
        return fixedPositions;
    }

    private static Map<String, TextPosition> getNadFixedTextPositionsMap(int rowCount, StringSeries idSeries, DoubleSeries shiftXSeries, DoubleSeries shiftYSeries,
                                                                         DoubleSeries connectionShiftXSeries, DoubleSeries connectionShiftYSeries) {
        Map<String, TextPosition> fixedTextPositions = new HashMap<>();
        if (shiftXSeries != null && shiftYSeries != null && connectionShiftXSeries != null && connectionShiftYSeries != null) {
            for (int i = 0; i < rowCount; i++) {
                String id = idSeries.get(i);
                double shiftX = shiftXSeries.get(i);
                double shiftY = shiftYSeries.get(i);
                double connectionShiftX = connectionShiftXSeries.get(i);
                double connectionShiftY = connectionShiftYSeries.get(i);
                if (!Double.isNaN(shiftX) && !Double.isNaN(shiftY) && !Double.isNaN(connectionShiftX) && !Double.isNaN(connectionShiftY)) {
                    fixedTextPositions.put(id, new TextPosition(new Point(shiftX, shiftY), new Point(connectionShiftX, connectionShiftY)));
                }
            }
        }
        return fixedTextPositions;
    }

    private static void applyFixedPositions(DataframePointer fixedPositions, NadParameters nadParameters) {
        UpdatingDataframe fixedPositionsDataframe = createDataframe(fixedPositions);
        if (fixedPositionsDataframe != null) {
            StringSeries idSeries = fixedPositionsDataframe.getStrings("id");
            if (idSeries == null) {
                throw new PowsyblException("id is missing");
            }
            int rowCount = fixedPositionsDataframe.getRowCount();
            Map<String, Point> fixedPositionsMap = getNadFixedPositionsMap(rowCount, idSeries,
                    fixedPositionsDataframe.getDoubles("x"), fixedPositionsDataframe.getDoubles("y"));
            Map<String, TextPosition> fixedTextPositionsMap = getNadFixedTextPositionsMap(rowCount, idSeries,
                    fixedPositionsDataframe.getDoubles("legend_shift_x"), fixedPositionsDataframe.getDoubles("legend_shift_y"),
                    fixedPositionsDataframe.getDoubles("legend_connection_shift_x"), fixedPositionsDataframe.getDoubles("legend_connection_shift_y"));
            nadParameters.setLayoutFactory(new FixedLayoutFactory(fixedPositionsMap, fixedTextPositionsMap, nadParameters.getLayoutFactory()));
        }
    }

    private static String getValueFromSeriesOrNull(StringSeries series, int row) {
        return (series != null) ? series.get(row) : null;
    }

    private static String getNonEmptyValueFromSeries(StringSeries series, int row) {
        if (series == null) {
            return null;
        }
        String str = series.get(row);
        return str != null && !str.isBlank() ? str : null;
    }

    private static EdgeInfo.Direction getDirectionFromSeriesOrNull(StringSeries series, int row) {
        if (series == null) {
            return null;
        }
        String dir = series.get(row);
        return (dir != null && !dir.isEmpty()) ? EdgeInfo.Direction.valueOf(dir) : null;
    }

    private static Map<String, CustomLabelProvider.BranchLabels> getNadCustomBranchLabels(int rowCount, StringSeries idSeries,
                                                                                                StringSeries side1Label, StringSeries middleLabel,
                                                                                                StringSeries side2Label, StringSeries arrow1,
                                                                                                StringSeries arrow2) {
        Map<String, CustomLabelProvider.BranchLabels> nadCustomBranchLabels = new HashMap<>();
        for (int i = 0; i < rowCount; i++) {
            String id = idSeries.get(i);
            CustomLabelProvider.BranchLabels labels = new CustomLabelProvider.BranchLabels(
                    getValueFromSeriesOrNull(side1Label, i),
                    getValueFromSeriesOrNull(middleLabel, i),
                    getValueFromSeriesOrNull(side2Label, i),
                    getDirectionFromSeriesOrNull(arrow1, i),
                    getDirectionFromSeriesOrNull(arrow2, i)
            );
            nadCustomBranchLabels.put(id, labels);
        }
        return nadCustomBranchLabels;
    }

    private static Map<String, CustomLabelProvider.ThreeWtLabels> getNadCustomThreeWtLabels(UpdatingDataframe threeWtLabelsDataframe) {
        int rowCount = threeWtLabelsDataframe.getRowCount();
        StringSeries idS = threeWtLabelsDataframe.getStrings("id");
        StringSeries side1S = threeWtLabelsDataframe.getStrings("side1");
        StringSeries side2S = threeWtLabelsDataframe.getStrings("side2");
        StringSeries side3S = threeWtLabelsDataframe.getStrings("side3");
        StringSeries arrow1S = threeWtLabelsDataframe.getStrings("arrow1");
        StringSeries arrow2S = threeWtLabelsDataframe.getStrings("arrow2");
        StringSeries arrow3S = threeWtLabelsDataframe.getStrings("arrow3");

        Map<String, CustomLabelProvider.ThreeWtLabels> nadCustomThreeWtLabels = new HashMap<>();
        for (int i = 0; i < rowCount; i++) {
            String id = idS.get(i);
            CustomLabelProvider.ThreeWtLabels labels = new CustomLabelProvider.ThreeWtLabels(
                    getValueFromSeriesOrNull(side1S, i),
                    getValueFromSeriesOrNull(side2S, i),
                    getValueFromSeriesOrNull(side3S, i),
                    getDirectionFromSeriesOrNull(arrow1S, i),
                    getDirectionFromSeriesOrNull(arrow2S, i),
                    getDirectionFromSeriesOrNull(arrow3S, i)
            );
            nadCustomThreeWtLabels.put(id, labels);
        }
        return nadCustomThreeWtLabels;
    }

    private static Map<String, CustomLabelProvider.InjectionLabels> getNadCustomInjectionsLabels(UpdatingDataframe injectionLabelsDataframe) {
        int rowCount = injectionLabelsDataframe.getRowCount();
        StringSeries idS = injectionLabelsDataframe.getStrings("id");
        StringSeries labelS = injectionLabelsDataframe.getStrings("label");
        StringSeries arrowS = injectionLabelsDataframe.getStrings("arrow");

        Map<String, CustomLabelProvider.InjectionLabels> nadCustomInjectionsLabels = new HashMap<>();
        for (int i = 0; i < rowCount; i++) {
            String id = idS.get(i);
            CustomLabelProvider.InjectionLabels labels = new CustomLabelProvider.InjectionLabels(
                    getValueFromSeriesOrNull(labelS, i),
                    getDirectionFromSeriesOrNull(arrowS, i)
            );
            nadCustomInjectionsLabels.put(id, labels);
        }
        return nadCustomInjectionsLabels;
    }

    private static Map<String, String> getNadCustomBusDescriptions(int rowCount, StringSeries idS, StringSeries descriptionS) {
        Map<String, String> nadCustomDescriptions = new HashMap<>();
        for (int i = 0; i < rowCount; i++) {
            String id = idS.get(i);
            String description = descriptionS.get(i);
            nadCustomDescriptions.put(id, description);
        }
        return nadCustomDescriptions;
    }

    public record VlInfo(Map<String, List<String>> headers, Map<String, List<String>> footers) {

    }

    public static VlInfo getNadCustomVlInfos(int rowCount, StringSeries ids,
                                             StringSeries types, StringSeries descriptions) {
        Map<String, List<String>> headers = new LinkedHashMap<>();
        Map<String, List<String>> footers = new LinkedHashMap<>();

        IntStream.range(0, rowCount)
                .forEach(i -> {
                    String id = ids.get(i);
                    String description = descriptions.get(i);
                    String type = types.get(i);

                    Map<String, List<String>> targetMap = type.equals("HEADER") ? headers : footers;
                    targetMap.computeIfAbsent(id, k -> new ArrayList<>()).add(description);
                });

        return new VlInfo(headers, footers);
    }

    private static void applyCustomLabels(DataframePointer customLabels, DataframePointer threeWtLabels, DataframePointer injectionLabels, DataframePointer busDescriptions, DataframePointer vlDescriptions, NadParameters nadParameters) {
        UpdatingDataframe customLabelsDataframe = createDataframe(customLabels);
        UpdatingDataframe threeWtLabelsDataframe = createDataframe(threeWtLabels);
        UpdatingDataframe injectionLabelsDataframe = createDataframe(injectionLabels);
        UpdatingDataframe busDescriptionsDataframe = createDataframe(busDescriptions);
        UpdatingDataframe customVlDescriptionsDataframe = createDataframe(vlDescriptions);
        if (customLabelsDataframe != null || threeWtLabelsDataframe != null || injectionLabelsDataframe != null || busDescriptionsDataframe != null || customVlDescriptionsDataframe != null) {
            final Map<String, CustomLabelProvider.BranchLabels> branchLabels;
            if (customLabelsDataframe != null) {
                //when the custom dataframe is defined, the displaying of the edge name is forced
                nadParameters.getSvgParameters().setEdgeNameDisplayed(true);
                branchLabels = getNadCustomBranchLabels(customLabelsDataframe.getRowCount(), customLabelsDataframe.getStrings("id"),
                        customLabelsDataframe.getStrings("side1"),
                        customLabelsDataframe.getStrings("middle"), customLabelsDataframe.getStrings("side2"),
                        customLabelsDataframe.getStrings("arrow1"), customLabelsDataframe.getStrings("arrow2"));
            } else {
                branchLabels = Collections.emptyMap();
            }

            Map<String, CustomLabelProvider.ThreeWtLabels> customThreeWtLabels = (threeWtLabelsDataframe != null) ? getNadCustomThreeWtLabels(threeWtLabelsDataframe) : Collections.emptyMap();

            Map<String, CustomLabelProvider.InjectionLabels> customInjectionsLabels;
            if (injectionLabelsDataframe != null) {
                //when the custom dataframe is defined, the injections addition to the graph is forced
                nadParameters.getLayoutParameters().setInjectionsAdded(true);
                customInjectionsLabels = getNadCustomInjectionsLabels(injectionLabelsDataframe);
            } else {
                customInjectionsLabels = Collections.emptyMap();
            }

            final Map<String, String> customBusDescriptions;
            if (busDescriptionsDataframe != null) {
                //when the custom dataframe is defined, the displaying of the bus legend section is forced
                nadParameters.getSvgParameters().setBusLegend(true);
                customBusDescriptions = getNadCustomBusDescriptions(busDescriptionsDataframe.getRowCount(),
                        busDescriptionsDataframe.getStrings("id"),
                        busDescriptionsDataframe.getStrings("description"));
            } else {
                customBusDescriptions = Collections.emptyMap();
            }

            final Map<String, List<String>> customVlDescriptions;
            final Map<String, List<String>> customVlDetails;
            if (customVlDescriptionsDataframe != null) {
                //when the custom dataframe is defined, the displaying of the vl details section is forced
                nadParameters.getSvgParameters().setVoltageLevelDetails(true);
                VlInfo vlInfo = getNadCustomVlInfos(customVlDescriptionsDataframe.getRowCount(),
                        customVlDescriptionsDataframe.getStrings("id"),
                        customVlDescriptionsDataframe.getStrings("type"),
                        customVlDescriptionsDataframe.getStrings("description"));
                customVlDescriptions = vlInfo.headers();
                customVlDetails = vlInfo.footers();
            } else {
                customVlDescriptions = Collections.emptyMap();
                customVlDetails = Collections.emptyMap();
            }
            nadParameters.setLabelProviderFactory((network, svgParameters) ->
                    new CustomLabelProvider(branchLabels, customThreeWtLabels, customInjectionsLabels, customBusDescriptions, customVlDescriptions, customVlDetails));
        }
    }

    private static Map<String, CustomStyleProvider.BusNodeStyles> getNadCustomBusStyles(int rowCount, StringSeries idS, StringSeries fillS, StringSeries edgeS, StringSeries edgeWidthS) {
        Map<String, CustomStyleProvider.BusNodeStyles> customBusNodeStyles = new HashMap<>();
        for (int i = 0; i < rowCount; i++) {
            String id = idS.get(i);
            CustomStyleProvider.BusNodeStyles busStyles = new CustomStyleProvider.BusNodeStyles(
                    getNonEmptyValueFromSeries(fillS, i),
                    getNonEmptyValueFromSeries(edgeS, i),
                    getNonEmptyValueFromSeries(edgeWidthS, i)
            );
            customBusNodeStyles.put(id, busStyles);
        }
        return customBusNodeStyles;
    }

    private static Map<String, CustomStyleProvider.EdgeStyles> getNadCustomEdgeStyles(UpdatingDataframe customEdgeStylesDataframe) {
        int rowCount = customEdgeStylesDataframe.getRowCount();
        StringSeries idS = customEdgeStylesDataframe.getStrings("id");
        StringSeries edge1S = customEdgeStylesDataframe.getStrings("edge1");
        StringSeries width1S = customEdgeStylesDataframe.getStrings("width1");
        StringSeries dash1S = customEdgeStylesDataframe.getStrings("dash1");
        StringSeries edge2S = customEdgeStylesDataframe.getStrings("edge2");
        StringSeries width2S = customEdgeStylesDataframe.getStrings("width2");
        StringSeries dash2S = customEdgeStylesDataframe.getStrings("dash2");

        Map<String, CustomStyleProvider.EdgeStyles> customEdgeStyles = new HashMap<>();
        for (int i = 0; i < rowCount; i++) {
            String id = idS.get(i);
            CustomStyleProvider.EdgeStyles busStyles = new CustomStyleProvider.EdgeStyles(
                    getNonEmptyValueFromSeries(edge1S, i),
                    getNonEmptyValueFromSeries(width1S, i),
                    getNonEmptyValueFromSeries(dash1S, i),
                    getNonEmptyValueFromSeries(edge2S, i),
                    getNonEmptyValueFromSeries(width2S, i),
                    getNonEmptyValueFromSeries(dash2S, i)
            );
            customEdgeStyles.put(id, busStyles);
        }
        return customEdgeStyles;
    }

    private static Map<String, CustomStyleProvider.ThreeWtStyles> getNadCustomThreeWtStyles(UpdatingDataframe customThreeWtStylesDataframe) {
        StringSeries edge3S = customThreeWtStylesDataframe.getStrings("edge3");
        StringSeries width3S = customThreeWtStylesDataframe.getStrings("width3");
        StringSeries dash3S = customThreeWtStylesDataframe.getStrings("dash3");
        StringSeries edge2S = customThreeWtStylesDataframe.getStrings("edge2");
        StringSeries width2S = customThreeWtStylesDataframe.getStrings("width2");
        StringSeries dash2S = customThreeWtStylesDataframe.getStrings("dash2");
        StringSeries edge1S = customThreeWtStylesDataframe.getStrings("edge1");
        StringSeries width1S = customThreeWtStylesDataframe.getStrings("width1");
        StringSeries dash1S = customThreeWtStylesDataframe.getStrings("dash1");
        StringSeries idS = customThreeWtStylesDataframe.getStrings("id");
        int rowCount = customThreeWtStylesDataframe.getRowCount();

        Map<String, CustomStyleProvider.ThreeWtStyles> customThreeWtStyles = new HashMap<>();
        for (int i = 0; i < rowCount; i++) {
            String id = idS.get(i);
            CustomStyleProvider.ThreeWtStyles threeWtStyles = new CustomStyleProvider.ThreeWtStyles(
                    getNonEmptyValueFromSeries(edge1S, i),
                    getNonEmptyValueFromSeries(width1S, i),
                    getNonEmptyValueFromSeries(dash1S, i),
                    getNonEmptyValueFromSeries(edge2S, i),
                    getNonEmptyValueFromSeries(width2S, i),
                    getNonEmptyValueFromSeries(dash2S, i),
                    getNonEmptyValueFromSeries(edge3S, i),
                    getNonEmptyValueFromSeries(width3S, i),
                    getNonEmptyValueFromSeries(dash3S, i)
            );
            customThreeWtStyles.put(id, threeWtStyles);
        }
        return customThreeWtStyles;
    }

    private static void applyCustomStyles(DataframePointer busNodeStyles, DataframePointer edgeStyles, DataframePointer threeWtStyles, NadParameters nadParameters) {
        UpdatingDataframe customBusNodeStylesDataframe = createDataframe(busNodeStyles);
        UpdatingDataframe customEdgeStylesDataframe = createDataframe(edgeStyles);
        UpdatingDataframe customThreeWtStylesDataframe = createDataframe(threeWtStyles);
        if (customBusNodeStylesDataframe != null || customEdgeStylesDataframe != null || customThreeWtStylesDataframe != null) {
            final Map<String, CustomStyleProvider.BusNodeStyles> busStyles;
            if (customBusNodeStylesDataframe != null) {
                busStyles = getNadCustomBusStyles(customBusNodeStylesDataframe.getRowCount(), customBusNodeStylesDataframe.getStrings("id"),
                        customBusNodeStylesDataframe.getStrings("fill"),
                        customBusNodeStylesDataframe.getStrings("edge"),
                        customBusNodeStylesDataframe.getStrings("edge-width"));
            } else {
                busStyles = Collections.emptyMap();
            }

            final Map<String, CustomStyleProvider.EdgeStyles> edgesStyles;
            if (customEdgeStylesDataframe != null) {
                edgesStyles = getNadCustomEdgeStyles(customEdgeStylesDataframe);
            } else {
                edgesStyles = Collections.emptyMap();
            }

            Map<String, CustomStyleProvider.ThreeWtStyles> threeWtsStyles;
            if (customThreeWtStylesDataframe != null) {
                threeWtsStyles = getNadCustomThreeWtStyles(customThreeWtStylesDataframe);
            } else {
                threeWtsStyles = Collections.emptyMap();
            }

            nadParameters.setStyleProviderFactory(network -> new CustomStyleProvider(busStyles, edgesStyles, threeWtsStyles));
        }
    }

    @CEntryPoint(name = "getNetworkAreaDiagramSvgAndMetadata")
    public static ArrayPointer<CCharPointerPointer> getNetworkAreaDiagramSvgAndMetadata(IsolateThread thread, ObjectHandle networkHandle, CCharPointerPointer voltageLevelIdsPointer,
                                                                                        int voltageLevelIdCount, int depth, double highNominalVoltageBound,
                                                                                        double lowNominalVoltageBound, NadParametersPointer nadParametersPointer,
                                                                                        DataframePointer fixedPositions, DataframePointer branchLabels, DataframePointer threeWtLabels, DataframePointer injectionLabels, DataframePointer busDescriptions,
                                                                                        DataframePointer vlDescriptions, DataframePointer busNodeStyles, DataframePointer edgeStyles,
                                                                                        DataframePointer threeWtStyles, ExceptionHandlerPointer exceptionHandlerPtr) {
        return doCatch(exceptionHandlerPtr, new PointerProvider<>() {
            @Override
            public ArrayPointer<CCharPointerPointer> get() throws IOException {
                Network network = ObjectHandles.getGlobal().get(networkHandle);
                List<String> voltageLevelIds = toStringList(voltageLevelIdsPointer, voltageLevelIdCount);
                NadParameters nadParameters = convertNadParameters(nadParametersPointer, network);
                applyFixedPositions(fixedPositions, nadParameters);
                applyCustomLabels(branchLabels, threeWtLabels, injectionLabels, busDescriptions, vlDescriptions, nadParameters);
                applyCustomStyles(busNodeStyles, edgeStyles, threeWtStyles, nadParameters);
                List<String> svgAndMeta = NetworkAreaDiagramUtil.getSvgAndMetadata(network, voltageLevelIds, depth, highNominalVoltageBound, lowNominalVoltageBound, nadParameters);
                return createCharPtrArray(svgAndMeta);
            }
        });
    }

    @CEntryPoint(name = "getNetworkAreaDiagramDisplayedVoltageLevels")
    public static PyPowsyblApiHeader.ArrayPointer<CCharPointerPointer> getNetworkAreaDiagramDisplayedVoltageLevels(IsolateThread thread, ObjectHandle networkHandle, CCharPointerPointer voltageLevelIdsPointer,
                                                                                                                   int voltageLevelIdCount, int depth, ExceptionHandlerPointer exceptionHandlerPtr) {
        return doCatch(exceptionHandlerPtr, new PointerProvider<>() {
            @Override
            public ArrayPointer<CCharPointerPointer> get() {
                Network network = ObjectHandles.getGlobal().get(networkHandle);
                List<String> voltageLevelIds = toStringList(voltageLevelIdsPointer, voltageLevelIdCount);
                return createCharPtrArray(NetworkAreaDiagramUtil.getDisplayedVoltageLevels(network, voltageLevelIds, depth));
            }
        });
    }

    private static SvgParameters getNadSvgParsForDefaultLabels() {
        return new SvgParameters()
                .setSvgWidthAndHeightAdded(true)
                .setEdgeNameDisplayed(true)
                .setVoltageLevelDetails(true)
                .setBusLegend(true);
    }

    @CEntryPoint(name = "getNetworkAreaDiagramDefaultBranchLabels")
    public static ArrayPointer<SeriesPointer> getNetworkAreaDiagramDefaultBranchLabels(IsolateThread thread, ObjectHandle networkHandle, PyPowsyblApiHeader.ExceptionHandlerPointer exceptionHandlerPtr) {
        return doCatch(exceptionHandlerPtr, new PointerProvider<>() {
            @Override
            public ArrayPointer<SeriesPointer> get() throws IOException {
                Network network = ObjectHandles.getGlobal().get(networkHandle);
                SvgParameters pars = getNadSvgParsForDefaultLabels();
                Map<String, CustomLabelProvider.BranchLabels> labelMap = NetworkAreaDiagramUtil.getBranchLabelsMap(network, pars);
                return Dataframes.createCDataframe(NetworkAreaDiagramUtil.BRANCH_LABELS_MAPPER, labelMap);
            }
        });
    }

    @CEntryPoint(name = "getNetworkAreaDiagramDefaultThreeWtLabels")
    public static ArrayPointer<SeriesPointer> getNetworkAreaDiagramDefaultThreeWtLabels(IsolateThread thread, ObjectHandle networkHandle, PyPowsyblApiHeader.ExceptionHandlerPointer exceptionHandlerPtr) {
        return doCatch(exceptionHandlerPtr, new PointerProvider<>() {
            @Override
            public ArrayPointer<SeriesPointer> get() throws IOException {
                Network network = ObjectHandles.getGlobal().get(networkHandle);
                SvgParameters pars = getNadSvgParsForDefaultLabels();
                Map<String, CustomLabelProvider.ThreeWtLabels> labelMap = NetworkAreaDiagramUtil.getThreeWtBranchLabelsMap(network, pars);
                return Dataframes.createCDataframe(NetworkAreaDiagramUtil.TWT_LABELS_MAPPER, labelMap);
            }
        });
    }

    @CEntryPoint(name = "getNetworkAreaDiagramDefaultBusDescriptions")
    public static ArrayPointer<SeriesPointer> getNetworkAreaDiagramDefaultBusDescriptions(IsolateThread thread, ObjectHandle networkHandle, PyPowsyblApiHeader.ExceptionHandlerPointer exceptionHandlerPtr) {
        return doCatch(exceptionHandlerPtr, new PointerProvider<>() {
            @Override
            public ArrayPointer<SeriesPointer> get() throws IOException {
                Network network = ObjectHandles.getGlobal().get(networkHandle);
                SvgParameters pars = getNadSvgParsForDefaultLabels();
                Map<String, String> labelMap = NetworkAreaDiagramUtil.getBusDescriptionsMap(network, pars);
                return Dataframes.createCDataframe(NetworkAreaDiagramUtil.BUS_DESCRIPTIONS_MAPPER, labelMap);
            }
        });
    }

    @CEntryPoint(name = "getNetworkAreaDiagramDefaultVlDescriptions")
    public static ArrayPointer<SeriesPointer> getNetworkAreaDiagramDefaultVlDescriptions(IsolateThread thread, ObjectHandle networkHandle, PyPowsyblApiHeader.ExceptionHandlerPointer exceptionHandlerPtr) {
        return doCatch(exceptionHandlerPtr, new PointerProvider<>() {
            @Override
            public ArrayPointer<SeriesPointer> get() throws IOException {
                Network network = ObjectHandles.getGlobal().get(networkHandle);
                SvgParameters pars = getNadSvgParsForDefaultLabels();
                List<NetworkAreaDiagramUtil.VlInfos> vlInfos = NetworkAreaDiagramUtil.getVlDescriptionsWithType(network, pars);
                return Dataframes.createCDataframe(NetworkAreaDiagramUtil.VL_DESCRIPTIONS_MAPPER, vlInfos);

            }
        });
    }

    @CEntryPoint(name = "getValidationLevel")
    public static ValidationLevelType getValidationLevel(IsolateThread thread, ObjectHandle networkHandle, ExceptionHandlerPointer exceptionHandlerPtr) {
        exceptionHandlerPtr.setMessage(WordFactory.nullPointer());
        try {
            Network network = ObjectHandles.getGlobal().get(networkHandle);
            return Util.convert(network.getValidationLevel());
        } catch (Throwable t) {
            setException(exceptionHandlerPtr, t);
            return Util.convert(ValidationLevel.MINIMUM_VALUE);
        }
    }

    @CEntryPoint(name = "validate")
    public static ValidationLevelType validate(IsolateThread thread, ObjectHandle networkHandle, ExceptionHandlerPointer exceptionHandlerPtr) {
        exceptionHandlerPtr.setMessage(WordFactory.nullPointer());
        try {
            Network network = ObjectHandles.getGlobal().get(networkHandle);
            return Util.convert(network.runValidationChecks());
        } catch (Throwable t) {
            setException(exceptionHandlerPtr, t);
            return Util.convert(ValidationLevel.MINIMUM_VALUE);
        }
    }

    @CEntryPoint(name = "setMinValidationLevel")
    public static void setMinValidationLevel(IsolateThread thread, ObjectHandle networkHandle,
                                             ValidationLevelType levelType,
                                             ExceptionHandlerPointer exceptionHandlerPtr) {
        doCatch(exceptionHandlerPtr, new Runnable() {
            @Override
            public void run() {
                Network network = ObjectHandles.getGlobal().get(networkHandle);
                network.setMinimumAcceptableValidationLevel(Util.convert(levelType));
            }
        });
    }

    @CEntryPoint(name = "getModificationMetadataWithElementType")
    public static DataframesMetadataPointer getModificationMetadataWithElementType(IsolateThread thread,
                                                                                   NetworkModificationType networkModificationType,
                                                                                   ElementType elementType,
                                                                                   ExceptionHandlerPointer exceptionHandlerPtr) {
        return doCatch(exceptionHandlerPtr, new PointerProvider<>() {
            @Override
            public DataframesMetadataPointer get() {
                DataframeNetworkModificationType modificationType = convert(networkModificationType);
                DataframeElementType type = convert(elementType);
                List<List<SeriesMetadata>> metadata = NetworkModifications.getModification(modificationType).getMetadata(type);
                DataframeMetadataPointer dataframeMetadataArray = UnmanagedMemory.calloc(metadata.size() * SizeOf.get(DataframeMetadataPointer.class));
                int i = 0;
                for (List<SeriesMetadata> dataframeMetadata : metadata) {
                    createSeriesMetadata(dataframeMetadata, dataframeMetadataArray.addressOf(i));
                    i++;
                }
                DataframesMetadataPointer res = UnmanagedMemory.calloc(SizeOf.get(DataframesMetadataPointer.class));
                res.setDataframesMetadata(dataframeMetadataArray);
                res.setDataframesCount(metadata.size());
                return res;
            }
        });
    }

    @CEntryPoint(name = "getSubNetwork")
    public static ObjectHandle getSubNetwork(IsolateThread thread, ObjectHandle networkHandle, CCharPointer subNetworkId, ExceptionHandlerPointer exceptionHandlerPtr) {
        return doCatch(exceptionHandlerPtr, new PointerProvider<>() {
            @Override
            public ObjectHandle get() {
                Network network = ObjectHandles.getGlobal().get(networkHandle);
                String subNetworkIdStr = CTypeUtil.toString(subNetworkId);
                Network subnetwork = network.getSubnetwork(subNetworkIdStr);
                if (subnetwork == null) {
                    throw new PowsyblException("Sub network '" + subNetworkIdStr + "' not found");
                }
                return ObjectHandles.getGlobal().create(subnetwork);
            }
        });
    }

    @CEntryPoint(name = "detachSubNetwork")
    public static ObjectHandle detachSubNetwork(IsolateThread thread, ObjectHandle subNetworkHandle, ExceptionHandlerPointer exceptionHandlerPtr) {
        return doCatch(exceptionHandlerPtr, new PointerProvider<>() {
            @Override
            public ObjectHandle get() {
                Network subNetwork = ObjectHandles.getGlobal().get(subNetworkHandle);
                Network detachNetwork = subNetwork.detach();
                return ObjectHandles.getGlobal().create(detachNetwork);
            }
        });
    }

    @CEntryPoint(name = "applySolvedValues")
    public static void applyAllSolvedValues(IsolateThread thread, ObjectHandle networkHandle, ExceptionHandlerPointer exceptionHandlerPtr) {
        doCatch(exceptionHandlerPtr, new Runnable() {
            @Override
            public void run() {
                Network network = ObjectHandles.getGlobal().get(networkHandle);
                applySolvedValues(network);
            }
        });
    }

    @CEntryPoint(name = "applySolvedTapPositionAndSolvedSectionCount")
    public static void applySolvedTapPositionAndSectionCount(IsolateThread thread, ObjectHandle networkHandle, ExceptionHandlerPointer exceptionHandlerPtr) {
        doCatch(exceptionHandlerPtr, new Runnable() {
            @Override
            public void run() {
                Network network = ObjectHandles.getGlobal().get(networkHandle);
                applySolvedTapPositionAndSolvedSectionCount(network);
            }
        });
    }
}<|MERGE_RESOLUTION|>--- conflicted
+++ resolved
@@ -1253,10 +1253,7 @@
                                                  CCharPointer svgFile, CCharPointer metadataFile, SldParametersPointer sldParametersPtr,
                                                  DataframePointer labels,
                                                  DataframePointer feederInfos,
-<<<<<<< HEAD
                                                  DataframePointer styles,
-=======
->>>>>>> 6d54672d
                                                  ExceptionHandlerPointer exceptionHandlerPtr) {
         doCatch(exceptionHandlerPtr, new Runnable() {
             @Override
@@ -1267,10 +1264,7 @@
                 String metadataFileStr = metadataFile.isNonNull() ? CTypeUtil.toString(metadataFile) : null;
                 SldParameters sldParameters = convertSldParameters(sldParametersPtr);
                 applySldCustomLabels(labels, feederInfos, sldParameters);
-<<<<<<< HEAD
                 applySldCustomStyles(styles, sldParameters);
-=======
->>>>>>> 6d54672d
                 SingleLineDiagramUtil.writeSvg(network, containerIdStr, svgFileStr, metadataFileStr, sldParameters);
             }
         });
@@ -1280,11 +1274,7 @@
     public static void writeMatrixMultiSubstationSingleLineDiagramSvg(IsolateThread thread, ObjectHandle networkHandle, CCharPointerPointer substationIdsPointer,
                                                                 int substationIdCount, int substationIdRowCount,
                                                  CCharPointer svgFile, CCharPointer metadataFile, SldParametersPointer sldParametersPtr,
-<<<<<<< HEAD
                                                  DataframePointer labels, DataframePointer feederInfos, DataframePointer styles,
-=======
-                                                 DataframePointer labels, DataframePointer feederInfos,
->>>>>>> 6d54672d
                                                  ExceptionHandlerPointer exceptionHandlerPtr) {
         doCatch(exceptionHandlerPtr, new Runnable() {
             @Override
@@ -1295,10 +1285,7 @@
                 String metadataFileStr = metadataFile.isNonNull() ? CTypeUtil.toString(metadataFile) : null;
                 SldParameters sldParameters = convertSldParameters(sldParametersPtr);
                 applySldCustomLabels(labels, feederInfos, sldParameters);
-<<<<<<< HEAD
                 applySldCustomStyles(styles, sldParameters);
-=======
->>>>>>> 6d54672d
 
                 SingleLineDiagramUtil.writeMatrixMultiSubstationSvg(network, matrixIds, svgFileStr, metadataFileStr, sldParameters);
             }
@@ -1377,7 +1364,6 @@
         }
     }
 
-<<<<<<< HEAD
     private static Map<String, CustomTopologicalStyleProvider.CustomStyle> getSldCustomStyles(int rowCount, StringSeries idS, StringSeries colorS,
                                                                                               StringSeries busWidthS, StringSeries widthS, StringSeries dashS) {
         Map<String, CustomTopologicalStyleProvider.CustomStyle> styles = new HashMap<>();
@@ -1407,8 +1393,6 @@
         }
     }
 
-=======
->>>>>>> 6d54672d
     @CEntryPoint(name = "getSingleLineDiagramSvg")
     public static CCharPointer getSingleLineDiagramSvg(IsolateThread thread, ObjectHandle networkHandle, CCharPointer containerId,
                                                        ExceptionHandlerPointer exceptionHandlerPtr) {
@@ -1428,10 +1412,7 @@
                                                                                        SldParametersPointer sldParametersPtr,
                                                                                        DataframePointer labels,
                                                                                        DataframePointer feederInfos,
-<<<<<<< HEAD
                                                                                        DataframePointer styles,
-=======
->>>>>>> 6d54672d
                                                                                        ExceptionHandlerPointer exceptionHandlerPtr) {
         return doCatch(exceptionHandlerPtr, new PointerProvider<>() {
             @Override
@@ -1440,10 +1421,7 @@
                 String containerIdStr = CTypeUtil.toString(containerId);
                 SldParameters sldParameters = convertSldParameters(sldParametersPtr);
                 applySldCustomLabels(labels, feederInfos, sldParameters);
-<<<<<<< HEAD
                 applySldCustomStyles(styles, sldParameters);
-=======
->>>>>>> 6d54672d
                 List<String> svgAndMeta = SingleLineDiagramUtil.getSvgAndMetadata(network, containerIdStr, sldParameters);
                 return createCharPtrArray(svgAndMeta);
             }
@@ -1456,10 +1434,7 @@
                                                                                            SldParametersPointer sldParametersPtr,
                                                                                            DataframePointer labels,
                                                                                            DataframePointer feederInfos,
-<<<<<<< HEAD
                                                                                            DataframePointer styles,
-=======
->>>>>>> 6d54672d
                                                                                            ExceptionHandlerPointer exceptionHandlerPtr) {
         return doCatch(exceptionHandlerPtr, new PointerProvider<>() {
             @Override
@@ -1468,10 +1443,7 @@
                 String[][] matrixIds = CTypeUtil.toString2DArray(substationIdsPointer, substationIdCount, substationIdRowCount);
                 SldParameters sldParameters = convertSldParameters(sldParametersPtr);
                 applySldCustomLabels(labels, feederInfos, sldParameters);
-<<<<<<< HEAD
                 applySldCustomStyles(styles, sldParameters);
-=======
->>>>>>> 6d54672d
                 List<String> svgAndMeta = SingleLineDiagramUtil.getMatrixMultiSubstationSvgAndMetadata(network, matrixIds, sldParameters);
                 return createCharPtrArray(svgAndMeta);
             }
