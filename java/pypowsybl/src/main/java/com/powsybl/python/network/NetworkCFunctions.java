/**
 * Copyright (c) 2020-2022, RTE (http://www.rte-france.com)
 * This Source Code Form is subject to the terms of the Mozilla Public
 * License, v. 2.0. If a copy of the MPL was not distributed with this
 * file, You can obtain one at http://mozilla.org/MPL/2.0/.
 * SPDX-License-Identifier: MPL-2.0
 */
package com.powsybl.python.network;

import com.google.common.collect.Iterables;
import com.powsybl.commons.PowsyblException;
import com.powsybl.commons.datasource.*;
import com.powsybl.commons.report.ReportNode;
import com.powsybl.computation.local.LocalComputationManager;
import com.powsybl.dataframe.DataframeElementType;
import com.powsybl.dataframe.DataframeFilter;
import com.powsybl.dataframe.DataframeFilter.AttributeFilterType;
import com.powsybl.dataframe.SeriesDataType;
import com.powsybl.dataframe.SeriesMetadata;
import com.powsybl.dataframe.network.NetworkDataframeContext;
import com.powsybl.dataframe.network.NetworkDataframeMapper;
import com.powsybl.dataframe.network.NetworkDataframes;
import com.powsybl.dataframe.network.adders.AliasDataframeAdder;
import com.powsybl.dataframe.network.adders.InternalConnectionDataframeAdder;
import com.powsybl.dataframe.network.adders.NetworkElementAdders;
import com.powsybl.dataframe.network.adders.NetworkUtils;
import com.powsybl.dataframe.network.extensions.NetworkExtensions;
import com.powsybl.dataframe.network.modifications.DataframeNetworkModificationType;
import com.powsybl.dataframe.network.modifications.NetworkModifications;
import com.powsybl.dataframe.update.DefaultUpdatingDataframe;
import com.powsybl.dataframe.update.DoubleSeries;
import com.powsybl.dataframe.update.StringSeries;
import com.powsybl.dataframe.update.UpdatingDataframe;
import com.powsybl.iidm.network.*;
import com.powsybl.iidm.reducer.*;
import com.powsybl.nad.NadParameters;
import com.powsybl.nad.layout.*;
import com.powsybl.nad.model.Point;
import com.powsybl.nad.svg.CustomLabelProvider;
import com.powsybl.nad.svg.CustomStyleProvider;
import com.powsybl.nad.svg.EdgeInfo;
import com.powsybl.nad.svg.SvgParameters;
import com.powsybl.python.commons.CTypeUtil;
import com.powsybl.python.commons.Directives;
import com.powsybl.python.commons.PyPowsyblApiHeader;
import com.powsybl.python.commons.Util;
import com.powsybl.python.dataframe.CDoubleSeries;
import com.powsybl.python.dataframe.CIntSeries;
import com.powsybl.python.dataframe.CStringSeries;
import com.powsybl.python.datasource.InMemoryZipFileDataSource;
import com.powsybl.python.report.ReportCUtils;
import com.powsybl.sld.SldParameters;
import com.powsybl.sld.library.ConvergenceComponentLibrary;
import com.powsybl.sld.library.SldComponentLibrary;
import com.powsybl.sld.model.nodes.NodeSide;
import com.powsybl.sld.svg.CustomLabelProvider.CustomFeederInfos;
import com.powsybl.sld.svg.CustomLabelProvider.CustomLabels;
import com.powsybl.sld.svg.CustomLabelProvider.FeederContext;
import com.powsybl.sld.svg.LabelProvider;
import com.powsybl.sld.svg.styles.DefaultStyleProviderFactory;
import com.powsybl.sld.svg.styles.NominalVoltageStyleProviderFactory;
import org.apache.commons.io.IOUtils;
import org.apache.commons.lang3.StringUtils;
import org.graalvm.nativeimage.IsolateThread;
import org.graalvm.nativeimage.ObjectHandle;
import org.graalvm.nativeimage.ObjectHandles;
import org.graalvm.nativeimage.UnmanagedMemory;
import org.graalvm.nativeimage.c.CContext;
import org.graalvm.nativeimage.c.function.CEntryPoint;
import org.graalvm.nativeimage.c.struct.SizeOf;
import org.graalvm.nativeimage.c.type.*;
import org.graalvm.word.WordFactory;

import java.io.*;
import java.nio.ByteBuffer;
import java.nio.charset.StandardCharsets;
import java.nio.file.Path;
import java.nio.file.Paths;
import java.util.*;
import java.util.function.BooleanSupplier;
import java.util.stream.IntStream;
import java.util.zip.ZipOutputStream;

import static com.powsybl.iidm.network.util.Networks.applySolvedTapPositionAndSolvedSectionCount;
import static com.powsybl.iidm.network.util.Networks.applySolvedValues;
import static com.powsybl.nad.svg.SvgParameters.EdgeInfoEnum.*;
import static com.powsybl.python.commons.CTypeUtil.toStringList;
import static com.powsybl.python.commons.PyPowsyblApiHeader.*;
import static com.powsybl.python.commons.Util.*;
import static com.powsybl.python.dataframe.CDataframeHandler.*;

/**
 * Defines the basic C functions for a network.
 *
 * @author Etienne Lesot {@literal <etienne.lesot at rte-france.com>}
 */
@SuppressWarnings({"java:S1602", "java:S1604", "Convert2Lambda"})
@CContext(Directives.class)
public final class NetworkCFunctions {

    private static final ImportersLoader IMPORTERS_LOADER_SUPPLIER = new ImportersServiceLoader();

    private NetworkCFunctions() {
    }

    @CEntryPoint(name = "getNetworkImportFormats")
    public static ArrayPointer<CCharPointerPointer> getNetworkImportFormats(IsolateThread thread, ExceptionHandlerPointer exceptionHandlerPtr) {
        return doCatch(exceptionHandlerPtr, new PointerProvider<>() {
            @Override
            public ArrayPointer<CCharPointerPointer> get() {
                return createCharPtrArray(Importer.getFormats().stream().sorted().toList());
            }
        });
    }

    @CEntryPoint(name = "getNetworkImportSupportedExtensions")
    public static ArrayPointer<CCharPointerPointer> getNetworkImportSupportedExtensions(IsolateThread thread, ExceptionHandlerPointer exceptionHandlerPtr) {
        return doCatch(exceptionHandlerPtr, () -> createCharPtrArray(Importer.list().stream().flatMap(l -> l.getSupportedExtensions().stream()).distinct().sorted().toList()));
    }

    @CEntryPoint(name = "getNetworkExportFormats")
    public static ArrayPointer<CCharPointerPointer> getNetworkExportFormats(IsolateThread thread, ExceptionHandlerPointer exceptionHandlerPtr) {
        return doCatch(exceptionHandlerPtr, new PointerProvider<>() {
            @Override
            public ArrayPointer<CCharPointerPointer> get() {
                return createCharPtrArray(Exporter.getFormats().stream().sorted().toList());
            }
        });
    }

    @CEntryPoint(name = "getNetworkImportPostProcessors")
    public static ArrayPointer<CCharPointerPointer> getNetworkImportPostProcessors(IsolateThread thread, ExceptionHandlerPointer exceptionHandlerPtr) {
        return doCatch(exceptionHandlerPtr, () -> createCharPtrArray(Importer.getPostProcessorNames().stream().sorted().toList()));
    }

    @CEntryPoint(name = "createNetwork")
    public static ObjectHandle createNetwork(IsolateThread thread, CCharPointer name, CCharPointer id, boolean allowVariantMultiThreadAccess,
                                             ExceptionHandlerPointer exceptionHandlerPtr) {
        return doCatch(exceptionHandlerPtr, new PointerProvider<>() {
            @Override
            public ObjectHandle get() {
                String networkName = CTypeUtil.toString(name);
                String networkId = CTypeUtil.toString(id);
                Network network = Networks.create(networkName, networkId);
                network.getVariantManager().allowVariantMultiThreadAccess(allowVariantMultiThreadAccess);
                return ObjectHandles.getGlobal().create(network);
            }
        });
    }

    @CEntryPoint(name = "getNetworkMetadata")
    public static NetworkMetadataPointer getNetworkMetadata(IsolateThread thread, ObjectHandle networkHandle,
                                                            ExceptionHandlerPointer exceptionHandlerPtr) {
        return doCatch(exceptionHandlerPtr, new PointerProvider<>() {
            @Override
            public NetworkMetadataPointer get() {
                Network network = ObjectHandles.getGlobal().get(networkHandle);
                return createNetworkMetadata(network);
            }
        });
    }

    @CEntryPoint(name = "freeNetworkMetadata")
    public static void freeNetworkMetadata(IsolateThread thread, NetworkMetadataPointer ptr,
                                           ExceptionHandlerPointer exceptionHandlerPtr) {
        doCatch(exceptionHandlerPtr, new Runnable() {
            @Override
            public void run() {
                freeNetworkMetadata(ptr);
            }
        });
    }

    private static NetworkMetadataPointer createNetworkMetadata(Network network) {
        NetworkMetadataPointer ptr = UnmanagedMemory.calloc(SizeOf.get(NetworkMetadataPointer.class));
        ptr.setId(CTypeUtil.toCharPtr(network.getId()));
        ptr.setName(CTypeUtil.toCharPtr(network.getNameOrId()));
        ptr.setSourceFormat(CTypeUtil.toCharPtr(network.getSourceFormat()));
        ptr.setForecastDistance(network.getForecastDistance());
        ptr.setCaseDate(network.getCaseDate().toInstant().toEpochMilli() / 1000.0d);
        return ptr;
    }

    private static void freeNetworkMetadata(NetworkMetadataPointer networkMetadataPointer) {
        UnmanagedMemory.free(networkMetadataPointer.getId());
        UnmanagedMemory.free(networkMetadataPointer.getName());
        UnmanagedMemory.free(networkMetadataPointer.getSourceFormat());
        UnmanagedMemory.free(networkMetadataPointer);
    }

    private static ImportConfig createImportConfig(CCharPointerPointer postProcessorsPtrPtr, int postProcessorsCount) {
        var importConfig = ImportConfig.load();
        importConfig.addPostProcessors(toStringList(postProcessorsPtrPtr, postProcessorsCount));
        return importConfig;
    }

    @CEntryPoint(name = "isNetworkLoadable")
    public static boolean isNetworkLoadable(IsolateThread thread, CCharPointer file, ExceptionHandlerPointer exceptionHandlerPtr) {
        return doCatch(exceptionHandlerPtr, new BooleanSupplier() {
            @Override
            public boolean getAsBoolean() {
                String fileStr = CTypeUtil.toString(file);
                ReadOnlyDataSource dataSource = DataSource.fromPath(Path.of(fileStr));
                for (Importer importer : Importer.list()) {
                    if (importer.exists(dataSource)) {
                        return true;
                    }
                }
                return false;
            }
        });
    }

    @CEntryPoint(name = "loadNetwork")
    public static ObjectHandle loadNetwork(IsolateThread thread, CCharPointer file, CCharPointerPointer parameterNamesPtrPtr, int parameterNamesCount,
                                           CCharPointerPointer parameterValuesPtrPtr, int parameterValuesCount,
                                           CCharPointerPointer postProcessorsPtrPtr, int postProcessorsCount,
                                           ObjectHandle reportNodeHandle,
                                           boolean allowVariantMultiThreadAccess,
                                           ExceptionHandlerPointer exceptionHandlerPtr) {
        return doCatch(exceptionHandlerPtr, new PointerProvider<>() {
            @Override
            public ObjectHandle get() {
                String fileStr = CTypeUtil.toString(file);
                Properties parameters = createParameters(parameterNamesPtrPtr, parameterNamesCount, parameterValuesPtrPtr, parameterValuesCount);
                ReportNode reportNode = ObjectHandles.getGlobal().get(reportNodeHandle);
                if (reportNode == null) {
                    reportNode = ReportNode.NO_OP;
                }
                var importConfig = createImportConfig(postProcessorsPtrPtr, postProcessorsCount);
                Network network = Network.read(Paths.get(fileStr), LocalComputationManager.getDefault(), ImportConfig.load(), parameters, new ImportersServiceLoader(), reportNode);
                network.getVariantManager().allowVariantMultiThreadAccess(allowVariantMultiThreadAccess);
                return ObjectHandles.getGlobal().create(network);
            }
        });
    }

    @CEntryPoint(name = "loadNetworkFromString")
    public static ObjectHandle loadNetworkFromString(IsolateThread thread, CCharPointer fileName, CCharPointer fileContent,
                                                     CCharPointerPointer parameterNamesPtrPtr, int parameterNamesCount,
                                                     CCharPointerPointer parameterValuesPtrPtr, int parameterValuesCount,
                                                     CCharPointerPointer postProcessorsPtrPtr, int postProcessorsCount,
                                                     ObjectHandle reportNodeHandle,
                                                     boolean allowVariantMultiThreadAccess,
                                                     ExceptionHandlerPointer exceptionHandlerPtr) {
        return doCatch(exceptionHandlerPtr, new PointerProvider<>() {
            @Override
            public ObjectHandle get() {
                String fileNameStr = CTypeUtil.toString(fileName);
                String fileContentStr = CTypeUtil.toString(fileContent);
                Properties parameters = createParameters(parameterNamesPtrPtr, parameterNamesCount, parameterValuesPtrPtr, parameterValuesCount);
                ReportNode reportNode = ReportCUtils.getReportNode(reportNodeHandle);
                try (InputStream is = new ByteArrayInputStream(fileContentStr.getBytes(StandardCharsets.UTF_8))) {
                    if (reportNode == null) {
                        reportNode = ReportNode.NO_OP;
                    }
                    var importConfig = createImportConfig(postProcessorsPtrPtr, postProcessorsCount);
                    Network network = Network.read(fileNameStr, is, LocalComputationManager.getDefault(), importConfig, parameters, IMPORTERS_LOADER_SUPPLIER, reportNode);
                    network.getVariantManager().allowVariantMultiThreadAccess(allowVariantMultiThreadAccess);
                    return ObjectHandles.getGlobal().create(network);
                } catch (IOException e) {
                    throw new UncheckedIOException(e);
                }
            }
        });
    }

    @CEntryPoint(name = "loadNetworkFromBinaryBuffers")
    public static ObjectHandle loadNetworkFromBinaryBuffers(IsolateThread thread, CCharPointerPointer data, CIntPointer dataSizes, int bufferCount,
                                                            CCharPointerPointer parameterNamesPtrPtr, int parameterNamesCount,
                                                            CCharPointerPointer parameterValuesPtrPtr, int parameterValuesCount,
                                                            CCharPointerPointer postProcessorsPtrPtr, int postProcessorsCount,
                                                            ObjectHandle reportNodeHandle,
                                                            boolean allowVariantMultiThreadAccess,
                                                            ExceptionHandlerPointer exceptionHandlerPtr) {
        return doCatch(exceptionHandlerPtr, new PointerProvider<>() {
            @Override
            public ObjectHandle get() {
                Properties parameters = createParameters(parameterNamesPtrPtr, parameterNamesCount, parameterValuesPtrPtr, parameterValuesCount);
                ReportNode reportNode = ObjectHandles.getGlobal().get(reportNodeHandle);
                List<Integer> bufferSizes = CTypeUtil.toIntegerList(dataSizes, bufferCount);
                List<ReadOnlyDataSource> dataSourceList = new ArrayList<>();
                for (int i = 0; i < bufferCount; ++i) {
                    ByteBuffer buffer = CTypeConversion.asByteBuffer(data.read(i), bufferSizes.get(i));
                    Optional<CompressionFormat> format = detectCompressionFormat(buffer);
                    if (format.isPresent() && CompressionFormat.ZIP.equals(format.get())) {
                        InMemoryZipFileDataSource ds = new InMemoryZipFileDataSource(binaryBufferToBytes(buffer));
                        String commonBasename = null;
                        try {
                            for (String filename : ds.listNames(".*")) {
                                String basename = DataSourceUtil.getBaseName(filename);
                                commonBasename = commonBasename == null ? basename : StringUtils.getCommonPrefix(commonBasename, basename);
                            }
                        } catch (IOException e) {
                            throw new PowsyblException("Unsupported network data format in zip buffer.");
                        }
                        if (commonBasename != null) {
                            ds.setBaseName(commonBasename);
                        }
                        dataSourceList.add(ds);
                    } else {
                        throw new PowsyblException("Network loading from memory buffer only supported with zipped networks.");
                    }
                }
                if (reportNode == null) {
                    reportNode = ReportNode.NO_OP;
                }
                MultipleReadOnlyDataSource dataSource = new MultipleReadOnlyDataSource(dataSourceList);
                var importConfig = createImportConfig(postProcessorsPtrPtr, postProcessorsCount);
                // FIXME there is no way to pass the import config with powsybl 2024.2.0. To FIX when upgrading to next release.
                Network network = Network.read(dataSource, parameters, reportNode);
                network.getVariantManager().allowVariantMultiThreadAccess(allowVariantMultiThreadAccess);
                return ObjectHandles.getGlobal().create(network);
            }
        });
    }

    @CEntryPoint(name = "saveNetwork")
    public static void saveNetwork(IsolateThread thread, ObjectHandle networkHandle, CCharPointer file, CCharPointer format,
                                   CCharPointerPointer parameterNamesPtrPtr, int parameterNamesCount,
                                   CCharPointerPointer parameterValuesPtrPtr, int parameterValuesCount,
                                   ObjectHandle reportNodeHandle, ExceptionHandlerPointer exceptionHandlerPtr) {
        doCatch(exceptionHandlerPtr, new Runnable() {
            @Override
            public void run() {
                Network network = ObjectHandles.getGlobal().get(networkHandle);
                String fileStr = CTypeUtil.toString(file);
                String formatStr = CTypeUtil.toString(format);
                Properties parameters = createParameters(parameterNamesPtrPtr, parameterNamesCount, parameterValuesPtrPtr, parameterValuesCount);
                ReportNode reportNode = ObjectHandles.getGlobal().get(reportNodeHandle);
                if (reportNode == null) {
                    reportNode = ReportNode.NO_OP;
                }
                network.write(new ExportersServiceLoader(), formatStr, parameters, Paths.get(fileStr), reportNode);
            }
        });
    }

    @CEntryPoint(name = "saveNetworkToString")
    public static CCharPointer saveNetworkToString(IsolateThread thread, ObjectHandle networkHandle, CCharPointer format,
                                                   CCharPointerPointer parameterNamesPtrPtr, int parameterNamesCount,
                                                   CCharPointerPointer parameterValuesPtrPtr, int parameterValuesCount,
                                                   ObjectHandle reportNodeHandle, ExceptionHandlerPointer exceptionHandlerPtr) {
        return doCatch(exceptionHandlerPtr, new PointerProvider<>() {
            @Override
            public CCharPointer get() {
                Network network = ObjectHandles.getGlobal().get(networkHandle);
                String formatStr = CTypeUtil.toString(format);
                Properties parameters = createParameters(parameterNamesPtrPtr, parameterNamesCount, parameterValuesPtrPtr, parameterValuesCount);
                MemDataSource dataSource = new MemDataSource();
                var exporter = Exporter.find(formatStr);
                if (exporter == null) {
                    throw new PowsyblException("No exporter found for '" + formatStr + "' to export as a string");
                }
                ReportNode reportNode = ReportCUtils.getReportNode(reportNodeHandle);
                exporter.export(network, parameters, dataSource, reportNode);
                try {
                    var names = dataSource.listNames(".*?");
                    if (names.size() != 1) {
                        throw new PowsyblException("Currently we only support string export for single file format(ex, 'XIIDM').");
                    }
                    try (InputStream is = new ByteArrayInputStream(dataSource.getData(Iterables.getOnlyElement(names)));
                         ByteArrayOutputStream os = new ByteArrayOutputStream()) {
                        IOUtils.copy(is, os);
                        return CTypeUtil.toCharPtr(os.toString());
                    }
                } catch (IOException e) {
                    throw new UncheckedIOException(e);
                }
            }
        });
    }

    @CEntryPoint(name = "saveNetworkToBinaryBuffer")
    public static ArrayPointer<CCharPointer> saveNetworkToBinaryBuffer(IsolateThread thread, ObjectHandle networkHandle, CCharPointer format,
                                                                       CCharPointerPointer parameterNamesPtrPtr, int parameterNamesCount,
                                                                       CCharPointerPointer parameterValuesPtrPtr, int parameterValuesCount,
                                                                       ObjectHandle reportNodeHandle, ExceptionHandlerPointer exceptionHandlerPtr) {
        return doCatch(exceptionHandlerPtr, new PointerProvider<>() {
            @Override
            public ArrayPointer<CCharPointer> get() {
                Network network = ObjectHandles.getGlobal().get(networkHandle);
                String formatStr = CTypeUtil.toString(format);
                Properties parameters = createParameters(parameterNamesPtrPtr, parameterNamesCount, parameterValuesPtrPtr, parameterValuesCount);
                var exporter = Exporter.find(formatStr);
                if (exporter == null) {
                    throw new PowsyblException("No exporter found for '" + formatStr + "' to export as a string");
                }
                ReportNode reportNode = ReportCUtils.getReportNode(reportNodeHandle);
                // to support all kind of export: simple file or multiple to an archive,
                // best is to write to a zip file
                ByteArrayOutputStream bos = new ByteArrayOutputStream();
                try (ZipOutputStream zos = new ZipOutputStream(bos)) {
                    DataSource dataSource = new ZipMemDataSource("file", zos);
                    exporter.export(network, parameters, dataSource, reportNode);
                } catch (IOException e) {
                    throw new UncheckedIOException(e);
                }
                byte[] bytes = bos.toByteArray();
                return Util.createByteArray(bytes);
            }
        });
    }

    @CEntryPoint(name = "freeBinaryBuffer")
    public static void freeBinaryBuffer(IsolateThread thread, PyPowsyblApiHeader.ArrayPointer<CCharPointer> byteArrayPtr,
                                               PyPowsyblApiHeader.ExceptionHandlerPointer exceptionHandlerPtr) {
        doCatch(exceptionHandlerPtr, new Runnable() {
            @Override
            public void run() {
                freeArrayPointer(byteArrayPtr);
            }
        });
    }

    @CEntryPoint(name = "reduceNetwork")
    public static void reduceNetwork(IsolateThread thread, ObjectHandle networkHandle,
                                     double vMin, double vMax,
                                     CCharPointerPointer idsPtrPtr, int idsCount,
                                     CCharPointerPointer vlsPtrPtr, int vlsCount,
                                     CIntPointer depthsPtr, int depthsCount,
                                     boolean withDanglingLines,
                                     ExceptionHandlerPointer exceptionHandlerPtr) {
        doCatch(exceptionHandlerPtr, new Runnable() {
            @Override
            public void run() {
                Network network = ObjectHandles.getGlobal().get(networkHandle);
                ReductionOptions options = new ReductionOptions();
                options.withDanglingLlines(withDanglingLines);
                List<NetworkPredicate> predicates = new ArrayList<>();
                if (vMax != Double.MAX_VALUE || vMin != 0) {
                    predicates.add(new NominalVoltageNetworkPredicate(vMin, vMax));
                }
                if (idsCount != 0) {
                    List<String> ids = toStringList(idsPtrPtr, idsCount);
                    predicates.add(new IdentifierNetworkPredicate(ids));
                }
                if (depthsCount != 0) {
                    final List<Integer> depths = CTypeUtil.toIntegerList(depthsPtr, depthsCount);
                    final List<String> voltageLeveles = toStringList(vlsPtrPtr, vlsCount);
                    for (int i = 0; i < depths.size(); i++) {
                        predicates.add(new SubNetworkPredicate(network.getVoltageLevel(voltageLeveles.get(i)), depths.get(i)));
                    }
                }
                final OrNetworkPredicate orNetworkPredicate = new OrNetworkPredicate(predicates);
                NetworkReducer.builder()
                        .withNetworkPredicate(orNetworkPredicate)
                        .withReductionOptions(options)
                        .build()
                        .reduce(network);
            }
        });
    }

    private static Properties createParameters(CCharPointerPointer parameterNamesPtrPtr, int parameterNamesCount,
                                               CCharPointerPointer parameterValuesPtrPtr, int parameterValuesCount) {
        List<String> parameterNames = toStringList(parameterNamesPtrPtr, parameterNamesCount);
        List<String> parameterValues = toStringList(parameterValuesPtrPtr, parameterValuesCount);
        Properties parameters = new Properties();
        for (int i = 0; i < parameterNames.size(); i++) {
            parameters.setProperty(parameterNames.get(i), parameterValues.get(i));
        }
        return parameters;
    }

    @CEntryPoint(name = "getNetworkElementsIds")
    public static ArrayPointer<CCharPointerPointer> getNetworkElementsIds(IsolateThread thread, ObjectHandle networkHandle, ElementType elementType,
                                                                          CDoublePointer nominalVoltagePtr, int nominalVoltageCount,
                                                                          CCharPointerPointer countryPtr, int countryCount, boolean mainCc, boolean mainSc,
                                                                          boolean notConnectedToSameBusAtBothSides, ExceptionHandlerPointer exceptionHandlerPtr) {
        return doCatch(exceptionHandlerPtr, new PointerProvider<>() {
            @Override
            public ArrayPointer<CCharPointerPointer> get() {
                Network network = ObjectHandles.getGlobal().get(networkHandle);
                Set<Double> nominalVoltages = new HashSet<>(CTypeUtil.toDoubleList(nominalVoltagePtr, nominalVoltageCount));
                Set<String> countries = new HashSet<>(toStringList(countryPtr, countryCount));
                List<String> elementsIds = NetworkUtil.getElementsIds(network, elementType, nominalVoltages, countries, mainCc, mainSc, notConnectedToSameBusAtBothSides);
                return createCharPtrArray(elementsIds);
            }
        });
    }

    @CEntryPoint(name = "cloneVariant")
    public static void cloneVariant(IsolateThread thread, ObjectHandle networkHandle, CCharPointer src, CCharPointer variant, boolean mayOverwrite, ExceptionHandlerPointer exceptionHandlerPtr) {
        doCatch(exceptionHandlerPtr, new Runnable() {
            @Override
            public void run() {
                Network network = ObjectHandles.getGlobal().get(networkHandle);
                network.getVariantManager().cloneVariant(CTypeUtil.toString(src), CTypeUtil.toString(variant), mayOverwrite);
            }
        });
    }

    @CEntryPoint(name = "setWorkingVariant")
    public static void setWorkingVariant(IsolateThread thread, ObjectHandle networkHandle, CCharPointer variant, ExceptionHandlerPointer exceptionHandlerPtr) {
        doCatch(exceptionHandlerPtr, new Runnable() {
            @Override
            public void run() {
                Network network = ObjectHandles.getGlobal().get(networkHandle);
                network.getVariantManager().setWorkingVariant(CTypeUtil.toString(variant));
            }
        });
    }

    @CEntryPoint(name = "removeVariant")
    public static void removeVariant(IsolateThread thread, ObjectHandle networkHandle, CCharPointer variant, ExceptionHandlerPointer exceptionHandlerPtr) {
        doCatch(exceptionHandlerPtr, new Runnable() {
            @Override
            public void run() {
                Network network = ObjectHandles.getGlobal().get(networkHandle);
                network.getVariantManager().removeVariant(CTypeUtil.toString(variant));
            }
        });
    }

    @CEntryPoint(name = "getVariantsIds")
    public static ArrayPointer<CCharPointerPointer> getVariantsIds(IsolateThread thread, ObjectHandle networkHandle, ExceptionHandlerPointer exceptionHandlerPtr) {
        return doCatch(exceptionHandlerPtr, new PointerProvider<>() {
            @Override
            public ArrayPointer<CCharPointerPointer> get() {
                Network network = ObjectHandles.getGlobal().get(networkHandle);
                return createCharPtrArray(List.copyOf(network.getVariantManager().getVariantIds()));
            }
        });
    }

    private static DataframeFilter createDataframeFilter(FilterAttributesType filterAttributesType, CCharPointerPointer attributesPtrPtr, int attributesCount, DataframePointer selectedElementsDataframe) {
        List<String> attributes = toStringList(attributesPtrPtr, attributesCount);
        AttributeFilterType filterType = switch (filterAttributesType) {
            case ALL_ATTRIBUTES -> AttributeFilterType.ALL_ATTRIBUTES;
            case SELECTION_ATTRIBUTES -> AttributeFilterType.INPUT_ATTRIBUTES;
            case DEFAULT_ATTRIBUTES -> AttributeFilterType.DEFAULT_ATTRIBUTES;
        };

        return selectedElementsDataframe.isNonNull()
                ? new DataframeFilter(filterType, attributes, createDataframe(selectedElementsDataframe))
                : new DataframeFilter(filterType, attributes);
    }

    @CEntryPoint(name = "createNetworkElementsSeriesArray")
    public static ArrayPointer<SeriesPointer> createNetworkElementsSeriesArray(IsolateThread thread, ObjectHandle networkHandle,
                                                                               ElementType elementType,
                                                                               FilterAttributesType filterAttributesType,
                                                                               CCharPointerPointer attributesPtrPtr, int attributesCount,
                                                                               DataframePointer selectedElementsDataframe,
                                                                               boolean perUnit,
                                                                               double nominalApparentPower,
                                                                               ExceptionHandlerPointer exceptionHandlerPtr) {
        return Util.doCatch(exceptionHandlerPtr, new PointerProvider<>() {
            @Override
            public ArrayPointer<SeriesPointer> get() {
                NetworkDataframeMapper mapper = NetworkDataframes.getDataframeMapper(convert(elementType));
                Network network = ObjectHandles.getGlobal().get(networkHandle);
                DataframeFilter dataframeFilter = createDataframeFilter(filterAttributesType, attributesPtrPtr, attributesCount, selectedElementsDataframe);
                return Dataframes.createCDataframe(mapper, network, dataframeFilter, new NetworkDataframeContext(perUnit, nominalApparentPower));
            }
        });
    }

    @CEntryPoint(name = "createNetworkElementsExtensionSeriesArray")
    public static ArrayPointer<SeriesPointer> createNetworkElementsExtensionSeriesArray(IsolateThread thread, ObjectHandle networkHandle,
                                                                                        CCharPointer extensionName,
                                                                                        CCharPointer cTableName,
                                                                                        PyPowsyblApiHeader.ExceptionHandlerPointer exceptionHandlerPtr) {
        String name = CTypeUtil.toString(extensionName);
        String tempName = CTypeUtil.toString(cTableName);
        String tableName = tempName.isEmpty() ? null : tempName;
        return doCatch(exceptionHandlerPtr, new PointerProvider<>() {
            @Override
            public ArrayPointer<SeriesPointer> get() {
                NetworkDataframeMapper mapper = NetworkDataframes.getExtensionDataframeMapper(name, tableName);
                if (mapper != null) {
                    Network network = ObjectHandles.getGlobal().get(networkHandle);
                    return Dataframes.createCDataframe(mapper, network, new DataframeFilter(), NetworkDataframeContext.DEFAULT);
                } else {
                    throw new PowsyblException(errorMessageForWrongExtensionName(name, tableName));
                }
            }
        });
    }

    private static String errorMessageForWrongExtensionName(String name, String tableName) {
        String message = "No extension named " + name + " available";
        if (tableName != null) {
            message = "No table " + tableName + " for extension " + name + " available";
        }
        return message;
    }

    @CEntryPoint(name = "getExtensionsNames")
    public static ArrayPointer<CCharPointerPointer> getExtensionsNames(IsolateThread thread, ExceptionHandlerPointer exceptionHandlerPtr) {
        return doCatch(exceptionHandlerPtr, () -> {
            return createCharPtrArray(List.copyOf(NetworkExtensions.getExtensionsNames()));
        });
    }

    @CEntryPoint(name = "getExtensionsInformation")
    public static ArrayPointer<SeriesPointer> getExtensionsInformation(IsolateThread thread, ExceptionHandlerPointer exceptionHandlerPtr) {
        return doCatch(exceptionHandlerPtr, () -> {
            return NetworkExtensions.getExtensionInformation(NetworkDataframeContext.DEFAULT);
        });
    }

    @CEntryPoint(name = "createElement")
    public static void createElement(IsolateThread thread, ObjectHandle networkHandle,
                                     ElementType elementType,
                                     DataframeArrayPointer cDataframes,
                                     ExceptionHandlerPointer exceptionHandlerPtr) {
        doCatch(exceptionHandlerPtr, new Runnable() {
            @Override
            public void run() {
                Network network = ObjectHandles.getGlobal().get(networkHandle);
                DataframeElementType type = convert(elementType);
                List<UpdatingDataframe> dataframes = new ArrayList<>();
                for (int i = 0; i < cDataframes.getDataframesCount(); i++) {
                    dataframes.add(createDataframe(cDataframes.getDataframes().addressOf(i)));
                }
                NetworkElementAdders.addElements(type, network, dataframes);
            }
        });
    }

    @CEntryPoint(name = "updateNetworkElementsWithSeries")
    public static void updateNetworkElementsWithSeries(IsolateThread thread, ObjectHandle networkHandle, ElementType elementType,
                                                       DataframePointer dataframe, boolean perUnit,
                                                       double nominalApparentPower,
                                                       PyPowsyblApiHeader.ExceptionHandlerPointer exceptionHandlerPtr) {
        doCatch(exceptionHandlerPtr, new Runnable() {
            @Override
            public void run() {
                Network network = ObjectHandles.getGlobal().get(networkHandle);
                UpdatingDataframe updatingDataframe = createDataframe(dataframe);
                NetworkDataframes.getDataframeMapper(convert(elementType))
                        .updateSeries(network, updatingDataframe, new NetworkDataframeContext(perUnit, nominalApparentPower));
            }
        });
    }

    @CEntryPoint(name = "removeAliases")
    public static void removeAliases(IsolateThread thread, ObjectHandle networkHandle,
                                     DataframePointer cDataframe,
                                     ExceptionHandlerPointer exceptionHandlerPtr) {
        doCatch(exceptionHandlerPtr, new Runnable() {
            @Override
            public void run() {
                Network network = ObjectHandles.getGlobal().get(networkHandle);
                UpdatingDataframe dataframe = createDataframe(cDataframe);
                AliasDataframeAdder.deleteElements(network, dataframe);
            }
        });
    }

    @CEntryPoint(name = "removeInternalConnections")
    public static void removeInternalConnections(IsolateThread thread, ObjectHandle networkHandle,
                                     DataframePointer cDataframe,
                                     ExceptionHandlerPointer exceptionHandlerPtr) {
        doCatch(exceptionHandlerPtr, new Runnable() {
            @Override
            public void run() {
                Network network = ObjectHandles.getGlobal().get(networkHandle);
                UpdatingDataframe dataframe = createDataframe(cDataframe);
                InternalConnectionDataframeAdder.deleteElements(network, dataframe);
            }
        });
    }

    @CEntryPoint(name = "removeNetworkElements")
    public static void removeNetworkElements(IsolateThread thread, ObjectHandle networkHandle, CCharPointerPointer cElementIds,
                                             int elementCount, PyPowsyblApiHeader.ExceptionHandlerPointer exceptionHandlerPtr) {
        doCatch(exceptionHandlerPtr, new Runnable() {
            @Override
            public void run() {
                Network network = ObjectHandles.getGlobal().get(networkHandle);
                List<String> elementIds = CTypeUtil.toStringList(cElementIds, elementCount);
                elementIds.forEach(elementId -> {
                    Identifiable<?> identifiable = network.getIdentifiable(elementId);
                    if (identifiable == null) {
                        throw new PowsyblException(String.format("identifiable with id : %s was not found", elementId));
                    }
                    if (identifiable instanceof Connectable) {
                        ((Connectable<?>) identifiable).remove();
                    } else if (identifiable instanceof HvdcLine hvdcLine) {
                        hvdcLine.remove();
                    } else if (identifiable instanceof VoltageLevel voltageLevel) {
                        voltageLevel.remove();
                    } else if (identifiable instanceof Substation substation) {
                        substation.remove();
                    } else if (identifiable instanceof Switch sw) {
                        VoltageLevel voltageLevel = sw.getVoltageLevel();
                        switch (voltageLevel.getTopologyKind()) {
                            case NODE_BREAKER -> voltageLevel.getNodeBreakerView().removeSwitch(identifiable.getId());
                            case BUS_BREAKER -> voltageLevel.getBusBreakerView().removeSwitch(identifiable.getId());
                            default ->
                                    throw new PowsyblException("this voltage level does not have a proper topology kind");
                        }
                    } else if (identifiable instanceof Area area) {
                        area.remove();
                    } else if (identifiable instanceof TieLine tieLine) {
                        tieLine.remove();
                    } else {
                        throw new PowsyblException(String.format("identifiable with id : %s can't be removed", identifiable.getId()));
                    }
                });
            }
        });
    }

    public static UpdatingDataframe createDataframe(DataframePointer dataframe) {
        if (dataframe.isNull()) {
            return null;
        }
        int elementCount = dataframe.getSeries().addressOf(0).data().getLength();
        int columnsNumber = dataframe.getSeriesCount();
        DefaultUpdatingDataframe updatingDataframe = new DefaultUpdatingDataframe(elementCount);
        for (int i = 0; i < columnsNumber; i++) {
            SeriesPointer seriesPointer = dataframe.getSeries().addressOf(i);
            String name = CTypeUtil.toString(seriesPointer.getName());
            switch (seriesPointer.getType()) {
                case STRING_SERIES_TYPE ->
                        updatingDataframe.addSeries(name, seriesPointer.isIndex(), new CStringSeries((CCharPointerPointer) seriesPointer.data().getPtr()));
                case DOUBLE_SERIES_TYPE ->
                        updatingDataframe.addSeries(name, seriesPointer.isIndex(), new CDoubleSeries((CDoublePointer) seriesPointer.data().getPtr()));
                case INT_SERIES_TYPE, BOOLEAN_SERIES_TYPE ->
                        updatingDataframe.addSeries(name, seriesPointer.isIndex(), new CIntSeries((CIntPointer) seriesPointer.data().getPtr()));
                default -> throw new IllegalStateException("Unexpected series type: " + seriesPointer.getType());
            }
        }
        return updatingDataframe;
    }

    @CEntryPoint(name = "getNodeBreakerViewSwitches")
    public static ArrayPointer<SeriesPointer> getNodeBreakerViewSwitches(IsolateThread thread, ObjectHandle networkHandle, CCharPointer voltageLevel, PyPowsyblApiHeader.ExceptionHandlerPointer exceptionHandlerPtr) {
        return doCatch(exceptionHandlerPtr, new PointerProvider<>() {
            @Override
            public ArrayPointer<SeriesPointer> get() {
                Network network = ObjectHandles.getGlobal().get(networkHandle);
                VoltageLevel.NodeBreakerView nodeBreakerView = NetworkUtils.getVoltageLevelOrThrow(network, CTypeUtil.toString(voltageLevel)).getNodeBreakerView();
                return Dataframes.createCDataframe(Dataframes.nodeBreakerViewSwitches(), nodeBreakerView);
            }
        });
    }

    @CEntryPoint(name = "getNodeBreakerViewNodes")
    public static ArrayPointer<SeriesPointer> getNodeBreakerViewNodes(IsolateThread thread, ObjectHandle networkHandle, CCharPointer voltageLevel, PyPowsyblApiHeader.ExceptionHandlerPointer exceptionHandlerPtr) {
        return doCatch(exceptionHandlerPtr, new PointerProvider<>() {
            @Override
            public ArrayPointer<SeriesPointer> get() {
                Network network = ObjectHandles.getGlobal().get(networkHandle);
                VoltageLevel.NodeBreakerView nodeBreakerView = NetworkUtils.getVoltageLevelOrThrow(network, CTypeUtil.toString(voltageLevel)).getNodeBreakerView();

                return Dataframes.createCDataframe(Dataframes.nodeBreakerViewNodes(), nodeBreakerView);

            }
        });
    }

    @CEntryPoint(name = "getNodeBreakerViewInternalConnections")
    public static ArrayPointer<SeriesPointer> getNodeBreakerViewInternalConnections(IsolateThread thread, ObjectHandle networkHandle, CCharPointer voltageLevel, PyPowsyblApiHeader.ExceptionHandlerPointer exceptionHandlerPtr) {
        return doCatch(exceptionHandlerPtr, new PointerProvider<>() {
            @Override
            public ArrayPointer<SeriesPointer> get() {
                Network network = ObjectHandles.getGlobal().get(networkHandle);
                VoltageLevel.NodeBreakerView nodeBreakerView = NetworkUtils.getVoltageLevelOrThrow(network, CTypeUtil.toString(voltageLevel)).getNodeBreakerView();
                return Dataframes.createCDataframe(Dataframes.nodeBreakerViewInternalConnection(), nodeBreakerView);
            }
        });
    }

    @CEntryPoint(name = "getBusBreakerViewSwitches")
    public static PyPowsyblApiHeader.ArrayPointer<SeriesPointer> getBusBreakerViewSwitches(IsolateThread thread, ObjectHandle networkHandle, CCharPointer voltageLevel, PyPowsyblApiHeader.ExceptionHandlerPointer exceptionHandlerPtr) {
        return doCatch(exceptionHandlerPtr, new PointerProvider<>() {
            @Override
            public ArrayPointer<SeriesPointer> get() {
                Network network = ObjectHandles.getGlobal().get(networkHandle);
                VoltageLevel.BusBreakerView busBreakerView = NetworkUtils.getVoltageLevelOrThrow(network, CTypeUtil.toString(voltageLevel)).getBusBreakerView();
                return Dataframes.createCDataframe(Dataframes.busBreakerViewSwitches(), busBreakerView);
            }
        });
    }

    @CEntryPoint(name = "getBusBreakerViewBuses")
    public static PyPowsyblApiHeader.ArrayPointer<SeriesPointer> getBusBreakerViewBuses(IsolateThread thread, ObjectHandle networkHandle, CCharPointer voltageLevelPtr, PyPowsyblApiHeader.ExceptionHandlerPointer exceptionHandlerPtr) {
        return doCatch(exceptionHandlerPtr, new PointerProvider<>() {
            @Override
            public ArrayPointer<SeriesPointer> get() {
                Network network = ObjectHandles.getGlobal().get(networkHandle);
                VoltageLevel voltageLevel = NetworkUtils.getVoltageLevelOrThrow(network, CTypeUtil.toString(voltageLevelPtr));
                return Dataframes.createCDataframe(Dataframes.busBreakerViewBuses(), voltageLevel);
            }
        });
    }

    @CEntryPoint(name = "getBusBreakerViewElements")
    public static PyPowsyblApiHeader.ArrayPointer<SeriesPointer> getBusBreakerViewElements(IsolateThread thread, ObjectHandle networkHandle, CCharPointer voltageLevelPtr, PyPowsyblApiHeader.ExceptionHandlerPointer exceptionHandlerPtr) {
        return doCatch(exceptionHandlerPtr, new PointerProvider<>() {
            @Override
            public ArrayPointer<SeriesPointer> get() {
                Network network = ObjectHandles.getGlobal().get(networkHandle);
                VoltageLevel voltageLevel = NetworkUtils.getVoltageLevelOrThrow(network, CTypeUtil.toString(voltageLevelPtr));
                return Dataframes.createCDataframe(Dataframes.busBreakerViewElements(), voltageLevel);
            }
        });
    }

    @CEntryPoint(name = "merge")
    public static ObjectHandle merge(IsolateThread thread, VoidPointerPointer networkHandles, int networkCount,
                                     ExceptionHandlerPointer exceptionHandlerPtr) {
        return doCatch(exceptionHandlerPtr, new PointerProvider<>() {
            @Override
            public ObjectHandle get() {
                Network[] networks = new Network[networkCount];
                for (int i = 0; i < networkCount; ++i) {
                    ObjectHandle networkHandle = networkHandles.read(i);
                    Network network = ObjectHandles.getGlobal().get(networkHandle);
                    networks[i] = network;
                }
                return ObjectHandles.getGlobal().create(Network.merge(networks));
            }
        });
    }

    @CEntryPoint(name = "getSeriesMetadata")
    public static DataframeMetadataPointer getSeriesMetadata(IsolateThread thread, ElementType elementType,
                                                             ExceptionHandlerPointer exceptionHandlerPtr) {
        return doCatch(exceptionHandlerPtr, new PointerProvider<>() {
            @Override
            public DataframeMetadataPointer get() {
                DataframeElementType type = convert(elementType);
                List<SeriesMetadata> seriesMetadata = NetworkDataframes.getDataframeMapper(type).getSeriesMetadata();
                return CTypeUtil.createSeriesMetadata(seriesMetadata);
            }
        });
    }

    @CEntryPoint(name = "freeDataframeMetadata")
    public static void freeDataframeMetadata(IsolateThread thread, DataframeMetadataPointer metadata, ExceptionHandlerPointer exceptionHandlerPtr) {
        doCatch(exceptionHandlerPtr, new Runnable() {
            @Override
            public void run() {
                freeDataframeMetadataContent(metadata);
                UnmanagedMemory.free(metadata);
            }
        });
    }

    @CEntryPoint(name = "getCreationMetadata")
    public static DataframesMetadataPointer getCreationMetadata(IsolateThread thread,
                                                                ElementType elementType,
                                                                ExceptionHandlerPointer exceptionHandlerPtr) {
        return doCatch(exceptionHandlerPtr, new PointerProvider<>() {
            @Override
            public DataframesMetadataPointer get() {
                DataframeElementType type = convert(elementType);
                List<List<SeriesMetadata>> metadata = NetworkElementAdders.getAdder(type).getMetadata();
                DataframeMetadataPointer dataframeMetadataArray = UnmanagedMemory.calloc(metadata.size() * SizeOf.get(DataframeMetadataPointer.class));
                int i = 0;
                for (List<SeriesMetadata> dataframeMetadata : metadata) {
                    CTypeUtil.createSeriesMetadata(dataframeMetadata, dataframeMetadataArray.addressOf(i));
                    i++;
                }

                DataframesMetadataPointer res = UnmanagedMemory.calloc(SizeOf.get(DataframesMetadataPointer.class));
                res.setDataframesMetadata(dataframeMetadataArray);
                res.setDataframesCount(metadata.size());
                return res;
            }
        });
    }

    @CEntryPoint(name = "freeDataframesMetadata")
    public static void freeDataframesMetadata(IsolateThread thread, DataframesMetadataPointer cMetadata, ExceptionHandlerPointer exceptionHandlerPtr) {
        doCatch(exceptionHandlerPtr, new Runnable() {
            @Override
            public void run() {
                for (int i = 0; i < cMetadata.getDataframesCount(); i++) {
                    DataframeMetadataPointer cDataframeMetadata = cMetadata.getDataframesMetadata().addressOf(i);
                    freeDataframeMetadataContent(cDataframeMetadata);
                }
                UnmanagedMemory.free(cMetadata.getDataframesMetadata());
                UnmanagedMemory.free(cMetadata);
            }
        });
    }

    @CEntryPoint(name = "addNetworkElementProperties")
    public static void addNetworkElementProperties(IsolateThread thread, ObjectHandle networkHandle, DataframePointer properties, ExceptionHandlerPointer exceptionHandlerPtr) {
        doCatch(exceptionHandlerPtr, new Runnable() {
            @Override
            public void run() {
                UpdatingDataframe propertiesDataframe = createDataframe(properties);
                Objects.requireNonNull(propertiesDataframe);
                Network network = ObjectHandles.getGlobal().get(networkHandle);
                StringSeries idSerie = propertiesDataframe.getStrings("id");
                if (idSerie == null) {
                    throw new PowsyblException("id is missing");
                }
                for (SeriesMetadata column : propertiesDataframe.getSeriesMetadata()) {
                    if (!column.isIndex() && column.getType() == SeriesDataType.STRING) {
                        String seriesName = column.getName();
                        StringSeries columnSerie = propertiesDataframe.getStrings(seriesName);
                        for (int i = 0; i < propertiesDataframe.getRowCount(); i++) {
                            String id = idSerie.get(i);
                            Identifiable<?> identifiable = network.getIdentifiable(id);
                            if (identifiable != null) {
                                identifiable.setProperty(seriesName, columnSerie.get(i));
                            } else {
                                throw new PowsyblException(String.format("identifiable with id : %s does not exist", id));
                            }
                        }
                    }
                }
            }
        });
    }

    @CEntryPoint(name = "removeNetworkElementProperties")
    public static void removeNetworkElementProperties(IsolateThread thread, ObjectHandle networkHandle, CCharPointerPointer idsPointer, int idsCount, CCharPointerPointer propertiesPointer, int propertiesCount, ExceptionHandlerPointer exceptionHandlerPtr) {
        doCatch(exceptionHandlerPtr, new Runnable() {
            @Override
            public void run() {
                Network network = ObjectHandles.getGlobal().get(networkHandle);
                List<String> ids = CTypeUtil.toStringList(idsPointer, idsCount);
                List<String> properties = CTypeUtil.toStringList(propertiesPointer, propertiesCount);
                ids.forEach(id -> properties.forEach(property -> {
                    Identifiable<?> identifiable = NetworkUtils.getIdentifiableOrThrow(network, id);
                    identifiable.removeProperty(property);
                }));
            }
        });
    }

    private static void freeDataframeMetadataContent(DataframeMetadataPointer metadata) {
        for (int i = 0; i < metadata.getAttributesCount(); i++) {
            SeriesMetadataPointer attrMetadata = metadata.getAttributesMetadata().addressOf(i);
            UnmanagedMemory.free(attrMetadata.getName());
        }
        UnmanagedMemory.free(metadata.getAttributesMetadata());
    }

    private static void createSeriesMetadata(List<SeriesMetadata> metadata, DataframeMetadataPointer cMetadata) {
        SeriesMetadataPointer seriesMetadataPtr = UnmanagedMemory.calloc(metadata.size() * SizeOf.get(SeriesMetadataPointer.class));
        for (int i = 0; i < metadata.size(); i++) {
            SeriesMetadata colMetadata = metadata.get(i);
            SeriesMetadataPointer metadataPtr = seriesMetadataPtr.addressOf(i);
            metadataPtr.setName(CTypeUtil.toCharPtr(colMetadata.getName()));
            metadataPtr.setType(convert(colMetadata.getType()));
            metadataPtr.setIndex(colMetadata.isIndex());
            metadataPtr.setModifiable(colMetadata.isModifiable());
            metadataPtr.setDefault(colMetadata.isDefaultAttribute());
        }
        cMetadata.setAttributesCount(metadata.size());
        cMetadata.setAttributesMetadata(seriesMetadataPtr);
    }

    @CEntryPoint(name = "updateNetworkElementsExtensionsWithSeries")
    public static void updateNetworkElementsExtensionsWithSeries(IsolateThread thread, ObjectHandle networkHandle, CCharPointer namePtr,
                                                                 CCharPointer tableNamePtr, DataframePointer dataframe,
                                                                 PyPowsyblApiHeader.ExceptionHandlerPointer exceptionHandlerPtr) {
        doCatch(exceptionHandlerPtr, new Runnable() {
            @Override
            public void run() {
                String name = CTypeUtil.toString(namePtr);
                String tmpName = CTypeUtil.toString(tableNamePtr);
                String tableName = tmpName.isEmpty() ? null : tmpName;
                NetworkDataframeMapper mapper = NetworkDataframes.getExtensionDataframeMapper(name, tableName);
                if (mapper != null) {
                    Network network = ObjectHandles.getGlobal().get(networkHandle);
                    UpdatingDataframe updatingDataframe = createDataframe(dataframe);
                    mapper.updateSeries(network, updatingDataframe, NetworkDataframeContext.DEFAULT);
                } else {
                    throw new PowsyblException(errorMessageForWrongExtensionName(name, tableName));
                }
            }
        });
    }

    @CEntryPoint(name = "removeExtensions")
    public static void removeExtensions(IsolateThread thread, ObjectHandle networkHandle,
                                        CCharPointer namePtr,
                                        CCharPointerPointer idsPtr, int idsCount,
                                        PyPowsyblApiHeader.ExceptionHandlerPointer exceptionHandlerPtr) {
        doCatch(exceptionHandlerPtr, new Runnable() {
            @Override
            public void run() {
                Network network = ObjectHandles.getGlobal().get(networkHandle);
                String name = CTypeUtil.toString(namePtr);
                List<String> ids = CTypeUtil.toStringList(idsPtr, idsCount);
                NetworkExtensions.removeExtensions(network, name, ids);
            }
        });
    }

    @CEntryPoint(name = "getExtensionSeriesMetadata")
    public static DataframeMetadataPointer getExtensionSeriesMetadata(IsolateThread thread, CCharPointer namePtr, CCharPointer tableNamePtr,
                                                                      ExceptionHandlerPointer exceptionHandlerPtr) {
        return doCatch(exceptionHandlerPtr, new PointerProvider<>() {
            @Override
            public DataframeMetadataPointer get() {
                String name = CTypeUtil.toString(namePtr);
                String tmpName = CTypeUtil.toString(tableNamePtr);
                String tableName = tmpName.equals("") ? null : tmpName;
                NetworkDataframeMapper mapper = NetworkDataframes.getExtensionDataframeMapper(name, tableName);
                if (mapper != null) {
                    List<SeriesMetadata> seriesMetadata = mapper.getSeriesMetadata();
                    return CTypeUtil.createSeriesMetadata(seriesMetadata);
                } else {
                    throw new PowsyblException(errorMessageForWrongExtensionName(name, tableName));
                }
            }
        });
    }

    @CEntryPoint(name = "createExtensions")
    public static void createExtensions(IsolateThread thread, ObjectHandle networkHandle,
                                        CCharPointer namePtr,
                                        DataframeArrayPointer cDataframes,
                                        ExceptionHandlerPointer exceptionHandlerPtr) {
        doCatch(exceptionHandlerPtr, new Runnable() {
            @Override
            public void run() {
                Network network = ObjectHandles.getGlobal().get(networkHandle);
                String name = CTypeUtil.toString(namePtr);
                List<UpdatingDataframe> dataframes = new ArrayList<>();
                for (int i = 0; i < cDataframes.getDataframesCount(); i++) {
                    dataframes.add(createDataframe(cDataframes.getDataframes().addressOf(i)));
                }
                NetworkElementAdders.addExtensions(name, network, dataframes);
            }
        });
    }

    @CEntryPoint(name = "getExtensionsCreationMetadata")
    public static DataframesMetadataPointer getExtensionsCreationMetadata(IsolateThread thread,
                                                                          CCharPointer namePtr,
                                                                          ExceptionHandlerPointer exceptionHandlerPtr) {
        return doCatch(exceptionHandlerPtr, new PointerProvider<>() {
            @Override
            public DataframesMetadataPointer get() {
                String name = CTypeUtil.toString(namePtr);
                List<List<SeriesMetadata>> metadata = NetworkElementAdders.getExtensionAdder(name).getMetadata();
                DataframeMetadataPointer dataframeMetadataArray = UnmanagedMemory.calloc(metadata.size() * SizeOf.get(DataframeMetadataPointer.class));
                int i = 0;
                for (List<SeriesMetadata> dataframeMetadata : metadata) {
                    CTypeUtil.createSeriesMetadata(dataframeMetadata, dataframeMetadataArray.addressOf(i));
                    i++;
                }

                DataframesMetadataPointer res = UnmanagedMemory.calloc(SizeOf.get(DataframesMetadataPointer.class));
                res.setDataframesMetadata(dataframeMetadataArray);
                res.setDataframesCount(metadata.size());
                return res;
            }
        });
    }

    @CEntryPoint(name = "createImporterParametersSeriesArray")
    static ArrayPointer<SeriesPointer> createImporterParametersSeriesArray(IsolateThread thread, CCharPointer formatPtr,
                                                                           ExceptionHandlerPointer exceptionHandlerPtr) {
        return doCatch(exceptionHandlerPtr, new PointerProvider<>() {
            @Override
            public ArrayPointer<SeriesPointer> get() {
                String format = CTypeUtil.toString(formatPtr);
                Importer importer = Importer.find(format);
                if (importer == null) {
                    throw new PowsyblException("Format '" + format + "' not supported");
                }
                return Dataframes.createCDataframe(Dataframes.importerParametersMapper(), importer);
            }
        });
    }

    @CEntryPoint(name = "createExporterParametersSeriesArray")
    static ArrayPointer<SeriesPointer> createExporterParametersSeriesArray(IsolateThread thread, CCharPointer formatPtr,
                                                                           ExceptionHandlerPointer exceptionHandlerPtr) {
        return doCatch(exceptionHandlerPtr, new PointerProvider<>() {
            @Override
            public ArrayPointer<SeriesPointer> get() {
                String format = CTypeUtil.toString(formatPtr);
                var exporter = Exporter.find(format);
                if (exporter == null) {
                    throw new PowsyblException("Format '" + format + "' not supported");
                }
                return Dataframes.createCDataframe(Dataframes.exporterParametersMapper(), exporter);
            }
        });
    }

    @CEntryPoint(name = "updateSwitchPosition")
    public static boolean updateSwitchPosition(IsolateThread thread, ObjectHandle networkHandle, CCharPointer id, boolean open,
                                               ExceptionHandlerPointer exceptionHandlerPtr) {
        return doCatch(exceptionHandlerPtr, new BooleanSupplier() {
            @Override
            public boolean getAsBoolean() {
                Network network = ObjectHandles.getGlobal().get(networkHandle);
                String idStr = CTypeUtil.toString(id);
                return NetworkUtil.updateSwitchPosition(network, idStr, open);
            }
        });
    }

    @CEntryPoint(name = "updateConnectableStatus")
    public static boolean updateConnectableStatus(IsolateThread thread, ObjectHandle networkHandle, CCharPointer id, boolean connected,
                                                  ExceptionHandlerPointer exceptionHandlerPtr) {
        return doCatch(exceptionHandlerPtr, new BooleanSupplier() {
            @Override
            public boolean getAsBoolean() {
                Network network = ObjectHandles.getGlobal().get(networkHandle);
                String idStr = CTypeUtil.toString(id);
                return NetworkUtil.updateConnectableStatus(network, idStr, connected);
            }
        });
    }

    public static void copyToCSldParameters(SldParameters parameters, SldParametersPointer cParameters) {
        cParameters.setUseName(parameters.getSvgParameters().isUseName());
        cParameters.setCenterName(parameters.getSvgParameters().isLabelCentered());
        cParameters.setDiagonalLabel(parameters.getSvgParameters().isLabelDiagonal());
        cParameters.setTopologicalColoring(parameters.getStyleProviderFactory() instanceof DefaultStyleProviderFactory);
        cParameters.setBusesLegendAdded(parameters.getSvgParameters().isBusesLegendAdded());
        cParameters.setTooltipEnabled(parameters.getSvgParameters().isTooltipEnabled());
        cParameters.setComponentLibrary(CTypeUtil.toCharPtr(parameters.getComponentLibrary().getName()));
        cParameters.setDisplayCurrentFeederInfo(parameters.getSvgParameters().isDisplayCurrentFeederInfo());
        cParameters.setActivePowerUnit(CTypeUtil.toCharPtr(parameters.getSvgParameters().getActivePowerUnit()));
        cParameters.setReactivePowerUnit(CTypeUtil.toCharPtr(parameters.getSvgParameters().getReactivePowerUnit()));
        cParameters.setCurrentUnit(CTypeUtil.toCharPtr(parameters.getSvgParameters().getCurrentUnit()));
    }

    public static SldParametersPointer convertToSldParametersPointer(SldParameters parameters) {
        SldParametersPointer paramsPtr = UnmanagedMemory.calloc(SizeOf.get(SldParametersPointer.class));
        copyToCSldParameters(parameters, paramsPtr);
        return paramsPtr;
    }

    @CEntryPoint(name = "createSldParameters")
    public static SldParametersPointer createSldParameters(IsolateThread thread, PyPowsyblApiHeader.ExceptionHandlerPointer exceptionHandlerPtr) {
        return doCatch(exceptionHandlerPtr, () -> {
            return convertToSldParametersPointer(SingleLineDiagramUtil.createSldParameters());
        });
    }

    public static NadParametersPointer convertToNadParametersPointer(NadParameters parameters) {
        NadParametersPointer paramsPtr = UnmanagedMemory.calloc(SizeOf.get(NadParametersPointer.class));
        copyToCNadParameters(parameters, paramsPtr);
        return paramsPtr;
    }

    public static void copyToCNadParameters(NadParameters parameters, NadParametersPointer cParameters) {
        int edgeInfo = switch (parameters.getSvgParameters().getEdgeInfoDisplayed()) {
            case ACTIVE_POWER -> 0;
            case REACTIVE_POWER -> 1;
            case CURRENT -> 2;
            default -> throw new PowsyblException("Type of information not taken into account");
        };
        cParameters.setEdgeNameDisplayed(parameters.getSvgParameters().isEdgeNameDisplayed());
        cParameters.setEdgeInfoAlongEdge(parameters.getSvgParameters().isEdgeInfoAlongEdge());
        cParameters.setIdDisplayed(parameters.getSvgParameters().isIdDisplayed());
        cParameters.setPowerValuePrecision(parameters.getSvgParameters().getPowerValuePrecision());
        cParameters.setCurrentValuePrecision(parameters.getSvgParameters().getCurrentValuePrecision());
        cParameters.setAngleValuePrecision(parameters.getSvgParameters().getAngleValuePrecision());
        cParameters.setVoltageValuePrecision(parameters.getSvgParameters().getVoltageValuePrecision());
        cParameters.setBusLegend(parameters.getSvgParameters().isBusLegend());
        cParameters.setSubstationDescriptionDisplayed(parameters.getSvgParameters().isSubstationDescriptionDisplayed());
        cParameters.setEdgeInfoDisplayed(edgeInfo);
        cParameters.setVoltageLevelDetails(parameters.getSvgParameters().isVoltageLevelDetails());
        cParameters.setInjectionsAdded(parameters.getLayoutParameters().isInjectionsAdded());
    }

    @CEntryPoint(name = "createNadParameters")
    public static NadParametersPointer createNadParameters(IsolateThread thread, PyPowsyblApiHeader.ExceptionHandlerPointer exceptionHandlerPtr) {
        return doCatch(exceptionHandlerPtr, () -> {
            return convertToNadParametersPointer(NetworkAreaDiagramUtil.createNadParameters());
        });
    }

    public static void freeSldParametersPointer(SldParametersPointer sldParametersPtr) {
        UnmanagedMemory.free(sldParametersPtr);
    }

    @CEntryPoint(name = "freeSldParameters")
    public static void freeSldParameters(IsolateThread thread, SldParametersPointer sldParametersPtr,
                                         PyPowsyblApiHeader.ExceptionHandlerPointer exceptionHandlerPtr) {
        doCatch(exceptionHandlerPtr, new Runnable() {
            @Override
            public void run() {
                freeSldParametersPointer(sldParametersPtr);
            }
        });
    }

    @CEntryPoint(name = "freeNadParameters")
    public static void freeNadParameters(IsolateThread thread, NadParametersPointer nadParametersPointer,
                                         PyPowsyblApiHeader.ExceptionHandlerPointer exceptionHandlerPtr) {
        doCatch(exceptionHandlerPtr, new Runnable() {
            @Override
            public void run() {
                UnmanagedMemory.free(nadParametersPointer);
            }
        });
    }

    public static SldParameters convertSldParameters(SldParametersPointer sldParametersPtr) {
        String componentLibraryName = CTypeUtil.toString(sldParametersPtr.getComponentLibrary());
        SldParameters sldParameters = SingleLineDiagramUtil.createSldParameters()
                .setStyleProviderFactory(sldParametersPtr.isTopologicalColoring() ? new DefaultStyleProviderFactory()
                        : new NominalVoltageStyleProviderFactory())
                .setComponentLibrary(SldComponentLibrary.find(componentLibraryName).orElseGet(ConvergenceComponentLibrary::new));
        sldParameters.getSvgParameters()
                .setUseName(sldParametersPtr.isUseName())
                .setLabelCentered(sldParametersPtr.isCenterName())
                .setLabelDiagonal(sldParametersPtr.isDiagonalLabel())
                .setBusesLegendAdded(sldParametersPtr.isBusesLegendAdded())
                .setTooltipEnabled(sldParametersPtr.getTooltipEnabled())
                .setDisplayCurrentFeederInfo(sldParametersPtr.isDisplayCurrentFeederInfo())
                .setTooltipEnabled(sldParametersPtr.getTooltipEnabled())
                .setActivePowerUnit(CTypeUtil.toString(sldParametersPtr.getActivePowerUnit()))
                .setReactivePowerUnit(CTypeUtil.toString(sldParametersPtr.getReactivePowerUnit()))
                .setCurrentUnit(CTypeUtil.toString(sldParametersPtr.getCurrentUnit()));
        return sldParameters;
    }

    public static NadParameters convertNadParameters(NadParametersPointer nadParametersPointer, Network network) {
        NadParameters nadParameters = NetworkAreaDiagramUtil.createNadParameters();
        LayoutFactory layoutFactory = switch (nadParametersPointer.getLayoutType()) {
            case 1: yield new GeographicalLayoutFactory(network, nadParametersPointer.getScalingFactor(), nadParametersPointer.getRadiusFactor(), new BasicForceLayoutFactory());
            default: yield new BasicForceLayoutFactory();
        };
        SvgParameters.EdgeInfoEnum edgeInfo = switch (nadParametersPointer.getEdgeInfoDisplayed()) {
            case 0 -> ACTIVE_POWER;
            case 1 -> REACTIVE_POWER;
            case 2 -> CURRENT;
            default -> throw new PowsyblException("Type of information not taken into account");
        };
        nadParameters.setLayoutFactory(layoutFactory);
        nadParameters.getSvgParameters()
                .setEdgeNameDisplayed(nadParametersPointer.isEdgeNameDisplayed())
                .setEdgeInfoAlongEdge(nadParametersPointer.isEdgeInfoAlongEdge())
                .setPowerValuePrecision(nadParametersPointer.getPowerValuePrecision())
                .setCurrentValuePrecision(nadParametersPointer.getCurrentValuePrecision())
                .setAngleValuePrecision(nadParametersPointer.getAngleValuePrecision())
                .setVoltageValuePrecision(nadParametersPointer.getVoltageValuePrecision())
                .setIdDisplayed(nadParametersPointer.isIdDisplayed())
                .setBusLegend(nadParametersPointer.isBusLegend())
                .setSubstationDescriptionDisplayed(nadParametersPointer.isSubstationDescriptionDisplayed())
                .setEdgeInfoDisplayed(edgeInfo);
        return nadParameters;
    }

    @CEntryPoint(name = "writeSingleLineDiagramSvg")
    public static void writeSingleLineDiagramSvg(IsolateThread thread, ObjectHandle networkHandle, CCharPointer containerId,
                                                 CCharPointer svgFile, CCharPointer metadataFile, SldParametersPointer sldParametersPtr,
                                                 DataframePointer labels,
                                                 DataframePointer feederInfos,
                                                 ExceptionHandlerPointer exceptionHandlerPtr) {
<<<<<<< HEAD
        doCatch(exceptionHandlerPtr, () -> {
            Network network = ObjectHandles.getGlobal().get(networkHandle);
            String containerIdStr = CTypeUtil.toString(containerId);
            String svgFileStr = CTypeUtil.toString(svgFile);
            String metadataFileStr = metadataFile.isNonNull() ? CTypeUtil.toString(metadataFile) : null;
            SldParameters sldParameters = convertSldParameters(sldParametersPtr);
            applySldCustomLabels(labels, feederInfos, sldParameters);
            SingleLineDiagramUtil.writeSvg(network, containerIdStr, svgFileStr, metadataFileStr, sldParameters);
=======
        doCatch(exceptionHandlerPtr, new Runnable() {
            @Override
            public void run() {
                Network network = ObjectHandles.getGlobal().get(networkHandle);
                String containerIdStr = CTypeUtil.toString(containerId);
                String svgFileStr = CTypeUtil.toString(svgFile);
                String metadataFileStr = metadataFile.isNonNull() ? CTypeUtil.toString(metadataFile) : null;
                SldParameters sldParameters = convertSldParameters(sldParametersPtr);
                SingleLineDiagramUtil.writeSvg(network, containerIdStr, svgFileStr, metadataFileStr, sldParameters);
            }
>>>>>>> 7803fb06
        });
    }

    @CEntryPoint(name = "writeMatrixMultiSubstationSingleLineDiagramSvg")
    public static void writeMatrixMultiSubstationSingleLineDiagramSvg(IsolateThread thread, ObjectHandle networkHandle, CCharPointerPointer substationIdsPointer,
                                                                int substationIdCount, int substationIdRowCount,
                                                 CCharPointer svgFile, CCharPointer metadataFile, SldParametersPointer sldParametersPtr,
<<<<<<< HEAD
                                                                      DataframePointer labels,
                                                                      DataframePointer feederInfos,
                                                                      ExceptionHandlerPointer exceptionHandlerPtr) {
        doCatch(exceptionHandlerPtr, () -> {
            Network network = ObjectHandles.getGlobal().get(networkHandle);
            String[][] matrixIds = CTypeUtil.toString2DArray(substationIdsPointer, substationIdCount, substationIdRowCount);
            String svgFileStr = CTypeUtil.toString(svgFile);
            String metadataFileStr = metadataFile.isNonNull() ? CTypeUtil.toString(metadataFile) : null;
            SldParameters sldParameters = convertSldParameters(sldParametersPtr);
            applySldCustomLabels(labels, feederInfos, sldParameters);
=======
                                                 ExceptionHandlerPointer exceptionHandlerPtr) {
        doCatch(exceptionHandlerPtr, new Runnable() {
            @Override
            public void run() {
                Network network = ObjectHandles.getGlobal().get(networkHandle);
                String[][] matrixIds = CTypeUtil.toString2DArray(substationIdsPointer, substationIdCount, substationIdRowCount);
                String svgFileStr = CTypeUtil.toString(svgFile);
                String metadataFileStr = metadataFile.isNonNull() ? CTypeUtil.toString(metadataFile) : null;
                SldParameters sldParameters = convertSldParameters(sldParametersPtr);
>>>>>>> 7803fb06

                SingleLineDiagramUtil.writeMatrixMultiSubstationSvg(network, matrixIds, svgFileStr, metadataFileStr, sldParameters);
            }
        });
    }

    private static Map<String, CustomLabels> getSldCustomLabels(int rowCount, StringSeries idSeries,
                                                                   StringSeries labels, StringSeries additionalLabels) {
        Map<String, CustomLabels> nadCustomBranchLabels = new HashMap<>();
        for (int i = 0; i < rowCount; i++) {
            String id = idSeries.get(i);
            String label = getValueFromSeriesOrNull(labels, i);
            String additionalLabel = getValueFromSeriesOrNull(additionalLabels, i);
            nadCustomBranchLabels.put(id, new CustomLabels(label, additionalLabel));
        }
        return nadCustomBranchLabels;
    }

    private static Map<FeederContext, List<CustomFeederInfos>> getSldCustomFeederInfos(
            int rowCount,
            StringSeries ids,
            StringSeries componentTypes,
            StringSeries sides,
            StringSeries directions,
            StringSeries labels
    ) {
        Map<FeederContext, List<CustomFeederInfos>> customFeederInfo = new LinkedHashMap<>();
        IntStream.range(0, rowCount)
                .forEach(i -> {
                    String id = ids.get(i);
                    String componentType = componentTypes.get(i);
                    String side = getNonEmptyValueFromSeries(sides, i);
                    String direction = directions.get(i);
                    String label = labels.get(i);
                    FeederContext fc = new FeederContext(id, side == null ? null : NodeSide.valueOf(side));
                    CustomFeederInfos feederInfo = new CustomFeederInfos(
                            componentType, LabelProvider.LabelDirection.valueOf(direction), label);

                    customFeederInfo.computeIfAbsent(fc, k -> new ArrayList<>()).add(feederInfo);
                });
        return customFeederInfo;
    }

    private static void applySldCustomLabels(DataframePointer customLabels, DataframePointer customFeederInfo, SldParameters parameters) {
        final String labelAttributeName = "label";
        UpdatingDataframe customLabelsDataframe = createDataframe(customLabels);
        UpdatingDataframe customFeederInfoDataframe = createDataframe(customFeederInfo);
        if (customLabelsDataframe != null || customFeederInfoDataframe != null) {
            final Map<String, CustomLabels> customLabelsMap;
            if (customLabelsDataframe != null) {
                parameters.getSvgParameters().setDisplayEquipmentNodesLabel(true);
                customLabelsMap = getSldCustomLabels(customLabelsDataframe.getRowCount(), customLabelsDataframe.getStrings("id"),
                        customLabelsDataframe.getStrings(labelAttributeName), customLabelsDataframe.getStrings("additional_label"));
            } else {
                customLabelsMap = Collections.emptyMap();
            }

            final Map<FeederContext, List<CustomFeederInfos>> feederInfoMap;
            if (customFeederInfoDataframe != null) {
                feederInfoMap = getSldCustomFeederInfos(customFeederInfoDataframe.getRowCount(),
                        customFeederInfoDataframe.getStrings("id"),
                        customFeederInfoDataframe.getStrings("type"),
                        customFeederInfoDataframe.getStrings("side"),
                        customFeederInfoDataframe.getStrings("direction"),
                        customFeederInfoDataframe.getStrings(labelAttributeName)
                );

            } else {
                feederInfoMap = Collections.emptyMap();
            }

            parameters.setLabelProviderFactory((network, componentLibrary, layoutParameters, svgParameters) ->
                    new com.powsybl.sld.svg.CustomLabelProvider(customLabelsMap, feederInfoMap, parameters.getComponentLibrary(),
                            parameters.getLayoutParameters(), parameters.getSvgParameters()));

        }
    }

    @CEntryPoint(name = "getSingleLineDiagramSvg")
    public static CCharPointer getSingleLineDiagramSvg(IsolateThread thread, ObjectHandle networkHandle, CCharPointer containerId,
                                                       ExceptionHandlerPointer exceptionHandlerPtr) {
        return doCatch(exceptionHandlerPtr, new PointerProvider<>() {
            @Override
            public CCharPointer get() {
                Network network = ObjectHandles.getGlobal().get(networkHandle);
                String containerIdStr = CTypeUtil.toString(containerId);
                String svg = SingleLineDiagramUtil.getSvg(network, containerIdStr);
                return CTypeUtil.toCharPtr(svg);
            }
        });
    }

    @CEntryPoint(name = "getSingleLineDiagramSvgAndMetadata")
    public static ArrayPointer<CCharPointerPointer> getSingleLineDiagramSvgAndMetadata(IsolateThread thread, ObjectHandle networkHandle, CCharPointer containerId,
<<<<<<< HEAD
                                                                                       SldParametersPointer sldParametersPtr,
                                                                                       DataframePointer labels,
                                                                                       DataframePointer feederInfos,
                                                                                       ExceptionHandlerPointer exceptionHandlerPtr) {
        return doCatch(exceptionHandlerPtr, () -> {
            Network network = ObjectHandles.getGlobal().get(networkHandle);
            String containerIdStr = CTypeUtil.toString(containerId);
            SldParameters sldParameters = convertSldParameters(sldParametersPtr);
            applySldCustomLabels(labels, feederInfos, sldParameters);
            List<String> svgAndMeta = SingleLineDiagramUtil.getSvgAndMetadata(network, containerIdStr, sldParameters);
            return createCharPtrArray(svgAndMeta);
=======
                                                                                       SldParametersPointer sldParametersPtr, ExceptionHandlerPointer exceptionHandlerPtr) {
        return doCatch(exceptionHandlerPtr, new PointerProvider<>() {
            @Override
            public ArrayPointer<CCharPointerPointer> get() {
                Network network = ObjectHandles.getGlobal().get(networkHandle);
                String containerIdStr = CTypeUtil.toString(containerId);
                SldParameters sldParameters = convertSldParameters(sldParametersPtr);
                List<String> svgAndMeta = SingleLineDiagramUtil.getSvgAndMetadata(network, containerIdStr, sldParameters);
                return createCharPtrArray(svgAndMeta);
            }
>>>>>>> 7803fb06
        });
    }

    @CEntryPoint(name = "getMatrixMultiSubstationSvgAndMetadata")
    public static ArrayPointer<CCharPointerPointer> getMatrixMultiSubstationSvgAndMetadata(IsolateThread thread, ObjectHandle networkHandle, CCharPointerPointer substationIdsPointer,
                                                                                           int substationIdCount, int substationIdRowCount,
<<<<<<< HEAD
                                                                                           SldParametersPointer sldParametersPtr,
                                                                                           DataframePointer labels,
                                                                                           DataframePointer feederInfos,
                                                                                           ExceptionHandlerPointer exceptionHandlerPtr) {
        return doCatch(exceptionHandlerPtr, () -> {
            Network network = ObjectHandles.getGlobal().get(networkHandle);
            String[][] matrixIds = CTypeUtil.toString2DArray(substationIdsPointer, substationIdCount, substationIdRowCount);
            SldParameters sldParameters = convertSldParameters(sldParametersPtr);
            applySldCustomLabels(labels, feederInfos, sldParameters);
            List<String> svgAndMeta = SingleLineDiagramUtil.getMatrixMultiSubstationSvgAndMetadata(network, matrixIds, sldParameters);
            return createCharPtrArray(svgAndMeta);
=======
                                                                                           SldParametersPointer sldParametersPtr, ExceptionHandlerPointer exceptionHandlerPtr) {
        return doCatch(exceptionHandlerPtr, new PointerProvider<>() {
            @Override
            public ArrayPointer<CCharPointerPointer> get() {
                Network network = ObjectHandles.getGlobal().get(networkHandle);
                String[][] matrixIds = CTypeUtil.toString2DArray(substationIdsPointer, substationIdCount, substationIdRowCount);
                SldParameters sldParameters = convertSldParameters(sldParametersPtr);
                List<String> svgAndMeta = SingleLineDiagramUtil.getMatrixMultiSubstationSvgAndMetadata(network, matrixIds, sldParameters);
                return createCharPtrArray(svgAndMeta);
            }
>>>>>>> 7803fb06
        });
    }

    @CEntryPoint(name = "getSingleLineDiagramComponentLibraryNames")
    public static PyPowsyblApiHeader.ArrayPointer<CCharPointerPointer> getSingleLineDiagramComponentLibraryNames(IsolateThread thread, PyPowsyblApiHeader.ExceptionHandlerPointer exceptionHandlerPtr) {
        return doCatch(exceptionHandlerPtr, () -> {
            return createCharPtrArray(SingleLineDiagramUtil.getComponentLibraryNames());
        });
    }

    @CEntryPoint(name = "writeNetworkAreaDiagramSvg")
    public static void writeNetworkAreaDiagramSvg(IsolateThread thread, ObjectHandle networkHandle, CCharPointer svgFile, CCharPointer metadataFile,
                                                  CCharPointerPointer voltageLevelIdsPointer, int voltageLevelIdCount, int depth,
                                                  double highNominalVoltageBound, double lowNominalVoltageBound, NadParametersPointer nadParametersPointer,
                                                  DataframePointer fixedPositions, DataframePointer branchLabels, DataframePointer threeWtLabels, DataframePointer injectionLabels,
                                                  DataframePointer busDescriptions, DataframePointer vlDescriptions, DataframePointer busNodeStyles,
                                                  DataframePointer edgeStyles, DataframePointer threeWtStyles, ExceptionHandlerPointer exceptionHandlerPtr) {
        doCatch(exceptionHandlerPtr, new Runnable() {
            @Override
            public void run() {
                Network network = ObjectHandles.getGlobal().get(networkHandle);
                String svgFileStr = CTypeUtil.toString(svgFile);
                String metadataFileStr = metadataFile.isNonNull() ? CTypeUtil.toString(metadataFile) : null;
                List<String> voltageLevelIds = toStringList(voltageLevelIdsPointer, voltageLevelIdCount);
                NadParameters nadParameters = convertNadParameters(nadParametersPointer, network);
                applyFixedPositions(fixedPositions, nadParameters);
                applyCustomLabels(branchLabels, threeWtLabels, injectionLabels, busDescriptions, vlDescriptions, nadParameters);
                applyCustomStyles(busNodeStyles, edgeStyles, threeWtStyles, nadParameters);
                NetworkAreaDiagramUtil.writeSvg(network, voltageLevelIds, depth, svgFileStr, metadataFileStr, highNominalVoltageBound, lowNominalVoltageBound, nadParameters);
            }
        });
    }

    @CEntryPoint(name = "getNetworkAreaDiagramSvg")
    public static CCharPointer getNetworkAreaDiagramSvg(IsolateThread thread, ObjectHandle networkHandle, CCharPointerPointer voltageLevelIdsPointer,
                                                        int voltageLevelIdCount, int depth, double highNominalVoltageBound,
                                                        double lowNominalVoltageBound, NadParametersPointer nadParametersPointer, ExceptionHandlerPointer exceptionHandlerPtr) {
        return doCatch(exceptionHandlerPtr, new PointerProvider<>() {
            @Override
            public CCharPointer get() {
                Network network = ObjectHandles.getGlobal().get(networkHandle);
                List<String> voltageLevelIds = toStringList(voltageLevelIdsPointer, voltageLevelIdCount);
                NadParameters nadParameters = convertNadParameters(nadParametersPointer, network);
                String svg = NetworkAreaDiagramUtil.getSvg(network, voltageLevelIds, depth, highNominalVoltageBound, lowNominalVoltageBound, nadParameters);
                return CTypeUtil.toCharPtr(svg);
            }
        });
    }

    private static Map<String, Point> getNadFixedPositionsMap(int rowCount, StringSeries idSeries, DoubleSeries xSeries, DoubleSeries ySeries) {
        Map<String, Point> fixedPositions = new HashMap<>();
        if (xSeries != null && ySeries != null) {
            for (int i = 0; i < rowCount; i++) {
                String id = idSeries.get(i);
                double x = xSeries.get(i);
                double y = ySeries.get(i);
                if (!Double.isNaN(x) && !Double.isNaN(y)) {
                    fixedPositions.put(id, new Point(x, y));
                }
            }
        }
        return fixedPositions;
    }

    private static Map<String, TextPosition> getNadFixedTextPositionsMap(int rowCount, StringSeries idSeries, DoubleSeries shiftXSeries, DoubleSeries shiftYSeries,
                                                                         DoubleSeries connectionShiftXSeries, DoubleSeries connectionShiftYSeries) {
        Map<String, TextPosition> fixedTextPositions = new HashMap<>();
        if (shiftXSeries != null && shiftYSeries != null && connectionShiftXSeries != null && connectionShiftYSeries != null) {
            for (int i = 0; i < rowCount; i++) {
                String id = idSeries.get(i);
                double shiftX = shiftXSeries.get(i);
                double shiftY = shiftYSeries.get(i);
                double connectionShiftX = connectionShiftXSeries.get(i);
                double connectionShiftY = connectionShiftYSeries.get(i);
                if (!Double.isNaN(shiftX) && !Double.isNaN(shiftY) && !Double.isNaN(connectionShiftX) && !Double.isNaN(connectionShiftY)) {
                    fixedTextPositions.put(id, new TextPosition(new Point(shiftX, shiftY), new Point(connectionShiftX, connectionShiftY)));
                }
            }
        }
        return fixedTextPositions;
    }

    private static void applyFixedPositions(DataframePointer fixedPositions, NadParameters nadParameters) {
        UpdatingDataframe fixedPositionsDataframe = createDataframe(fixedPositions);
        if (fixedPositionsDataframe != null) {
            StringSeries idSeries = fixedPositionsDataframe.getStrings("id");
            if (idSeries == null) {
                throw new PowsyblException("id is missing");
            }
            int rowCount = fixedPositionsDataframe.getRowCount();
            Map<String, Point> fixedPositionsMap = getNadFixedPositionsMap(rowCount, idSeries,
                    fixedPositionsDataframe.getDoubles("x"), fixedPositionsDataframe.getDoubles("y"));
            Map<String, TextPosition> fixedTextPositionsMap = getNadFixedTextPositionsMap(rowCount, idSeries,
                    fixedPositionsDataframe.getDoubles("legend_shift_x"), fixedPositionsDataframe.getDoubles("legend_shift_y"),
                    fixedPositionsDataframe.getDoubles("legend_connection_shift_x"), fixedPositionsDataframe.getDoubles("legend_connection_shift_y"));
            nadParameters.setLayoutFactory(new FixedLayoutFactory(fixedPositionsMap, fixedTextPositionsMap, nadParameters.getLayoutFactory()));
        }
    }

    private static String getValueFromSeriesOrNull(StringSeries series, int row) {
        return (series != null) ? series.get(row) : null;
    }

    private static String getNonEmptyValueFromSeries(StringSeries series, int row) {
        if (series == null) {
            return null;
        }
        String str = series.get(row);
        return str != null && !str.isBlank() ? str : null;
    }

    private static EdgeInfo.Direction getDirectionFromSeriesOrNull(StringSeries series, int row) {
        if (series == null) {
            return null;
        }
        String dir = series.get(row);
        return (dir != null && !dir.isEmpty()) ? EdgeInfo.Direction.valueOf(dir) : null;
    }

    private static Map<String, CustomLabelProvider.BranchLabels> getNadCustomBranchLabels(int rowCount, StringSeries idSeries,
                                                                                                StringSeries side1Label, StringSeries middleLabel,
                                                                                                StringSeries side2Label, StringSeries arrow1,
                                                                                                StringSeries arrow2) {
        Map<String, CustomLabelProvider.BranchLabels> nadCustomBranchLabels = new HashMap<>();
        for (int i = 0; i < rowCount; i++) {
            String id = idSeries.get(i);
            CustomLabelProvider.BranchLabels labels = new CustomLabelProvider.BranchLabels(
                    getValueFromSeriesOrNull(side1Label, i),
                    getValueFromSeriesOrNull(middleLabel, i),
                    getValueFromSeriesOrNull(side2Label, i),
                    getDirectionFromSeriesOrNull(arrow1, i),
                    getDirectionFromSeriesOrNull(arrow2, i)
            );
            nadCustomBranchLabels.put(id, labels);
        }
        return nadCustomBranchLabels;
    }

    private static Map<String, CustomLabelProvider.ThreeWtLabels> getNadCustomThreeWtLabels(UpdatingDataframe threeWtLabelsDataframe) {
        int rowCount = threeWtLabelsDataframe.getRowCount();
        StringSeries idS = threeWtLabelsDataframe.getStrings("id");
        StringSeries side1S = threeWtLabelsDataframe.getStrings("side1");
        StringSeries side2S = threeWtLabelsDataframe.getStrings("side2");
        StringSeries side3S = threeWtLabelsDataframe.getStrings("side3");
        StringSeries arrow1S = threeWtLabelsDataframe.getStrings("arrow1");
        StringSeries arrow2S = threeWtLabelsDataframe.getStrings("arrow2");
        StringSeries arrow3S = threeWtLabelsDataframe.getStrings("arrow3");

        Map<String, CustomLabelProvider.ThreeWtLabels> nadCustomThreeWtLabels = new HashMap<>();
        for (int i = 0; i < rowCount; i++) {
            String id = idS.get(i);
            CustomLabelProvider.ThreeWtLabels labels = new CustomLabelProvider.ThreeWtLabels(
                    getValueFromSeriesOrNull(side1S, i),
                    getValueFromSeriesOrNull(side2S, i),
                    getValueFromSeriesOrNull(side3S, i),
                    getDirectionFromSeriesOrNull(arrow1S, i),
                    getDirectionFromSeriesOrNull(arrow2S, i),
                    getDirectionFromSeriesOrNull(arrow3S, i)
            );
            nadCustomThreeWtLabels.put(id, labels);
        }
        return nadCustomThreeWtLabels;
    }

    private static Map<String, CustomLabelProvider.InjectionLabels> getNadCustomInjectionsLabels(UpdatingDataframe injectionLabelsDataframe) {
        int rowCount = injectionLabelsDataframe.getRowCount();
        StringSeries idS = injectionLabelsDataframe.getStrings("id");
        StringSeries labelS = injectionLabelsDataframe.getStrings("label");
        StringSeries arrowS = injectionLabelsDataframe.getStrings("arrow");

        Map<String, CustomLabelProvider.InjectionLabels> nadCustomInjectionsLabels = new HashMap<>();
        for (int i = 0; i < rowCount; i++) {
            String id = idS.get(i);
            CustomLabelProvider.InjectionLabels labels = new CustomLabelProvider.InjectionLabels(
                    getValueFromSeriesOrNull(labelS, i),
                    getDirectionFromSeriesOrNull(arrowS, i)
            );
            nadCustomInjectionsLabels.put(id, labels);
        }
        return nadCustomInjectionsLabels;
    }

    private static Map<String, String> getNadCustomBusDescriptions(int rowCount, StringSeries idS, StringSeries descriptionS) {
        Map<String, String> nadCustomDescriptions = new HashMap<>();
        for (int i = 0; i < rowCount; i++) {
            String id = idS.get(i);
            String description = descriptionS.get(i);
            nadCustomDescriptions.put(id, description);
        }
        return nadCustomDescriptions;
    }

    public record VlInfo(Map<String, List<String>> headers, Map<String, List<String>> footers) {

    }

    public static VlInfo getNadCustomVlInfos(int rowCount, StringSeries ids,
                                             StringSeries types, StringSeries descriptions) {
        Map<String, List<String>> headers = new LinkedHashMap<>();
        Map<String, List<String>> footers = new LinkedHashMap<>();

        IntStream.range(0, rowCount)
                .forEach(i -> {
                    String id = ids.get(i);
                    String description = descriptions.get(i);
                    String type = types.get(i);

                    Map<String, List<String>> targetMap = type.equals("HEADER") ? headers : footers;
                    targetMap.computeIfAbsent(id, k -> new ArrayList<>()).add(description);
                });

        return new VlInfo(headers, footers);
    }

    private static void applyCustomLabels(DataframePointer customLabels, DataframePointer threeWtLabels, DataframePointer injectionLabels, DataframePointer busDescriptions, DataframePointer vlDescriptions, NadParameters nadParameters) {
        UpdatingDataframe customLabelsDataframe = createDataframe(customLabels);
        UpdatingDataframe threeWtLabelsDataframe = createDataframe(threeWtLabels);
        UpdatingDataframe injectionLabelsDataframe = createDataframe(injectionLabels);
        UpdatingDataframe busDescriptionsDataframe = createDataframe(busDescriptions);
        UpdatingDataframe customVlDescriptionsDataframe = createDataframe(vlDescriptions);
        if (customLabelsDataframe != null || threeWtLabelsDataframe != null || injectionLabelsDataframe != null || busDescriptionsDataframe != null || customVlDescriptionsDataframe != null) {
            final Map<String, CustomLabelProvider.BranchLabels> branchLabels;
            if (customLabelsDataframe != null) {
                //when the custom dataframe is defined, the displaying of the edge name is forced
                nadParameters.getSvgParameters().setEdgeNameDisplayed(true);
                branchLabels = getNadCustomBranchLabels(customLabelsDataframe.getRowCount(), customLabelsDataframe.getStrings("id"),
                        customLabelsDataframe.getStrings("side1"),
                        customLabelsDataframe.getStrings("middle"), customLabelsDataframe.getStrings("side2"),
                        customLabelsDataframe.getStrings("arrow1"), customLabelsDataframe.getStrings("arrow2"));
            } else {
                branchLabels = Collections.emptyMap();
            }

            Map<String, CustomLabelProvider.ThreeWtLabels> customThreeWtLabels = (threeWtLabelsDataframe != null) ? getNadCustomThreeWtLabels(threeWtLabelsDataframe) : Collections.emptyMap();

            Map<String, CustomLabelProvider.InjectionLabels> customInjectionsLabels;
            if (injectionLabelsDataframe != null) {
                //when the custom dataframe is defined, the injections addition to the graph is forced
                nadParameters.getLayoutParameters().setInjectionsAdded(true);
                customInjectionsLabels = getNadCustomInjectionsLabels(injectionLabelsDataframe);
            } else {
                customInjectionsLabels = Collections.emptyMap();
            }

            final Map<String, String> customBusDescriptions;
            if (busDescriptionsDataframe != null) {
                //when the custom dataframe is defined, the displaying of the bus legend section is forced
                nadParameters.getSvgParameters().setBusLegend(true);
                customBusDescriptions = getNadCustomBusDescriptions(busDescriptionsDataframe.getRowCount(),
                        busDescriptionsDataframe.getStrings("id"),
                        busDescriptionsDataframe.getStrings("description"));
            } else {
                customBusDescriptions = Collections.emptyMap();
            }

            final Map<String, List<String>> customVlDescriptions;
            final Map<String, List<String>> customVlDetails;
            if (customVlDescriptionsDataframe != null) {
                //when the custom dataframe is defined, the displaying of the vl details section is forced
                nadParameters.getSvgParameters().setVoltageLevelDetails(true);
                VlInfo vlInfo = getNadCustomVlInfos(customVlDescriptionsDataframe.getRowCount(),
                        customVlDescriptionsDataframe.getStrings("id"),
                        customVlDescriptionsDataframe.getStrings("type"),
                        customVlDescriptionsDataframe.getStrings("description"));
                customVlDescriptions = vlInfo.headers();
                customVlDetails = vlInfo.footers();
            } else {
                customVlDescriptions = Collections.emptyMap();
                customVlDetails = Collections.emptyMap();
            }
            nadParameters.setLabelProviderFactory((network, svgParameters) ->
                    new CustomLabelProvider(branchLabels, customThreeWtLabels, customInjectionsLabels, customBusDescriptions, customVlDescriptions, customVlDetails));
        }
    }

    private static Map<String, CustomStyleProvider.BusNodeStyles> getNadCustomBusStyles(int rowCount, StringSeries idS, StringSeries fillS, StringSeries edgeS, StringSeries edgeWidthS) {
        Map<String, CustomStyleProvider.BusNodeStyles> customBusNodeStyles = new HashMap<>();
        for (int i = 0; i < rowCount; i++) {
            String id = idS.get(i);
            CustomStyleProvider.BusNodeStyles busStyles = new CustomStyleProvider.BusNodeStyles(
                    getNonEmptyValueFromSeries(fillS, i),
                    getNonEmptyValueFromSeries(edgeS, i),
                    getNonEmptyValueFromSeries(edgeWidthS, i)
            );
            customBusNodeStyles.put(id, busStyles);
        }
        return customBusNodeStyles;
    }

    private static Map<String, CustomStyleProvider.EdgeStyles> getNadCustomEdgeStyles(UpdatingDataframe customEdgeStylesDataframe) {
        int rowCount = customEdgeStylesDataframe.getRowCount();
        StringSeries idS = customEdgeStylesDataframe.getStrings("id");
        StringSeries edge1S = customEdgeStylesDataframe.getStrings("edge1");
        StringSeries width1S = customEdgeStylesDataframe.getStrings("width1");
        StringSeries dash1S = customEdgeStylesDataframe.getStrings("dash1");
        StringSeries edge2S = customEdgeStylesDataframe.getStrings("edge2");
        StringSeries width2S = customEdgeStylesDataframe.getStrings("width2");
        StringSeries dash2S = customEdgeStylesDataframe.getStrings("dash2");

        Map<String, CustomStyleProvider.EdgeStyles> customEdgeStyles = new HashMap<>();
        for (int i = 0; i < rowCount; i++) {
            String id = idS.get(i);
            CustomStyleProvider.EdgeStyles busStyles = new CustomStyleProvider.EdgeStyles(
                    getNonEmptyValueFromSeries(edge1S, i),
                    getNonEmptyValueFromSeries(width1S, i),
                    getNonEmptyValueFromSeries(dash1S, i),
                    getNonEmptyValueFromSeries(edge2S, i),
                    getNonEmptyValueFromSeries(width2S, i),
                    getNonEmptyValueFromSeries(dash2S, i)
            );
            customEdgeStyles.put(id, busStyles);
        }
        return customEdgeStyles;
    }

    private static Map<String, CustomStyleProvider.ThreeWtStyles> getNadCustomThreeWtStyles(UpdatingDataframe customThreeWtStylesDataframe) {
        StringSeries edge3S = customThreeWtStylesDataframe.getStrings("edge3");
        StringSeries width3S = customThreeWtStylesDataframe.getStrings("width3");
        StringSeries dash3S = customThreeWtStylesDataframe.getStrings("dash3");
        StringSeries edge2S = customThreeWtStylesDataframe.getStrings("edge2");
        StringSeries width2S = customThreeWtStylesDataframe.getStrings("width2");
        StringSeries dash2S = customThreeWtStylesDataframe.getStrings("dash2");
        StringSeries edge1S = customThreeWtStylesDataframe.getStrings("edge1");
        StringSeries width1S = customThreeWtStylesDataframe.getStrings("width1");
        StringSeries dash1S = customThreeWtStylesDataframe.getStrings("dash1");
        StringSeries idS = customThreeWtStylesDataframe.getStrings("id");
        int rowCount = customThreeWtStylesDataframe.getRowCount();

        Map<String, CustomStyleProvider.ThreeWtStyles> customThreeWtStyles = new HashMap<>();
        for (int i = 0; i < rowCount; i++) {
            String id = idS.get(i);
            CustomStyleProvider.ThreeWtStyles threeWtStyles = new CustomStyleProvider.ThreeWtStyles(
                    getNonEmptyValueFromSeries(edge1S, i),
                    getNonEmptyValueFromSeries(width1S, i),
                    getNonEmptyValueFromSeries(dash1S, i),
                    getNonEmptyValueFromSeries(edge2S, i),
                    getNonEmptyValueFromSeries(width2S, i),
                    getNonEmptyValueFromSeries(dash2S, i),
                    getNonEmptyValueFromSeries(edge3S, i),
                    getNonEmptyValueFromSeries(width3S, i),
                    getNonEmptyValueFromSeries(dash3S, i)
            );
            customThreeWtStyles.put(id, threeWtStyles);
        }
        return customThreeWtStyles;
    }

    private static void applyCustomStyles(DataframePointer busNodeStyles, DataframePointer edgeStyles, DataframePointer threeWtStyles, NadParameters nadParameters) {
        UpdatingDataframe customBusNodeStylesDataframe = createDataframe(busNodeStyles);
        UpdatingDataframe customEdgeStylesDataframe = createDataframe(edgeStyles);
        UpdatingDataframe customThreeWtStylesDataframe = createDataframe(threeWtStyles);
        if (customBusNodeStylesDataframe != null || customEdgeStylesDataframe != null || customThreeWtStylesDataframe != null) {
            final Map<String, CustomStyleProvider.BusNodeStyles> busStyles;
            if (customBusNodeStylesDataframe != null) {
                busStyles = getNadCustomBusStyles(customBusNodeStylesDataframe.getRowCount(), customBusNodeStylesDataframe.getStrings("id"),
                        customBusNodeStylesDataframe.getStrings("fill"),
                        customBusNodeStylesDataframe.getStrings("edge"),
                        customBusNodeStylesDataframe.getStrings("edge-width"));
            } else {
                busStyles = Collections.emptyMap();
            }

            final Map<String, CustomStyleProvider.EdgeStyles> edgesStyles;
            if (customEdgeStylesDataframe != null) {
                edgesStyles = getNadCustomEdgeStyles(customEdgeStylesDataframe);
            } else {
                edgesStyles = Collections.emptyMap();
            }

            Map<String, CustomStyleProvider.ThreeWtStyles> threeWtsStyles;
            if (customThreeWtStylesDataframe != null) {
                threeWtsStyles = getNadCustomThreeWtStyles(customThreeWtStylesDataframe);
            } else {
                threeWtsStyles = Collections.emptyMap();
            }

            nadParameters.setStyleProviderFactory(network -> new CustomStyleProvider(busStyles, edgesStyles, threeWtsStyles));
        }
    }

    @CEntryPoint(name = "getNetworkAreaDiagramSvgAndMetadata")
    public static ArrayPointer<CCharPointerPointer> getNetworkAreaDiagramSvgAndMetadata(IsolateThread thread, ObjectHandle networkHandle, CCharPointerPointer voltageLevelIdsPointer,
                                                                                        int voltageLevelIdCount, int depth, double highNominalVoltageBound,
                                                                                        double lowNominalVoltageBound, NadParametersPointer nadParametersPointer,
                                                                                        DataframePointer fixedPositions, DataframePointer branchLabels, DataframePointer threeWtLabels, DataframePointer injectionLabels, DataframePointer busDescriptions,
                                                                                        DataframePointer vlDescriptions, DataframePointer busNodeStyles, DataframePointer edgeStyles,
                                                                                        DataframePointer threeWtStyles, ExceptionHandlerPointer exceptionHandlerPtr) {
        return doCatch(exceptionHandlerPtr, new PointerProvider<>() {
            @Override
            public ArrayPointer<CCharPointerPointer> get() throws IOException {
                Network network = ObjectHandles.getGlobal().get(networkHandle);
                List<String> voltageLevelIds = toStringList(voltageLevelIdsPointer, voltageLevelIdCount);
                NadParameters nadParameters = convertNadParameters(nadParametersPointer, network);
                applyFixedPositions(fixedPositions, nadParameters);
                applyCustomLabels(branchLabels, threeWtLabels, injectionLabels, busDescriptions, vlDescriptions, nadParameters);
                applyCustomStyles(busNodeStyles, edgeStyles, threeWtStyles, nadParameters);
                List<String> svgAndMeta = NetworkAreaDiagramUtil.getSvgAndMetadata(network, voltageLevelIds, depth, highNominalVoltageBound, lowNominalVoltageBound, nadParameters);
                return createCharPtrArray(svgAndMeta);
            }
        });
    }

    @CEntryPoint(name = "getNetworkAreaDiagramDisplayedVoltageLevels")
    public static PyPowsyblApiHeader.ArrayPointer<CCharPointerPointer> getNetworkAreaDiagramDisplayedVoltageLevels(IsolateThread thread, ObjectHandle networkHandle, CCharPointerPointer voltageLevelIdsPointer,
                                                                                                                   int voltageLevelIdCount, int depth, ExceptionHandlerPointer exceptionHandlerPtr) {
        return doCatch(exceptionHandlerPtr, new PointerProvider<>() {
            @Override
            public ArrayPointer<CCharPointerPointer> get() {
                Network network = ObjectHandles.getGlobal().get(networkHandle);
                List<String> voltageLevelIds = toStringList(voltageLevelIdsPointer, voltageLevelIdCount);
                return createCharPtrArray(NetworkAreaDiagramUtil.getDisplayedVoltageLevels(network, voltageLevelIds, depth));
            }
        });
    }

    private static SvgParameters getNadSvgParsForDefaultLabels() {
        return new SvgParameters()
                .setSvgWidthAndHeightAdded(true)
                .setEdgeNameDisplayed(true)
                .setVoltageLevelDetails(true)
                .setBusLegend(true);
    }

    @CEntryPoint(name = "getNetworkAreaDiagramDefaultBranchLabels")
    public static ArrayPointer<SeriesPointer> getNetworkAreaDiagramDefaultBranchLabels(IsolateThread thread, ObjectHandle networkHandle, PyPowsyblApiHeader.ExceptionHandlerPointer exceptionHandlerPtr) {
        return doCatch(exceptionHandlerPtr, new PointerProvider<>() {
            @Override
            public ArrayPointer<SeriesPointer> get() throws IOException {
                Network network = ObjectHandles.getGlobal().get(networkHandle);
                SvgParameters pars = getNadSvgParsForDefaultLabels();
                Map<String, CustomLabelProvider.BranchLabels> labelMap = NetworkAreaDiagramUtil.getBranchLabelsMap(network, pars);
                return Dataframes.createCDataframe(NetworkAreaDiagramUtil.BRANCH_LABELS_MAPPER, labelMap);
            }
        });
    }

    @CEntryPoint(name = "getNetworkAreaDiagramDefaultThreeWtLabels")
    public static ArrayPointer<SeriesPointer> getNetworkAreaDiagramDefaultThreeWtLabels(IsolateThread thread, ObjectHandle networkHandle, PyPowsyblApiHeader.ExceptionHandlerPointer exceptionHandlerPtr) {
        return doCatch(exceptionHandlerPtr, new PointerProvider<>() {
            @Override
            public ArrayPointer<SeriesPointer> get() throws IOException {
                Network network = ObjectHandles.getGlobal().get(networkHandle);
                SvgParameters pars = getNadSvgParsForDefaultLabels();
                Map<String, CustomLabelProvider.ThreeWtLabels> labelMap = NetworkAreaDiagramUtil.getThreeWtBranchLabelsMap(network, pars);
                return Dataframes.createCDataframe(NetworkAreaDiagramUtil.TWT_LABELS_MAPPER, labelMap);
            }
        });
    }

    @CEntryPoint(name = "getNetworkAreaDiagramDefaultBusDescriptions")
    public static ArrayPointer<SeriesPointer> getNetworkAreaDiagramDefaultBusDescriptions(IsolateThread thread, ObjectHandle networkHandle, PyPowsyblApiHeader.ExceptionHandlerPointer exceptionHandlerPtr) {
        return doCatch(exceptionHandlerPtr, new PointerProvider<>() {
            @Override
            public ArrayPointer<SeriesPointer> get() throws IOException {
                Network network = ObjectHandles.getGlobal().get(networkHandle);
                SvgParameters pars = getNadSvgParsForDefaultLabels();
                Map<String, String> labelMap = NetworkAreaDiagramUtil.getBusDescriptionsMap(network, pars);
                return Dataframes.createCDataframe(NetworkAreaDiagramUtil.BUS_DESCRIPTIONS_MAPPER, labelMap);
            }
        });
    }

    @CEntryPoint(name = "getNetworkAreaDiagramDefaultVlDescriptions")
    public static ArrayPointer<SeriesPointer> getNetworkAreaDiagramDefaultVlDescriptions(IsolateThread thread, ObjectHandle networkHandle, PyPowsyblApiHeader.ExceptionHandlerPointer exceptionHandlerPtr) {
        return doCatch(exceptionHandlerPtr, new PointerProvider<>() {
            @Override
            public ArrayPointer<SeriesPointer> get() throws IOException {
                Network network = ObjectHandles.getGlobal().get(networkHandle);
                SvgParameters pars = getNadSvgParsForDefaultLabels();
                List<NetworkAreaDiagramUtil.VlInfos> vlInfos = NetworkAreaDiagramUtil.getVlDescriptionsWithType(network, pars);
                return Dataframes.createCDataframe(NetworkAreaDiagramUtil.VL_DESCRIPTIONS_MAPPER, vlInfos);

            }
        });
    }

    @CEntryPoint(name = "getValidationLevel")
    public static ValidationLevelType getValidationLevel(IsolateThread thread, ObjectHandle networkHandle, ExceptionHandlerPointer exceptionHandlerPtr) {
        exceptionHandlerPtr.setMessage(WordFactory.nullPointer());
        try {
            Network network = ObjectHandles.getGlobal().get(networkHandle);
            return Util.convert(network.getValidationLevel());
        } catch (Throwable t) {
            setException(exceptionHandlerPtr, t);
            return Util.convert(ValidationLevel.MINIMUM_VALUE);
        }
    }

    @CEntryPoint(name = "validate")
    public static ValidationLevelType validate(IsolateThread thread, ObjectHandle networkHandle, ExceptionHandlerPointer exceptionHandlerPtr) {
        exceptionHandlerPtr.setMessage(WordFactory.nullPointer());
        try {
            Network network = ObjectHandles.getGlobal().get(networkHandle);
            return Util.convert(network.runValidationChecks());
        } catch (Throwable t) {
            setException(exceptionHandlerPtr, t);
            return Util.convert(ValidationLevel.MINIMUM_VALUE);
        }
    }

    @CEntryPoint(name = "setMinValidationLevel")
    public static void setMinValidationLevel(IsolateThread thread, ObjectHandle networkHandle,
                                             ValidationLevelType levelType,
                                             ExceptionHandlerPointer exceptionHandlerPtr) {
        doCatch(exceptionHandlerPtr, new Runnable() {
            @Override
            public void run() {
                Network network = ObjectHandles.getGlobal().get(networkHandle);
                network.setMinimumAcceptableValidationLevel(Util.convert(levelType));
            }
        });
    }

    @CEntryPoint(name = "getModificationMetadataWithElementType")
    public static DataframesMetadataPointer getModificationMetadataWithElementType(IsolateThread thread,
                                                                                   NetworkModificationType networkModificationType,
                                                                                   ElementType elementType,
                                                                                   ExceptionHandlerPointer exceptionHandlerPtr) {
        return doCatch(exceptionHandlerPtr, new PointerProvider<>() {
            @Override
            public DataframesMetadataPointer get() {
                DataframeNetworkModificationType modificationType = convert(networkModificationType);
                DataframeElementType type = convert(elementType);
                List<List<SeriesMetadata>> metadata = NetworkModifications.getModification(modificationType).getMetadata(type);
                DataframeMetadataPointer dataframeMetadataArray = UnmanagedMemory.calloc(metadata.size() * SizeOf.get(DataframeMetadataPointer.class));
                int i = 0;
                for (List<SeriesMetadata> dataframeMetadata : metadata) {
                    createSeriesMetadata(dataframeMetadata, dataframeMetadataArray.addressOf(i));
                    i++;
                }
                DataframesMetadataPointer res = UnmanagedMemory.calloc(SizeOf.get(DataframesMetadataPointer.class));
                res.setDataframesMetadata(dataframeMetadataArray);
                res.setDataframesCount(metadata.size());
                return res;
            }
        });
    }

    @CEntryPoint(name = "getSubNetwork")
    public static ObjectHandle getSubNetwork(IsolateThread thread, ObjectHandle networkHandle, CCharPointer subNetworkId, ExceptionHandlerPointer exceptionHandlerPtr) {
        return doCatch(exceptionHandlerPtr, new PointerProvider<>() {
            @Override
            public ObjectHandle get() {
                Network network = ObjectHandles.getGlobal().get(networkHandle);
                String subNetworkIdStr = CTypeUtil.toString(subNetworkId);
                Network subnetwork = network.getSubnetwork(subNetworkIdStr);
                if (subnetwork == null) {
                    throw new PowsyblException("Sub network '" + subNetworkIdStr + "' not found");
                }
                return ObjectHandles.getGlobal().create(subnetwork);
            }
        });
    }

    @CEntryPoint(name = "detachSubNetwork")
    public static ObjectHandle detachSubNetwork(IsolateThread thread, ObjectHandle subNetworkHandle, ExceptionHandlerPointer exceptionHandlerPtr) {
        return doCatch(exceptionHandlerPtr, new PointerProvider<>() {
            @Override
            public ObjectHandle get() {
                Network subNetwork = ObjectHandles.getGlobal().get(subNetworkHandle);
                Network detachNetwork = subNetwork.detach();
                return ObjectHandles.getGlobal().create(detachNetwork);
            }
        });
    }

    @CEntryPoint(name = "applySolvedValues")
    public static void applyAllSolvedValues(IsolateThread thread, ObjectHandle networkHandle, ExceptionHandlerPointer exceptionHandlerPtr) {
        doCatch(exceptionHandlerPtr, new Runnable() {
            @Override
            public void run() {
                Network network = ObjectHandles.getGlobal().get(networkHandle);
                applySolvedValues(network);
            }
        });
    }

    @CEntryPoint(name = "applySolvedTapPositionAndSolvedSectionCount")
    public static void applySolvedTapPositionAndSectionCount(IsolateThread thread, ObjectHandle networkHandle, ExceptionHandlerPointer exceptionHandlerPtr) {
        doCatch(exceptionHandlerPtr, new Runnable() {
            @Override
            public void run() {
                Network network = ObjectHandles.getGlobal().get(networkHandle);
                applySolvedTapPositionAndSolvedSectionCount(network);
            }
        });
    }
}<|MERGE_RESOLUTION|>--- conflicted
+++ resolved
@@ -1251,16 +1251,6 @@
                                                  DataframePointer labels,
                                                  DataframePointer feederInfos,
                                                  ExceptionHandlerPointer exceptionHandlerPtr) {
-<<<<<<< HEAD
-        doCatch(exceptionHandlerPtr, () -> {
-            Network network = ObjectHandles.getGlobal().get(networkHandle);
-            String containerIdStr = CTypeUtil.toString(containerId);
-            String svgFileStr = CTypeUtil.toString(svgFile);
-            String metadataFileStr = metadataFile.isNonNull() ? CTypeUtil.toString(metadataFile) : null;
-            SldParameters sldParameters = convertSldParameters(sldParametersPtr);
-            applySldCustomLabels(labels, feederInfos, sldParameters);
-            SingleLineDiagramUtil.writeSvg(network, containerIdStr, svgFileStr, metadataFileStr, sldParameters);
-=======
         doCatch(exceptionHandlerPtr, new Runnable() {
             @Override
             public void run() {
@@ -1269,9 +1259,9 @@
                 String svgFileStr = CTypeUtil.toString(svgFile);
                 String metadataFileStr = metadataFile.isNonNull() ? CTypeUtil.toString(metadataFile) : null;
                 SldParameters sldParameters = convertSldParameters(sldParametersPtr);
+                applySldCustomLabels(labels, feederInfos, sldParameters);
                 SingleLineDiagramUtil.writeSvg(network, containerIdStr, svgFileStr, metadataFileStr, sldParameters);
             }
->>>>>>> 7803fb06
         });
     }
 
@@ -1279,18 +1269,7 @@
     public static void writeMatrixMultiSubstationSingleLineDiagramSvg(IsolateThread thread, ObjectHandle networkHandle, CCharPointerPointer substationIdsPointer,
                                                                 int substationIdCount, int substationIdRowCount,
                                                  CCharPointer svgFile, CCharPointer metadataFile, SldParametersPointer sldParametersPtr,
-<<<<<<< HEAD
-                                                                      DataframePointer labels,
-                                                                      DataframePointer feederInfos,
-                                                                      ExceptionHandlerPointer exceptionHandlerPtr) {
-        doCatch(exceptionHandlerPtr, () -> {
-            Network network = ObjectHandles.getGlobal().get(networkHandle);
-            String[][] matrixIds = CTypeUtil.toString2DArray(substationIdsPointer, substationIdCount, substationIdRowCount);
-            String svgFileStr = CTypeUtil.toString(svgFile);
-            String metadataFileStr = metadataFile.isNonNull() ? CTypeUtil.toString(metadataFile) : null;
-            SldParameters sldParameters = convertSldParameters(sldParametersPtr);
-            applySldCustomLabels(labels, feederInfos, sldParameters);
-=======
+                                                 DataframePointer labels, DataframePointer feederInfos,
                                                  ExceptionHandlerPointer exceptionHandlerPtr) {
         doCatch(exceptionHandlerPtr, new Runnable() {
             @Override
@@ -1300,7 +1279,7 @@
                 String svgFileStr = CTypeUtil.toString(svgFile);
                 String metadataFileStr = metadataFile.isNonNull() ? CTypeUtil.toString(metadataFile) : null;
                 SldParameters sldParameters = convertSldParameters(sldParametersPtr);
->>>>>>> 7803fb06
+                applySldCustomLabels(labels, feederInfos, sldParameters);
 
                 SingleLineDiagramUtil.writeMatrixMultiSubstationSvg(network, matrixIds, svgFileStr, metadataFileStr, sldParameters);
             }
@@ -1308,7 +1287,7 @@
     }
 
     private static Map<String, CustomLabels> getSldCustomLabels(int rowCount, StringSeries idSeries,
-                                                                   StringSeries labels, StringSeries additionalLabels) {
+                                                                StringSeries labels, StringSeries additionalLabels) {
         Map<String, CustomLabels> nadCustomBranchLabels = new HashMap<>();
         for (int i = 0; i < rowCount; i++) {
             String id = idSeries.get(i);
@@ -1395,60 +1374,40 @@
 
     @CEntryPoint(name = "getSingleLineDiagramSvgAndMetadata")
     public static ArrayPointer<CCharPointerPointer> getSingleLineDiagramSvgAndMetadata(IsolateThread thread, ObjectHandle networkHandle, CCharPointer containerId,
-<<<<<<< HEAD
                                                                                        SldParametersPointer sldParametersPtr,
                                                                                        DataframePointer labels,
                                                                                        DataframePointer feederInfos,
                                                                                        ExceptionHandlerPointer exceptionHandlerPtr) {
-        return doCatch(exceptionHandlerPtr, () -> {
-            Network network = ObjectHandles.getGlobal().get(networkHandle);
-            String containerIdStr = CTypeUtil.toString(containerId);
-            SldParameters sldParameters = convertSldParameters(sldParametersPtr);
-            applySldCustomLabels(labels, feederInfos, sldParameters);
-            List<String> svgAndMeta = SingleLineDiagramUtil.getSvgAndMetadata(network, containerIdStr, sldParameters);
-            return createCharPtrArray(svgAndMeta);
-=======
-                                                                                       SldParametersPointer sldParametersPtr, ExceptionHandlerPointer exceptionHandlerPtr) {
         return doCatch(exceptionHandlerPtr, new PointerProvider<>() {
             @Override
             public ArrayPointer<CCharPointerPointer> get() {
                 Network network = ObjectHandles.getGlobal().get(networkHandle);
                 String containerIdStr = CTypeUtil.toString(containerId);
                 SldParameters sldParameters = convertSldParameters(sldParametersPtr);
+                applySldCustomLabels(labels, feederInfos, sldParameters);
                 List<String> svgAndMeta = SingleLineDiagramUtil.getSvgAndMetadata(network, containerIdStr, sldParameters);
                 return createCharPtrArray(svgAndMeta);
             }
->>>>>>> 7803fb06
         });
     }
 
     @CEntryPoint(name = "getMatrixMultiSubstationSvgAndMetadata")
     public static ArrayPointer<CCharPointerPointer> getMatrixMultiSubstationSvgAndMetadata(IsolateThread thread, ObjectHandle networkHandle, CCharPointerPointer substationIdsPointer,
                                                                                            int substationIdCount, int substationIdRowCount,
-<<<<<<< HEAD
                                                                                            SldParametersPointer sldParametersPtr,
                                                                                            DataframePointer labels,
                                                                                            DataframePointer feederInfos,
                                                                                            ExceptionHandlerPointer exceptionHandlerPtr) {
-        return doCatch(exceptionHandlerPtr, () -> {
-            Network network = ObjectHandles.getGlobal().get(networkHandle);
-            String[][] matrixIds = CTypeUtil.toString2DArray(substationIdsPointer, substationIdCount, substationIdRowCount);
-            SldParameters sldParameters = convertSldParameters(sldParametersPtr);
-            applySldCustomLabels(labels, feederInfos, sldParameters);
-            List<String> svgAndMeta = SingleLineDiagramUtil.getMatrixMultiSubstationSvgAndMetadata(network, matrixIds, sldParameters);
-            return createCharPtrArray(svgAndMeta);
-=======
-                                                                                           SldParametersPointer sldParametersPtr, ExceptionHandlerPointer exceptionHandlerPtr) {
         return doCatch(exceptionHandlerPtr, new PointerProvider<>() {
             @Override
             public ArrayPointer<CCharPointerPointer> get() {
                 Network network = ObjectHandles.getGlobal().get(networkHandle);
                 String[][] matrixIds = CTypeUtil.toString2DArray(substationIdsPointer, substationIdCount, substationIdRowCount);
                 SldParameters sldParameters = convertSldParameters(sldParametersPtr);
+                applySldCustomLabels(labels, feederInfos, sldParameters);
                 List<String> svgAndMeta = SingleLineDiagramUtil.getMatrixMultiSubstationSvgAndMetadata(network, matrixIds, sldParameters);
                 return createCharPtrArray(svgAndMeta);
             }
->>>>>>> 7803fb06
         });
     }
 
