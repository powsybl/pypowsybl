/**
 * Copyright (c) 2021-2022, RTE (http://www.rte-france.com)
 * This Source Code Form is subject to the terms of the Mozilla Public
 * License, v. 2.0. If a copy of the MPL was not distributed with this
 * file, You can obtain one at http://mozilla.org/MPL/2.0/.
 * SPDX-License-Identifier: MPL-2.0
 */
package com.powsybl.dataframe.network;

import com.google.common.collect.ImmutableMap;
import com.powsybl.cgmes.extensions.CgmesMetadataModels;
import com.powsybl.cgmes.extensions.CgmesMetadataModelsAdder;
import com.powsybl.dataframe.DataframeElementType;
import com.powsybl.dataframe.DataframeFilter;
import com.powsybl.dataframe.DoubleIndexedSeries;
import com.powsybl.dataframe.impl.DefaultDataframeHandler;
import com.powsybl.dataframe.impl.Series;
import com.powsybl.dataframe.network.extensions.NetworkExtensions;
import com.powsybl.dataframe.update.*;
import com.powsybl.iidm.network.*;
import com.powsybl.iidm.network.extensions.*;
import com.powsybl.iidm.network.test.EurostagTutorialExample1Factory;
import com.powsybl.iidm.network.test.HvdcTestNetwork;
import com.powsybl.iidm.network.test.TwoVoltageLevelNetworkFactory;
import com.powsybl.python.network.NetworkUtilTest;
import com.powsybl.python.network.Networks;
import org.junit.jupiter.api.Test;

import java.util.ArrayList;
import java.util.Collections;
import java.util.List;
import java.util.Map;
import java.util.function.Function;
import java.util.stream.Collectors;

import static com.powsybl.cgmes.model.CgmesSubset.EQUIPMENT;
import static com.powsybl.cgmes.model.CgmesSubset.TOPOLOGY;
import static com.powsybl.dataframe.DataframeElementType.*;
import static com.powsybl.dataframe.DataframeFilter.AttributeFilterType.ALL_ATTRIBUTES;
import static org.assertj.core.api.Assertions.assertThat;
import static org.junit.jupiter.api.Assertions.*;

/**
 * @author Sylvain Leclerc {@literal <sylvain.leclerc at rte-france.com>}
 */
class NetworkDataframesTest {

    private static List<Series> createDataFrame(DataframeElementType type, Network network) {
        return createDataFrame(type, network, new DataframeFilter());
    }

    private static List<Series> createDataFrame(DataframeElementType type, Network network, DataframeFilter dataframeFilter) {
        List<Series> series = new ArrayList<>();
        NetworkDataframeMapper mapper = NetworkDataframes.getDataframeMapper(type);
        assertNotNull(mapper);
        mapper.createDataframe(network, new DefaultDataframeHandler(series::add), dataframeFilter, NetworkDataframeContext.DEFAULT);
        return series;
    }

    private static List<Series> createExtensionDataFrame(String name, Network network) {
        return createExtensionDataFrame(name, null, network);
    }

    private static List<Series> createExtensionDataFrame(String name, String tableName, Network network) {
        List<Series> series = new ArrayList<>();
        NetworkDataframeMapper mapper = NetworkDataframes.getExtensionDataframeMapper(name, tableName);
        assertNotNull(mapper);
        mapper.createDataframe(network, new DefaultDataframeHandler(series::add), new DataframeFilter(), NetworkDataframeContext.DEFAULT);
        return series;
    }

    private static void updateExtension(String name, Network network, UpdatingDataframe updatingDataframe) {
        NetworkDataframeMapper mapper = NetworkDataframes.getExtensionDataframeMapper(name, null);
        assertNotNull(mapper);
        mapper.updateSeries(network, updatingDataframe, NetworkDataframeContext.DEFAULT);
    }

    private DoubleIndexedSeries createInput(List<String> names, double... values) {
        return new DoubleIndexedSeries() {
            @Override
            public int getSize() {
                return names.size();
            }

            @Override
            public String getId(int index) {
                return names.get(index);
            }

            @Override
            public double getValue(int index) {
                return values[index];
            }
        };
    }

    @Test
    void buses() {
        Network network = EurostagTutorialExample1Factory.create();
        List<Series> series = createDataFrame(BUS, network);
        assertThat(series)
                .extracting(Series::getName)
                .containsExactly("id", "name", "v_mag", "v_angle", "connected_component", "synchronous_component",
                        "voltage_level_id");
        assertThat(series.get(0).getStrings())
                .containsExactly("VLGEN_0", "VLHV1_0", "VLHV2_0", "VLLOAD_0");
        assertThat(series.get(2).getDoubles())
                .containsExactly(Double.NaN, Double.NaN, Double.NaN, Double.NaN);
        assertThat(series.get(4).getInts())
                .containsExactly(0, 0, 0, 0);
        assertThat(series.get(5).getInts())
                .containsExactly(0, 0, 0, 0);
        assertThat(series.get(6).getStrings())
                .containsExactly("VLGEN", "VLHV1", "VLHV2", "VLLOAD");
    }

    @Test
    void busBreakerViewBuses() {
        // VL1 is Node/Breaker, VL2 is Bus/Breaker
        Network network = TwoVoltageLevelNetworkFactory.create();
        List<Series> series = createDataFrame(BUS_FROM_BUS_BREAKER_VIEW, network);
        assertThat(series)
                .extracting(Series::getName)
                .containsExactly("id", "name", "v_mag", "v_angle", "connected_component", "synchronous_component",
                        "voltage_level_id", "bus_id");
        assertThat(series.get(0).getStrings())
                .containsExactly("VL1_0", "VL1_3", "BUS1", "BUS2");
        assertThat(series.get(2).getDoubles())
                .containsExactly(Double.NaN, Double.NaN, Double.NaN, Double.NaN);
        assertThat(series.get(4).getInts())
                .containsExactly(0, -99999, 1, 1);
        assertThat(series.get(5).getInts())
                .containsExactly(0, -99999, 1, 1);
        assertThat(series.get(6).getStrings())
                .containsExactly("VL1", "VL1", "VL2", "VL2");
        assertThat(series.get(7).getStrings())
                .containsExactly("VL1_0", "", "VL2_0", "VL2_0");
    }

    @Test
    void busBreakerViewBusesNoConnectedTerminalOnBus() {
        Network network = NetworkUtilTest.createTopologyTestNetwork();

        List<Series> series = createDataFrame(BUS_FROM_BUS_BREAKER_VIEW, network);
        assertThat(series)
                .extracting(Series::getName)
                .containsExactly("id", "name", "v_mag", "v_angle", "connected_component", "synchronous_component",
                        "voltage_level_id", "bus_id");
        assertThat(series.get(0).getStrings())
                .containsExactly("B1", "B2", "B3", "VL2_0", "VL2_1", "VL2_2");
        assertThat(series.get(2).getDoubles())
                .containsExactly(Double.NaN, Double.NaN, Double.NaN, Double.NaN, Double.NaN, Double.NaN);
        assertThat(series.get(4).getInts())
                .containsExactly(0, 0, -99999, 1, 1, -99999);
        assertThat(series.get(5).getInts())
                .containsExactly(0, 0, -99999, 1, 1, -99999);
        assertThat(series.get(6).getStrings())
                .containsExactly("VL1", "VL1", "VL1", "VL2", "VL2", "VL2");
        assertThat(series.get(7).getStrings())
                .containsExactly("VL1_0", "VL1_0", "", "VL2_0", "VL2_0", "");
    }

    @Test
    void generators() {
        Network network = EurostagTutorialExample1Factory.create();
        List<Series> series = createDataFrame(GENERATOR, network);

        assertThat(series)
                .extracting(Series::getName)
                .containsExactly("id", "name", "energy_source", "target_p", "min_p", "max_p", "min_q", "max_q", "rated_s", "reactive_limits_kind",
                        "target_v", "target_q", "voltage_regulator_on", "regulated_element_id", "p", "q", "i", "voltage_level_id",
                        "bus_id", "connected");

        assertThat(series.get(3).getDoubles())
                .containsExactly(607);

        List<Series> allAttributeSeries = createDataFrame(GENERATOR, network, new DataframeFilter(ALL_ATTRIBUTES, Collections.emptyList()));
        assertThat(allAttributeSeries)
                .extracting(Series::getName)
                .containsExactly("id", "name", "energy_source", "target_p", "min_p", "max_p", "min_q", "max_q",
                        "min_q_at_target_p", "max_q_at_target_p", "min_q_at_p", "max_q_at_p", "rated_s", "reactive_limits_kind",
<<<<<<< HEAD
                        "target_v", "target_q", "voltage_regulator_on", "regulated_element_id", "regulated_bus_id", "p", "q", "i", "voltage_level_id",
                        "bus_id", "bus_breaker_bus_id", "node", "condenser", "connected", "fictitious");
=======
                        "target_v", "target_q", "voltage_regulator_on", "regulated_element_id", "regulated_bus_id", "regulated_bus_breaker_bus_id",
                        "p", "q", "i", "voltage_level_id", "bus_id", "bus_breaker_bus_id", "node", "condenser", "connected", "fictitious");
>>>>>>> ea84831d
    }

    @Test
    void generatorsDisconnected() {
        Network network = EurostagTutorialExample1Factory.create();
        Map<String, Series> attributes = createDataFrame(GENERATOR, network, new DataframeFilter(ALL_ATTRIBUTES, Collections.emptyList()))
                .stream().collect(ImmutableMap.toImmutableMap(Series::getName, Function.identity()));
        assertThat(attributes.get("bus_id").getStrings()).containsExactly("VLGEN_0");
        assertThat(attributes.get("bus_breaker_bus_id").getStrings()).containsExactly("NGEN");
        assertThat(attributes.get("connected").getBooleans()).containsExactly(true);

        network.getGenerator("GEN").getTerminal().disconnect();
        attributes = createDataFrame(GENERATOR, network, new DataframeFilter(ALL_ATTRIBUTES, Collections.emptyList()))
                .stream().collect(ImmutableMap.toImmutableMap(Series::getName, Function.identity()));
        assertThat(attributes.get("bus_id").getStrings()).containsExactly("");
        assertThat(attributes.get("bus_breaker_bus_id").getStrings()).containsExactly("NGEN");
        assertThat(attributes.get("connected").getBooleans()).containsExactly(false);
    }

    @Test
    void generatorsExtension() {
        Network network = Networks.createEurostagTutorialExample1WithApcExtension();
        List<Series> series = createExtensionDataFrame("activePowerControl", network);
        assertThat(series)
                .extracting(Series::getName)
                .containsExactly("id", "droop", "participate",
                        "participation_factor",
                        "max_target_p",
                        "min_target_p");
        assertThat(series.get(1).getDoubles())
                .containsExactly(1.1);
        assertThat(series.get(2).getBooleans())
                .containsExactly(true);
        assertThat(series.get(3).getDoubles())
                .containsExactly(Double.NaN);
        assertThat(series.get(4).getDoubles())
                .containsExactly(Double.NaN);
        assertThat(series.get(5).getDoubles())
                .containsExactly(Double.NaN);

        DefaultUpdatingDataframe dataframe = new DefaultUpdatingDataframe(1);
        dataframe.addSeries("id", true, new TestStringSeries("GEN"));
        dataframe.addSeries("droop", false, new TestDoubleSeries(1.2));
        dataframe.addSeries("participation_factor", false, new TestDoubleSeries(1.5));
        dataframe.addSeries("max_target_p", false, new TestDoubleSeries(900.));
        dataframe.addSeries("min_target_p", false, new TestDoubleSeries(200.));
        updateExtension("activePowerControl", network, dataframe);
        series = createExtensionDataFrame("activePowerControl", network);
        assertThat(series)
                .extracting(Series::getName)
                .containsExactly("id", "droop", "participate",
                        "participation_factor",
                        "max_target_p",
                        "min_target_p");
        assertThat(series.get(1).getDoubles())
                .containsExactly(1.2);
        assertThat(series.get(2).getBooleans())
                .containsExactly(true);
        assertThat(series.get(3).getDoubles())
                .containsExactly(1.5);
        assertThat(series.get(4).getDoubles())
                .containsExactly(900.);
        assertThat(series.get(5).getDoubles())
                .containsExactly(200.);

        NetworkExtensions.removeExtensions(network, "activePowerControl",
                network.getGeneratorStream().map(Generator::getNameOrId).collect(Collectors.toList()));
        series = createExtensionDataFrame("activePowerControl", network);
        assertEquals(0, series.get(0).getStrings().length);
    }

    @Test
    void secondaryVoltageControlExtension() {
        Network network = EurostagTutorialExample1Factory.createWithMoreGenerators();
        network.newExtension(SecondaryVoltageControlAdder.class)
                .newControlZone()
                    .withName("z1")
                    .newControlUnit()
                        .withId("GEN")
                        .withParticipate(false)
                        .add()
                    .newPilotPoint()
                        .withBusbarSectionsOrBusesIds(List.of("NLOAD"))
                        .withTargetV(15d)
                        .add()
                .add()
            .add();

        List<Series> zoneSeries = createExtensionDataFrame("secondaryVoltageControl", "zones", network);
        assertThat(zoneSeries)
                .extracting(Series::getName)
                .containsExactly("name", "target_v", "bus_ids");
        assertThat(zoneSeries.get(1).getDoubles())
                .containsExactly(15d);
        assertThat(zoneSeries.get(2).getStrings())
                .containsExactly("NLOAD");

        List<Series> unitSeries = createExtensionDataFrame("secondaryVoltageControl", "units", network);
        assertThat(unitSeries)
                .extracting(Series::getName)
                .containsExactly("unit_id", "participate", "zone_name");
        assertThat(unitSeries.get(1).getBooleans())
                .containsExactly(false);
        assertThat(unitSeries.get(2).getStrings())
                .containsExactly("z1");
    }

    @Test
    void batteries() {
        Network network = EurostagTutorialExample1Factory.create();
        List<Series> series = createDataFrame(BATTERY, network);
        assertThat(series)
                .extracting(Series::getName)
                .containsExactly("id", "name", "max_p", "min_p", "min_q", "max_q", "reactive_limits_kind", "target_p",
                        "target_q", "p", "q", "i", "voltage_level_id", "bus_id", "connected");
        List<Series> allAttributeSeries = createDataFrame(BATTERY, network, new DataframeFilter(ALL_ATTRIBUTES, Collections.emptyList()));
        assertThat(allAttributeSeries)
                .extracting(Series::getName)
                .containsExactly("id", "name", "max_p", "min_p", "min_q", "max_q", "min_q_at_target_p",
                        "max_q_at_target_p", "min_q_at_p", "max_q_at_p", "reactive_limits_kind", "target_p", "target_q",
                        "p", "q", "i", "voltage_level_id", "bus_id", "bus_breaker_bus_id", "node", "connected", "fictitious");
    }

    @Test
    void loads() {
        Network network = EurostagTutorialExample1Factory.create();
        List<Series> series = createDataFrame(LOAD, network);

        assertThat(series)
                .extracting(Series::getName)
                .containsExactly("id", "name", "type", "p0", "q0", "p", "q", "i", "voltage_level_id", "bus_id",
                        "connected");
        List<Series> allAttributeSeries = createDataFrame(LOAD, network, new DataframeFilter(ALL_ATTRIBUTES, Collections.emptyList()));
        assertThat(allAttributeSeries)
                .extracting(Series::getName)
                .containsExactly("id", "name", "type", "p0", "q0", "p", "q", "i", "voltage_level_id",
                        "bus_id", "bus_breaker_bus_id", "node", "connected", "fictitious");
    }

    @Test
    void danglingLines() {
        Network network = EurostagTutorialExample1Factory.create();
        List<Series> series = createDataFrame(DANGLING_LINE, network);

        assertThat(series)
                .extracting(Series::getName)
                .containsExactly("id", "name", "r", "x", "g", "b", "p0", "q0", "p", "q", "i", "voltage_level_id", "bus_id",
                        "connected", "pairing_key", "ucte_xnode_code", "paired", "tie_line_id");
        List<Series> allAttributeSeries = createDataFrame(DANGLING_LINE, network, new DataframeFilter(ALL_ATTRIBUTES, Collections.emptyList()));
        assertThat(allAttributeSeries)
                .extracting(Series::getName)
                .containsExactly("id", "name", "r", "x", "g", "b", "p0", "q0", "p", "q", "i",
                        "boundary_p", "boundary_q", "boundary_i", "boundary_v_mag", "boundary_v_angle",
                        "voltage_level_id", "bus_id", "bus_breaker_bus_id", "node", "connected", "pairing_key",
                        "ucte_xnode_code", "paired", "fictitious", "tie_line_id", "selected_limits_group");
    }

    @Test
    void danglingLinesGeneration() {
        Network network = EurostagTutorialExample1Factory.create();
        List<Series> series = createDataFrame(DANGLING_LINE_GENERATION, network);

        assertThat(series)
                .extracting(Series::getName)
                .containsExactly("id", "min_p", "max_p", "target_p", "target_q",
                        "target_v", "voltage_regulator_on");
    }

    @Test
    void tieLines() {
        Network network = EurostagTutorialExample1Factory.createWithTieLine();
        List<Series> series = createDataFrame(TIE_LINE, network);

        assertThat(series)
                .extracting(Series::getName)
                .containsExactly("id", "name", "dangling_line1_id", "dangling_line2_id", "pairing_key", "ucte_xnode_code");
        List<Series> allAttributeSeries = createDataFrame(TIE_LINE, network, new DataframeFilter(ALL_ATTRIBUTES, Collections.emptyList()));
        assertThat(allAttributeSeries)
                .extracting(Series::getName)
                .containsExactly("id", "name", "dangling_line1_id", "dangling_line2_id", "pairing_key", "ucte_xnode_code", "fictitious");
    }

    @Test
    void lines() {
        Network network = EurostagTutorialExample1Factory.create();
        List<Series> series = createDataFrame(LINE, network);

        assertThat(series)
                .extracting(Series::getName)
                .containsExactly("id", "name", "r", "x", "g1", "b1", "g2", "b2", "p1", "q1", "i1", "p2", "q2", "i2",
                        "voltage_level1_id", "voltage_level2_id", "bus1_id", "bus2_id", "connected1", "connected2");
        List<Series> allAttributeSeries = createDataFrame(LINE, network, new DataframeFilter(ALL_ATTRIBUTES, Collections.emptyList()));
        assertThat(allAttributeSeries)
                .extracting(Series::getName)
                .containsExactly("id", "name", "r", "x", "g1", "b1", "g2", "b2", "p1", "q1", "i1", "p2", "q2", "i2",
                        "voltage_level1_id", "voltage_level2_id", "bus1_id", "bus_breaker_bus1_id", "node1",
                        "bus2_id", "bus_breaker_bus2_id", "node2", "connected1", "connected2", "fictitious",
                        "selected_limits_group_1", "selected_limits_group_2");
    }

    @Test
    void shunts() {
        Network network = EurostagTutorialExample1Factory.create();
        List<Series> series = createDataFrame(SHUNT_COMPENSATOR, network);

        assertThat(series)
                .extracting(Series::getName)
                .containsExactly("id", "name", "g", "b", "model_type", "max_section_count", "section_count", "solved_section_count", "voltage_regulation_on",
                        "target_v", "target_deadband", "regulating_bus_id", "p", "q", "i", "voltage_level_id", "bus_id", "connected");
        List<Series> allAttributeSeries = createDataFrame(SHUNT_COMPENSATOR, network, new DataframeFilter(ALL_ATTRIBUTES, Collections.emptyList()));
        assertThat(allAttributeSeries)
                .extracting(Series::getName)
                .containsExactly("id", "name", "g", "b", "model_type", "max_section_count", "section_count", "solved_section_count", "voltage_regulation_on",
                        "target_v", "target_deadband", "regulating_bus_id", "p", "q", "i",
                        "voltage_level_id", "bus_id", "bus_breaker_bus_id", "node", "connected", "fictitious");
    }

    @Test
    void lccs() {
        Network network = EurostagTutorialExample1Factory.create();
        List<Series> series = createDataFrame(LCC_CONVERTER_STATION, network);

        assertThat(series)
                .extracting(Series::getName)
                .containsExactly("id", "name", "power_factor", "loss_factor", "p", "q", "i", "voltage_level_id", "bus_id", "connected", "hvdc_line_id");
        List<Series> allAttributeSeries = createDataFrame(LCC_CONVERTER_STATION, network, new DataframeFilter(ALL_ATTRIBUTES, Collections.emptyList()));
        assertThat(allAttributeSeries)
                .extracting(Series::getName)
                .containsExactly("id", "name", "power_factor", "loss_factor", "p", "q", "i", "voltage_level_id", "bus_id",
                        "bus_breaker_bus_id", "node", "connected", "fictitious", "hvdc_line_id");
    }

    @Test
    void vscs() {
        Network network = EurostagTutorialExample1Factory.create();
        List<Series> series = createDataFrame(VSC_CONVERTER_STATION, network);

        assertThat(series)
                .extracting(Series::getName)
                .containsExactly("id", "name", "loss_factor", "min_q", "max_q", "reactive_limits_kind", "target_v", "target_q", "voltage_regulator_on", "regulated_element_id",
                        "p", "q", "i", "voltage_level_id", "bus_id", "connected", "hvdc_line_id");
        List<Series> allAttributeSeries = createDataFrame(VSC_CONVERTER_STATION, network, new DataframeFilter(ALL_ATTRIBUTES, Collections.emptyList()));
        assertThat(allAttributeSeries)
                .extracting(Series::getName)
                .containsExactly("id", "name", "loss_factor", "min_q", "max_q", "min_q_at_target_p", "max_q_at_target_p",
                        "min_q_at_p", "max_q_at_p", "reactive_limits_kind", "target_v", "target_q", "voltage_regulator_on", "regulated_element_id",
<<<<<<< HEAD
                        "regulated_bus_id", "p", "q", "i", "voltage_level_id", "bus_id", "bus_breaker_bus_id", "node", "connected", "fictitious", "hvdc_line_id");
=======
                        "regulated_bus_id", "regulated_bus_breaker_bus_id", "p", "q", "i", "voltage_level_id", "bus_id", "bus_breaker_bus_id", "node",
                        "connected", "fictitious", "hvdc_line_id");
>>>>>>> ea84831d
    }

    @Test
    void twoWindingTransformers() {
        Network network = EurostagTutorialExample1Factory.create();
        List<Series> series = createDataFrame(TWO_WINDINGS_TRANSFORMER, network);

        assertThat(series)
                .extracting(Series::getName)
                .containsExactly("id", "name", "r", "x", "g", "b", "rated_u1", "rated_u2", "rated_s", "p1", "q1", "i1", "p2", "q2", "i2",
                        "voltage_level1_id", "voltage_level2_id", "bus1_id", "bus2_id", "connected1", "connected2");
        List<Series> allAttributeSeries = createDataFrame(TWO_WINDINGS_TRANSFORMER, network, new DataframeFilter(ALL_ATTRIBUTES, Collections.emptyList()));
        assertThat(allAttributeSeries)
                .extracting(Series::getName)
                .containsExactly("id", "name", "r", "x", "g", "b", "rated_u1", "rated_u2", "rated_s", "p1", "q1", "i1", "p2", "q2", "i2",
                        "voltage_level1_id", "voltage_level2_id", "bus1_id", "bus_breaker_bus1_id", "node1", "bus2_id", "bus_breaker_bus2_id", "node2",
                        "connected1", "connected2", "fictitious", "selected_limits_group_1", "selected_limits_group_2", "rho", "alpha",
                        "r_at_current_tap", "x_at_current_tap", "g_at_current_tap", "b_at_current_tap");
    }

    @Test
    void threeWindingTransformers() {
        Network network = EurostagTutorialExample1Factory.create();
        List<Series> series = createDataFrame(THREE_WINDINGS_TRANSFORMER, network);

        assertThat(series)
                .extracting(Series::getName)
                .containsExactly("id", "name", "rated_u0",
                        "r1", "x1", "g1", "b1", "rated_u1", "rated_s1", "ratio_tap_position1", "phase_tap_position1", "p1", "q1", "i1", "voltage_level1_id", "bus1_id", "connected1",
                        "r2", "x2", "g2", "b2", "rated_u2", "rated_s2", "ratio_tap_position2", "phase_tap_position2", "p2", "q2", "i2", "voltage_level2_id", "bus2_id", "connected2",
                        "r3", "x3", "g3", "b3", "rated_u3", "rated_s3", "ratio_tap_position3", "phase_tap_position3", "p3", "q3", "i3", "voltage_level3_id", "bus3_id", "connected3");
        List<Series> allAttributeSeries = createDataFrame(THREE_WINDINGS_TRANSFORMER, network, new DataframeFilter(ALL_ATTRIBUTES, Collections.emptyList()));
        assertThat(allAttributeSeries)
                .extracting(Series::getName)
                .containsExactly("id", "name", "rated_u0",
                        "r1", "x1", "g1", "b1", "rated_u1", "rated_s1", "ratio_tap_position1", "phase_tap_position1", "p1", "q1", "i1", "voltage_level1_id", "bus1_id", "bus_breaker_bus1_id", "node1", "connected1", "selected_limits_group_1", "rho1", "alpha1", "r1_at_current_tap", "x1_at_current_tap", "g1_at_current_tap", "b1_at_current_tap",
                        "r2", "x2", "g2", "b2", "rated_u2", "rated_s2", "ratio_tap_position2", "phase_tap_position2", "p2", "q2", "i2", "voltage_level2_id", "bus2_id", "bus_breaker_bus2_id", "node2", "connected2", "selected_limits_group_2", "rho2", "alpha2", "r2_at_current_tap", "x2_at_current_tap", "g2_at_current_tap", "b2_at_current_tap",
                        "r3", "x3", "g3", "b3", "rated_u3", "rated_s3", "ratio_tap_position3", "phase_tap_position3", "p3", "q3", "i3", "voltage_level3_id", "bus3_id", "bus_breaker_bus3_id", "node3", "connected3", "selected_limits_group_3", "rho3", "alpha3", "r3_at_current_tap", "x3_at_current_tap", "g3_at_current_tap", "b3_at_current_tap",
                        "fictitious");
    }

    @Test
    void hvdcs() {
        Network network = EurostagTutorialExample1Factory.create();
        List<Series> series = createDataFrame(HVDC_LINE, network);

        assertThat(series)
                .extracting(Series::getName)
                .containsExactly("id", "name", "converters_mode", "target_p", "max_p", "nominal_v", "r",
                        "converter_station1_id", "converter_station2_id", "connected1", "connected2");
    }

    @Test
    void hvdcsExtensions() {
        Network network = HvdcTestNetwork.createLcc();

        HvdcLine hvdcLine = network.getHvdcLine("L");
        hvdcLine.newExtension(HvdcAngleDroopActivePowerControlAdder.class).withEnabled(true).withDroop(0.1f).withP0(200).add();
        hvdcLine.newExtension(HvdcOperatorActivePowerRangeAdder.class).withOprFromCS1toCS2(1.0f).withOprFromCS2toCS1(2.0f).add();

        List<Series> ext1Series = createExtensionDataFrame("hvdcAngleDroopActivePowerControl", network);
        List<Series> ext2Series = createExtensionDataFrame("hvdcOperatorActivePowerRange", network);

        assertThat(ext1Series)
                .extracting(Series::getName)
                .containsExactly("id", "droop", "p0", "enabled");

        assertThat(ext1Series.get(1).getDoubles())
                .containsExactly(0.1f);
        assertThat(ext1Series.get(2).getDoubles())
                .containsExactly(200);
        assertThat(ext1Series.get(3).getBooleans())
                .containsExactly(true);

        assertThat(ext2Series)
                .extracting(Series::getName)
                .containsExactly("id", "opr_from_cs1_to_cs2", "opr_from_cs2_to_cs1");

        assertThat(ext2Series.get(1).getDoubles())
                .containsExactly(1.0f);
        assertThat(ext2Series.get(2).getDoubles())
                .containsExactly(2.0f);

        DefaultUpdatingDataframe dataframe = new DefaultUpdatingDataframe(1);
        dataframe.addSeries("id", true, new TestStringSeries("L"));
        dataframe.addSeries("droop", false, new TestDoubleSeries(0.2));
        updateExtension("hvdcAngleDroopActivePowerControl", network, dataframe);
        ext1Series = createExtensionDataFrame("hvdcAngleDroopActivePowerControl", network);
        assertThat(ext1Series.get(1).getDoubles()).containsExactly(0.2f);

        dataframe = new DefaultUpdatingDataframe(1);
        dataframe.addSeries("id", true, new TestStringSeries("L"));
        dataframe.addSeries("opr_from_cs1_to_cs2", false, new TestDoubleSeries(1.2));
        updateExtension("hvdcOperatorActivePowerRange", network, dataframe);
        ext2Series = createExtensionDataFrame("hvdcOperatorActivePowerRange", network);
        assertThat(ext2Series.get(1).getDoubles()).containsExactly(1.2f);

        NetworkExtensions.removeExtensions(network, "hvdcAngleDroopActivePowerControl",
                network.getHvdcLineStream().map(HvdcLine::getId).collect(Collectors.toList()));
        List<Series> series = createExtensionDataFrame("hvdcAngleDroopActivePowerControl", network);
        assertEquals(0, series.get(0).getStrings().length);

        NetworkExtensions.removeExtensions(network, "hvdcOperatorActivePowerRange",
                network.getHvdcLineStream().map(HvdcLine::getId).collect(Collectors.toList()));
        series = createExtensionDataFrame("hvdcOperatorActivePowerRange", network);
        assertEquals(0, series.get(0).getStrings().length);
    }

    @Test
    void svcs() {
        Network network = EurostagTutorialExample1Factory.create();
        List<Series> series = createDataFrame(STATIC_VAR_COMPENSATOR, network);

        assertThat(series)
                .extracting(Series::getName)
                .containsExactly("id", "name", "b_min", "b_max", "target_v", "target_q", "regulation_mode", "regulating", "regulated_element_id",
                        "p", "q", "i", "voltage_level_id", "bus_id", "connected");
        List<Series> allAttributeSeries = createDataFrame(STATIC_VAR_COMPENSATOR, network, new DataframeFilter(ALL_ATTRIBUTES, Collections.emptyList()));
        assertThat(allAttributeSeries)
                .extracting(Series::getName)
                .containsExactly("id", "name", "b_min", "b_max", "target_v", "target_q", "regulation_mode",
<<<<<<< HEAD
                        "regulated_element_id", "regulated_bus_id", "p", "q", "i", "voltage_level_id", "bus_id", "bus_breaker_bus_id",
                        "node", "connected", "fictitious");
=======
                        "regulating", "regulated_element_id", "regulated_bus_id", "regulated_bus_breaker_bus_id",
                        "p", "q", "i", "voltage_level_id", "bus_id",
                        "bus_breaker_bus_id", "node", "connected", "fictitious");
>>>>>>> ea84831d
    }

    @Test
    void substations() {
        Network network = EurostagTutorialExample1Factory.create();
        List<Series> series = createDataFrame(SUBSTATION, network);

        assertThat(series)
                .extracting(Series::getName)
                .containsExactly("id", "name", "TSO", "geo_tags", "country");
    }

    @Test
    void properties() {
        Network network = EurostagTutorialExample1Factory.create();
        network.getSubstation("P1").setProperty("prop1", "val1");
        network.getSubstation("P2").setProperty("prop2", "val2");
        List<Series> series = createDataFrame(SUBSTATION, network,
                new DataframeFilter(ALL_ATTRIBUTES, Collections.emptyList()));

        assertThat(series)
                .extracting(Series::getName)
                .containsExactly("id", "name", "TSO", "geo_tags", "country", "fictitious", "prop1", "prop2");
    }

    @Test
    void voltageLevels() {
        Network network = EurostagTutorialExample1Factory.create();
        List<Series> series = createDataFrame(VOLTAGE_LEVEL, network);

        assertThat(series)
                .extracting(Series::getName)
                .containsExactly("id", "name", "substation_id", "nominal_v", "high_voltage_limit", "low_voltage_limit");

        List<Series> allAttributesSeries = createDataFrame(VOLTAGE_LEVEL, network,
                new DataframeFilter(ALL_ATTRIBUTES, Collections.emptyList()));

        assertThat(allAttributesSeries)
                .extracting(Series::getName)
                .containsExactly("id", "name", "substation_id", "nominal_v", "high_voltage_limit", "low_voltage_limit",
                "fictitious", "topology_kind");
    }

    @Test
    void ratioTapChangerSteps() {
        Network network = EurostagTutorialExample1Factory.create();
        List<Series> series = createDataFrame(RATIO_TAP_CHANGER_STEP, network);

        assertThat(series)
                .extracting(Series::getName)
                .containsExactly("id", "position", "side", "rho", "r", "x", "g", "b");
    }

    @Test
    void phaseTapChangerSteps() {
        Network network = EurostagTutorialExample1Factory.create();
        List<Series> series = createDataFrame(PHASE_TAP_CHANGER_STEP, network);

        assertThat(series)
                .extracting(Series::getName)
                .containsExactly("id", "position", "side", "rho", "alpha", "r", "x", "g", "b");
    }

    @Test
    void ratioTapChangers() {
        Network network = EurostagTutorialExample1Factory.create();
        List<Series> series = createDataFrame(RATIO_TAP_CHANGER, network);

        assertThat(series)
                .extracting(Series::getName)
                .containsExactly("id", "side", "tap", "solved_tap_position", "low_tap", "high_tap", "step_count",
                        "oltc", "regulating", "target_v", "target_deadband", "regulating_bus_id");
    }

    @Test
    void phaseTapChangers() {
        Network network = EurostagTutorialExample1Factory.create();
        List<Series> series = createDataFrame(PHASE_TAP_CHANGER, network);

        assertThat(series)
                .extracting(Series::getName)
                .containsExactly("id", "side", "tap", "solved_tap_position", "low_tap", "high_tap", "step_count",
                        "oltc", "regulating", "regulation_mode", "regulation_value", "target_deadband", "regulating_bus_id");
    }

    @Test
    void reactiveLimits() {
        Network network = EurostagTutorialExample1Factory.create();
        List<Series> series = createDataFrame(REACTIVE_CAPABILITY_CURVE_POINT, network);

        assertThat(series)
                .extracting(Series::getName)
                .containsExactly("id", "num", "p", "min_q", "max_q");
    }

    @Test
    void attributesFiltering() {
        Network network = EurostagTutorialExample1Factory.create();
        network.getSubstation("P1").setProperty("prop1", "val1");
        network.getSubstation("P2").setProperty("prop2", "val2");
        List<Series> seriesDefaults = createDataFrame(SUBSTATION, network,
                new DataframeFilter());
        assertThat(seriesDefaults)
                .extracting(Series::getName)
                .containsExactly("id", "name", "TSO", "geo_tags", "country");

        List<Series> seriesAll = createDataFrame(SUBSTATION, network,
                new DataframeFilter(ALL_ATTRIBUTES, Collections.emptyList()));
        assertThat(seriesAll)
                .extracting(Series::getName)
                .containsExactly("id", "name", "TSO", "geo_tags", "country", "fictitious", "prop1", "prop2");

        List<Series> seriesAttributesSubset = createDataFrame(SUBSTATION, network,
                new DataframeFilter(DataframeFilter.AttributeFilterType.INPUT_ATTRIBUTES,
                        List.of("name", "name", "geo_tags", "prop1", "fictitious")));
        assertThat(seriesAttributesSubset)
                .extracting(Series::getName)
                .containsExactly("id", "name", "geo_tags", "fictitious", "prop1");
    }

    @Test
    void testIdentifiables() {
        Network network = EurostagTutorialExample1Factory.create();
        List<Series> series = createDataFrame(IDENTIFIABLE, network);

        assertThat(series)
                .extracting(Series::getName)
                .containsExactly("id", "type");
    }

    @Test
    void testInjections() {
        Network network = EurostagTutorialExample1Factory.create();
        List<Series> series = createDataFrame(INJECTION, network);

        assertThat(series)
                .extracting(Series::getName)
                .containsExactly("id", "type", "voltage_level_id", "connected", "bus_id", "p", "q", "i");
    }

    @Test
    void testBranches() {
        Network network = EurostagTutorialExample1Factory.create();
        List<Series> series = createDataFrame(BRANCH, network);

        assertThat(series)
                .extracting(Series::getName)
                .containsExactly("id", "type", "voltage_level1_id", "bus1_id", "connected1",
                        "voltage_level2_id", "bus2_id", "connected2", "p1", "q1", "i1", "p2", "q2", "i2");
    }

    @Test
    void testTerminals() {
        Network network = EurostagTutorialExample1Factory.create();
        List<Series> series = createDataFrame(TERMINAL, network);

        assertThat(series)
                .extracting(Series::getName)
                .containsExactly("element_id", "voltage_level_id", "bus_id", "element_side", "connected");
    }

    @Test
    void testSubNetworks() {
        Network network = EurostagTutorialExample1Factory.create();
        List<Series> series = createDataFrame(SUB_NETWORK, network);

        assertThat(series)
                .extracting(Series::getName)
                .containsExactly("id");
    }

    @Test
    void linePositionExtensions() {
        String lineId = "NHV1_NHV2_1";
        Coordinate coord1 = new Coordinate(1.0, 2.0);

        Network network = EurostagTutorialExample1Factory.create();
        Line line = network.getLine(lineId);

        line.newExtension(LinePositionAdder.class).withCoordinates(List.of(coord1)).add();

        List<Series> ext1Series = createExtensionDataFrame("linePosition", network);

        assertThat(ext1Series)
                .extracting(Series::getName)
                .containsExactly("id", "num", "latitude", "longitude");
        assertThat(ext1Series.get(0).getStrings()).containsExactly(lineId);
        assertThat(ext1Series.get(1).getInts()).containsExactly(0);
        assertThat(ext1Series.get(2).getDoubles()).containsExactly(coord1.getLatitude());
        assertThat(ext1Series.get(3).getDoubles()).containsExactly(coord1.getLongitude());
    }

    @Test
    void cgmesMetadataModelsExtension() {
        var network = EurostagTutorialExample1Factory.create();
        CgmesMetadataModels extension = network.getExtension(CgmesMetadataModels.class);
        assertNull(extension);

        CgmesMetadataModelsAdder adder = network.newExtension(CgmesMetadataModelsAdder.class)
                .newModel()
                .setId("sshId1")
                .setSubset(EQUIPMENT)
                .setDescription("description")
                .setVersion(1)
                .setModelingAuthoritySet(" ")
                .addProfile("profile")
                .addDependentOn("true")
                .addSupersedes(" ")
                .add()
                .newModel()
                .setId("sshId2")
                .setSubset(TOPOLOGY)
                .setDescription("description")
                .setVersion(1)
                .setModelingAuthoritySet(" ")
                .addProfile("profile")
                .addDependentOn("true")
                .addSupersedes(" ")
                .add();
        adder.add();

        extension = network.getExtension(CgmesMetadataModels.class);
        assertNotNull(extension);

        List<String> ids = List.of("sshId1");
        assertThrows(UnsupportedOperationException.class, () -> NetworkExtensions.removeExtensions(network, "cgmesMetadataModels", ids));
    }

    @Test
    void referencePrioritiesExtensions() {
        Network network = EurostagTutorialExample1Factory.create();
        Generator gen = network.getGenerator("GEN");
        Load load = network.getLoad("LOAD");
        ReferencePriority.set(gen, 1);
        ReferencePriority.set(load, 2);

        List<Series> ext1Series = createExtensionDataFrame(ReferencePriorities.NAME, network);
        assertThat(ext1Series)
                .extracting(Series::getName)
                .containsExactly("id", "priority");
        assertThat(ext1Series.get(0).getStrings()).containsExactly("GEN", "LOAD");
        assertThat(ext1Series.get(1).getInts()).containsExactly(1, 2);

        DefaultUpdatingDataframe dataframe = new DefaultUpdatingDataframe(2);
        dataframe.addSeries("id", true, new TestStringSeries("GEN", "LOAD"));
        dataframe.addSeries("priority", false, new TestIntSeries(3, 4));
        updateExtension(ReferencePriorities.NAME, network, dataframe);
        List<Series> ext2Series = createExtensionDataFrame(ReferencePriorities.NAME, network);
        assertThat(ext2Series.get(0).getStrings()).containsExactly("GEN", "LOAD");
        assertThat(ext2Series.get(1).getInts()).containsExactly(3, 4);
    }

    @Test
    void testOperationalLimits() {
        Network network = EurostagTutorialExample1Factory.createWithFixedLimits();
        List<Series> limits = createDataFrame(OPERATIONAL_LIMITS, network);
        List<Series> selectedLimits = createDataFrame(SELECTED_OPERATIONAL_LIMITS, network);

        assertThat(limits)
            .extracting(Series::getName).containsExactly("element_id", "element_type", "side",
                "name", "type", "value", "acceptable_duration");
        assertThat(selectedLimits)
                .extracting(Series::getName).containsExactly("element_id", "element_type", "side",
                        "name", "type", "value", "acceptable_duration");
        assertThat(limits.get(0).getStrings()).isEqualTo(selectedLimits.get(0).getStrings());
    }

    @Test
    void areas() {
        Network network = EurostagTutorialExample1Factory.createWithTieLinesAndAreas();
        List<Series> series = createDataFrame(AREA, network);

        assertThat(series)
                .extracting(Series::getName)
                .containsExactly("id", "name", "area_type", "interchange_target",
                        "interchange", "ac_interchange", "dc_interchange");
        List<Series> allAttributeSeries = createDataFrame(AREA, network, new DataframeFilter(ALL_ATTRIBUTES, Collections.emptyList()));
        assertThat(allAttributeSeries)
                .extracting(Series::getName)
                .containsExactly("id", "name", "area_type", "interchange_target",
                        "interchange", "ac_interchange", "dc_interchange", "fictitious");
    }

    @Test
    void areasVoltageLevels() {
        Network network = EurostagTutorialExample1Factory.createWithTieLinesAndAreas();
        List<Series> series = createDataFrame(AREA_VOLTAGE_LEVELS, network);

        assertThat(series)
                .extracting(Series::getName)
                .containsExactly("id", "voltage_level_id");
    }

    @Test
    void areasBoundaries() {
        Network network = EurostagTutorialExample1Factory.createWithTieLinesAndAreas();
        List<Series> series = createDataFrame(AREA_BOUNDARIES, network);

        assertThat(series)
                .extracting(Series::getName)
                .containsExactly("id", "element", "ac", "p", "q");

        List<Series> allAttributeSeries = createDataFrame(AREA_BOUNDARIES, network, new DataframeFilter(ALL_ATTRIBUTES, Collections.emptyList()));
        assertThat(allAttributeSeries)
                .extracting(Series::getName)
                .containsExactly("id", "boundary_type", "element", "side", "ac", "p", "q");
    }
}<|MERGE_RESOLUTION|>--- conflicted
+++ resolved
@@ -179,13 +179,8 @@
                 .extracting(Series::getName)
                 .containsExactly("id", "name", "energy_source", "target_p", "min_p", "max_p", "min_q", "max_q",
                         "min_q_at_target_p", "max_q_at_target_p", "min_q_at_p", "max_q_at_p", "rated_s", "reactive_limits_kind",
-<<<<<<< HEAD
-                        "target_v", "target_q", "voltage_regulator_on", "regulated_element_id", "regulated_bus_id", "p", "q", "i", "voltage_level_id",
-                        "bus_id", "bus_breaker_bus_id", "node", "condenser", "connected", "fictitious");
-=======
                         "target_v", "target_q", "voltage_regulator_on", "regulated_element_id", "regulated_bus_id", "regulated_bus_breaker_bus_id",
                         "p", "q", "i", "voltage_level_id", "bus_id", "bus_breaker_bus_id", "node", "condenser", "connected", "fictitious");
->>>>>>> ea84831d
     }
 
     @Test
@@ -432,12 +427,8 @@
                 .extracting(Series::getName)
                 .containsExactly("id", "name", "loss_factor", "min_q", "max_q", "min_q_at_target_p", "max_q_at_target_p",
                         "min_q_at_p", "max_q_at_p", "reactive_limits_kind", "target_v", "target_q", "voltage_regulator_on", "regulated_element_id",
-<<<<<<< HEAD
-                        "regulated_bus_id", "p", "q", "i", "voltage_level_id", "bus_id", "bus_breaker_bus_id", "node", "connected", "fictitious", "hvdc_line_id");
-=======
                         "regulated_bus_id", "regulated_bus_breaker_bus_id", "p", "q", "i", "voltage_level_id", "bus_id", "bus_breaker_bus_id", "node",
                         "connected", "fictitious", "hvdc_line_id");
->>>>>>> ea84831d
     }
 
     @Test
@@ -559,14 +550,9 @@
         assertThat(allAttributeSeries)
                 .extracting(Series::getName)
                 .containsExactly("id", "name", "b_min", "b_max", "target_v", "target_q", "regulation_mode",
-<<<<<<< HEAD
-                        "regulated_element_id", "regulated_bus_id", "p", "q", "i", "voltage_level_id", "bus_id", "bus_breaker_bus_id",
-                        "node", "connected", "fictitious");
-=======
                         "regulating", "regulated_element_id", "regulated_bus_id", "regulated_bus_breaker_bus_id",
                         "p", "q", "i", "voltage_level_id", "bus_id",
                         "bus_breaker_bus_id", "node", "connected", "fictitious");
->>>>>>> ea84831d
     }
 
     @Test
