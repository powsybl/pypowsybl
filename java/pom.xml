<?xml version="1.0" encoding="UTF-8"?>
<!--

    Copyright (c) 2020, RTE (http://www.rte-france.com)
    This Source Code Form is subject to the terms of the Mozilla Public
    License, v. 2.0. If a copy of the MPL was not distributed with this
    file, You can obtain one at http://mozilla.org/MPL/2.0/.

-->
<project xmlns="http://maven.apache.org/POM/4.0.0"
         xmlns:xsi="http://www.w3.org/2001/XMLSchema-instance"
         xsi:schemaLocation="http://maven.apache.org/POM/4.0.0 http://maven.apache.org/xsd/maven-4.0.0.xsd">
    <modelVersion>4.0.0</modelVersion>

    <parent>
        <groupId>com.powsybl</groupId>
        <artifactId>powsybl-parent</artifactId>
        <version>4</version>
        <relativePath/>
    </parent>

    <artifactId>pypowsybl</artifactId>
    <description>A C interface to powsybl, for pypowsybl implementation</description>
    <url>https://www.powsybl.org</url>

    <licenses>
        <license>
            <name>Mozilla Public License, Version 2.0</name>
            <url>https://www.mozilla.org/en-US/MPL/2.0/</url>
        </license>
    </licenses>

    <scm>
        <connection>scm:git:https://github.com/powsybl/pypowsybl.git</connection>
        <developerConnection>scm:git:https://github.com/powsybl/pypowsybl.git</developerConnection>
        <url>https://github.com/powsybl/pypowsybl/tree/main/</url>
    </scm>

    <developers>
        <developer>
            <name>Geoffroy JAMGOTCHIAN</name>
            <email>geoffroy.jamgotchian@rte-france.com</email>
            <organization>RTE</organization>
            <organizationUrl>http://www.rte-france.com</organizationUrl>
        </developer>
        <developer>
            <name>Sylvain LECLERC</name>
            <email>sylvain.leclerc@rte-france.com</email>
            <organization>RTE</organization>
            <organizationUrl>http://www.rte-france.com</organizationUrl>
        </developer>
        <developer>
            <name>Etienne LESOT</name>
            <email>etienne.lesot@rte-france.com</email>
            <organization>RTE</organization>
            <organizationUrl>http://www.rte-france.com</organizationUrl>
        </developer>
    </developers>

    <packaging>jar</packaging>
    <version>0.18.0-SNAPSHOT</version>

    <properties>
        <java.version>11</java.version>

        <assertj.version>3.11.0</assertj.version>
        <commons-collections4.version>4.4</commons-collections4.version>
        <graalvm.version>22.2.0</graalvm.version>
        <janino.version>3.1.0</janino.version>
        <junit-jupiter.version>5.5.2</junit-jupiter.version>
        <logback.version>1.2.3</logback.version>
        <mapdb.version>3.0.8</mapdb.version>
        <slf4j.version>1.7.30</slf4j.version>
        <maven-dependency-plugin.version>3.2.0</maven-dependency-plugin.version>
        <maven-compiler-plugin.version>3.10.1</maven-compiler-plugin.version>
        <maven-shade-plugin.version>3.2.4</maven-shade-plugin.version>
<<<<<<< HEAD
        <powsybl-dependencies.version>1.3.0-SNAPSHOT</powsybl-dependencies.version>
=======
        <powsybl-dependencies.version>1.3.0</powsybl-dependencies.version>
>>>>>>> e03fe533
    </properties>

    <build>
        <plugins>
            <plugin>
                <groupId>org.apache.maven.plugins</groupId>
                <artifactId>maven-shade-plugin</artifactId>
                <version>${maven-shade-plugin.version}</version>
                <executions>
                    <!-- Run shade goal on package phase -->
                    <execution>
                        <id>shade</id>
                        <phase>package</phase>
                        <goals>
                            <goal>shade</goal>
                        </goals>
                        <configuration>
                            <filters>
                                <filter>
                                    <artifact>*</artifact>
                                    <excludes>
                                        <exclude>META-INF/*.SF</exclude>
                                        <exclude>META-INF/*.DSA</exclude>
                                        <exclude>META-INF/*.RSA</exclude>
                                    </excludes>
                                </filter>
                            </filters>
                            <finalName>pypowsybl-java</finalName>
                            <shadedArtifactAttached>true</shadedArtifactAttached>
                            <shadedClassifierName>standalone</shadedClassifierName>
                            <createDependencyReducedPom>false</createDependencyReducedPom>
                            <transformers>
                                <transformer implementation="org.apache.maven.plugins.shade.resource.ServicesResourceTransformer"/>
                            </transformers>
                        </configuration>
                    </execution>
                </executions>
            </plugin>
            <plugin>
                <groupId>org.apache.maven.plugins</groupId>
                <artifactId>maven-dependency-plugin</artifactId>
                <version>${maven-dependency-plugin.version}</version>
                <executions>
                    <execution>
                        <id>copy</id>
                        <phase>package</phase>
                        <goals>
                            <goal>copy</goal>
                        </goals>
                        <configuration>
                            <artifactItems>
                                <artifactItem>
                                    <groupId>com.powsybl</groupId>
                                    <artifactId>powsybl-math-native</artifactId>
                                    <version>${powsybl-math-native.version}</version>
                                    <destFileName>powsybl-math-native.jar</destFileName>
                                </artifactItem>
                            </artifactItems>
                        </configuration>
                    </execution>
                </executions>
            </plugin>
            <plugin>
                <groupId>org.apache.maven.plugins</groupId>
                <artifactId>maven-compiler-plugin</artifactId>
                <version>${maven-compiler-plugin.version}</version>
        </plugin>
        </plugins>
    </build>

    <profiles>
        <profile>
            <id>release</id>
            <!-- Do not release fat jar (remove shade plugin execution) -->
            <build>
                <plugins>
                    <plugin>
                        <groupId>org.apache.maven.plugins</groupId>
                        <artifactId>maven-shade-plugin</artifactId>
                        <version>${maven-shade-plugin.version}</version>
                        <executions>
                            <execution>
                                <id>shade</id>
                                <phase>none</phase>
                            </execution>
                        </executions>
                    </plugin>
                </plugins>
            </build>
        </profile>
    </profiles>

    <dependencyManagement>
        <dependencies>
            <dependency>
                <groupId>com.powsybl</groupId>
                <artifactId>powsybl-dependencies</artifactId>
                <version>${powsybl-dependencies.version}</version>
                <type>pom</type>
                <scope>import</scope>
            </dependency>
        </dependencies>
    </dependencyManagement>

    <dependencies>
        <!-- compile -->

        <dependency>
            <groupId>ch.qos.logback</groupId>
            <artifactId>logback-classic</artifactId>
            <version>${logback.version}</version>
            <scope>compile</scope>
        </dependency>
        <dependency>
            <groupId>ch.qos.logback</groupId>
            <artifactId>logback-core</artifactId>
            <version>${logback.version}</version>
            <scope>compile</scope>
        </dependency>
        <!-- workaround for https://github.com/oracle/graal/issues/1943 -->
        <dependency>
            <groupId>org.codehaus.janino</groupId>
            <artifactId>janino</artifactId>
            <version>${janino.version}</version>
        </dependency>
        <dependency>
            <groupId>org.graalvm.sdk</groupId>
            <artifactId>graal-sdk</artifactId>
            <version>${graalvm.version}</version>
            <scope>provided</scope>
        </dependency>
        <dependency>
            <groupId>org.graalvm.nativeimage</groupId>
            <artifactId>svm</artifactId>
            <version>${graalvm.version}</version>
            <scope>provided</scope>
        </dependency>
        <!--
             rdf4j depends on a very old version of mapdb. It is using ObjectStream which is not yet supported
             by GraalVM native image (https://github.com/oracle/graal/issues/2192). New version of mapdb seems to not
             rely on ObjectStream anymore
        -->
        <dependency>
            <groupId>org.mapdb</groupId>
            <artifactId>mapdb</artifactId>
            <version>${mapdb.version}</version>
        </dependency>
        <dependency>
            <groupId>org.apache.commons</groupId>
            <artifactId>commons-collections4</artifactId>
            <version>${commons-collections4.version}</version>
        </dependency>

        <dependency>
            <groupId>com.powsybl</groupId>
            <artifactId>powsybl-cgmes-conformity</artifactId>
        </dependency>
        <dependency>
            <groupId>com.powsybl</groupId>
            <artifactId>powsybl-cgmes-model</artifactId>
        </dependency>
        <dependency>
            <groupId>com.powsybl</groupId>
            <artifactId>powsybl-ieee-cdf-converter</artifactId>
            <scope>compile</scope>
        </dependency>
        <dependency>
            <groupId>com.powsybl</groupId>
            <artifactId>powsybl-iidm-api</artifactId>
            <!--
            We exclude PowSyBl math native jar from maven build because native library will be installed by the wheel
            for the current platform
            -->
            <exclusions>
                <exclusion>
                    <groupId>com.powsybl</groupId>
                    <artifactId>powsybl-math-native</artifactId>
                </exclusion>
            </exclusions>
        </dependency>
        <dependency>
            <groupId>com.powsybl</groupId>
            <artifactId>powsybl-iidm-test</artifactId>
        </dependency>
        <dependency>
            <groupId>com.powsybl</groupId>
            <artifactId>powsybl-loadflow-api</artifactId>
        </dependency>
        <dependency>
            <groupId>com.powsybl</groupId>
            <artifactId>powsybl-single-line-diagram-core</artifactId>
        </dependency>
        <dependency>
            <groupId>com.powsybl</groupId>
            <artifactId>powsybl-network-area-diagram</artifactId>
        </dependency>
        <dependency>
            <groupId>com.powsybl</groupId>
            <artifactId>powsybl-tools</artifactId>
        </dependency>
        <dependency>
            <groupId>com.powsybl</groupId>
            <artifactId>powsybl-flow-decomposition</artifactId>
            <version>1.6.0-SNAPSHOT</version>
        </dependency>

        <!-- runtime -->
        <dependency>
            <groupId>org.slf4j</groupId>
            <artifactId>log4j-over-slf4j</artifactId>
            <version>${slf4j.version}</version>
            <scope>runtime</scope>
        </dependency>

        <dependency>
            <groupId>com.powsybl</groupId>
            <artifactId>powsybl-cgmes-conversion</artifactId>
            <scope>runtime</scope>
        </dependency>
        <dependency>
            <groupId>com.powsybl</groupId>
            <artifactId>powsybl-config-classic</artifactId>
            <scope>runtime</scope>
        </dependency>
        <dependency>
            <groupId>com.powsybl</groupId>
            <artifactId>powsybl-dynaflow</artifactId>
        </dependency>
        <dependency>
            <groupId>com.powsybl</groupId>
            <artifactId>powsybl-iidm-impl</artifactId>
        </dependency>
        <dependency>
            <groupId>com.powsybl</groupId>
            <artifactId>powsybl-iidm-reducer</artifactId>
        </dependency>
        <dependency>
            <groupId>com.powsybl</groupId>
            <artifactId>powsybl-iidm-xml-converter</artifactId>
            <scope>runtime</scope>
        </dependency>
        <dependency>
            <groupId>com.powsybl</groupId>
            <artifactId>powsybl-math-native</artifactId>
            <scope>test</scope>
        </dependency>
        <dependency>
            <groupId>com.powsybl</groupId>
            <artifactId>powsybl-matpower-converter</artifactId>
            <scope>runtime</scope>
        </dependency>
        <dependency>
            <groupId>com.powsybl</groupId>
            <artifactId>powsybl-open-loadflow</artifactId>
        </dependency>
        <dependency>
            <groupId>com.powsybl</groupId>
            <artifactId>powsybl-powerfactory-converter</artifactId>
            <scope>runtime</scope>
        </dependency>
        <dependency>
            <groupId>com.powsybl</groupId>
            <artifactId>powsybl-powerfactory-dgs</artifactId>
            <scope>runtime</scope>
        </dependency>
        <dependency>
            <groupId>com.powsybl</groupId>
            <artifactId>powsybl-psse-converter</artifactId>
            <scope>runtime</scope>
        </dependency>
        <dependency>
            <groupId>com.powsybl</groupId>
            <artifactId>powsybl-triple-store-impl-rdf4j</artifactId>
            <scope>runtime</scope>
        </dependency>
        <dependency>
            <groupId>com.powsybl</groupId>
            <artifactId>powsybl-ucte-converter</artifactId>
        </dependency>
        <dependency>
            <groupId>com.powsybl</groupId>
            <artifactId>powsybl-glsk-document-ucte</artifactId>
        </dependency>

        <!-- test -->
        <dependency>
            <groupId>com.powsybl</groupId>
            <artifactId>powsybl-commons</artifactId>
            <type>test-jar</type>
            <scope>test</scope>
        </dependency>
        <dependency>
            <groupId>org.junit.jupiter</groupId>
            <artifactId>junit-jupiter-engine</artifactId>
            <version>${junit-jupiter.version}</version>
            <scope>test</scope>
        </dependency>
        <dependency>
            <groupId>org.assertj</groupId>
            <artifactId>assertj-core</artifactId>
            <version>${assertj.version}</version>
            <scope>test</scope>
        </dependency>
    </dependencies>

</project><|MERGE_RESOLUTION|>--- conflicted
+++ resolved
@@ -74,11 +74,7 @@
         <maven-dependency-plugin.version>3.2.0</maven-dependency-plugin.version>
         <maven-compiler-plugin.version>3.10.1</maven-compiler-plugin.version>
         <maven-shade-plugin.version>3.2.4</maven-shade-plugin.version>
-<<<<<<< HEAD
-        <powsybl-dependencies.version>1.3.0-SNAPSHOT</powsybl-dependencies.version>
-=======
         <powsybl-dependencies.version>1.3.0</powsybl-dependencies.version>
->>>>>>> e03fe533
     </properties>
 
     <build>
@@ -282,7 +278,6 @@
         <dependency>
             <groupId>com.powsybl</groupId>
             <artifactId>powsybl-flow-decomposition</artifactId>
-            <version>1.6.0-SNAPSHOT</version>
         </dependency>
 
         <!-- runtime -->
