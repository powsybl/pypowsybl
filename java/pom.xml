<?xml version="1.0" encoding="UTF-8"?>
<!--

    Copyright (c) 2020, RTE (http://www.rte-france.com)
    This Source Code Form is subject to the terms of the Mozilla Public
    License, v. 2.0. If a copy of the MPL was not distributed with this
    file, You can obtain one at http://mozilla.org/MPL/2.0/.

-->
<project xmlns="http://maven.apache.org/POM/4.0.0"
         xmlns:xsi="http://www.w3.org/2001/XMLSchema-instance"
         xsi:schemaLocation="http://maven.apache.org/POM/4.0.0 http://maven.apache.org/xsd/maven-4.0.0.xsd">
    <modelVersion>4.0.0</modelVersion>

    <parent>
        <groupId>com.powsybl</groupId>
        <artifactId>powsybl-parent</artifactId>
        <version>4</version>
        <relativePath/>
    </parent>

    <artifactId>pypowsybl</artifactId>
    <description>A C interface to powsybl, for pypowsybl implementation</description>
    <url>https://www.powsybl.org</url>

    <licenses>
        <license>
            <name>Mozilla Public License, Version 2.0</name>
            <url>https://www.mozilla.org/en-US/MPL/2.0/</url>
        </license>
    </licenses>

    <scm>
        <connection>scm:git:https://github.com/powsybl/pypowsybl.git</connection>
        <developerConnection>scm:git:https://github.com/powsybl/pypowsybl.git</developerConnection>
        <url>https://github.com/powsybl/pypowsybl/tree/main/</url>
    </scm>

    <developers>
        <developer>
            <name>Geoffroy JAMGOTCHIAN</name>
            <email>geoffroy.jamgotchian@rte-france.com</email>
            <organization>RTE</organization>
            <organizationUrl>http://www.rte-france.com</organizationUrl>
        </developer>
        <developer>
            <name>Sylvain LECLERC</name>
            <email>sylvain.leclerc@rte-france.com</email>
            <organization>RTE</organization>
            <organizationUrl>http://www.rte-france.com</organizationUrl>
        </developer>
        <developer>
            <name>Etienne LESOT</name>
            <email>etienne.lesot@rte-france.com</email>
            <organization>RTE</organization>
            <organizationUrl>http://www.rte-france.com</organizationUrl>
        </developer>
    </developers>

    <packaging>jar</packaging>
    <version>0.17.0-SNAPSHOT</version>

    <properties>
        <java.version>11</java.version>

        <assertj.version>3.11.0</assertj.version>
        <commons-collections4.version>4.4</commons-collections4.version>
        <graalvm.version>21.3.0</graalvm.version>
        <janino.version>3.1.0</janino.version>
        <junit-jupiter.version>5.5.2</junit-jupiter.version>
        <logback.version>1.2.3</logback.version>
        <mapdb.version>3.0.8</mapdb.version>
        <slf4j.version>1.7.30</slf4j.version>
        <maven-dependency-plugin.version>3.2.0</maven-dependency-plugin.version>
        <maven-compiler-plugin.version>3.10.1</maven-compiler-plugin.version>
        <maven-shade-plugin.version>3.2.4</maven-shade-plugin.version>
<<<<<<< HEAD
        <powsybl-math-native.version>1.1.0</powsybl-math-native.version>
        <powsybl-core.version>4.7.0</powsybl-core.version>
        <powsybl-dynawo.version>1.7.0</powsybl-dynawo.version>
        <powsybl-single-line-diagram.version>2.8.0</powsybl-single-line-diagram.version>
        <powsybl-open-load-flow.version>0.19.0</powsybl-open-load-flow.version>
        <powsybl-network-area-diagram.version>0.3.0</powsybl-network-area-diagram.version>
=======
        <powsybl-dependencies.version>1.2.0</powsybl-dependencies.version>
        <powsybl-math-native.version>1.2.1</powsybl-math-native.version>
>>>>>>> a043dcb6
    </properties>

    <build>
        <plugins>
            <plugin>
                <groupId>org.apache.maven.plugins</groupId>
                <artifactId>maven-shade-plugin</artifactId>
                <version>${maven-shade-plugin.version}</version>
                <executions>
                    <!-- Run shade goal on package phase -->
                    <execution>
                        <id>shade</id>
                        <phase>package</phase>
                        <goals>
                            <goal>shade</goal>
                        </goals>
                        <configuration>
                            <filters>
                                <filter>
                                    <artifact>*</artifact>
                                    <excludes>
                                        <exclude>META-INF/*.SF</exclude>
                                        <exclude>META-INF/*.DSA</exclude>
                                        <exclude>META-INF/*.RSA</exclude>
                                    </excludes>
                                </filter>
                            </filters>
                            <finalName>pypowsybl-java</finalName>
                            <shadedArtifactAttached>true</shadedArtifactAttached>
                            <shadedClassifierName>standalone</shadedClassifierName>
                            <createDependencyReducedPom>false</createDependencyReducedPom>
                            <transformers>
                                <transformer implementation="org.apache.maven.plugins.shade.resource.ServicesResourceTransformer"/>
                            </transformers>
                        </configuration>
                    </execution>
                </executions>
            </plugin>
            <plugin>
                <groupId>org.apache.maven.plugins</groupId>
                <artifactId>maven-dependency-plugin</artifactId>
                <version>${maven-dependency-plugin.version}</version>
                <executions>
                    <execution>
                        <id>copy</id>
                        <phase>package</phase>
                        <goals>
                            <goal>copy</goal>
                        </goals>
                        <configuration>
                            <artifactItems>
                                <artifactItem>
                                    <groupId>com.powsybl</groupId>
                                    <artifactId>powsybl-math-native</artifactId>
                                    <version>${powsybl-math-native.version}</version>
                                    <destFileName>powsybl-math-native.jar</destFileName>
                                </artifactItem>
                            </artifactItems>
                        </configuration>
                    </execution>
                </executions>
            </plugin>
            <plugin>
                <groupId>org.apache.maven.plugins</groupId>
                <artifactId>maven-compiler-plugin</artifactId>
                <version>${maven-compiler-plugin.version}</version>
        </plugin>
        </plugins>
    </build>

    <profiles>
        <profile>
            <id>release</id>
            <!-- Do not release fat jar (remove shade plugin execution) -->
            <build>
                <plugins>
                    <plugin>
                        <groupId>org.apache.maven.plugins</groupId>
                        <artifactId>maven-shade-plugin</artifactId>
                        <version>${maven-shade-plugin.version}</version>
                        <executions>
                            <execution>
                                <id>shade</id>
                                <phase>none</phase>
                            </execution>
                        </executions>
                    </plugin>
                </plugins>
            </build>
        </profile>
    </profiles>

    <dependencyManagement>
        <dependencies>
            <dependency>
                <groupId>com.powsybl</groupId>
                <artifactId>powsybl-dependencies</artifactId>
                <version>${powsybl-dependencies.version}</version>
                <type>pom</type>
                <scope>import</scope>
            </dependency>
            <!--
               To remove in next release, core 4.8.0 depends on math native 1.2.0 which has a MacOS
               amd64 library compiled on MacOS 11 instead of 10. Problem has been fixed in math native
               1.2.1
            -->
            <dependency>
                <groupId>com.powsybl</groupId>
                <artifactId>powsybl-math-native</artifactId>
                <version>${powsybl-math-native.version}</version>
            </dependency>
        </dependencies>
    </dependencyManagement>

    <dependencies>
        <!-- compile -->

        <dependency>
            <groupId>ch.qos.logback</groupId>
            <artifactId>logback-classic</artifactId>
            <version>${logback.version}</version>
            <scope>compile</scope>
        </dependency>
        <dependency>
            <groupId>ch.qos.logback</groupId>
            <artifactId>logback-core</artifactId>
            <version>${logback.version}</version>
            <scope>compile</scope>
        </dependency>
        <!-- workaround for https://github.com/oracle/graal/issues/1943 -->
        <dependency>
            <groupId>org.codehaus.janino</groupId>
            <artifactId>janino</artifactId>
            <version>${janino.version}</version>
        </dependency>
        <dependency>
            <groupId>org.graalvm.sdk</groupId>
            <artifactId>graal-sdk</artifactId>
            <version>${graalvm.version}</version>
            <scope>provided</scope>
        </dependency>
        <dependency>
            <groupId>org.graalvm.nativeimage</groupId>
            <artifactId>svm</artifactId>
            <version>${graalvm.version}</version>
            <scope>provided</scope>
        </dependency>
        <!--
             rdf4j depends on a very old version of mapdb. It is using ObjectStream which is not yet supported
             by GraalVM native image (https://github.com/oracle/graal/issues/2192). New version of mapdb seems to not
             rely on ObjectStream anymore
        -->
        <dependency>
            <groupId>org.mapdb</groupId>
            <artifactId>mapdb</artifactId>
            <version>${mapdb.version}</version>
        </dependency>
        <dependency>
            <groupId>org.apache.commons</groupId>
            <artifactId>commons-collections4</artifactId>
            <version>${commons-collections4.version}</version>
        </dependency>

        <dependency>
            <groupId>com.powsybl</groupId>
            <artifactId>powsybl-cgmes-conformity</artifactId>
        </dependency>
        <dependency>
            <groupId>com.powsybl</groupId>
            <artifactId>powsybl-cgmes-model</artifactId>
        </dependency>
        <dependency>
            <groupId>com.powsybl</groupId>
            <artifactId>powsybl-ieee-cdf-converter</artifactId>
            <scope>compile</scope>
        </dependency>
        <dependency>
            <groupId>com.powsybl</groupId>
            <artifactId>powsybl-iidm-api</artifactId>
            <!--
            We exclude PowSyBl math native jar from maven build because native library will be installed by the wheel
            for the current platform
            -->
            <exclusions>
                <exclusion>
                    <groupId>com.powsybl</groupId>
                    <artifactId>powsybl-math-native</artifactId>
                </exclusion>
            </exclusions>
        </dependency>
        <dependency>
            <groupId>com.powsybl</groupId>
            <artifactId>powsybl-iidm-test</artifactId>
        </dependency>
        <dependency>
            <groupId>com.powsybl</groupId>
            <artifactId>powsybl-loadflow-api</artifactId>
        </dependency>
        <dependency>
            <groupId>com.powsybl</groupId>
            <artifactId>powsybl-single-line-diagram-core</artifactId>
        </dependency>
        <dependency>
            <groupId>com.powsybl</groupId>
            <artifactId>powsybl-network-area-diagram</artifactId>
        </dependency>
        <dependency>
            <groupId>com.powsybl</groupId>
            <artifactId>powsybl-tools</artifactId>
        </dependency>

        <!-- runtime -->
        <dependency>
            <groupId>org.slf4j</groupId>
            <artifactId>log4j-over-slf4j</artifactId>
            <version>${slf4j.version}</version>
            <scope>runtime</scope>
        </dependency>

        <dependency>
            <groupId>com.powsybl</groupId>
            <artifactId>powsybl-cgmes-conversion</artifactId>
            <scope>runtime</scope>
        </dependency>
        <dependency>
            <groupId>com.powsybl</groupId>
            <artifactId>powsybl-config-classic</artifactId>
            <scope>runtime</scope>
        </dependency>
        <dependency>
            <groupId>com.powsybl</groupId>
            <artifactId>powsybl-dynaflow</artifactId>
            <version>${powsybl-dynawo.version}</version>
        </dependency>
        <dependency>
            <groupId>com.powsybl</groupId>
            <artifactId>powsybl-iidm-impl</artifactId>
        </dependency>
        <dependency>
            <groupId>com.powsybl</groupId>
            <artifactId>powsybl-iidm-reducer</artifactId>
        </dependency>
        <dependency>
            <groupId>com.powsybl</groupId>
            <artifactId>powsybl-iidm-xml-converter</artifactId>
            <scope>runtime</scope>
        </dependency>
        <dependency>
            <groupId>com.powsybl</groupId>
            <artifactId>powsybl-math-native</artifactId>
            <scope>test</scope>
        </dependency>
        <dependency>
            <groupId>com.powsybl</groupId>
            <artifactId>powsybl-matpower-converter</artifactId>
            <scope>runtime</scope>
        </dependency>
        <dependency>
            <groupId>com.powsybl</groupId>
            <artifactId>powsybl-open-loadflow</artifactId>
        </dependency>
        <dependency>
            <groupId>com.powsybl</groupId>
            <artifactId>powsybl-powerfactory-converter</artifactId>
            <scope>runtime</scope>
        </dependency>
        <dependency>
            <groupId>com.powsybl</groupId>
            <artifactId>powsybl-powerfactory-dgs</artifactId>
            <scope>runtime</scope>
        </dependency>
        <dependency>
            <groupId>com.powsybl</groupId>
            <artifactId>powsybl-psse-converter</artifactId>
            <scope>runtime</scope>
        </dependency>
        <dependency>
            <groupId>com.powsybl</groupId>
            <artifactId>powsybl-triple-store-impl-rdf4j</artifactId>
            <scope>runtime</scope>
        </dependency>
        <dependency>
            <groupId>com.powsybl</groupId>
            <artifactId>powsybl-ucte-converter</artifactId>
        </dependency>
        <dependency>
            <groupId>com.powsybl</groupId>
            <artifactId>powsybl-glsk-document-ucte</artifactId>
        </dependency>

        <!-- test -->
        <dependency>
            <groupId>com.powsybl</groupId>
            <artifactId>powsybl-commons</artifactId>
            <type>test-jar</type>
            <scope>test</scope>
        </dependency>
        <dependency>
            <groupId>org.junit.jupiter</groupId>
            <artifactId>junit-jupiter-engine</artifactId>
            <version>${junit-jupiter.version}</version>
            <scope>test</scope>
        </dependency>
        <dependency>
            <groupId>org.assertj</groupId>
            <artifactId>assertj-core</artifactId>
            <version>${assertj.version}</version>
            <scope>test</scope>
        </dependency>
    </dependencies>

</project><|MERGE_RESOLUTION|>--- conflicted
+++ resolved
@@ -74,17 +74,8 @@
         <maven-dependency-plugin.version>3.2.0</maven-dependency-plugin.version>
         <maven-compiler-plugin.version>3.10.1</maven-compiler-plugin.version>
         <maven-shade-plugin.version>3.2.4</maven-shade-plugin.version>
-<<<<<<< HEAD
-        <powsybl-math-native.version>1.1.0</powsybl-math-native.version>
-        <powsybl-core.version>4.7.0</powsybl-core.version>
-        <powsybl-dynawo.version>1.7.0</powsybl-dynawo.version>
-        <powsybl-single-line-diagram.version>2.8.0</powsybl-single-line-diagram.version>
-        <powsybl-open-load-flow.version>0.19.0</powsybl-open-load-flow.version>
-        <powsybl-network-area-diagram.version>0.3.0</powsybl-network-area-diagram.version>
-=======
         <powsybl-dependencies.version>1.2.0</powsybl-dependencies.version>
         <powsybl-math-native.version>1.2.1</powsybl-math-native.version>
->>>>>>> a043dcb6
     </properties>
 
     <build>
@@ -317,7 +308,6 @@
         <dependency>
             <groupId>com.powsybl</groupId>
             <artifactId>powsybl-dynaflow</artifactId>
-            <version>${powsybl-dynawo.version}</version>
         </dependency>
         <dependency>
             <groupId>com.powsybl</groupId>
