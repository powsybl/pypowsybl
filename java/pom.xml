--- conflicted
+++ resolved
@@ -22,11 +22,7 @@
     <artifactId>pypowsybl-parent</artifactId>
 
     <packaging>pom</packaging>
-<<<<<<< HEAD
-    <version>1.8.0-SNAPSHOT</version>
-=======
     <version>1.10.0-SNAPSHOT</version>
->>>>>>> 1d563ca8
     <description>PyPowSyBl Java part parent project</description>
     <url>https://www.powsybl.org</url>
 
@@ -72,13 +68,9 @@
 
     <properties>
         <java.version>17</java.version>
-<<<<<<< HEAD
-        <powsybl-dependencies.version>2024.2.0</powsybl-dependencies.version>
-=======
         <powsybl-dependencies.version>2024.4.0</powsybl-dependencies.version>
         <powsybl-open-rao.version>6.0.1</powsybl-open-rao.version>
         <powsybl-open-reac.version>0.10.0</powsybl-open-reac.version>
->>>>>>> 1d563ca8
     </properties>
 
     <dependencyManagement>
@@ -95,9 +87,6 @@
 
     <modules>
         <module>pypowsybl</module>
-<<<<<<< HEAD
         <module>pypowsybl-pgo</module>
-=======
->>>>>>> 1d563ca8
     </modules>
 </project>