<?xml version="1.0" encoding="UTF-8"?>
<!--

    Copyright (c) 2020, RTE (http://www.rte-france.com)
    This Source Code Form is subject to the terms of the Mozilla Public
    License, v. 2.0. If a copy of the MPL was not distributed with this
    file, You can obtain one at http://mozilla.org/MPL/2.0/.

-->
<project xmlns="http://maven.apache.org/POM/4.0.0"
         xmlns:xsi="http://www.w3.org/2001/XMLSchema-instance"
         xsi:schemaLocation="http://maven.apache.org/POM/4.0.0 http://maven.apache.org/xsd/maven-4.0.0.xsd">
    <modelVersion>4.0.0</modelVersion>

    <parent>
        <groupId>com.powsybl</groupId>
        <artifactId>powsybl-parent</artifactId>
        <version>14</version>
        <relativePath/>
    </parent>

    <artifactId>pypowsybl</artifactId>
    <description>A C interface to powsybl, for pypowsybl implementation</description>
    <url>https://www.powsybl.org</url>

    <licenses>
        <license>
            <name>Mozilla Public License, Version 2.0</name>
            <url>https://www.mozilla.org/en-US/MPL/2.0/</url>
        </license>
    </licenses>

    <scm>
        <connection>scm:git:https://github.com/powsybl/pypowsybl.git</connection>
        <developerConnection>scm:git:https://github.com/powsybl/pypowsybl.git</developerConnection>
        <url>https://github.com/powsybl/pypowsybl/tree/main/</url>
    </scm>

    <developers>
        <developer>
            <name>Geoffroy JAMGOTCHIAN</name>
            <email>geoffroy.jamgotchian@rte-france.com</email>
            <organization>RTE</organization>
            <organizationUrl>http://www.rte-france.com</organizationUrl>
        </developer>
        <developer>
            <name>Sylvain LECLERC</name>
            <email>sylvain.leclerc@rte-france.com</email>
            <organization>RTE</organization>
            <organizationUrl>http://www.rte-france.com</organizationUrl>
        </developer>
        <developer>
            <name>Etienne LESOT</name>
            <email>etienne.lesot@rte-france.com</email>
            <organization>RTE</organization>
            <organizationUrl>http://www.rte-france.com</organizationUrl>
        </developer>
    </developers>

    <packaging>jar</packaging>
    <version>1.7.0-SNAPSHOT</version>

    <properties>
<<<<<<< HEAD
        <java.version>21</java.version>
        <commons-collections4.version>4.4</commons-collections4.version>
        <graalvm.version>23.1.1</graalvm.version>
=======
        <java.version>22</java.version>
        <commons-collections4.version>4.4</commons-collections4.version>
        <graalvm.version>24.0.2</graalvm.version>
>>>>>>> 5b6be191
        <janino.version>3.1.0</janino.version>
        <junit-jupiter.version>5.10.0</junit-jupiter.version>
        <mapdb.version>3.0.8</mapdb.version>
        <maven-dependency-plugin.version>3.6.0</maven-dependency-plugin.version>
        <powsybl-dependencies.version>2024.1.2</powsybl-dependencies.version>
        <powsybl-open-reac.version>0.7.0</powsybl-open-reac.version>
        <zstdjni.version>1.5.5-3</zstdjni.version>
    </properties>

    <build>
        <plugins>
            <plugin>
                <groupId>org.apache.maven.plugins</groupId>
                <artifactId>maven-shade-plugin</artifactId>
                <executions>
                    <!-- Run shade goal on package phase -->
                    <execution>
                        <id>shade</id>
                        <phase>package</phase>
                        <goals>
                            <goal>shade</goal>
                        </goals>
                        <configuration>
                            <filters>
                                <filter>
                                    <artifact>*</artifact>
                                    <excludes>
                                        <exclude>META-INF/*.SF</exclude>
                                        <exclude>META-INF/*.DSA</exclude>
                                        <exclude>META-INF/*.RSA</exclude>
                                    </excludes>
                                </filter>
                            </filters>
                            <finalName>pypowsybl-java</finalName>
                            <shadedArtifactAttached>true</shadedArtifactAttached>
                            <shadedClassifierName>standalone</shadedClassifierName>
                            <createDependencyReducedPom>false</createDependencyReducedPom>
                            <transformers>
                                <transformer implementation="org.apache.maven.plugins.shade.resource.ServicesResourceTransformer"/>
                            </transformers>
                        </configuration>
                    </execution>
                </executions>
            </plugin>
            <plugin>
                <groupId>org.apache.maven.plugins</groupId>
                <artifactId>maven-dependency-plugin</artifactId>
                <version>${maven-dependency-plugin.version}</version>
                <executions>
                    <execution>
                        <id>copy</id>
                        <phase>package</phase>
                        <goals>
                            <goal>copy</goal>
                        </goals>
                        <configuration>
                            <artifactItems>
                                <artifactItem>
                                    <groupId>com.powsybl</groupId>
                                    <artifactId>powsybl-math-native</artifactId>
                                    <destFileName>powsybl-math-native.jar</destFileName>
                                </artifactItem>
                            </artifactItems>
                        </configuration>
                    </execution>
                </executions>
            </plugin>
        </plugins>
    </build>

    <profiles>
        <profile>
            <id>release</id>
            <!-- Do not release fat jar (remove shade plugin execution) -->
            <build>
                <plugins>
                    <plugin>
                        <groupId>org.apache.maven.plugins</groupId>
                        <artifactId>maven-shade-plugin</artifactId>
                        <executions>
                            <execution>
                                <id>shade</id>
                                <phase>none</phase>
                            </execution>
                        </executions>
                    </plugin>
                </plugins>
            </build>
        </profile>
    </profiles>

    <dependencyManagement>
        <dependencies>
            <dependency>
                <groupId>com.powsybl</groupId>
                <artifactId>powsybl-dependencies</artifactId>
                <version>${powsybl-dependencies.version}</version>
                <type>pom</type>
                <scope>import</scope>
            </dependency>
        </dependencies>
    </dependencyManagement>

    <dependencies>
        <!-- compile -->

        <dependency>
            <groupId>ch.qos.logback</groupId>
            <artifactId>logback-classic</artifactId>
            <scope>compile</scope>
        </dependency>
        <dependency>
            <groupId>ch.qos.logback</groupId>
            <artifactId>logback-core</artifactId>
            <scope>compile</scope>
        </dependency>
        <!-- workaround for https://github.com/oracle/graal/issues/1943 -->
        <dependency>
            <groupId>org.codehaus.janino</groupId>
            <artifactId>janino</artifactId>
            <version>${janino.version}</version>
        </dependency>
        <dependency>
            <groupId>org.graalvm.sdk</groupId>
            <artifactId>nativeimage</artifactId>
            <version>${graalvm.version}</version>
            <scope>provided</scope>
        </dependency>
        <dependency>
            <groupId>org.graalvm.nativeimage</groupId>
            <artifactId>svm</artifactId>
            <version>${graalvm.version}</version>
            <scope>provided</scope>
        </dependency>
        <!--
             rdf4j depends on a very old version of mapdb. It is using ObjectStream which is not yet supported
             by GraalVM native image (https://github.com/oracle/graal/issues/2192). New version of mapdb seems to not
             rely on ObjectStream anymore
        -->
        <dependency>
            <groupId>org.mapdb</groupId>
            <artifactId>mapdb</artifactId>
            <version>${mapdb.version}</version>
        </dependency>
        <dependency>
            <groupId>org.apache.commons</groupId>
            <artifactId>commons-collections4</artifactId>
            <version>${commons-collections4.version}</version>
        </dependency>

        <dependency>
            <groupId>com.powsybl</groupId>
            <artifactId>powsybl-cgmes-conformity</artifactId>
        </dependency>
        <dependency>
            <groupId>com.powsybl</groupId>
            <artifactId>powsybl-cgmes-model</artifactId>
        </dependency>
        <dependency>
            <groupId>com.powsybl</groupId>
            <artifactId>powsybl-ieee-cdf-converter</artifactId>
            <scope>compile</scope>
        </dependency>
        <dependency>
            <groupId>com.powsybl</groupId>
            <artifactId>powsybl-iidm-api</artifactId>
            <!--
            We exclude PowSyBl math native jar from maven build because native library will be installed by the wheel
            for the current platform
            -->
            <exclusions>
                <exclusion>
                    <groupId>com.powsybl</groupId>
                    <artifactId>powsybl-math-native</artifactId>
                </exclusion>
            </exclusions>
        </dependency>
        <dependency>
            <groupId>com.powsybl</groupId>
            <artifactId>powsybl-iidm-test</artifactId>
        </dependency>
        <dependency>
            <groupId>com.powsybl</groupId>
            <artifactId>powsybl-loadflow-api</artifactId>
        </dependency>
        <dependency>
            <groupId>com.powsybl</groupId>
            <artifactId>powsybl-single-line-diagram-core</artifactId>
        </dependency>
        <dependency>
            <groupId>com.powsybl</groupId>
            <artifactId>powsybl-network-area-diagram</artifactId>
        </dependency>
        <dependency>
            <groupId>com.powsybl</groupId>
            <artifactId>powsybl-tools</artifactId>
        </dependency>
        <dependency>
            <groupId>com.powsybl</groupId>
            <artifactId>powsybl-flow-decomposition</artifactId>
        </dependency>
        <dependency>
            <groupId>com.powsybl</groupId>
            <artifactId>powsybl-shortcircuit-api</artifactId>
        </dependency>

        <!-- runtime -->
        <dependency>
            <groupId>org.slf4j</groupId>
            <artifactId>log4j-over-slf4j</artifactId>
            <scope>runtime</scope>
        </dependency>

        <dependency>
            <groupId>com.powsybl</groupId>
            <artifactId>powsybl-cgmes-conversion</artifactId>
            <scope>runtime</scope>
        </dependency>
        <dependency>
            <groupId>com.powsybl</groupId>
            <artifactId>powsybl-cgmes-gl</artifactId>
            <scope>runtime</scope>
        </dependency>
        <dependency>
            <groupId>com.powsybl</groupId>
            <artifactId>powsybl-config-classic</artifactId>
            <scope>runtime</scope>
        </dependency>
        <dependency>
            <groupId>com.powsybl</groupId>
            <artifactId>powsybl-dynaflow</artifactId>
        </dependency>
        <dependency>
            <groupId>com.powsybl</groupId>
            <artifactId>powsybl-dynawaltz</artifactId>
        </dependency>
        <dependency>
            <groupId>com.powsybl</groupId>
            <artifactId>powsybl-entsoe-commons</artifactId>
        </dependency>
        <dependency>
            <groupId>com.powsybl</groupId>
            <artifactId>powsybl-iidm-impl</artifactId>
        </dependency>
        <dependency>
            <groupId>com.powsybl</groupId>
            <artifactId>powsybl-iidm-modification</artifactId>
        </dependency>
        <dependency>
            <groupId>com.powsybl</groupId>
            <artifactId>powsybl-iidm-reducer</artifactId>
        </dependency>
        <dependency>
            <groupId>com.powsybl</groupId>
            <artifactId>powsybl-iidm-serde</artifactId>
        </dependency>
        <dependency>
            <groupId>com.powsybl</groupId>
            <artifactId>powsybl-math-native</artifactId>
            <scope>test</scope>
        </dependency>
        <dependency>
            <groupId>com.powsybl</groupId>
            <artifactId>powsybl-matpower-converter</artifactId>
            <scope>runtime</scope>
        </dependency>
        <dependency>
            <groupId>com.powsybl</groupId>
            <artifactId>powsybl-open-loadflow</artifactId>
        </dependency>
        <dependency>
            <groupId>com.powsybl</groupId>
            <artifactId>powsybl-powerfactory-converter</artifactId>
            <scope>runtime</scope>
        </dependency>
        <dependency>
            <groupId>com.powsybl</groupId>
            <artifactId>powsybl-powerfactory-dgs</artifactId>
            <scope>runtime</scope>
        </dependency>
        <dependency>
            <groupId>com.powsybl</groupId>
            <artifactId>powsybl-psse-converter</artifactId>
            <scope>runtime</scope>
        </dependency>
        <dependency>
            <groupId>com.powsybl</groupId>
            <artifactId>powsybl-triple-store-impl-rdf4j</artifactId>
            <scope>runtime</scope>
        </dependency>
        <dependency>
            <groupId>com.powsybl</groupId>
            <artifactId>powsybl-ucte-converter</artifactId>
        </dependency>
        <dependency>
            <groupId>com.powsybl</groupId>
            <artifactId>powsybl-glsk-document-ucte</artifactId>
        </dependency>
        <dependency>
            <groupId>com.powsybl</groupId>
            <artifactId>powsybl-ampl-converter</artifactId>
        </dependency>
        <dependency>
            <groupId>com.powsybl</groupId>
            <artifactId>powsybl-open-reac</artifactId>
            <version>${powsybl-open-reac.version}</version>
        </dependency>

        <!-- test -->
        <dependency>
            <groupId>com.powsybl</groupId>
            <artifactId>powsybl-commons-test</artifactId>
            <scope>test</scope>
        </dependency>
        <dependency>
            <groupId>org.junit.jupiter</groupId>
            <artifactId>junit-jupiter-engine</artifactId>
            <version>${junit-jupiter.version}</version>
            <scope>test</scope>
        </dependency>
        <dependency>
            <groupId>org.assertj</groupId>
            <artifactId>assertj-core</artifactId>
            <scope>test</scope>
        </dependency>
        <dependency>
            <groupId>com.github.luben</groupId>
            <artifactId>zstd-jni</artifactId>
            <version>${zstdjni.version}</version>
        </dependency>
    </dependencies>
</project><|MERGE_RESOLUTION|>--- conflicted
+++ resolved
@@ -61,15 +61,9 @@
     <version>1.7.0-SNAPSHOT</version>
 
     <properties>
-<<<<<<< HEAD
-        <java.version>21</java.version>
-        <commons-collections4.version>4.4</commons-collections4.version>
-        <graalvm.version>23.1.1</graalvm.version>
-=======
         <java.version>22</java.version>
         <commons-collections4.version>4.4</commons-collections4.version>
         <graalvm.version>24.0.2</graalvm.version>
->>>>>>> 5b6be191
         <janino.version>3.1.0</janino.version>
         <junit-jupiter.version>5.10.0</junit-jupiter.version>
         <mapdb.version>3.0.8</mapdb.version>
