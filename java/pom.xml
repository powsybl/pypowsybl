<?xml version="1.0" encoding="UTF-8"?>
<!--

    Copyright (c) 2020, RTE (http://www.rte-france.com)
    This Source Code Form is subject to the terms of the Mozilla Public
    License, v. 2.0. If a copy of the MPL was not distributed with this
    file, You can obtain one at http://mozilla.org/MPL/2.0/.

-->
<project xmlns="http://maven.apache.org/POM/4.0.0"
         xmlns:xsi="http://www.w3.org/2001/XMLSchema-instance"
         xsi:schemaLocation="http://maven.apache.org/POM/4.0.0 http://maven.apache.org/xsd/maven-4.0.0.xsd">
    <modelVersion>4.0.0</modelVersion>

    <parent>
        <groupId>com.powsybl</groupId>
        <artifactId>powsybl-parent</artifactId>
        <version>14</version>
        <relativePath/>
    </parent>

    <artifactId>pypowsybl-parent</artifactId>

    <packaging>pom</packaging>
    <version>1.12.0-SNAPSHOT</version>
    <description>PyPowSyBl Java part parent project</description>
    <url>https://www.powsybl.org</url>

    <licenses>
        <license>
            <name>Mozilla Public License, Version 2.0</name>
            <url>https://www.mozilla.org/en-US/MPL/2.0/</url>
        </license>
    </licenses>

    <scm>
        <connection>scm:git:https://github.com/powsybl/pypowsybl.git</connection>
        <developerConnection>scm:git:https://github.com/powsybl/pypowsybl.git</developerConnection>
        <url>https://github.com/powsybl/pypowsybl/tree/main/</url>
    </scm>

    <developers>
        <developer>
            <name>Geoffroy JAMGOTCHIAN</name>
            <email>geoffroy.jamgotchian@rte-france.com</email>
            <organization>RTE</organization>
            <organizationUrl>http://www.rte-france.com</organizationUrl>
        </developer>
        <developer>
            <name>Hugo Kulesza</name>
            <email>hugo.kulesza@rte-france.com</email>
            <organization>RTE</organization>
            <organizationUrl>http://www.rte-france.com</organizationUrl>
        </developer>
        <developer>
            <name>Sylvain LECLERC</name>
            <email>sylvain.leclerc@rte-france.com</email>
            <organization>RTE</organization>
            <organizationUrl>http://www.rte-france.com</organizationUrl>
        </developer>
        <developer>
            <name>Etienne LESOT</name>
            <email>etienne.lesot@rte-france.com</email>
            <organization>RTE</organization>
            <organizationUrl>http://www.rte-france.com</organizationUrl>
        </developer>
    </developers>

    <properties>
        <java.version>17</java.version>
<<<<<<< HEAD
        <commons-collections4.version>4.4</commons-collections4.version>
        <graalvm.version>23.0.0</graalvm.version>
        <janino.version>3.1.0</janino.version>
        <junit-jupiter.version>5.5.2</junit-jupiter.version>
        <mapdb.version>3.0.8</mapdb.version>
        <maven-dependency-plugin.version>3.6.0</maven-dependency-plugin.version>
        <powsybl-dependencies.version>2023.4.1</powsybl-dependencies.version>
        <powsybl-open-reac.version>0.7.0-SNAPSHOT</powsybl-open-reac.version>
        <zstdjni.version>1.5.5-3</zstdjni.version>
=======
        <powsybl-dependencies.version>2025.0.0</powsybl-dependencies.version>
        <powsybl-open-reac.version>0.12.0</powsybl-open-reac.version>
>>>>>>> de5bf877
    </properties>

    <dependencyManagement>
        <dependencies>
            <dependency>
                <groupId>com.powsybl</groupId>
                <artifactId>powsybl-dependencies</artifactId>
                <version>${powsybl-dependencies.version}</version>
                <type>pom</type>
                <scope>import</scope>
            </dependency>
        </dependencies>
    </dependencyManagement>

    <modules>
        <module>pypowsybl</module>
    </modules>
</project><|MERGE_RESOLUTION|>--- conflicted
+++ resolved
@@ -68,20 +68,8 @@
 
     <properties>
         <java.version>17</java.version>
-<<<<<<< HEAD
-        <commons-collections4.version>4.4</commons-collections4.version>
-        <graalvm.version>23.0.0</graalvm.version>
-        <janino.version>3.1.0</janino.version>
-        <junit-jupiter.version>5.5.2</junit-jupiter.version>
-        <mapdb.version>3.0.8</mapdb.version>
-        <maven-dependency-plugin.version>3.6.0</maven-dependency-plugin.version>
-        <powsybl-dependencies.version>2023.4.1</powsybl-dependencies.version>
-        <powsybl-open-reac.version>0.7.0-SNAPSHOT</powsybl-open-reac.version>
-        <zstdjni.version>1.5.5-3</zstdjni.version>
-=======
         <powsybl-dependencies.version>2025.0.0</powsybl-dependencies.version>
-        <powsybl-open-reac.version>0.12.0</powsybl-open-reac.version>
->>>>>>> de5bf877
+        <powsybl-open-reac.version>0.13.0-SNAPSHOT</powsybl-open-reac.version>
     </properties>
 
     <dependencyManagement>
