--- conflicted
+++ resolved
@@ -74,12 +74,8 @@
         <maven-dependency-plugin.version>3.2.0</maven-dependency-plugin.version>
         <maven-compiler-plugin.version>3.10.1</maven-compiler-plugin.version>
         <maven-shade-plugin.version>3.2.4</maven-shade-plugin.version>
-<<<<<<< HEAD
-        <powsybl-dependencies.version>2023.1.1</powsybl-dependencies.version>
-        <powsybl-open-loadflow.version>1.2.0-SNAPSHOT</powsybl-open-loadflow.version>
-=======
         <powsybl-dependencies.version>2023.2.0</powsybl-dependencies.version>
->>>>>>> c3fe7395
+        <powsybl-open-loadflow.version>1.3.0-SNAPSHOT</powsybl-open-loadflow.version>
     </properties>
 
     <build>
