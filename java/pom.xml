<?xml version="1.0" encoding="UTF-8"?>
<!--

    Copyright (c) 2020, RTE (http://www.rte-france.com)
    This Source Code Form is subject to the terms of the Mozilla Public
    License, v. 2.0. If a copy of the MPL was not distributed with this
    file, You can obtain one at http://mozilla.org/MPL/2.0/.

-->
<project xmlns="http://maven.apache.org/POM/4.0.0"
         xmlns:xsi="http://www.w3.org/2001/XMLSchema-instance"
         xsi:schemaLocation="http://maven.apache.org/POM/4.0.0 http://maven.apache.org/xsd/maven-4.0.0.xsd">
    <modelVersion>4.0.0</modelVersion>

    <parent>
        <groupId>com.powsybl</groupId>
        <artifactId>powsybl-parent</artifactId>
        <version>4</version>
        <relativePath/>
    </parent>

    <artifactId>pypowsybl</artifactId>
    <description>A C interface to powsybl, for pypowsybl implementation</description>
    <url>https://www.powsybl.org</url>

    <licenses>
        <license>
            <name>Mozilla Public License, Version 2.0</name>
            <url>https://www.mozilla.org/en-US/MPL/2.0/</url>
        </license>
    </licenses>

    <scm>
        <connection>scm:git:https://github.com/powsybl/pypowsybl.git</connection>
        <developerConnection>scm:git:https://github.com/powsybl/pypowsybl.git</developerConnection>
        <url>https://github.com/powsybl/pypowsybl/tree/main/</url>
    </scm>

    <developers>
        <developer>
            <name>Geoffroy JAMGOTCHIAN</name>
            <email>geoffroy.jamgotchian@rte-france.com</email>
            <organization>RTE</organization>
            <organizationUrl>http://www.rte-france.com</organizationUrl>
        </developer>
        <developer>
            <name>Sylvain LECLERC</name>
            <email>sylvain.leclerc@rte-france.com</email>
            <organization>RTE</organization>
            <organizationUrl>http://www.rte-france.com</organizationUrl>
        </developer>
    </developers>

    <packaging>jar</packaging>
    <version>0.12.0-SNAPSHOT</version>

    <properties>
        <java.version>11</java.version>

        <graalvm.version>21.3.0</graalvm.version>
        <janino.version>3.1.0</janino.version>
        <junit-jupiter.version>5.5.2</junit-jupiter.version>
        <logback.version>1.2.3</logback.version>
        <mapdb.version>3.0.8</mapdb.version>
        <maven-dependency-plugin.version>3.2.0</maven-dependency-plugin.version>
        <maven-shade-plugin.version>3.2.4</maven-shade-plugin.version>
        <slf4j.version>1.7.30</slf4j.version>
        <powsybl-math-native.version>1.0.4</powsybl-math-native.version>
<<<<<<< HEAD
        <powsybl-core.version>4.4.0</powsybl-core.version>
        <powsybl-single-line-diagram.version>2.4.0</powsybl-single-line-diagram.version>
        <powsybl-open-load-flow.version>0.13.0</powsybl-open-load-flow.version>
        <powsybl-network-area-diagram.version>0.1.0-SNAPSHOT</powsybl-network-area-diagram.version>
=======
        <powsybl-core.version>4.5.1</powsybl-core.version>
        <powsybl-single-line-diagram.version>2.5.1</powsybl-single-line-diagram.version>
        <powsybl-open-load-flow.version>0.14.0</powsybl-open-load-flow.version>
>>>>>>> e0de890d
        <assertj.version>3.11.0</assertj.version>
    </properties>

    <build>
        <plugins>
            <plugin>
                <groupId>org.apache.maven.plugins</groupId>
                <artifactId>maven-shade-plugin</artifactId>
                <version>${maven-shade-plugin.version}</version>
                <executions>
                    <!-- Run shade goal on package phase -->
                    <execution>
                        <id>shade</id>
                        <phase>package</phase>
                        <goals>
                            <goal>shade</goal>
                        </goals>
                        <configuration>
                            <filters>
                                <filter>
                                    <artifact>*</artifact>
                                    <excludes>
                                        <exclude>META-INF/*.SF</exclude>
                                        <exclude>META-INF/*.DSA</exclude>
                                        <exclude>META-INF/*.RSA</exclude>
                                    </excludes>
                                </filter>
                            </filters>
                            <finalName>pypowsybl-java</finalName>
                            <shadedArtifactAttached>true</shadedArtifactAttached>
                            <shadedClassifierName>standalone</shadedClassifierName>
                            <createDependencyReducedPom>false</createDependencyReducedPom>
                            <transformers>
                                <transformer implementation="org.apache.maven.plugins.shade.resource.ServicesResourceTransformer"/>
                            </transformers>
                        </configuration>
                    </execution>
                </executions>
            </plugin>
            <plugin>
                <groupId>org.apache.maven.plugins</groupId>
                <artifactId>maven-dependency-plugin</artifactId>
                <version>${maven-dependency-plugin.version}</version>
                <executions>
                    <execution>
                        <id>copy</id>
                        <phase>package</phase>
                        <goals>
                            <goal>copy</goal>
                        </goals>
                        <configuration>
                            <artifactItems>
                                <artifactItem>
                                    <groupId>com.powsybl</groupId>
                                    <artifactId>powsybl-math-native</artifactId>
                                    <version>${powsybl-math-native.version}</version>
                                    <destFileName>powsybl-math-native.jar</destFileName>
                                </artifactItem>
                            </artifactItems>
                        </configuration>
                    </execution>
                </executions>
            </plugin>
        </plugins>
    </build>

    <profiles>
        <profile>
            <id>release</id>
            <!-- Do not release fat jar (remove shade plugin execution) -->
            <build>
                <plugins>
                    <plugin>
                        <groupId>org.apache.maven.plugins</groupId>
                        <artifactId>maven-shade-plugin</artifactId>
                        <version>${maven-shade-plugin.version}</version>
                        <executions>
                            <execution>
                                <id>shade</id>
                                <phase>none</phase>
                            </execution>
                        </executions>
                    </plugin>
                </plugins>
            </build>
        </profile>
    </profiles>

    <dependencies>
        <!-- compile -->

        <dependency>
            <groupId>ch.qos.logback</groupId>
            <artifactId>logback-classic</artifactId>
            <version>${logback.version}</version>
            <scope>compile</scope>
        </dependency>
        <dependency>
            <groupId>ch.qos.logback</groupId>
            <artifactId>logback-core</artifactId>
            <version>${logback.version}</version>
            <scope>compile</scope>
        </dependency>
        <!-- workaround for https://github.com/oracle/graal/issues/1943 -->
        <dependency>
            <groupId>org.codehaus.janino</groupId>
            <artifactId>janino</artifactId>
            <version>${janino.version}</version>
        </dependency>
        <dependency>
            <groupId>org.graalvm.sdk</groupId>
            <artifactId>graal-sdk</artifactId>
            <version>${graalvm.version}</version>
            <scope>provided</scope>
        </dependency>
        <dependency>
            <groupId>org.graalvm.nativeimage</groupId>
            <artifactId>svm</artifactId>
            <version>${graalvm.version}</version>
            <scope>provided</scope>
        </dependency>
        <!--
             rdf4j depends on a very old version of mapdb. It is using ObjectStream which is not yet supported
             by GraalVM native image (https://github.com/oracle/graal/issues/2192). New version of mapdb seems to not
             rely on ObjectStream anymore
        -->
        <dependency>
            <groupId>org.mapdb</groupId>
            <artifactId>mapdb</artifactId>
            <version>${mapdb.version}</version>
        </dependency>

        <dependency>
            <groupId>com.powsybl</groupId>
            <artifactId>powsybl-cgmes-conversion</artifactId>
            <version>${powsybl-core.version}</version>
        </dependency>
        <dependency>
            <groupId>com.powsybl</groupId>
            <artifactId>powsybl-cgmes-conformity</artifactId>
            <type>test-jar</type>
            <version>${powsybl-core.version}</version>
        </dependency>
        <dependency>
            <groupId>com.powsybl</groupId>
            <artifactId>powsybl-cgmes-model</artifactId>
            <type>test-jar</type>
            <version>${powsybl-core.version}</version>
        </dependency>
        <dependency>
            <groupId>com.powsybl</groupId>
            <artifactId>powsybl-config-classic</artifactId>
            <version>${powsybl-core.version}</version>
        </dependency>
        <dependency>
            <groupId>com.powsybl</groupId>
            <artifactId>powsybl-ieee-cdf-converter</artifactId>
            <version>${powsybl-core.version}</version>
            <scope>compile</scope>
        </dependency>
        <dependency>
            <groupId>com.powsybl</groupId>
            <artifactId>powsybl-iidm-api</artifactId>
            <version>${powsybl-core.version}</version>
            <!--
            We exclude PowSyBl math native jar from maven build because native library will be installed by the wheel
            for the current platform
            -->
            <exclusions>
                <exclusion>
                    <groupId>com.powsybl</groupId>
                    <artifactId>powsybl-math-native</artifactId>
                </exclusion>
            </exclusions>
        </dependency>
        <dependency>
            <groupId>com.powsybl</groupId>
            <artifactId>powsybl-iidm-test</artifactId>
            <version>${powsybl-core.version}</version>
        </dependency>
        <dependency>
            <groupId>com.powsybl</groupId>
            <artifactId>powsybl-iidm-xml-converter</artifactId>
            <version>${powsybl-core.version}</version>
        </dependency>
        <dependency>
            <groupId>com.powsybl</groupId>
            <artifactId>powsybl-loadflow-api</artifactId>
            <version>${powsybl-core.version}</version>
        </dependency>
        <dependency>
            <groupId>com.powsybl</groupId>
            <artifactId>powsybl-matpower-converter</artifactId>
            <version>${powsybl-core.version}</version>
        </dependency>
        <dependency>
            <groupId>com.powsybl</groupId>
            <artifactId>powsybl-psse-converter</artifactId>
            <version>${powsybl-core.version}</version>
        </dependency>
        <dependency>
            <groupId>com.powsybl</groupId>
            <artifactId>powsybl-single-line-diagram-core</artifactId>
            <version>${powsybl-single-line-diagram.version}</version>
        </dependency>
        <dependency>
            <groupId>com.powsybl</groupId>
            <artifactId>powsybl-network-area-diagram</artifactId>
            <version>${powsybl-network-area-diagram.version}</version>
        </dependency>
        <dependency>
            <groupId>com.powsybl</groupId>
            <artifactId>powsybl-tools</artifactId>
            <version>${powsybl-core.version}</version>
        </dependency>
        <dependency>
            <groupId>com.powsybl</groupId>
            <artifactId>powsybl-triple-store-impl-rdf4j</artifactId>
            <version>${powsybl-core.version}</version>
        </dependency>
        <dependency>
            <groupId>com.powsybl</groupId>
            <artifactId>powsybl-ucte-converter</artifactId>
            <version>${powsybl-core.version}</version>
        </dependency>

        <!-- runtime -->
        <dependency>
            <groupId>org.slf4j</groupId>
            <artifactId>log4j-over-slf4j</artifactId>
            <version>${slf4j.version}</version>
            <scope>runtime</scope>
        </dependency>

        <dependency>
            <groupId>com.powsybl</groupId>
            <artifactId>powsybl-iidm-impl</artifactId>
            <version>${powsybl-core.version}</version>
        </dependency>
        <dependency>
            <groupId>com.powsybl</groupId>
            <artifactId>powsybl-iidm-reducer</artifactId>
            <version>${powsybl-core.version}</version>
        </dependency>
        <dependency>
            <groupId>com.powsybl</groupId>
            <artifactId>powsybl-open-loadflow</artifactId>
            <version>${powsybl-open-load-flow.version}</version>
        </dependency>
        <dependency>
            <groupId>com.powsybl</groupId>
            <artifactId>powsybl-math-native</artifactId>
            <version>${powsybl-math-native.version}</version>
            <scope>test</scope>
        </dependency>

        <!-- test -->
        <dependency>
            <groupId>com.powsybl</groupId>
            <artifactId>powsybl-commons</artifactId>
            <version>${powsybl-core.version}</version>
            <type>test-jar</type>
            <scope>test</scope>
        </dependency>
        <dependency>
            <groupId>org.junit.jupiter</groupId>
            <artifactId>junit-jupiter-engine</artifactId>
            <version>${junit-jupiter.version}</version>
            <scope>test</scope>
        </dependency>
        <dependency>
            <groupId>org.assertj</groupId>
            <artifactId>assertj-core</artifactId>
            <version>${assertj.version}</version>
            <scope>test</scope>
        </dependency>
    </dependencies>

</project><|MERGE_RESOLUTION|>--- conflicted
+++ resolved
@@ -66,16 +66,10 @@
         <maven-shade-plugin.version>3.2.4</maven-shade-plugin.version>
         <slf4j.version>1.7.30</slf4j.version>
         <powsybl-math-native.version>1.0.4</powsybl-math-native.version>
-<<<<<<< HEAD
-        <powsybl-core.version>4.4.0</powsybl-core.version>
-        <powsybl-single-line-diagram.version>2.4.0</powsybl-single-line-diagram.version>
-        <powsybl-open-load-flow.version>0.13.0</powsybl-open-load-flow.version>
-        <powsybl-network-area-diagram.version>0.1.0-SNAPSHOT</powsybl-network-area-diagram.version>
-=======
         <powsybl-core.version>4.5.1</powsybl-core.version>
         <powsybl-single-line-diagram.version>2.5.1</powsybl-single-line-diagram.version>
         <powsybl-open-load-flow.version>0.14.0</powsybl-open-load-flow.version>
->>>>>>> e0de890d
+        <powsybl-network-area-diagram.version>0.1.0</powsybl-network-area-diagram.version>
         <assertj.version>3.11.0</assertj.version>
     </properties>
 
