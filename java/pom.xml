<?xml version="1.0" encoding="UTF-8"?>
<!--

    Copyright (c) 2020, RTE (http://www.rte-france.com)
    This Source Code Form is subject to the terms of the Mozilla Public
    License, v. 2.0. If a copy of the MPL was not distributed with this
    file, You can obtain one at http://mozilla.org/MPL/2.0/.

-->
<project xmlns="http://maven.apache.org/POM/4.0.0"
         xmlns:xsi="http://www.w3.org/2001/XMLSchema-instance"
         xsi:schemaLocation="http://maven.apache.org/POM/4.0.0 http://maven.apache.org/xsd/maven-4.0.0.xsd">
    <modelVersion>4.0.0</modelVersion>

    <parent>
        <groupId>com.powsybl</groupId>
        <artifactId>powsybl-parent</artifactId>
        <version>23</version>
        <relativePath/>
    </parent>

    <artifactId>pypowsybl-parent</artifactId>

    <packaging>pom</packaging>
    <version>1.12.0-SNAPSHOT</version>
    <description>PyPowSyBl Java part parent project</description>
    <url>https://www.powsybl.org</url>

    <licenses>
        <license>
            <name>Mozilla Public License, Version 2.0</name>
            <url>https://www.mozilla.org/en-US/MPL/2.0/</url>
        </license>
    </licenses>

    <scm>
        <connection>scm:git:https://github.com/powsybl/pypowsybl.git</connection>
        <developerConnection>scm:git:https://github.com/powsybl/pypowsybl.git</developerConnection>
        <url>https://github.com/powsybl/pypowsybl/tree/main/</url>
    </scm>

    <developers>
        <developer>
            <name>Geoffroy JAMGOTCHIAN</name>
            <email>geoffroy.jamgotchian@rte-france.com</email>
            <organization>RTE</organization>
            <organizationUrl>http://www.rte-france.com</organizationUrl>
        </developer>
        <developer>
            <name>Hugo Kulesza</name>
            <email>hugo.kulesza@rte-france.com</email>
            <organization>RTE</organization>
            <organizationUrl>http://www.rte-france.com</organizationUrl>
        </developer>
        <developer>
            <name>Sylvain LECLERC</name>
            <email>sylvain.leclerc@rte-france.com</email>
            <organization>RTE</organization>
            <organizationUrl>http://www.rte-france.com</organizationUrl>
        </developer>
        <developer>
            <name>Etienne LESOT</name>
            <email>etienne.lesot@rte-france.com</email>
            <organization>RTE</organization>
            <organizationUrl>http://www.rte-france.com</organizationUrl>
        </developer>
    </developers>

    <properties>
        <java.version>17</java.version>
<<<<<<< HEAD
        <powsybl-dependencies.version>2025.1.0</powsybl-dependencies.version>
=======
        <powsybl-dependencies.version>2025.0.2</powsybl-dependencies.version>
>>>>>>> e0ce19f0
        <powsybl-open-reac.version>0.12.0</powsybl-open-reac.version>
    </properties>

    <dependencyManagement>
        <dependencies>
            <dependency>
                <groupId>com.powsybl</groupId>
                <artifactId>powsybl-dependencies</artifactId>
                <version>${powsybl-dependencies.version}</version>
                <type>pom</type>
                <scope>import</scope>
            </dependency>
        </dependencies>
    </dependencyManagement>

    <modules>
        <module>pypowsybl</module>
    </modules>
</project><|MERGE_RESOLUTION|>--- conflicted
+++ resolved
@@ -68,11 +68,7 @@
 
     <properties>
         <java.version>17</java.version>
-<<<<<<< HEAD
         <powsybl-dependencies.version>2025.1.0</powsybl-dependencies.version>
-=======
-        <powsybl-dependencies.version>2025.0.2</powsybl-dependencies.version>
->>>>>>> e0ce19f0
         <powsybl-open-reac.version>0.12.0</powsybl-open-reac.version>
     </properties>
 
