<?xml version="1.0" encoding="UTF-8"?>
<!--

    Copyright (c) 2020, RTE (http://www.rte-france.com)
    This Source Code Form is subject to the terms of the Mozilla Public
    License, v. 2.0. If a copy of the MPL was not distributed with this
    file, You can obtain one at http://mozilla.org/MPL/2.0/.

-->
<project xmlns="http://maven.apache.org/POM/4.0.0"
         xmlns:xsi="http://www.w3.org/2001/XMLSchema-instance"
         xsi:schemaLocation="http://maven.apache.org/POM/4.0.0 http://maven.apache.org/xsd/maven-4.0.0.xsd">
    <modelVersion>4.0.0</modelVersion>

    <parent>
        <groupId>com.powsybl</groupId>
        <artifactId>powsybl-parent</artifactId>
        <version>4</version>
        <relativePath/>
    </parent>

    <artifactId>pypowsybl</artifactId>
    <description>A C interface to powsybl, for pypowsybl implementation</description>
    <url>https://www.powsybl.org</url>

    <licenses>
        <license>
            <name>Mozilla Public License, Version 2.0</name>
            <url>https://www.mozilla.org/en-US/MPL/2.0/</url>
        </license>
    </licenses>

    <scm>
        <connection>scm:git:https://github.com/powsybl/pypowsybl.git</connection>
        <developerConnection>scm:git:https://github.com/powsybl/pypowsybl.git</developerConnection>
        <url>https://github.com/powsybl/pypowsybl/tree/main/</url>
    </scm>

    <developers>
        <developer>
            <name>Geoffroy JAMGOTCHIAN</name>
            <email>geoffroy.jamgotchian@rte-france.com</email>
            <organization>RTE</organization>
            <organizationUrl>http://www.rte-france.com</organizationUrl>
        </developer>
        <developer>
            <name>Sylvain LECLERC</name>
            <email>sylvain.leclerc@rte-france.com</email>
            <organization>RTE</organization>
            <organizationUrl>http://www.rte-france.com</organizationUrl>
        </developer>
        <developer>
            <name>Etienne LESOT</name>
            <email>etienne.lesot@rte-france.com</email>
            <organization>RTE</organization>
            <organizationUrl>http://www.rte-france.com</organizationUrl>
        </developer>
    </developers>

    <packaging>jar</packaging>
    <version>0.18.0-SNAPSHOT</version>

    <properties>
        <java.version>11</java.version>

        <assertj.version>3.11.0</assertj.version>
        <commons-collections4.version>4.4</commons-collections4.version>
        <graalvm.version>21.3.0</graalvm.version>
        <janino.version>3.1.0</janino.version>
        <junit-jupiter.version>5.5.2</junit-jupiter.version>
        <logback.version>1.2.3</logback.version>
        <mapdb.version>3.0.8</mapdb.version>
        <slf4j.version>1.7.30</slf4j.version>
        <maven-dependency-plugin.version>3.2.0</maven-dependency-plugin.version>
        <maven-compiler-plugin.version>3.10.1</maven-compiler-plugin.version>
        <maven-shade-plugin.version>3.2.4</maven-shade-plugin.version>
<<<<<<< HEAD
        <powsybl-dependencies.version>1.3.0-SNAPSHOT</powsybl-dependencies.version>
        <powsybl-math-native.version>1.2.1</powsybl-math-native.version>
=======
        <powsybl-dependencies.version>1.2.2</powsybl-dependencies.version>
>>>>>>> e3c0ba6d
    </properties>

    <build>
        <plugins>
            <plugin>
                <groupId>org.apache.maven.plugins</groupId>
                <artifactId>maven-shade-plugin</artifactId>
                <version>${maven-shade-plugin.version}</version>
                <executions>
                    <!-- Run shade goal on package phase -->
                    <execution>
                        <id>shade</id>
                        <phase>package</phase>
                        <goals>
                            <goal>shade</goal>
                        </goals>
                        <configuration>
                            <filters>
                                <filter>
                                    <artifact>*</artifact>
                                    <excludes>
                                        <exclude>META-INF/*.SF</exclude>
                                        <exclude>META-INF/*.DSA</exclude>
                                        <exclude>META-INF/*.RSA</exclude>
                                    </excludes>
                                </filter>
                            </filters>
                            <finalName>pypowsybl-java</finalName>
                            <shadedArtifactAttached>true</shadedArtifactAttached>
                            <shadedClassifierName>standalone</shadedClassifierName>
                            <createDependencyReducedPom>false</createDependencyReducedPom>
                            <transformers>
                                <transformer implementation="org.apache.maven.plugins.shade.resource.ServicesResourceTransformer"/>
                            </transformers>
                        </configuration>
                    </execution>
                </executions>
            </plugin>
            <plugin>
                <groupId>org.apache.maven.plugins</groupId>
                <artifactId>maven-dependency-plugin</artifactId>
                <version>${maven-dependency-plugin.version}</version>
                <executions>
                    <execution>
                        <id>copy</id>
                        <phase>package</phase>
                        <goals>
                            <goal>copy</goal>
                        </goals>
                        <configuration>
                            <artifactItems>
                                <artifactItem>
                                    <groupId>com.powsybl</groupId>
                                    <artifactId>powsybl-math-native</artifactId>
                                    <version>${powsybl-math-native.version}</version>
                                    <destFileName>powsybl-math-native.jar</destFileName>
                                </artifactItem>
                            </artifactItems>
                        </configuration>
                    </execution>
                </executions>
            </plugin>
            <plugin>
                <groupId>org.apache.maven.plugins</groupId>
                <artifactId>maven-compiler-plugin</artifactId>
                <version>${maven-compiler-plugin.version}</version>
        </plugin>
        </plugins>
    </build>

    <profiles>
        <profile>
            <id>release</id>
            <!-- Do not release fat jar (remove shade plugin execution) -->
            <build>
                <plugins>
                    <plugin>
                        <groupId>org.apache.maven.plugins</groupId>
                        <artifactId>maven-shade-plugin</artifactId>
                        <version>${maven-shade-plugin.version}</version>
                        <executions>
                            <execution>
                                <id>shade</id>
                                <phase>none</phase>
                            </execution>
                        </executions>
                    </plugin>
                </plugins>
            </build>
        </profile>
    </profiles>

    <dependencyManagement>
        <dependencies>
            <dependency>
                <groupId>com.powsybl</groupId>
                <artifactId>powsybl-dependencies</artifactId>
                <version>${powsybl-dependencies.version}</version>
                <type>pom</type>
                <scope>import</scope>
            </dependency>
        </dependencies>
    </dependencyManagement>

    <dependencies>
        <!-- compile -->

        <dependency>
            <groupId>ch.qos.logback</groupId>
            <artifactId>logback-classic</artifactId>
            <version>${logback.version}</version>
            <scope>compile</scope>
        </dependency>
        <dependency>
            <groupId>ch.qos.logback</groupId>
            <artifactId>logback-core</artifactId>
            <version>${logback.version}</version>
            <scope>compile</scope>
        </dependency>
        <!-- workaround for https://github.com/oracle/graal/issues/1943 -->
        <dependency>
            <groupId>org.codehaus.janino</groupId>
            <artifactId>janino</artifactId>
            <version>${janino.version}</version>
        </dependency>
        <dependency>
            <groupId>org.graalvm.sdk</groupId>
            <artifactId>graal-sdk</artifactId>
            <version>${graalvm.version}</version>
            <scope>provided</scope>
        </dependency>
        <dependency>
            <groupId>org.graalvm.nativeimage</groupId>
            <artifactId>svm</artifactId>
            <version>${graalvm.version}</version>
            <scope>provided</scope>
        </dependency>
        <!--
             rdf4j depends on a very old version of mapdb. It is using ObjectStream which is not yet supported
             by GraalVM native image (https://github.com/oracle/graal/issues/2192). New version of mapdb seems to not
             rely on ObjectStream anymore
        -->
        <dependency>
            <groupId>org.mapdb</groupId>
            <artifactId>mapdb</artifactId>
            <version>${mapdb.version}</version>
        </dependency>
        <dependency>
            <groupId>org.apache.commons</groupId>
            <artifactId>commons-collections4</artifactId>
            <version>${commons-collections4.version}</version>
        </dependency>

        <dependency>
            <groupId>com.powsybl</groupId>
            <artifactId>powsybl-cgmes-conformity</artifactId>
        </dependency>
        <dependency>
            <groupId>com.powsybl</groupId>
            <artifactId>powsybl-cgmes-model</artifactId>
        </dependency>
        <dependency>
            <groupId>com.powsybl</groupId>
            <artifactId>powsybl-ieee-cdf-converter</artifactId>
            <scope>compile</scope>
        </dependency>
        <dependency>
            <groupId>com.powsybl</groupId>
            <artifactId>powsybl-iidm-api</artifactId>
            <!--
            We exclude PowSyBl math native jar from maven build because native library will be installed by the wheel
            for the current platform
            -->
            <exclusions>
                <exclusion>
                    <groupId>com.powsybl</groupId>
                    <artifactId>powsybl-math-native</artifactId>
                </exclusion>
            </exclusions>
        </dependency>
        <dependency>
            <groupId>com.powsybl</groupId>
            <artifactId>powsybl-iidm-test</artifactId>
        </dependency>
        <dependency>
            <groupId>com.powsybl</groupId>
            <artifactId>powsybl-loadflow-api</artifactId>
        </dependency>
        <dependency>
            <groupId>com.powsybl</groupId>
            <artifactId>powsybl-single-line-diagram-core</artifactId>
        </dependency>
        <dependency>
            <groupId>com.powsybl</groupId>
            <artifactId>powsybl-network-area-diagram</artifactId>
        </dependency>
        <dependency>
            <groupId>com.powsybl</groupId>
            <artifactId>powsybl-tools</artifactId>
        </dependency>
        <dependency>
            <groupId>com.powsybl</groupId>
            <artifactId>powsybl-flow-decomposition</artifactId>
            <version>1.6.0-SNAPSHOT</version>
        </dependency>

        <!-- runtime -->
        <dependency>
            <groupId>org.slf4j</groupId>
            <artifactId>log4j-over-slf4j</artifactId>
            <version>${slf4j.version}</version>
            <scope>runtime</scope>
        </dependency>

        <dependency>
            <groupId>com.powsybl</groupId>
            <artifactId>powsybl-cgmes-conversion</artifactId>
            <scope>runtime</scope>
        </dependency>
        <dependency>
            <groupId>com.powsybl</groupId>
            <artifactId>powsybl-config-classic</artifactId>
            <scope>runtime</scope>
        </dependency>
        <dependency>
            <groupId>com.powsybl</groupId>
            <artifactId>powsybl-dynaflow</artifactId>
        </dependency>
        <dependency>
            <groupId>com.powsybl</groupId>
            <artifactId>powsybl-iidm-impl</artifactId>
        </dependency>
        <dependency>
            <groupId>com.powsybl</groupId>
            <artifactId>powsybl-iidm-reducer</artifactId>
        </dependency>
        <dependency>
            <groupId>com.powsybl</groupId>
            <artifactId>powsybl-iidm-xml-converter</artifactId>
            <scope>runtime</scope>
        </dependency>
        <dependency>
            <groupId>com.powsybl</groupId>
            <artifactId>powsybl-math-native</artifactId>
            <scope>test</scope>
        </dependency>
        <dependency>
            <groupId>com.powsybl</groupId>
            <artifactId>powsybl-matpower-converter</artifactId>
            <scope>runtime</scope>
        </dependency>
        <dependency>
            <groupId>com.powsybl</groupId>
            <artifactId>powsybl-open-loadflow</artifactId>
        </dependency>
        <dependency>
            <groupId>com.powsybl</groupId>
            <artifactId>powsybl-powerfactory-converter</artifactId>
            <scope>runtime</scope>
        </dependency>
        <dependency>
            <groupId>com.powsybl</groupId>
            <artifactId>powsybl-powerfactory-dgs</artifactId>
            <scope>runtime</scope>
        </dependency>
        <dependency>
            <groupId>com.powsybl</groupId>
            <artifactId>powsybl-psse-converter</artifactId>
            <scope>runtime</scope>
        </dependency>
        <dependency>
            <groupId>com.powsybl</groupId>
            <artifactId>powsybl-triple-store-impl-rdf4j</artifactId>
            <scope>runtime</scope>
        </dependency>
        <dependency>
            <groupId>com.powsybl</groupId>
            <artifactId>powsybl-ucte-converter</artifactId>
        </dependency>
        <dependency>
            <groupId>com.powsybl</groupId>
            <artifactId>powsybl-glsk-document-ucte</artifactId>
        </dependency>

        <!-- test -->
        <dependency>
            <groupId>com.powsybl</groupId>
            <artifactId>powsybl-commons</artifactId>
            <type>test-jar</type>
            <scope>test</scope>
        </dependency>
        <dependency>
            <groupId>org.junit.jupiter</groupId>
            <artifactId>junit-jupiter-engine</artifactId>
            <version>${junit-jupiter.version}</version>
            <scope>test</scope>
        </dependency>
        <dependency>
            <groupId>org.assertj</groupId>
            <artifactId>assertj-core</artifactId>
            <version>${assertj.version}</version>
            <scope>test</scope>
        </dependency>
    </dependencies>

</project><|MERGE_RESOLUTION|>--- conflicted
+++ resolved
@@ -74,12 +74,7 @@
         <maven-dependency-plugin.version>3.2.0</maven-dependency-plugin.version>
         <maven-compiler-plugin.version>3.10.1</maven-compiler-plugin.version>
         <maven-shade-plugin.version>3.2.4</maven-shade-plugin.version>
-<<<<<<< HEAD
         <powsybl-dependencies.version>1.3.0-SNAPSHOT</powsybl-dependencies.version>
-        <powsybl-math-native.version>1.2.1</powsybl-math-native.version>
-=======
-        <powsybl-dependencies.version>1.2.2</powsybl-dependencies.version>
->>>>>>> e3c0ba6d
     </properties>
 
     <build>
