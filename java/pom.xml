<?xml version="1.0" encoding="UTF-8"?>
<!--

    Copyright (c) 2020, RTE (http://www.rte-france.com)
    This Source Code Form is subject to the terms of the Mozilla Public
    License, v. 2.0. If a copy of the MPL was not distributed with this
    file, You can obtain one at http://mozilla.org/MPL/2.0/.

-->
<project xmlns="http://maven.apache.org/POM/4.0.0"
         xmlns:xsi="http://www.w3.org/2001/XMLSchema-instance"
         xsi:schemaLocation="http://maven.apache.org/POM/4.0.0 http://maven.apache.org/xsd/maven-4.0.0.xsd">
    <modelVersion>4.0.0</modelVersion>

    <parent>
        <groupId>com.powsybl</groupId>
        <artifactId>powsybl-parent</artifactId>
        <version>14</version>
        <relativePath/>
    </parent>

    <artifactId>pypowsybl-parent</artifactId>

    <packaging>pom</packaging>
    <version>1.10.0-SNAPSHOT</version>
    <description>PyPowSyBl Java part parent project</description>
    <url>https://www.powsybl.org</url>

    <licenses>
        <license>
            <name>Mozilla Public License, Version 2.0</name>
            <url>https://www.mozilla.org/en-US/MPL/2.0/</url>
        </license>
    </licenses>

    <scm>
        <connection>scm:git:https://github.com/powsybl/pypowsybl.git</connection>
        <developerConnection>scm:git:https://github.com/powsybl/pypowsybl.git</developerConnection>
        <url>https://github.com/powsybl/pypowsybl/tree/main/</url>
    </scm>

    <developers>
        <developer>
            <name>Geoffroy JAMGOTCHIAN</name>
            <email>geoffroy.jamgotchian@rte-france.com</email>
            <organization>RTE</organization>
            <organizationUrl>http://www.rte-france.com</organizationUrl>
        </developer>
        <developer>
            <name>Hugo Kulesza</name>
            <email>hugo.kulesza@rte-france.com</email>
            <organization>RTE</organization>
            <organizationUrl>http://www.rte-france.com</organizationUrl>
        </developer>
        <developer>
            <name>Sylvain LECLERC</name>
            <email>sylvain.leclerc@rte-france.com</email>
            <organization>RTE</organization>
            <organizationUrl>http://www.rte-france.com</organizationUrl>
        </developer>
        <developer>
            <name>Etienne LESOT</name>
            <email>etienne.lesot@rte-france.com</email>
            <organization>RTE</organization>
            <organizationUrl>http://www.rte-france.com</organizationUrl>
        </developer>
    </developers>

    <properties>
        <java.version>17</java.version>
<<<<<<< HEAD
        <powsybl-dependencies.version>2025.0.0-SNAPSHOT</powsybl-dependencies.version>
        <powsybl-open-rao.version>6.0.1</powsybl-open-rao.version>
=======
        <powsybl-dependencies.version>2024.4.0</powsybl-dependencies.version>
        <powsybl-open-rao.version>6.2.1</powsybl-open-rao.version>
>>>>>>> 16c28025
        <powsybl-open-reac.version>0.10.0</powsybl-open-reac.version>
    </properties>

    <dependencyManagement>
        <dependencies>
            <dependency>
                <groupId>com.powsybl</groupId>
                <artifactId>powsybl-dependencies</artifactId>
                <version>${powsybl-dependencies.version}</version>
                <type>pom</type>
                <scope>import</scope>
            </dependency>
        </dependencies>
    </dependencyManagement>

    <modules>
        <module>pypowsybl</module>
    </modules>
</project><|MERGE_RESOLUTION|>--- conflicted
+++ resolved
@@ -68,13 +68,8 @@
 
     <properties>
         <java.version>17</java.version>
-<<<<<<< HEAD
-        <powsybl-dependencies.version>2025.0.0-SNAPSHOT</powsybl-dependencies.version>
-        <powsybl-open-rao.version>6.0.1</powsybl-open-rao.version>
-=======
         <powsybl-dependencies.version>2024.4.0</powsybl-dependencies.version>
         <powsybl-open-rao.version>6.2.1</powsybl-open-rao.version>
->>>>>>> 16c28025
         <powsybl-open-reac.version>0.10.0</powsybl-open-reac.version>
     </properties>
 
