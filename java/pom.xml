--- conflicted
+++ resolved
@@ -67,15 +67,9 @@
         <junit-jupiter.version>5.5.2</junit-jupiter.version>
         <mapdb.version>3.0.8</mapdb.version>
         <maven-dependency-plugin.version>3.2.0</maven-dependency-plugin.version>
-<<<<<<< HEAD
-        <maven-compiler-plugin.version>3.10.1</maven-compiler-plugin.version>
-        <maven-shade-plugin.version>3.2.4</maven-shade-plugin.version>
-        <powsybl-dependencies.version>2023.2.0</powsybl-dependencies.version>
-        <powsybl-open-loadflow.version>1.3.0-SNAPSHOT</powsybl-open-loadflow.version>
-=======
         <powsybl-dependencies.version>2023.2.2</powsybl-dependencies.version>
         <zstdjni.version>1.5.2-5</zstdjni.version>
->>>>>>> 1d746aac
+        <powsybl-open-loadflow.version>1.3.0-SNAPSHOT</powsybl-open-loadflow.version>
     </properties>
 
     <build>
