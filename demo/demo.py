--- conflicted
+++ resolved
@@ -1,13 +1,6 @@
-<<<<<<< HEAD
-import gridpy.network
-import gridpy.loadflow
-import gridpy as gp
-from _gridpy import LoadFlowParameters as Parameters
-=======
 import pypowsybl.network
 import pypowsybl.loadflow
 import pypowsybl as pp
->>>>>>> a2c619de
 
 # Print the version of PowSyBl modules
 pp.print_version()
