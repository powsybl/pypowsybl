#
# Copyright (c) 2020, RTE (http://www.rte-france.com)
# This Source Code Form is subject to the terms of the Mozilla Public
# License, v. 2.0. If a copy of the MPL was not distributed with this
# file, You can obtain one at http://mozilla.org/MPL/2.0/.
#
import copy
import unittest
import datetime
import pandas as pd
from networkx.classes.reportviews import EdgeView
from numpy import NaN

import pypowsybl as pp
<<<<<<< HEAD
import pathlib
import matplotlib.pyplot as plt
import networkx as nx
=======
from pypowsybl.network import Network
>>>>>>> 43b6cb52

TEST_DIR = pathlib.Path(__file__).parent


class NetworkTestCase(unittest.TestCase):

    def create_battery_network(self) -> Network:
        return pp.network._create_network('batteries')

    def create_dangling_lines_network(self) -> Network:
        return pp.network._create_network('dangling_lines')

    def create_three_windings_transformer_network(self) -> Network:
        return pp.network._create_network('three_windings_transformer')

    def create_non_linear_shunt_network(self) -> Network:
        return pp.network._create_network('non_linear_shunt')

    @staticmethod
    def test_print_version():
        pp.print_version()

    def test_create_empty_network(self):
        n = pp.network.create_empty("test")
        self.assertIsNotNone(n)

    def test_load_network_from_string(self):
        file_content = """
##C 2007.05.01
##N
##ZBE
BBE1AA1               0 2 400.00 3000.00 0.00000 -1500.0 0.00000 0.00000 -9000.0 9000.00 -9000.0                               F
        """
        n = pp.network.load_from_string('simple-eu.uct', file_content)
        self.assertEqual(1, len(n.get_substations()))

    def test_dump_to_string(self):
        bat_path = TEST_DIR.joinpath('battery.xiidm')
        xml = bat_path.read_text()
        n = pp.network.load(str(bat_path))
        self.assertEqual(xml, n.dump_to_string())

    def test_get_import_format(self):
        formats = pp.network.get_import_formats()
        self.assertEqual(['CGMES', 'MATPOWER', 'IEEE-CDF', 'PSS/E', 'UCTE', 'XIIDM'], formats)

    def test_get_import_parameters(self):
        parameters = pp.network.get_import_parameters('PSS/E')
        self.assertEqual(1, len(parameters))
        self.assertEqual(['psse.import.ignore-base-voltage'], parameters.index.tolist())
        self.assertEqual('Ignore base voltage specified in the file',
                         parameters['description']['psse.import.ignore-base-voltage'])
        self.assertEqual('BOOLEAN', parameters['type']['psse.import.ignore-base-voltage'])
        self.assertEqual('false', parameters['default']['psse.import.ignore-base-voltage'])

    def test_get_export_format(self):
        formats = pp.network.get_export_formats()
        self.assertEqual(['CGMES', 'UCTE', 'XIIDM', 'ADN'], formats)

    def test_load_network(self):
        n = pp.network.load(str(TEST_DIR.joinpath('empty-network.xml')))
        self.assertIsNotNone(n)

    def test_connect_disconnect(self):
        n = pp.network.create_ieee14()
        self.assertTrue(n.disconnect('L1-2-1'))
        self.assertTrue(n.connect('L1-2-1'))

    def test_network_attributes(self):
        n = pp.network.create_eurostag_tutorial_example1_network()
        self.assertEqual('sim1', n.id)
        self.assertEqual(datetime.datetime(2018, 1, 1, 10, 0), n.case_date)
        self.assertEqual('sim1', n.name)
        self.assertEqual(datetime.timedelta(0), n.forecast_distance)
        self.assertEqual('test', n.source_format)

    def test_network_representation(self):
        n = pp.network.create_eurostag_tutorial_example1_network()
        expected = 'Network(id=sim1, name=sim1, case_date=2018-01-01 10:00:00, ' \
                   'forecast_distance=0:00:00, source_format=test)'
        self.assertEqual(expected, str(n))
        self.assertEqual(expected, repr(n))

    def test_get_network_element_ids(self):
        n = pp.network.create_eurostag_tutorial_example1_network()
        self.assertEqual(['NGEN_NHV1', 'NHV2_NLOAD'],
                         n.get_elements_ids(pp.network.ElementType.TWO_WINDINGS_TRANSFORMER))
        self.assertEqual(['NGEN_NHV1'], n.get_elements_ids(element_type=pp.network.ElementType.TWO_WINDINGS_TRANSFORMER,
                                                           nominal_voltages={24}))
        self.assertEqual(['NGEN_NHV1', 'NHV2_NLOAD'],
                         n.get_elements_ids(element_type=pp.network.ElementType.TWO_WINDINGS_TRANSFORMER,
                                            nominal_voltages={24, 150}))
        self.assertEqual(['LOAD'], n.get_elements_ids(element_type=pp.network.ElementType.LOAD, nominal_voltages={150}))
        self.assertEqual(['LOAD'], n.get_elements_ids(element_type=pp.network.ElementType.LOAD, nominal_voltages={150},
                                                      countries={'BE'}))
        self.assertEqual([], n.get_elements_ids(element_type=pp.network.ElementType.LOAD, nominal_voltages={150},
                                                countries={'FR'}))
        self.assertEqual(['NGEN_NHV1'], n.get_elements_ids(element_type=pp.network.ElementType.TWO_WINDINGS_TRANSFORMER,
                                                           nominal_voltages={24}, countries={'FR'}))
        self.assertEqual([], n.get_elements_ids(element_type=pp.network.ElementType.TWO_WINDINGS_TRANSFORMER,
                                                nominal_voltages={24}, countries={'BE'}))

    def test_buses(self):
        n = pp.network.create_eurostag_tutorial_example1_network()
        buses = n.get_buses()
        expected = pd.DataFrame(index=pd.Series(name='id', data=['VLGEN_0', 'VLHV1_0', 'VLHV2_0', 'VLLOAD_0']),
                                columns=['v_mag', 'v_angle', 'connected_component', 'synchronous_component',
                                         'voltage_level_id'],
                                data=[[NaN, NaN, 0, 0, 'VLGEN'],
                                      [380, NaN, 0, 0, 'VLHV1'],
                                      [380, NaN, 0, 0, 'VLHV2'],
                                      [NaN, NaN, 0, 0, 'VLLOAD']])
        pd.testing.assert_frame_equal(expected, buses, check_dtype=False)

        n.update_buses(pd.DataFrame(index=['VLGEN_0'], columns=['v_mag', 'v_angle'], data=[[400, 0]]))
        buses = n.get_buses()
        expected = pd.DataFrame(index=pd.Series(name='id', data=['VLGEN_0', 'VLHV1_0', 'VLHV2_0', 'VLLOAD_0']),
                                columns=['v_mag', 'v_angle', 'connected_component', 'synchronous_component',
                                         'voltage_level_id'],
                                data=[[400, 0, 0, 0, 'VLGEN'],
                                      [380, NaN, 0, 0, 'VLHV1'],
                                      [380, NaN, 0, 0, 'VLHV2'],
                                      [NaN, NaN, 0, 0, 'VLLOAD']])
        pd.testing.assert_frame_equal(expected, buses, check_dtype=False)

    def test_loads_data_frame(self):
        n = pp.network.create_eurostag_tutorial_example1_network()
        loads = n.get_loads()
        self.assertEqual(600, loads['p0']['LOAD'])
        self.assertEqual(200, loads['q0']['LOAD'])
        self.assertEqual('UNDEFINED', loads['type']['LOAD'])
        df2 = pd.DataFrame(data=[[500, 300]], columns=['p0', 'q0'], index=['LOAD'])
        n.update_loads(df2)
        df3 = n.get_loads()
        self.assertEqual(300, df3['q0']['LOAD'])
        self.assertEqual(500, df3['p0']['LOAD'])

    def test_batteries_data_frame(self):
        n = pp.network.load(str(TEST_DIR.joinpath('battery.xiidm')))
        batteries = n.get_batteries()
        self.assertEqual(200.0, batteries['max_p']['BAT2'])
        df2 = pd.DataFrame(data=[[101, 201]], columns=['p0', 'q0'], index=['BAT2'])
        n.update_batteries(df2)
        df3 = n.get_batteries()
        self.assertEqual(101, df3['p0']['BAT2'])
        self.assertEqual(201, df3['q0']['BAT2'])

    def test_vsc_data_frame(self):
        n = pp.network.create_four_substations_node_breaker_network()
        stations = n.get_vsc_converter_stations()
        self.assertEqual(400.0, stations['voltage_setpoint']['VSC1'])
        self.assertEqual(500.0, stations['reactive_power_setpoint']['VSC1'])
        stations2 = pd.DataFrame(data=[[300.0, 400.0], [1.0, 2.0]],
                                 columns=['voltage_setpoint', 'reactive_power_setpoint'], index=['VSC1', 'VSC2'])
        n.update_vsc_converter_stations(stations2)
        stations = n.get_vsc_converter_stations()
        self.assertEqual(300.0, stations['voltage_setpoint']['VSC1'])
        self.assertEqual(400.0, stations['reactive_power_setpoint']['VSC1'])
        self.assertEqual(1.0, stations['voltage_setpoint']['VSC2'])
        self.assertEqual(2.0, stations['reactive_power_setpoint']['VSC2'])

    def test_hvdc_data_frame(self):
        n = pp.network.create_four_substations_node_breaker_network()
        lines = n.get_hvdc_lines()
        self.assertEqual(10, lines['active_power_setpoint']['HVDC1'])
        lines2 = pd.DataFrame(data=[11], columns=['active_power_setpoint'], index=['HVDC1'])
        n.update_hvdc_lines(lines2)
        lines = n.get_hvdc_lines()
        self.assertEqual(11, lines['active_power_setpoint']['HVDC1'])

    def test_svc_data_frame(self):
        n = pp.network.create_four_substations_node_breaker_network()
        svcs = n.get_static_var_compensators()
        self.assertEqual(400.0, svcs['voltage_setpoint']['SVC'])
        self.assertEqual('VOLTAGE', svcs['regulation_mode']['SVC'])
        svcs2 = pd.DataFrame(data=[[300.0, 400.0, 'off']],
                             columns=['voltage_setpoint', 'reactive_power_setpoint', 'regulation_mode'], index=['SVC'])
        n.update_static_var_compensators(svcs2)
        svcs = n.get_static_var_compensators()
        self.assertEqual(300.0, svcs['voltage_setpoint']['SVC'])
        self.assertEqual(400.0, svcs['reactive_power_setpoint']['SVC'])
        self.assertEqual('OFF', svcs['regulation_mode']['SVC'])

    def test_create_generators_data_frame(self):
        n = pp.network.create_eurostag_tutorial_example1_network()
        generators = n.get_generators()
        self.assertEqual('OTHER', generators['energy_source']['GEN'])
        self.assertEqual(607, generators['target_p']['GEN'])

    def test_ratio_tap_changer_steps_data_frame(self):
        n = pp.network.create_eurostag_tutorial_example1_network()
        steps = n.get_ratio_tap_changer_steps()
        self.assertEqual(0.8505666905244191, steps.loc['NHV2_NLOAD']['rho'][0])
        self.assertEqual(0.8505666905244191, steps.loc[('NHV2_NLOAD', 0), 'rho'])
        expected = pd.DataFrame(
            index=pd.MultiIndex.from_tuples([('NHV2_NLOAD', 0), ('NHV2_NLOAD', 1), ('NHV2_NLOAD', 2)],
                                            names=['id', 'position']),
            columns=['rho', 'r', 'x', 'g', 'b'],
            data=[[0.850567, 0, 0, 0, 0],
                  [1.00067, 0, 0, 0, 0],
                  [1.15077, 0, 0, 0, 0]])
        pd.testing.assert_frame_equal(expected, steps, check_dtype=False)

    def test_phase_tap_changer_steps_data_frame(self):
        n = pp.network.create_ieee300()
        steps = n.get_phase_tap_changer_steps()
        self.assertEqual(11.4, steps.loc[('T196-2040-1', 0), 'alpha'])

    def test_update_generators_data_frame(self):
        n = pp.network.create_eurostag_tutorial_example1_network()
        generators = n.get_generators()
        self.assertEqual(607, generators['target_p']['GEN'])
        self.assertTrue(generators['voltage_regulator_on']['GEN'])
        generators2 = pd.DataFrame(data=[[608.0, 302.0, 25.0, False]],
                                   columns=['target_p', 'target_q', 'target_v', 'voltage_regulator_on'], index=['GEN'])
        n.update_generators(generators2)
        generators = n.get_generators()
        self.assertEqual(608, generators['target_p']['GEN'])
        self.assertEqual(302.0, generators['target_q']['GEN'])
        self.assertEqual(25.0, generators['target_v']['GEN'])
        self.assertFalse(generators['voltage_regulator_on']['GEN'])

    def test_update_switches_data_frame(self):
        n = pp.network.load(str(TEST_DIR.joinpath('node-breaker.xiidm')))
        switches = n.get_switches()
        # no open switch
        open_switches = switches[switches['open']].index.tolist()
        self.assertEqual(0, len(open_switches))
        # open 1 breaker
        n.update_switches(pd.DataFrame(index=['BREAKER-BB2-VL1_VL2_1'], data={'open': [True]}))
        switches = n.get_switches()
        open_switches = switches[switches['open']].index.tolist()
        self.assertEqual(['BREAKER-BB2-VL1_VL2_1'], open_switches)

    def test_create_and_update_2_windings_transformers_data_frame(self):
        n = pp.network.create_eurostag_tutorial_example1_network()
        df = n.get_2_windings_transformers()
        self.assertEqual(['r', 'x', 'g', 'b', 'rated_u1', 'rated_u2', 'rated_s', 'p1', 'q1', 'i1', 'p2', 'q2', 'i2',
                          'voltage_level1_id', 'voltage_level2_id', 'bus1_id', 'bus2_id', 'connected1', 'connected2'],
                         df.columns.tolist())
        expected = pd.DataFrame(index=pd.Series(name='id', data=['NGEN_NHV1', 'NHV2_NLOAD']),
                                columns=['r', 'x', 'g', 'b', 'rated_u1', 'rated_u2', 'rated_s', 'p1', 'q1', 'i1', 'p2',
                                         'q2', 'i2', 'voltage_level1_id', 'voltage_level2_id', 'bus1_id', 'bus2_id',
                                         'connected1', 'connected2'],
                                data=[
                                    [0.266585, 11.1045, 0, 0, 24, 400, NaN, NaN, NaN, NaN, NaN, NaN, NaN, 'VLGEN',
                                     'VLHV1',
                                     'VLGEN_0', 'VLHV1_0', True, True],
                                    [0.04725, 4.04972, 0, 0, 400, 158, NaN, NaN, NaN, NaN, NaN, NaN, NaN, 'VLHV2',
                                     'VLLOAD', 'VLHV2_0', 'VLLOAD_0', True, True]
                                ])
        pd.testing.assert_frame_equal(expected, n.get_2_windings_transformers(), check_dtype=False)
        n.update_2_windings_transformers(
            pd.DataFrame(index=['NGEN_NHV1'],
                         columns=['r', 'x', 'g', 'b', 'rated_u1', 'rated_u2', 'connected1', 'connected2'],
                         data=[[0.3, 11.2, 1, 1, 90, 225, False, False]]))
        expected = pd.DataFrame(index=pd.Series(name='id', data=['NGEN_NHV1', 'NHV2_NLOAD']),
                                columns=['r', 'x', 'g', 'b', 'rated_u1', 'rated_u2', 'rated_s', 'p1', 'q1', 'i1', 'p2',
                                         'q2', 'i2', 'voltage_level1_id', 'voltage_level2_id', 'bus1_id', 'bus2_id',
                                         'connected1', 'connected2'],
                                data=[
                                    [0.3, 11.2, 1, 1, 90, 225, NaN, NaN, NaN, NaN, NaN, NaN, NaN, 'VLGEN',
                                     'VLHV1',
                                     '', '', False, False],
                                    [0.04725, 4.04972, 0, 0, 400, 158, NaN, NaN, NaN, NaN, NaN, NaN, NaN, 'VLHV2',
                                     'VLLOAD', 'VLHV2_0', 'VLLOAD_0', True, True]
                                ])
        pd.testing.assert_frame_equal(expected, n.get_2_windings_transformers(), check_dtype=False)

    def test_voltage_levels_data_frame(self):
        n = pp.network.create_eurostag_tutorial_example1_network()
        voltage_levels = n.get_voltage_levels()
        self.assertEqual(24.0, voltage_levels['nominal_v']['VLGEN'])

    def test_substations_data_frame(self):
        n = pp.network.create_eurostag_tutorial_example1_network()
        substations = n.get_substations()
        self.assertEqual('RTE', substations['TSO']['P1'])
        self.assertEqual('FR', substations['country']['P1'])

    def test_reactive_capability_curve_points_data_frame(self):
        n = pp.network.create_four_substations_node_breaker_network()
        points = n.get_reactive_capability_curve_points()
        self.assertAlmostEqual(0, points.loc['GH1']['p'][0])
        self.assertAlmostEqual(100, points.loc['GH1']['p'][1])
        self.assertAlmostEqual(-769.3, points.loc['GH1']['min_q'][0])
        self.assertAlmostEqual(-864.55, points.loc['GH1']['min_q'][1])
        self.assertAlmostEqual(860, points.loc['GH1']['max_q'][0])
        self.assertAlmostEqual(946.25, points.loc['GH1']['max_q'][1])

    def test_exception(self):
        n = pp.network.create_ieee14()
        try:
            n.open_switch("aa")
            self.fail()
        except pp.PyPowsyblError as e:
            self.assertEqual("Switch 'aa' not found", str(e))


    def test_ratio_tap_changers(self):
        n = pp.network.create_eurostag_tutorial_example1_network()
        tap_changers = n.get_ratio_tap_changers()
        self.assertEqual(['tap', 'low_tap', 'high_tap', 'step_count', 'on_load', 'regulating',
                          'target_v', 'target_deadband', 'regulating_bus_id'], tap_changers.columns.tolist())
        self.assertEqual([1, 0, 2, 3, True, True, 158.0, 0.0, 'VLLOAD_0'], tap_changers.loc['NHV2_NLOAD'].tolist())

        update = pd.DataFrame(index=['NHV2_NLOAD'],
                              columns=['tap', 'regulating', 'target_v'],
                              data=[[0, False, 180]])
        n.update_ratio_tap_changers(update)

        tap_changers = n.get_ratio_tap_changers()
        values = tap_changers.loc['NHV2_NLOAD']
        self.assertFalse(values.regulating)
        self.assertEqual(0, values.tap)
        self.assertAlmostEqual(180, values.target_v, 1)

    def test_phase_tap_changers(self):
        n = pp.network.create_four_substations_node_breaker_network()
        tap_changers = n.get_phase_tap_changers()
        self.assertEqual(['tap', 'low_tap', 'high_tap', 'step_count', 'regulating', 'regulation_mode',
                          'regulation_value', 'target_deadband', 'regulating_bus_id'], tap_changers.columns.tolist())
        twt_values = tap_changers.loc['TWT']
        self.assertEqual(15, twt_values.tap)
        self.assertEqual(0, twt_values.low_tap)
        self.assertEqual(32, twt_values.high_tap)
        self.assertEqual(33, twt_values.step_count)
        self.assertEqual(False, twt_values.regulating)
        self.assertEqual('FIXED_TAP', twt_values.regulation_mode)
        self.assertTrue(pd.isna(twt_values.regulation_value))
        self.assertTrue(pd.isna(twt_values.target_deadband))

        update = pd.DataFrame(index=['TWT'],
                              columns=['tap', 'target_deadband', 'regulation_value', 'regulation_mode', 'regulating'],
                              data=[[10, 100, 1000, 'CURRENT_LIMITER', True]])
        n.update_phase_tap_changers(update)

        tap_changers = n.get_phase_tap_changers()
        self.assertEqual(['tap', 'low_tap', 'high_tap', 'step_count', 'regulating', 'regulation_mode',
                          'regulation_value', 'target_deadband', 'regulating_bus_id'], tap_changers.columns.tolist())
        twt_values = tap_changers.loc['TWT']
        self.assertEqual(10, twt_values.tap)
        self.assertEqual(True, twt_values.regulating)
        self.assertEqual('CURRENT_LIMITER', twt_values.regulation_mode)
        self.assertAlmostEqual(1000, twt_values.regulation_value, 1)
        self.assertAlmostEqual(100, twt_values.target_deadband, 1)

    def test_variant(self):
        n = pp.network.load(str(TEST_DIR.joinpath('node-breaker.xiidm')))
        self.assertEqual('InitialState', n.get_working_variant_id())
        n.clone_variant('InitialState', 'WorkingState')
        n.update_switches(pd.DataFrame(index=['BREAKER-BB2-VL1_VL2_1'], data={'open': [True]}))
        n.set_working_variant('WorkingState')
        self.assertEqual('WorkingState', n.get_working_variant_id())
        self.assertEqual(['InitialState', 'WorkingState'], n.get_variant_ids())
        self.assertEqual(0, len(n.get_switches()[n.get_switches()['open']].index.tolist()))
        n.set_working_variant('InitialState')
        n.remove_variant('WorkingState')
        self.assertEqual(['BREAKER-BB2-VL1_VL2_1'], n.get_switches()[n.get_switches()['open']].index.tolist())
        self.assertEqual('InitialState', n.get_working_variant_id())
        self.assertEqual(1, len(n.get_variant_ids()))

    def test_sld_svg(self):
        n = pp.network.create_four_substations_node_breaker_network()
        sld = n.get_single_line_diagram('S1VL1')
        self.assertRegex(sld.svg, '.*<svg.*')

    def test_deep_copy(self):
        n = pp.network.create_eurostag_tutorial_example1_network()
        copy_n = copy.deepcopy(n)
        self.assertEqual(['NGEN_NHV1', 'NHV2_NLOAD'],
                         copy_n.get_elements_ids(pp.network.ElementType.TWO_WINDINGS_TRANSFORMER))

    def test_lines(self):
        n = pp.network.create_four_substations_node_breaker_network()
        expected = pd.DataFrame(index=pd.Series(name='id', data=['LINE_S2S3', 'LINE_S3S4']),
                                columns=['r', 'x', 'g1', 'b1', 'g2', 'b2', 'p1', 'q1', 'i1', 'p2', 'q2', 'i2',
                                         'voltage_level1_id',
                                         'voltage_level2_id', 'bus1_id', 'bus2_id', 'connected1', 'connected2'],
                                data=[[0.01, 19.1, 0, 0, 0, 0, 109.889, 190.023, 309.979, -109.886, -184.517, 309.978,
                                       'S2VL1',
                                       'S3VL1',
                                       'S2VL1_0', 'S3VL1_0', True, True],
                                      [0.01, 13.1, 0, 0, 0, 0, 240.004, 2.1751, 346.43, -240, 2.5415, 346.43, 'S3VL1',
                                       'S4VL1',
                                       'S3VL1_0', 'S4VL1_0', True, True]])

        pd.options.display.max_columns = None
        pd.options.display.expand_frame_repr = False
        lines = n.get_lines()
        pd.testing.assert_frame_equal(expected, lines, check_dtype=False)

        lines_update = pd.DataFrame(index=['LINE_S2S3'],
                                    columns=['r', 'x', 'g1', 'b1', 'g2', 'b2', 'p1', 'q1', 'p2', 'q2'],
                                    data=[[1, 2, 3, 4, 5, 6, 7, 8, 9, 10]])
        n.update_lines(lines_update)
        expected = pd.DataFrame(index=pd.Series(name='id', data=['LINE_S2S3', 'LINE_S3S4']),
                                columns=['r', 'x', 'g1', 'b1', 'g2', 'b2', 'p1', 'q1', 'i1', 'p2', 'q2', 'i2',
                                         'voltage_level1_id', 'voltage_level2_id', 'bus1_id', 'bus2_id', 'connected1',
                                         'connected2'],
                                data=[[1, 2, 3, 4, 5, 6, 7, 8, 15.011282, 9, 10, 19.418634,
                                       'S2VL1', 'S3VL1', 'S2VL1_0', 'S3VL1_0', True, True],
                                      [0.01, 13.1, 0, 0, 0, 0, 240.004, 2.1751, 346.429584, -240, 2.5415, 346.429584,
                                       'S3VL1', 'S4VL1', 'S3VL1_0', 'S4VL1_0', True, True]])
        lines = n.get_lines()
        pd.testing.assert_frame_equal(expected, lines, check_dtype=False)

    def test_dangling_lines(self):
        n = self.create_dangling_lines_network()
        expected = pd.DataFrame(index=pd.Series(name='id', data=['DL']),
                                columns=['r', 'x', 'g', 'b', 'p0', 'q0', 'p', 'q', 'i', 'voltage_level_id', 'bus_id',
                                         'connected'],
                                data=[[10.0, 1.0, 0.0001, 0.00001, 50.0, 30.0, NaN, NaN, NaN, 'VL', 'VL_0', True]])
        pd.testing.assert_frame_equal(expected, n.get_dangling_lines(), check_dtype=False)
        n.update_dangling_lines(
            pd.DataFrame(index=['DL'], columns=['r', 'x', 'g', 'b', 'p0', 'q0', 'connected'],
                         data=[[11.0, 1.1, 0.0002, 0.00002, 40.0, 40.0, False]]))
        udpdated = pd.DataFrame(index=pd.Series(name='id', data=['DL']),
                                columns=['r', 'x', 'g', 'b', 'p0', 'q0', 'p', 'q', 'i', 'voltage_level_id', 'bus_id',
                                         'connected'],
                                data=[[11.0, 1.1, 0.0002, 0.00002, 40.0, 40.0, NaN, NaN, NaN, 'VL', '', False]])
        pd.testing.assert_frame_equal(udpdated, n.get_dangling_lines(), check_dtype=False)

    def test_batteries(self):
        n = self.create_battery_network()
        expected = pd.DataFrame(index=pd.Series(name='id', data=['BAT', 'BAT2']),
                                columns=['max_p', 'min_p', 'p0', 'q0', 'p', 'q', 'i', 'voltage_level_id', 'bus_id',
                                         'connected'],
                                data=[[9999.99, -9999.99, 9999.99, 9999.99, -605, -225, NaN, 'VLBAT', 'VLBAT_0', True],
                                      [200, -200, 100, 200, -605, -225, NaN, 'VLBAT', 'VLBAT_0', True]])
        pd.testing.assert_frame_equal(expected, n.get_batteries(), check_dtype=False)

    def test_shunt(self):
        n = pp.network.create_four_substations_node_breaker_network()
        expected = pd.DataFrame(index=pd.Series(name='id', data=['SHUNT']),
                                columns=['g', 'b', 'model_type', 'max_section_count', 'section_count',
                                         'voltage_regulation_on', 'target_v',
                                         'target_deadband', 'regulating_bus_id', 'p', 'q', 'i',
                                         'voltage_level_id', 'bus_id', 'connected'],
                                data=[[0.0, -0.012, 'LINEAR', 1, 1, False, NaN, NaN,
                                       'S1VL2_0', NaN, 1920, NaN, 'S1VL2', 'S1VL2_0', True]])
        pd.testing.assert_frame_equal(expected, n.get_shunt_compensators(), check_dtype=False)
        n.update_shunt_compensators(
            pd.DataFrame(index=['SHUNT'],
                         columns=['q', 'section_count', 'target_v', 'target_deadband',
                                  'connected'],
                         data=[[1900, 0, 50, 3, False]]))
        n.update_shunt_compensators(
            pd.DataFrame(index=['SHUNT'],
                         columns=['voltage_regulation_on'],
                         data=[[True]]))
        expected = pd.DataFrame(index=pd.Series(name='id', data=['SHUNT']),
                                columns=['g', 'b', 'model_type', 'max_section_count', 'section_count',
                                         'voltage_regulation_on', 'target_v',
                                         'target_deadband', 'regulating_bus_id', 'p', 'q', 'i',
                                         'voltage_level_id', 'bus_id', 'connected'],
                                data=[[0.0, -0.0, 'LINEAR', 1, 0, True, 50, 3,
                                       '', NaN, 1900, NaN, 'S1VL2', '', False]])
        pd.testing.assert_frame_equal(expected, n.get_shunt_compensators(), check_dtype=False)

<<<<<<< HEAD
    def test_node_breaker_view(self):
        n = pp.network.create_four_substations_node_breaker_network()
        topology = n.get_voltage_level_topology('S4VL1')
        switches = topology.switches
        nodes = topology.nodes
        self.assertEqual(6, len(switches))
        self.assertEqual('DISCONNECTOR', switches.loc['S4VL1_BBS_LINES3S4_DISCONNECTOR']['kind'])
        self.assertEqual(False, switches.loc['S4VL1_BBS_LINES3S4_DISCONNECTOR']['open'])
        self.assertEqual(0, switches.loc['S4VL1_BBS_LINES3S4_DISCONNECTOR']['node1'])
        self.assertEqual(5, switches.loc['S4VL1_BBS_LINES3S4_DISCONNECTOR']['node2'])
        self.assertEqual(7, len(nodes))
        self.assertTrue(topology.internal_connections.empty)

    def test_graph(self):
        n = pp.network.create_four_substations_node_breaker_network()
        network_topology = n.get_voltage_level_topology('S4VL1')
        graph = network_topology.create_graph()
        self.assertEqual(7, len(graph.nodes))
        self.assertEqual([(0, 5), (0, 1), (0, 3), (1, 2), (3, 4), (5, 6)], list(graph.edges))

    @unittest.skip("plot graph skipping")
    def test_node_breaker_view_draw_graph(self):
        n = pp.network.create_four_substations_node_breaker_network()
        network_topology = n.get_voltage_level_topology('S4VL1')
        graph = network_topology.create_graph()
        nx.draw_shell(graph, with_labels=True)
        plt.show()
=======
    def test_3_windings_transformers(self):
        n = self.create_three_windings_transformer_network()
        expected = pd.DataFrame(index=pd.Series(name='id', data=['3WT']),
                                columns=['rated_u0', 'r1', 'x1', 'g1', 'b1', 'rated_u1', 'rated_s1',
                                         'ratio_tap_position1', 'phase_tap_position1', 'p1', 'q1', 'i1',
                                         'voltage_level1_id', 'bus1_id', 'connected1', 'r2', 'x2', 'g2', 'b2',
                                         'rated_u2', 'rated_s2', 'ratio_tap_position2', 'phase_tap_position2', 'p2',
                                         'q2', 'i2', 'voltage_level2_id', 'bus2_id', 'connected2', 'r3', 'x3', 'g3',
                                         'b3', 'rated_u3', 'rated_s3', 'ratio_tap_position3', 'phase_tap_position3',
                                         'p3', 'q3', 'i3', 'voltage_level3_id', 'bus3_id', 'connected3'],
                                data=[[132, 17.424, 1.7424, 0.00573921, 0.000573921, 132, NaN, -99999, -99999, NaN, NaN,
                                       NaN, 'VL_132', 'VL_132_0', True, 1.089, 0.1089, 0, 0, 33, NaN, 2, -99999, NaN,
                                       NaN,
                                       NaN, 'VL_33', 'VL_33_0', True, 0.121, 0.0121, 0, 0, 11, NaN, 0, -99999, NaN, NaN,
                                       NaN, 'VL_11', 'VL_11_0', True]])
        pd.testing.assert_frame_equal(expected, n.get_3_windings_transformers(), check_dtype=False)
        # test update

    def test_busbar_sections(self):
        n = pp.network.create_four_substations_node_breaker_network()
        expected = pd.DataFrame(index=pd.Series(name='id',
                                                data=['S1VL1_BBS', 'S1VL2_BBS1', 'S1VL2_BBS2', 'S2VL1_BBS', 'S3VL1_BBS',
                                                      'S4VL1_BBS']),
                                columns=['fictitious', 'v', 'angle', 'voltage_level_id', 'connected'],
                                data=[[False, 224.6139, 2.2822, 'S1VL1', True],
                                      [False, 400.0000, 0.0000, 'S1VL2', True],
                                      [False, 400.0000, 0.0000, 'S1VL2', True],
                                      [False, 408.8470, 0.7347, 'S2VL1', True],
                                      [False, 400.0000, 0.0000, 'S3VL1', True],
                                      [False, 400.0000, -1.1259, 'S4VL1', True]])
        pd.testing.assert_frame_equal(expected, n.get_busbar_sections(), check_dtype=False)

    def test_non_linear_shunt(self):
        n = self.create_non_linear_shunt_network()
        expected = pd.DataFrame(index=pd.MultiIndex.from_tuples([('SHUNT', 0), ('SHUNT', 1)],
                                            names=['id', 'section']),
                                columns=['g', 'b'],
                                data=[[0.0, 0.00001],
                                      [0.3, 0.02000]])
        pd.testing.assert_frame_equal(expected, n.get_non_linear_shunt_compensator_sections(), check_dtype=False)

    def test_create_network(self):
        n = pp.network.create_ieee9()
        self.assertEqual('ieee9cdf', n.id)
        n = pp.network.create_ieee30()
        self.assertEqual('ieee30cdf', n.id)
        n = pp.network.create_ieee57()
        self.assertEqual('ieee57cdf', n.id)
        n = pp.network.create_ieee118()
        self.assertEqual('ieee118cdf', n.id)
>>>>>>> 43b6cb52


if __name__ == '__main__':
    unittest.main()<|MERGE_RESOLUTION|>--- conflicted
+++ resolved
@@ -12,13 +12,11 @@
 from numpy import NaN
 
 import pypowsybl as pp
-<<<<<<< HEAD
 import pathlib
 import matplotlib.pyplot as plt
 import networkx as nx
-=======
+
 from pypowsybl.network import Network
->>>>>>> 43b6cb52
 
 TEST_DIR = pathlib.Path(__file__).parent
 
@@ -479,35 +477,6 @@
                                        '', NaN, 1900, NaN, 'S1VL2', '', False]])
         pd.testing.assert_frame_equal(expected, n.get_shunt_compensators(), check_dtype=False)
 
-<<<<<<< HEAD
-    def test_node_breaker_view(self):
-        n = pp.network.create_four_substations_node_breaker_network()
-        topology = n.get_voltage_level_topology('S4VL1')
-        switches = topology.switches
-        nodes = topology.nodes
-        self.assertEqual(6, len(switches))
-        self.assertEqual('DISCONNECTOR', switches.loc['S4VL1_BBS_LINES3S4_DISCONNECTOR']['kind'])
-        self.assertEqual(False, switches.loc['S4VL1_BBS_LINES3S4_DISCONNECTOR']['open'])
-        self.assertEqual(0, switches.loc['S4VL1_BBS_LINES3S4_DISCONNECTOR']['node1'])
-        self.assertEqual(5, switches.loc['S4VL1_BBS_LINES3S4_DISCONNECTOR']['node2'])
-        self.assertEqual(7, len(nodes))
-        self.assertTrue(topology.internal_connections.empty)
-
-    def test_graph(self):
-        n = pp.network.create_four_substations_node_breaker_network()
-        network_topology = n.get_voltage_level_topology('S4VL1')
-        graph = network_topology.create_graph()
-        self.assertEqual(7, len(graph.nodes))
-        self.assertEqual([(0, 5), (0, 1), (0, 3), (1, 2), (3, 4), (5, 6)], list(graph.edges))
-
-    @unittest.skip("plot graph skipping")
-    def test_node_breaker_view_draw_graph(self):
-        n = pp.network.create_four_substations_node_breaker_network()
-        network_topology = n.get_voltage_level_topology('S4VL1')
-        graph = network_topology.create_graph()
-        nx.draw_shell(graph, with_labels=True)
-        plt.show()
-=======
     def test_3_windings_transformers(self):
         n = self.create_three_windings_transformer_network()
         expected = pd.DataFrame(index=pd.Series(name='id', data=['3WT']),
@@ -558,7 +527,34 @@
         self.assertEqual('ieee57cdf', n.id)
         n = pp.network.create_ieee118()
         self.assertEqual('ieee118cdf', n.id)
->>>>>>> 43b6cb52
+
+    def test_node_breaker_view(self):
+        n = pp.network.create_four_substations_node_breaker_network()
+        topology = n.get_voltage_level_topology('S4VL1')
+        switches = topology.switches
+        nodes = topology.nodes
+        self.assertEqual(6, len(switches))
+        self.assertEqual('DISCONNECTOR', switches.loc['S4VL1_BBS_LINES3S4_DISCONNECTOR']['kind'])
+        self.assertEqual(False, switches.loc['S4VL1_BBS_LINES3S4_DISCONNECTOR']['open'])
+        self.assertEqual(0, switches.loc['S4VL1_BBS_LINES3S4_DISCONNECTOR']['node1'])
+        self.assertEqual(5, switches.loc['S4VL1_BBS_LINES3S4_DISCONNECTOR']['node2'])
+        self.assertEqual(7, len(nodes))
+        self.assertTrue(topology.internal_connections.empty)
+
+    def test_graph(self):
+        n = pp.network.create_four_substations_node_breaker_network()
+        network_topology = n.get_voltage_level_topology('S4VL1')
+        graph = network_topology.create_graph()
+        self.assertEqual(7, len(graph.nodes))
+        self.assertEqual([(0, 5), (0, 1), (0, 3), (1, 2), (3, 4), (5, 6)], list(graph.edges))
+
+    @unittest.skip("plot graph skipping")
+    def test_node_breaker_view_draw_graph(self):
+        n = pp.network.create_four_substations_node_breaker_network()
+        network_topology = n.get_voltage_level_topology('S4VL1')
+        graph = network_topology.create_graph()
+        nx.draw_shell(graph, with_labels=True)
+        plt.show()
 
 
 if __name__ == '__main__':
