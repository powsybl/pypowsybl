#
# Copyright (c) 2020-2022, RTE (http://www.rte-france.com)
# This Source Code Form is subject to the terms of the Mozilla Public
# License, v. 2.0. If a copy of the MPL was not distributed with this
# file, You can obtain one at http://mozilla.org/MPL/2.0/.
#
import copy
import unittest
import datetime
import pandas as pd
from numpy import NaN
import numpy as np

import pypowsybl as pp
import pathlib
import matplotlib.pyplot as plt
import networkx as nx

from pypowsybl.network import ValidationLevel

import util
import tempfile


TEST_DIR = pathlib.Path(__file__).parent
DATA_DIR = TEST_DIR.parent / 'data'


class NetworkTestCase(unittest.TestCase):

    @staticmethod
    def test_print_version():
        pp.print_version()

    def test_create_empty_network(self):
        n = pp.network.create_empty("test")
        self.assertIsNotNone(n)

    def test_load_network_from_string(self):
        file_content = """
##C 2007.05.01
##N
##ZBE
BBE1AA1               0 2 400.00 3000.00 0.00000 -1500.0 0.00000 0.00000 -9000.0 9000.00 -9000.0                               F
        """
        n = pp.network.load_from_string('simple-eu.uct', file_content)
        self.assertEqual(1, len(n.get_substations()))

    def test_dump_to_string(self):
        bat_path = TEST_DIR.joinpath('battery.xiidm')
        xml = bat_path.read_text()
        n = pp.network.load(str(bat_path))
        self.assertEqual(xml, n.dump_to_string())

    def test_get_import_format(self):
        formats = pp.network.get_import_formats()
        self.assertEqual(['CGMES', 'MATPOWER', 'IEEE-CDF', 'PSS/E', 'UCTE', 'XIIDM', 'POWER-FACTORY'], formats)

    def test_get_import_parameters(self):
        parameters = pp.network.get_import_parameters('PSS/E')
        self.assertEqual(1, len(parameters))
        self.assertEqual(['psse.import.ignore-base-voltage'], parameters.index.tolist())
        self.assertEqual('Ignore base voltage specified in the file',
                         parameters['description']['psse.import.ignore-base-voltage'])
        self.assertEqual('BOOLEAN', parameters['type']['psse.import.ignore-base-voltage'])
        self.assertEqual('false', parameters['default']['psse.import.ignore-base-voltage'])

    def test_get_export_parameters(self):
        parameters = pp.network.get_export_parameters('CGMES')
        print(parameters.index.tolist())
        self.assertEqual(4, len(parameters))
        name = 'iidm.export.cgmes.export-boundary-power-flows'
        self.assertEqual(name, parameters.index.tolist()[1])
        self.assertEqual(
            'Export boundaries\' power flows',
            parameters['description'][name])
        self.assertEqual('BOOLEAN', parameters['type'][name])
        self.assertEqual('true', parameters['default'][name])

    def test_get_export_format(self):
        formats = pp.network.get_export_formats()
        self.assertEqual(['CGMES', 'PSS/E', 'UCTE', 'XIIDM'], formats)

    def test_load_network(self):
        n = pp.network.load(str(TEST_DIR.joinpath('empty-network.xml')))
        self.assertIsNotNone(n)

    def test_load_power_factory_network(self):
        n = pp.network.load(str(DATA_DIR.joinpath('ieee14.dgs')))
        self.assertIsNotNone(n)

    def test_connect_disconnect(self):
        n = pp.network.create_ieee14()
        self.assertTrue(n.disconnect('L1-2-1'))
        self.assertTrue(n.connect('L1-2-1'))

    def test_network_attributes(self):
        n = pp.network.create_eurostag_tutorial_example1_network()
        self.assertEqual('sim1', n.id)
        self.assertEqual(datetime.datetime(2018, 1, 1, 10, 0), n.case_date)
        self.assertEqual('sim1', n.name)
        self.assertEqual(datetime.timedelta(0), n.forecast_distance)
        self.assertEqual('test', n.source_format)

    def test_network_representation(self):
        n = pp.network.create_eurostag_tutorial_example1_network()
        expected = 'Network(id=sim1, name=sim1, case_date=2018-01-01 10:00:00, ' \
                   'forecast_distance=0:00:00, source_format=test)'
        self.assertEqual(expected, str(n))
        self.assertEqual(expected, repr(n))

    def test_get_network_element_ids(self):
        n = pp.network.create_eurostag_tutorial_example1_network()
        self.assertEqual(['NGEN_NHV1', 'NHV2_NLOAD'],
                         n.get_elements_ids(pp.network.ElementType.TWO_WINDINGS_TRANSFORMER))
        self.assertEqual(['NGEN_NHV1'], n.get_elements_ids(element_type=pp.network.ElementType.TWO_WINDINGS_TRANSFORMER,
                                                           nominal_voltages={24}))
        self.assertEqual(['NGEN_NHV1', 'NHV2_NLOAD'],
                         n.get_elements_ids(element_type=pp.network.ElementType.TWO_WINDINGS_TRANSFORMER,
                                            nominal_voltages={24, 150}))
        self.assertEqual(['LOAD'], n.get_elements_ids(element_type=pp.network.ElementType.LOAD, nominal_voltages={150}))
        self.assertEqual(['LOAD'], n.get_elements_ids(element_type=pp.network.ElementType.LOAD, nominal_voltages={150},
                                                      countries={'BE'}))
        self.assertEqual([], n.get_elements_ids(element_type=pp.network.ElementType.LOAD, nominal_voltages={150},
                                                countries={'FR'}))
        self.assertEqual(['NGEN_NHV1'], n.get_elements_ids(element_type=pp.network.ElementType.TWO_WINDINGS_TRANSFORMER,
                                                           nominal_voltages={24}, countries={'FR'}))
        self.assertEqual([], n.get_elements_ids(element_type=pp.network.ElementType.TWO_WINDINGS_TRANSFORMER,
                                                nominal_voltages={24}, countries={'BE'}))

    def test_buses(self):
        n = pp.network.create_eurostag_tutorial_example1_network()
        buses = n.get_buses()
        expected = pd.DataFrame(index=pd.Series(name='id', data=['VLGEN_0', 'VLHV1_0', 'VLHV2_0', 'VLLOAD_0']),
                                columns=['name', 'v_mag', 'v_angle', 'connected_component', 'synchronous_component',
                                         'voltage_level_id'],
                                data=[['', NaN, NaN, 0, 0, 'VLGEN'],
                                      ['', 380, NaN, 0, 0, 'VLHV1'],
                                      ['', 380, NaN, 0, 0, 'VLHV2'],
                                      ['', NaN, NaN, 0, 0, 'VLLOAD']])
        pd.testing.assert_frame_equal(expected, buses, check_dtype=False)

        n.update_buses(pd.DataFrame(index=['VLGEN_0'], columns=['v_mag', 'v_angle'], data=[[400, 0]]))
        buses = n.get_buses()
        expected = pd.DataFrame(index=pd.Series(name='id', data=['VLGEN_0', 'VLHV1_0', 'VLHV2_0', 'VLLOAD_0']),
                                columns=['name', 'v_mag', 'v_angle', 'connected_component', 'synchronous_component',
                                         'voltage_level_id'],
                                data=[['', 400, 0, 0, 0, 'VLGEN'],
                                      ['', 380, NaN, 0, 0, 'VLHV1'],
                                      ['', 380, NaN, 0, 0, 'VLHV2'],
                                      ['', NaN, NaN, 0, 0, 'VLLOAD']])
        pd.testing.assert_frame_equal(expected, buses, check_dtype=False)

    def test_loads_data_frame(self):
        n = pp.network.create_eurostag_tutorial_example1_network()
        loads = n.get_loads()
        self.assertEqual(600, loads['p0']['LOAD'])
        self.assertEqual(200, loads['q0']['LOAD'])
        self.assertEqual('UNDEFINED', loads['type']['LOAD'])
        df2 = pd.DataFrame(data=[[500, 300]], columns=['p0', 'q0'], index=['LOAD'])
        n.update_loads(df2)
        df3 = n.get_loads()
        self.assertEqual(300, df3['q0']['LOAD'])
        self.assertEqual(500, df3['p0']['LOAD'])
        n = pp.network.create_four_substations_node_breaker_network()
        loads = n.get_loads(attributes=['bus_breaker_bus_id', 'node'])
        expected = pd.DataFrame(
            index=pd.Series(name='id', data=['LD1', 'LD2', 'LD3', 'LD4', 'LD5', 'LD6']),
            columns=['bus_breaker_bus_id', 'node'],
            data=[['S1VL1_2', 2], ['S1VL2_13', 13], ['S1VL2_15', 15], ['S1VL2_17', 17], ['S3VL1_4', 4], ['S4VL1_2', 2]])
        pd.testing.assert_frame_equal(expected, loads, check_dtype=False, atol=10 ** -2)

    def test_batteries_data_frame(self):
        n = pp.network.load(str(TEST_DIR.joinpath('battery.xiidm')))
        batteries = n.get_batteries()
        self.assertEqual(200.0, batteries['max_p']['BAT2'])
        df2 = pd.DataFrame(data=[[101, 201]], columns=['p0', 'q0'], index=['BAT2'])
        n.update_batteries(df2)
        df3 = n.get_batteries()
        self.assertEqual(101, df3['p0']['BAT2'])
        self.assertEqual(201, df3['q0']['BAT2'])
        batteries = n.get_batteries(attributes=['bus_breaker_bus_id', 'node'])
        expected = pd.DataFrame(
            index=pd.Series(name='id', data=['BAT', 'BAT2']),
            columns=['bus_breaker_bus_id', 'node'],
            data=[['NBAT', -1], ['NBAT', -1]])
        pd.testing.assert_frame_equal(expected, batteries, check_dtype=False, atol=10 ** -2)

    def test_vsc_data_frame(self):
        n = pp.network.create_four_substations_node_breaker_network()
        stations = n.get_vsc_converter_stations()
        self.assertEqual(400.0, stations['target_v']['VSC1'])
        self.assertEqual(500.0, stations['target_q']['VSC1'])
        stations2 = pd.DataFrame(data=[[300.0, 400.0], [1.0, 2.0]],
                                 columns=['target_v', 'target_q'], index=['VSC1', 'VSC2'])
        n.update_vsc_converter_stations(stations2)
        stations = n.get_vsc_converter_stations()
        self.assertEqual(300.0, stations['target_v']['VSC1'])
        self.assertEqual(400.0, stations['target_q']['VSC1'])
        self.assertEqual(1.0, stations['target_v']['VSC2'])
        self.assertEqual(2.0, stations['target_q']['VSC2'])
        self.assertAlmostEqual(1.1, stations['loss_factor']['VSC1'], delta=0.001)
        self.assertAlmostEqual(1.1, stations['loss_factor']['VSC2'], delta=0.001)
        stations = n.get_vsc_converter_stations(attributes=['bus_breaker_bus_id', 'node'])
        expected = pd.DataFrame(
            index=pd.Series(name='id', data=['VSC1', 'VSC2']),
            columns=['bus_breaker_bus_id', 'node'],
            data=[['S1VL2_5', 5], ['S2VL1_4', 4]])
        pd.testing.assert_frame_equal(expected, stations, check_dtype=False, atol=10 ** -2)

    def test_lcc_data_frame(self):
        n = pp.network.create_four_substations_node_breaker_network()
        expected = pd.DataFrame(index=pd.Series(name='id', data=['LCC1', 'LCC2']),
                                columns=['name', 'power_factor', 'loss_factor', 'p', 'q', 'i', 'voltage_level_id',
                                         'bus_id',
                                         'connected'],
                                data=[['LCC1', 0.6, 1.1, 80.88, NaN, NaN, 'S1VL2', 'S1VL2_0', True],
                                      ['LCC2', 0.6, 1.1, -79.12, NaN, NaN, 'S3VL1', 'S3VL1_0', True]])
        pd.testing.assert_frame_equal(expected, n.get_lcc_converter_stations(), check_dtype=False, atol=10 ** -2)
        expected = pd.DataFrame(
            index=pd.Series(name='id', data=['LCC1', 'LCC2']),
            columns=['bus_breaker_bus_id', 'node'],
            data=[['S1VL2_21', 21], ['S3VL1_10', 10]])
        pd.testing.assert_frame_equal(expected, n.get_lcc_converter_stations(attributes=['bus_breaker_bus_id', 'node']),
                                      check_dtype=False, atol=10 ** -2)

    def test_lcc_data_frame(self):
        n = pp.network.create_four_substations_node_breaker_network()
        stations = n.get_lcc_converter_stations()

        expected = pd.DataFrame(index=pd.Series(name='id', data=['LCC1', 'LCC2']),
                                columns=['name', 'power_factor', 'loss_factor', 'p', 'q', 'i', 'voltage_level_id',
                                         'bus_id', 'connected'],
                                data=[['LCC1', 0.6, 1.1, 80.88, NaN, NaN, 'S1VL2', 'S1VL2_0', True],
                                      ['LCC2', 0.6, 1.1, - 79.12, NaN, NaN, 'S3VL1', 'S3VL1_0', True]])
        pd.testing.assert_frame_equal(expected, stations, check_dtype=False)
        n.update_lcc_converter_stations(
            pd.DataFrame(index=['LCC1'],
                         columns=['power_factor', 'loss_factor', 'p', 'q'],
                         data=[[0.7, 1.2, 82, 69]]))
        expected = pd.DataFrame(index=pd.Series(name='id',
                                                data=['LCC1', 'LCC2']),
                                columns=['name', 'power_factor', 'loss_factor', 'p', 'q', 'i', 'voltage_level_id',
                                         'bus_id', 'connected'],
                                data=[['LCC1', 0.7, 1.2, 82, 69, 154.68, 'S1VL2', 'S1VL2_0', True],
                                      ['LCC2', 0.6, 1.1, - 79.12, NaN, NaN, 'S3VL1', 'S3VL1_0', True]])
        pd.testing.assert_frame_equal(expected, n.get_lcc_converter_stations(), check_dtype=False, atol=10 ** -2)

    def test_hvdc_data_frame(self):
        n = pp.network.create_four_substations_node_breaker_network()
        lines = n.get_hvdc_lines()
        self.assertEqual(10, lines['target_p']['HVDC1'])
        lines2 = pd.DataFrame(data=[11], columns=['target_p'], index=['HVDC1'])
        n.update_hvdc_lines(lines2)
        lines = n.get_hvdc_lines()
        self.assertEqual(11, lines['target_p']['HVDC1'])

    def test_svc_data_frame(self):
        n = pp.network.create_four_substations_node_breaker_network()
        svcs = n.get_static_var_compensators()
        expected = pd.DataFrame(
            index=pd.Series(name='id', data=['SVC']),
            columns=['name', 'b_min', 'b_max', 'target_v', 'target_q',
                     'regulation_mode', 'p', 'q', 'i', 'voltage_level_id', 'bus_id',
                     'connected'],
            data=[['', -0.05, 0.05, 400, NaN, 'VOLTAGE', NaN, -12.54, NaN, 'S4VL1', 'S4VL1_0', True]])
        pd.testing.assert_frame_equal(expected, svcs, check_dtype=False, atol=10 ** -2)
        n.update_static_var_compensators(pd.DataFrame(
            index=pd.Series(name='id', data=['SVC']),
            columns=['b_min', 'b_max', 'target_v', 'target_q', 'regulation_mode', 'p', 'q'],
            data=[[-0.06, 0.06, 398, 100, 'REACTIVE_POWER', -12, -13]]))

        svcs = n.get_static_var_compensators()
        expected = pd.DataFrame(
            index=pd.Series(name='id', data=['SVC']),
            columns=['name', 'b_min', 'b_max', 'target_v', 'target_q', 'regulation_mode', 'p', 'q', 'i',
                     'voltage_level_id', 'bus_id', 'connected'],
            data=[['', -0.06, 0.06, 398, 100, 'REACTIVE_POWER', -12, -13, 25.54, 'S4VL1', 'S4VL1_0', True]])
        pd.testing.assert_frame_equal(expected, svcs, check_dtype=False, atol=10 ** -2)
        svcs = n.get_static_var_compensators(attributes=['bus_breaker_bus_id', 'node'])
        expected = pd.DataFrame(
            index=pd.Series(name='id', data=['SVC']),
            columns=['bus_breaker_bus_id', 'node'],
            data=[['S4VL1_4', 4]])
        pd.testing.assert_frame_equal(expected, svcs,
                                      check_dtype=False, atol=10 ** -2)

    def test_create_generators_data_frame(self):
        n = pp.network.create_eurostag_tutorial_example1_network()
        generators = n.get_generators()
        self.assertEqual('OTHER', generators['energy_source']['GEN'])
        self.assertEqual(607, generators['target_p']['GEN'])
        n = pp.network.create_four_substations_node_breaker_network()
        generators = n.get_generators(attributes=['bus_breaker_bus_id', 'node'])
        expected = pd.DataFrame(
            index=pd.Series(name='id', data=['GH1', 'GH2', 'GH3', 'GTH1', 'GTH2']),
            columns=['bus_breaker_bus_id', 'node'],
            data=[['S1VL2_7', 7], ['S1VL2_9', 9], ['S1VL2_11', 11], ['S2VL1_2', 2], ['S3VL1_6', 6]])
        pd.testing.assert_frame_equal(expected, generators, check_dtype=False, atol=10 ** -2)

<<<<<<< HEAD
    def test_extensions(self):
        no_extensions_network = pp.network.create_eurostag_tutorial_example1_network()
        self.assertEqual(0, len(no_extensions_network.get_extension('activePowerControl')))
        n = pp.network._create_network('eurostag_tutorial_example1_with_apc_extension')
        self.assertIn('activePowerControl', pp.network.get_extensions_names())
        generators_extensions = n.get_extension('activePowerControl')
        self.assertEqual(1, len(generators_extensions))
        self.assertTrue(generators_extensions['participate']['GEN'])
        self.assertAlmostEqual(1.1, generators_extensions['droop']['GEN'])
        self.assertEqual(0, len(n.get_extension('hvdcOperatorActivePowerRange')))

    def test_generator_maxq_minq_reactive_limits(self):
        n = pp.network.create_micro_grid_be_network()
        generators = n.get_generators()
        gen1 = '_3a3b27be-b18b-4385-b557-6735d733baf0'
        print(generators['min_q'][gen1])
        print(generators['max_q'][gen1])
        self.assertEqual('CURVE', generators['reactive_limits_kind'][gen1])
        self.assertTrue(np.isnan(generators['min_q'][gen1]))
        self.assertTrue(np.isnan(generators['max_q'][gen1]))
        gen2 = '_550ebe0d-f2b2-48c1-991f-cebea43a21aa'
        self.assertEqual('MIN_MAX', generators['reactive_limits_kind'][gen2])
        self.assertEqual(-200.0, generators['min_q'][gen2])
        self.assertEqual(200.0, generators['max_q'][gen2])

=======
>>>>>>> 4219f106
    def test_ratio_tap_changer_steps_data_frame(self):
        n = pp.network.create_eurostag_tutorial_example1_network()
        steps = n.get_ratio_tap_changer_steps()
        self.assertEqual(0.8505666905244191, steps.loc['NHV2_NLOAD']['rho'][0])
        self.assertEqual(0.8505666905244191, steps.loc[('NHV2_NLOAD', 0), 'rho'])
        expected = pd.DataFrame(
            index=pd.MultiIndex.from_tuples([('NHV2_NLOAD', 0), ('NHV2_NLOAD', 1), ('NHV2_NLOAD', 2)],
                                            names=['id', 'position']),
            columns=['rho', 'r', 'x', 'g', 'b'],
            data=[[0.850567, 0, 0, 0, 0],
                  [1.00067, 0, 0, 0, 0],
                  [1.15077, 0, 0, 0, 0]])
        pd.testing.assert_frame_equal(expected, steps, check_dtype=False)
        n.update_ratio_tap_changer_steps(pd.DataFrame(
            index=pd.MultiIndex.from_tuples([('NHV2_NLOAD', 0), ('NHV2_NLOAD', 1)],
                                            names=['id', 'position']), columns=['rho', 'r', 'x', 'g', 'b'],
            data=[[1, 1, 1, 1, 1],
                  [1, 1, 1, 1, 1]]))
        expected = pd.DataFrame(
            index=pd.MultiIndex.from_tuples([('NHV2_NLOAD', 0), ('NHV2_NLOAD', 1), ('NHV2_NLOAD', 2)],
                                            names=['id', 'position']),
            columns=['rho', 'r', 'x', 'g', 'b'],
            data=[[1, 1, 1, 1, 1],
                  [1, 1, 1, 1, 1],
                  [1.15077, 0, 0, 0, 0]])
        pd.testing.assert_frame_equal(expected, n.get_ratio_tap_changer_steps(), check_dtype=False)
        n.update_ratio_tap_changer_steps(id='NHV2_NLOAD', position=0, rho=2, r=3, x=4, g=5, b=6)

        expected = pd.DataFrame.from_records(
            index=['id', 'position'],
            columns=['id', 'position', 'rho', 'r', 'x', 'g', 'b'],
            data=[('NHV2_NLOAD', 0, 2, 3, 4, 5, 6),
                  ('NHV2_NLOAD', 1, 1, 1, 1, 1, 1),
                  ('NHV2_NLOAD', 2, 1.15077, 0, 0, 0, 0)])

        pd.testing.assert_frame_equal(expected, n.get_ratio_tap_changer_steps(), check_dtype=False)

    def test_phase_tap_changer_steps_data_frame(self):
        n = pp.network.create_ieee300()
        steps = n.get_phase_tap_changer_steps()
        self.assertEqual(11.4, steps.loc[('T196-2040-1', 0), 'alpha'])
        expected = pd.DataFrame(
            index=pd.MultiIndex.from_tuples([('T196-2040-1', 0)],
                                            names=['id', 'position']),
            columns=['rho', 'alpha', 'r', 'x', 'g', 'b'],
            data=[[1, 11.4, 0, 0, 0, 0]])
        pd.testing.assert_frame_equal(expected, n.get_phase_tap_changer_steps(), check_dtype=False)
        n.update_phase_tap_changer_steps(pd.DataFrame(
            index=pd.MultiIndex.from_tuples([('T196-2040-1', 0)],
                                            names=['id', 'position']), columns=['alpha', 'rho', 'r', 'x', 'g', 'b'],
            data=[[1, 1, 1, 1, 1, 1]]))
        expected = pd.DataFrame(
            index=pd.MultiIndex.from_tuples([('T196-2040-1', 0)],
                                            names=['id', 'position']),
            columns=['rho', 'alpha', 'r', 'x', 'g', 'b'],
            data=[[1, 1, 1, 1, 1, 1]])
        pd.testing.assert_frame_equal(expected, n.get_phase_tap_changer_steps(), check_dtype=False)
        n.update_phase_tap_changer_steps(id=['T196-2040-1'], position=[0], rho=[2], alpha=[7], r=[3], x=[4], g=[5],
                                         b=[6])
        expected = pd.DataFrame(
            index=pd.MultiIndex.from_tuples([('T196-2040-1', 0)],
                                            names=['id', 'position']),
            columns=['rho', 'alpha', 'r', 'x', 'g', 'b'],
            data=[[2, 7, 3, 4, 5, 6]])
        pd.testing.assert_frame_equal(expected, n.get_phase_tap_changer_steps(), check_dtype=False)

    def test_update_generators_data_frame(self):
        n = pp.network.create_eurostag_tutorial_example1_network()
        generators = n.get_generators()
        self.assertEqual(607, generators['target_p']['GEN'])
        self.assertTrue(generators['voltage_regulator_on']['GEN'])
        self.assertEqual('', generators['regulated_element_id']['GEN'])
        generators2 = pd.DataFrame(data=[[608.0, 302.0, 25.0, False]],
                                   columns=['target_p', 'target_q', 'target_v', 'voltage_regulator_on'], index=['GEN'])
        n.update_generators(generators2)
        generators = n.get_generators()
        self.assertEqual(608, generators['target_p']['GEN'])
        self.assertEqual(302.0, generators['target_q']['GEN'])
        self.assertEqual(25.0, generators['target_v']['GEN'])
        self.assertFalse(generators['voltage_regulator_on']['GEN'])

    def test_regulated_terminal_node_breaker(self):
        n = pp.network.create_four_substations_node_breaker_network()
        gens = n.get_generators()
        print(n.get_lines())
        self.assertEqual('GH1', gens['regulated_element_id']['GH1'])

        n.update_generators(id='GH1', regulated_element_id='S1VL1_BBS')
        updated_gens = n.get_generators()
        self.assertEqual('S1VL1_BBS', updated_gens['regulated_element_id']['GH1'])

        with self.assertRaises(pp.PyPowsyblError):
            n.update_generators(id='GH1', regulated_element_id='LINE_S2S3')

    def test_regulated_terminal_bus_breaker(self):
        n = pp.network.create_eurostag_tutorial_example1_network()
        generators = n.get_generators()
        self.assertEqual('', generators['regulated_element_id']['GEN'])

        with self.assertRaises(pp.PyPowsyblError):
            n.update_generators(id='GEN', regulated_element_id='NHV1')
        with self.assertRaises(pp.PyPowsyblError):
            n.update_generators(id='GEN', regulated_element_id='LOAD')

    def test_update_unknown_data(self):
        n = pp.network.create_eurostag_tutorial_example1_network()
        update = pd.DataFrame(data=[['blob']], columns=['unknown'], index=['GEN'])
        with self.assertRaises(ValueError) as context:
            n.update_generators(update)
        self.assertIn('No column named unknown', str(context.exception.args))

    def test_update_non_modifiable_data(self):
        n = pp.network.create_eurostag_tutorial_example1_network()
        update = pd.DataFrame(data=[['blob']], columns=['voltage_level_id'], index=['GEN'])
        with self.assertRaises(pp.PyPowsyblError) as context:
            n.update_generators(update)
        self.assertIn('Series \'voltage_level_id\' is not modifiable.', str(context.exception.args))

    def test_update_switches_data_frame(self):
        n = pp.network.load(str(TEST_DIR.joinpath('node-breaker.xiidm')))
        switches = n.get_switches()
        # no open switch
        open_switches = switches[switches['open']].index.tolist()
        self.assertEqual(0, len(open_switches))
        # open 1 breaker
        n.update_switches(pd.DataFrame(index=['BREAKER-BB2-VL1_VL2_1'], data={'open': [True]}))
        switches = n.get_switches()
        open_switches = switches[switches['open']].index.tolist()
        self.assertEqual(['BREAKER-BB2-VL1_VL2_1'], open_switches)

    def test_update_2_windings_transformers_data_frame(self):
        n = pp.network.create_eurostag_tutorial_example1_network()
        df = n.get_2_windings_transformers()
        self.assertEqual(
            ['name', 'r', 'x', 'g', 'b', 'rated_u1', 'rated_u2', 'rated_s', 'p1', 'q1', 'i1', 'p2', 'q2', 'i2',
             'voltage_level1_id', 'voltage_level2_id', 'bus1_id', 'bus2_id', 'connected1', 'connected2'],
            df.columns.tolist())
        expected = pd.DataFrame(index=pd.Series(name='id', data=['NGEN_NHV1', 'NHV2_NLOAD']),
                                columns=['name', 'r', 'x', 'g', 'b', 'rated_u1', 'rated_u2', 'rated_s', 'p1', 'q1',
                                         'i1', 'p2',
                                         'q2', 'i2', 'voltage_level1_id', 'voltage_level2_id', 'bus1_id', 'bus2_id',
                                         'connected1', 'connected2'],
                                data=[['', 0.27, 11.10, 0, 0, 24, 400, NaN, NaN, NaN, NaN, NaN, NaN,
                                       NaN, 'VLGEN', 'VLHV1', 'VLGEN_0', 'VLHV1_0', True, True],
                                      ['', 0.05, 4.05, 0, 0, 400, 158, NaN, NaN, NaN, NaN, NaN, NaN, NaN,
                                       'VLHV2', 'VLLOAD', 'VLHV2_0', 'VLLOAD_0', True, True]])
        pd.testing.assert_frame_equal(expected, n.get_2_windings_transformers(), check_dtype=False, atol=10 ** -2)
        n.update_2_windings_transformers(
            pd.DataFrame(index=['NGEN_NHV1'],
                         columns=['r', 'x', 'g', 'b', 'rated_u1', 'rated_u2', 'connected1', 'connected2'],
                         data=[[0.3, 11.2, 1, 1, 90, 225, False, False]]))
        expected = pd.DataFrame(index=pd.Series(name='id', data=['NGEN_NHV1', 'NHV2_NLOAD']),
                                columns=['name', 'r', 'x', 'g', 'b', 'rated_u1', 'rated_u2', 'rated_s', 'p1', 'q1',
                                         'i1', 'p2',
                                         'q2', 'i2', 'voltage_level1_id', 'voltage_level2_id', 'bus1_id', 'bus2_id',
                                         'connected1', 'connected2'],
                                data=[['', 0.3, 11.2, 1, 1, 90, 225, NaN, NaN, NaN, NaN, NaN, NaN, NaN,
                                       'VLGEN', 'VLHV1', '', '', False, False],
                                      ['', 0.047, 4.05, 0, 0, 400, 158, NaN, NaN, NaN, NaN, NaN, NaN, NaN,
                                       'VLHV2', 'VLLOAD', 'VLHV2_0', 'VLLOAD_0', True, True]])
        pd.testing.assert_frame_equal(expected, n.get_2_windings_transformers(), check_dtype=False, atol=10 ** -2)
        n = pp.network.create_four_substations_node_breaker_network()
        twt = n.get_2_windings_transformers(attributes=['bus_breaker_bus1_id', 'node1', 'bus_breaker_bus2_id', 'node2'])
        expected = pd.DataFrame(
            index=pd.Series(name='id', data=['TWT']),
            columns=['bus_breaker_bus1_id', 'node1', 'bus_breaker_bus2_id', 'node2'],
            data=[['S1VL1_4', 4, 'S1VL2_3', 3]])
        pd.testing.assert_frame_equal(expected, twt, check_dtype=False, atol=10 ** -2)

    def test_voltage_levels_data_frame(self):
        n = pp.network.create_eurostag_tutorial_example1_network()
        voltage_levels = n.get_voltage_levels()
        self.assertEqual(24.0, voltage_levels['nominal_v']['VLGEN'])

    def test_substations_data_frame(self):
        n = pp.network.create_eurostag_tutorial_example1_network()
        expected = pd.DataFrame(index=pd.Series(name='id', data=['P1', 'P2']),
                                columns=['name', 'TSO', 'geo_tags', 'country'],
                                data=[['', 'RTE', 'A', 'FR'],
                                      ['', 'RTE', 'B', 'BE']])
        pd.testing.assert_frame_equal(expected, n.get_substations(), check_dtype=False, atol=10 ** -2)
        n.update_substations(id='P2', TSO='REE', country='ES')
        expected = pd.DataFrame(index=pd.Series(name='id', data=['P1', 'P2']),
                                columns=['name', 'TSO', 'geo_tags', 'country'],
                                data=[['', 'RTE', 'A', 'FR'],
                                      ['', 'REE', 'B', 'ES']])
        pd.testing.assert_frame_equal(expected, n.get_substations(), check_dtype=False, atol=10 ** -2)

    def test_reactive_capability_curve_points_data_frame(self):
        n = pp.network.create_four_substations_node_breaker_network()
        points = n.get_reactive_capability_curve_points()
        self.assertAlmostEqual(0, points.loc['GH1']['p'][0])
        self.assertAlmostEqual(100, points.loc['GH1']['p'][1])
        self.assertAlmostEqual(-769.3, points.loc['GH1']['min_q'][0])
        self.assertAlmostEqual(-864.55, points.loc['GH1']['min_q'][1])
        self.assertAlmostEqual(860, points.loc['GH1']['max_q'][0])
        self.assertAlmostEqual(946.25, points.loc['GH1']['max_q'][1])

    def test_exception(self):
        n = pp.network.create_ieee14()
        try:
            n.open_switch("aa")
            self.fail()
        except pp.PyPowsyblError as e:
            self.assertEqual("Switch 'aa' not found", str(e))

    def test_ratio_tap_changers(self):
        n = pp.network.create_eurostag_tutorial_example1_network()
        expected = pd.DataFrame(index=pd.Series(name='id', data=['NHV2_NLOAD']),
                                columns=['tap', 'low_tap', 'high_tap', 'step_count', 'on_load', 'regulating',
                                         'target_v', 'target_deadband', 'regulating_bus_id', 'rho',
                                         'alpha'],
                                data=[[1, 0, 2, 3, True, True, 158.0, 0.0, 'VLLOAD_0', 0.4, NaN]])
        pd.testing.assert_frame_equal(expected, n.get_ratio_tap_changers(), check_dtype=False, atol=10 ** -2)
        update = pd.DataFrame(index=['NHV2_NLOAD'],
                              columns=['tap', 'regulating', 'target_v'],
                              data=[[0, False, 180]])
        n.update_ratio_tap_changers(update)
        expected = pd.DataFrame(index=pd.Series(name='id', data=['NHV2_NLOAD']),
                                columns=['tap', 'low_tap', 'high_tap', 'step_count', 'on_load', 'regulating',
                                         'target_v', 'target_deadband', 'regulating_bus_id', 'rho',
                                         'alpha'],
                                data=[[0, 0, 2, 3, True, False, 180.0, 0.0, 'VLLOAD_0', 0.34, NaN]])
        pd.testing.assert_frame_equal(expected, n.get_ratio_tap_changers(), check_dtype=False, atol=10 ** -2)

    def test_phase_tap_changers(self):
        n = pp.network.create_four_substations_node_breaker_network()
        tap_changers = n.get_phase_tap_changers()
        self.assertEqual(['tap', 'low_tap', 'high_tap', 'step_count', 'regulating', 'regulation_mode',
                          'regulation_value', 'target_deadband', 'regulating_bus_id'], tap_changers.columns.tolist())
        twt_values = tap_changers.loc['TWT']
        self.assertEqual(15, twt_values.tap)
        self.assertEqual(0, twt_values.low_tap)
        self.assertEqual(32, twt_values.high_tap)
        self.assertEqual(33, twt_values.step_count)
        self.assertEqual(False, twt_values.regulating)
        self.assertEqual('FIXED_TAP', twt_values.regulation_mode)
        self.assertTrue(pd.isna(twt_values.regulation_value))
        self.assertTrue(pd.isna(twt_values.target_deadband))
        update = pd.DataFrame(index=['TWT'],
                              columns=['tap', 'target_deadband', 'regulation_value', 'regulation_mode', 'regulating'],
                              data=[[10, 100, 1000, 'CURRENT_LIMITER', True]])
        n.update_phase_tap_changers(update)
        tap_changers = n.get_phase_tap_changers()
        self.assertEqual(['tap', 'low_tap', 'high_tap', 'step_count', 'regulating', 'regulation_mode',
                          'regulation_value', 'target_deadband', 'regulating_bus_id'], tap_changers.columns.tolist())
        twt_values = tap_changers.loc['TWT']
        self.assertEqual(10, twt_values.tap)
        self.assertEqual(True, twt_values.regulating)
        self.assertEqual('CURRENT_LIMITER', twt_values.regulation_mode)
        self.assertAlmostEqual(1000, twt_values.regulation_value, 1)
        self.assertAlmostEqual(100, twt_values.target_deadband, 1)

    def test_variant(self):
        n = pp.network.load(str(TEST_DIR.joinpath('node-breaker.xiidm')))
        self.assertEqual('InitialState', n.get_working_variant_id())
        n.clone_variant('InitialState', 'WorkingState')
        n.update_switches(pd.DataFrame(index=['BREAKER-BB2-VL1_VL2_1'], data={'open': [True]}))
        n.set_working_variant('WorkingState')
        self.assertEqual('WorkingState', n.get_working_variant_id())
        self.assertEqual(['InitialState', 'WorkingState'], n.get_variant_ids())
        self.assertEqual(0, len(n.get_switches()[n.get_switches()['open']].index.tolist()))
        n.set_working_variant('InitialState')
        n.remove_variant('WorkingState')
        self.assertEqual(['BREAKER-BB2-VL1_VL2_1'], n.get_switches()[n.get_switches()['open']].index.tolist())
        self.assertEqual('InitialState', n.get_working_variant_id())
        self.assertEqual(1, len(n.get_variant_ids()))

    def test_sld_svg(self):
        n = pp.network.create_four_substations_node_breaker_network()
        sld = n.get_single_line_diagram('S1VL1')
        self.assertRegex(sld.svg, '.*<svg.*')

    def test_sld_nad(self):
        n = pp.network.create_ieee14()
        sld = n.get_network_area_diagram()
        self.assertRegex(sld.svg, '.*<svg.*')
        sld = n.get_network_area_diagram(voltage_level_ids=None)
        self.assertRegex(sld.svg, '.*<svg.*')
        sld = n.get_network_area_diagram('VL1')
        self.assertRegex(sld.svg, '.*<svg.*')
        sld = n.get_network_area_diagram(['VL1', 'VL2'])
        self.assertRegex(sld.svg, '.*<svg.*')
        with tempfile.TemporaryDirectory() as tmp_dir_name:
            test_svg = tmp_dir_name + "test.svg"
            n.write_network_area_diagram_svg(test_svg, None)
            n.write_network_area_diagram_svg(test_svg, ['VL1'])
            n.write_network_area_diagram_svg(test_svg, ['VL1', 'VL2'])

    def test_current_limits(self):
        network = pp.network.create_eurostag_tutorial_example1_network()
        self.assertEqual(9, len(network.get_current_limits()))
        self.assertEqual(5, len(network.get_current_limits().loc['NHV1_NHV2_1']))
        current_limit = network.get_current_limits().loc['NHV1_NHV2_1', '10\'']
        expected = pd.DataFrame(index=pd.MultiIndex.from_tuples(names=['branch_id', 'name'],
                                                                tuples=[('NHV1_NHV2_1', '10\'')]),
                                columns=['side', 'value', 'acceptable_duration', 'is_fictitious'],
                                data=[['TWO', 1200.0, 600, False]])
        pd.testing.assert_frame_equal(expected, current_limit, check_dtype=False)

    def test_deep_copy(self):
        n = pp.network.create_eurostag_tutorial_example1_network()
        copy_n = copy.deepcopy(n)
        self.assertEqual(['NGEN_NHV1', 'NHV2_NLOAD'],
                         copy_n.get_elements_ids(pp.network.ElementType.TWO_WINDINGS_TRANSFORMER))

    def test_lines(self):
        n = pp.network.create_four_substations_node_breaker_network()
        expected = pd.DataFrame(index=pd.Series(name='id', data=['LINE_S2S3', 'LINE_S3S4']),
                                columns=['name', 'r', 'x', 'g1', 'b1', 'g2', 'b2', 'p1', 'q1', 'i1', 'p2', 'q2', 'i2',
                                         'voltage_level1_id',
                                         'voltage_level2_id', 'bus1_id', 'bus2_id', 'connected1', 'connected2'],
                                data=[
                                    ['', 0.01, 19.1, 0, 0, 0, 0, 109.889, 190.023, 309.979, -109.886, -184.517, 309.978,
                                     'S2VL1',
                                     'S3VL1',
                                     'S2VL1_0', 'S3VL1_0', True, True],
                                    ['', 0.01, 13.1, 0, 0, 0, 0, 240.004, 2.1751, 346.43, -240, 2.5415, 346.43, 'S3VL1',
                                     'S4VL1',
                                     'S3VL1_0', 'S4VL1_0', True, True]])
        pd.testing.assert_frame_equal(expected, n.get_lines(), check_dtype=False)
        lines_update = pd.DataFrame(index=['LINE_S2S3'],
                                    columns=['r', 'x', 'g1', 'b1', 'g2', 'b2', 'p1', 'q1', 'p2', 'q2'],
                                    data=[[1, 2, 3, 4, 5, 6, 7, 8, 9, 10]])
        n.update_lines(lines_update)
        expected = pd.DataFrame(index=pd.Series(name='id', data=['LINE_S2S3', 'LINE_S3S4']),
                                columns=['name', 'r', 'x', 'g1', 'b1', 'g2', 'b2', 'p1', 'q1', 'i1', 'p2', 'q2', 'i2',
                                         'voltage_level1_id', 'voltage_level2_id', 'bus1_id', 'bus2_id', 'connected1',
                                         'connected2'],
                                data=[['', 1, 2, 3, 4, 5, 6, 7, 8, 15.011282, 9, 10, 19.418634,
                                       'S2VL1', 'S3VL1', 'S2VL1_0', 'S3VL1_0', True, True],
                                      ['', 0.01, 13.1, 0, 0, 0, 0, 240.004, 2.1751, 346.429584, -240, 2.5415,
                                       346.429584, 'S3VL1', 'S4VL1', 'S3VL1_0', 'S4VL1_0', True, True]])
        pd.testing.assert_frame_equal(expected, n.get_lines(), check_dtype=False)
        lines = n.get_lines()
        pd.testing.assert_frame_equal(expected, lines, check_dtype=False)
        lines = n.get_lines(attributes=['bus_breaker_bus1_id', 'node1', 'bus_breaker_bus2_id', 'node2'])
        expected = pd.DataFrame(
            index=pd.Series(name='id', data=['LINE_S2S3', 'LINE_S3S4']),
            columns=['bus_breaker_bus1_id', 'node1', 'bus_breaker_bus2_id', 'node2'],
            data=[['S2VL1_6', 6, 'S3VL1_2', 2], ['S3VL1_8', 8, 'S4VL1_6', 6]])
        pd.testing.assert_frame_equal(expected, lines, check_dtype=False, atol=10 ** -2)

    def test_dangling_lines(self):
        n = util.create_dangling_lines_network()
        expected = pd.DataFrame(index=pd.Series(name='id', data=['DL']),
                                columns=['name', 'r', 'x', 'g', 'b', 'p0', 'q0', 'p', 'q', 'i', 'voltage_level_id',
                                         'bus_id',
                                         'connected', 'ucte-x-node-code'],
                                data=[['', 10.0, 1.0, 0.0001, 0.00001, 50.0, 30.0, NaN, NaN, NaN, 'VL', 'VL_0', True,
                                       '']])
        pd.testing.assert_frame_equal(expected, n.get_dangling_lines(), check_dtype=False)
        n.update_dangling_lines(
            pd.DataFrame(index=['DL'], columns=['r', 'x', 'g', 'b', 'p0', 'q0', 'connected'],
                         data=[[11.0, 1.1, 0.0002, 0.00002, 40.0, 40.0, False]]))
        updated = pd.DataFrame(index=pd.Series(name='id', data=['DL']),
                               columns=['name', 'r', 'x', 'g', 'b', 'p0', 'q0', 'p', 'q', 'i', 'voltage_level_id',
                                        'bus_id',
                                        'connected', 'ucte-x-node-code'],
                               data=[['', 11.0, 1.1, 0.0002, 0.00002, 40.0, 40.0, NaN, NaN, NaN, 'VL', '', False, '']])
        pd.testing.assert_frame_equal(updated, n.get_dangling_lines(), check_dtype=False)
        n = util.create_dangling_lines_network()
        dangling_lines = n.get_dangling_lines(attributes=['bus_breaker_bus_id', 'node'])
        expected = pd.DataFrame(
            index=pd.Series(name='id', data=['DL']),
            columns=['bus_breaker_bus_id', 'node'],
            data=[['BUS', -1]])
        pd.testing.assert_frame_equal(expected, dangling_lines, check_dtype=False, atol=10 ** -2)

    def test_batteries(self):
        n = util.create_battery_network()
        expected = pd.DataFrame(index=pd.Series(name='id', data=['BAT', 'BAT2']),
                                columns=['name', 'max_p', 'min_p', 'p0', 'q0', 'p', 'q', 'i', 'voltage_level_id',
                                         'bus_id',
                                         'connected'],
                                data=[['', 9999.99, -9999.99, 9999.99, 9999.99, -605, -225, NaN, 'VLBAT', 'VLBAT_0',
                                       True],
                                      ['', 200, -200, 100, 200, -605, -225, NaN, 'VLBAT', 'VLBAT_0', True]])
        pd.testing.assert_frame_equal(expected, n.get_batteries(), check_dtype=False)
        n.update_batteries(pd.DataFrame(index=['BAT2'], columns=['p0', 'q0'], data=[[50, 100]]))
        expected = pd.DataFrame(index=pd.Series(name='id', data=['BAT', 'BAT2']),
                                columns=['name', 'max_p', 'min_p', 'p0', 'q0', 'p', 'q', 'i', 'voltage_level_id',
                                         'bus_id',
                                         'connected'],
                                data=[['', 9999.99, -9999.99, 9999.99, 9999.99, -605, -225, NaN, 'VLBAT', 'VLBAT_0',
                                       True],
                                      ['', 200, -200, 50, 100, -605, -225, NaN, 'VLBAT', 'VLBAT_0', True]])
        pd.testing.assert_frame_equal(expected, n.get_batteries(), check_dtype=False)

    def test_shunt(self):
        n = pp.network.create_four_substations_node_breaker_network()
        expected = pd.DataFrame(index=pd.Series(name='id', data=['SHUNT']),
                                columns=['name', 'g', 'b', 'model_type', 'max_section_count', 'section_count',
                                         'voltage_regulation_on', 'target_v',
                                         'target_deadband', 'regulating_bus_id', 'p', 'q', 'i',
                                         'voltage_level_id', 'bus_id', 'connected'],
                                data=[['', 0.0, -0.012, 'LINEAR', 1, 1, False, NaN, NaN,
                                       'S1VL2_0', NaN, 1920, NaN, 'S1VL2', 'S1VL2_0', True]])
        pd.testing.assert_frame_equal(expected, n.get_shunt_compensators(), check_dtype=False)
        n.update_shunt_compensators(
            pd.DataFrame(index=['SHUNT'],
                         columns=['q', 'section_count', 'target_v', 'target_deadband',
                                  'connected'],
                         data=[[1900, 0, 50, 3, False]]))
        n.update_shunt_compensators(
            pd.DataFrame(index=['SHUNT'],
                         columns=['voltage_regulation_on'],
                         data=[[True]]))
        expected = pd.DataFrame(index=pd.Series(name='id', data=['SHUNT']),
                                columns=['name', 'g', 'b', 'model_type', 'max_section_count', 'section_count',
                                         'voltage_regulation_on', 'target_v',
                                         'target_deadband', 'regulating_bus_id', 'p', 'q', 'i',
                                         'voltage_level_id', 'bus_id', 'connected'],
                                data=[['', 0.0, -0.0, 'LINEAR', 1, 0, True, 50, 3,
                                       '', NaN, 1900, NaN, 'S1VL2', '', False]])
        pd.testing.assert_frame_equal(expected, n.get_shunt_compensators(), check_dtype=False)
        shunts = n.get_shunt_compensators(attributes=['bus_breaker_bus_id', 'node'])
        expected = pd.DataFrame(
            index=pd.Series(name='id', data=['SHUNT']),
            columns=['bus_breaker_bus_id', 'node'],
            data=[['S1VL2_19', 19]])
        pd.testing.assert_frame_equal(expected, shunts, check_dtype=False, atol=10 ** -2)

    def test_3_windings_transformers(self):
        n = util.create_three_windings_transformer_network()
        expected = pd.DataFrame(index=pd.Series(name='id', data=['3WT']),
                                columns=['name', 'rated_u0', 'r1', 'x1', 'g1', 'b1', 'rated_u1', 'rated_s1',
                                         'ratio_tap_position1', 'phase_tap_position1', 'p1', 'q1', 'i1',
                                         'voltage_level1_id', 'bus1_id', 'connected1', 'r2', 'x2', 'g2', 'b2',
                                         'rated_u2', 'rated_s2', 'ratio_tap_position2', 'phase_tap_position2', 'p2',
                                         'q2', 'i2', 'voltage_level2_id', 'bus2_id', 'connected2', 'r3', 'x3', 'g3',
                                         'b3', 'rated_u3', 'rated_s3', 'ratio_tap_position3', 'phase_tap_position3',
                                         'p3', 'q3', 'i3', 'voltage_level3_id', 'bus3_id', 'connected3'],
                                data=[['', 132, 17.424, 1.7424, 0.00573921, 0.000573921, 132, NaN, -99999, -99999, NaN,
                                       NaN,
                                       NaN, 'VL_132', 'VL_132_0', True, 1.089, 0.1089, 0, 0, 33, NaN, 2, -99999, NaN,
                                       NaN, NaN, 'VL_33', 'VL_33_0', True, 0.121, 0.0121, 0, 0, 11, NaN, 0, -99999, NaN,
                                       NaN, NaN, 'VL_11', 'VL_11_0', True]])
        pd.testing.assert_frame_equal(expected, n.get_3_windings_transformers(), check_dtype=False)
        t3wt = n.get_3_windings_transformers(
            attributes=['bus_breaker_bus1_id', 'node1', 'bus_breaker_bus2_id', 'node2', 'bus_breaker_bus3_id', 'node3'])
        expected = pd.DataFrame(
            index=pd.Series(name='id', data=['3WT']),
            columns=['bus_breaker_bus1_id', 'node1', 'bus_breaker_bus2_id', 'node2', 'bus_breaker_bus3_id', 'node3'],
            data=[['BUS_132', -1, 'BUS_33', -1, 'BUS_11', -1]])
        pd.testing.assert_frame_equal(expected, t3wt, check_dtype=False, atol=10 ** -2)
        # test update

    def test_busbar_sections(self):
        n = pp.network.create_four_substations_node_breaker_network()
        expected = pd.DataFrame(index=pd.Series(name='id',
                                                data=['S1VL1_BBS', 'S1VL2_BBS1', 'S1VL2_BBS2', 'S2VL1_BBS', 'S3VL1_BBS',
                                                      'S4VL1_BBS']),
                                columns=['name', 'fictitious', 'v', 'angle', 'voltage_level_id', 'connected'],
                                data=[['S1VL1_BBS', False, 224.6139, 2.2822, 'S1VL1', True],
                                      ['S1VL2_BBS1', False, 400.0000, 0.0000, 'S1VL2', True],
                                      ['S1VL2_BBS2', False, 400.0000, 0.0000, 'S1VL2', True],
                                      ['S2VL1_BBS', False, 408.8470, 0.7347, 'S2VL1', True],
                                      ['S3VL1_BBS', False, 400.0000, 0.0000, 'S3VL1', True],
                                      ['S4VL1_BBS', False, 400.0000, -1.1259, 'S4VL1', True]])
        pd.testing.assert_frame_equal(expected, n.get_busbar_sections(), check_dtype=False)

        n.update_busbar_sections(
            pd.DataFrame(index=['S1VL1_BBS'],
                         columns=['fictitious'],
                         data=[[True]]))
        expected = pd.DataFrame(index=pd.Series(name='id',
                                                data=['S1VL1_BBS', 'S1VL2_BBS1', 'S1VL2_BBS2', 'S2VL1_BBS', 'S3VL1_BBS',
                                                      'S4VL1_BBS']),
                                columns=['name', 'fictitious', 'v', 'angle', 'voltage_level_id', 'connected'],
                                data=[['S1VL1_BBS', True, 224.6139, 2.2822, 'S1VL1', True],
                                      ['S1VL2_BBS1', False, 400.0000, 0.0000, 'S1VL2', True],
                                      ['S1VL2_BBS2', False, 400.0000, 0.0000, 'S1VL2', True],
                                      ['S2VL1_BBS', False, 408.8470, 0.7347, 'S2VL1', True],
                                      ['S3VL1_BBS', False, 400.0000, 0.0000, 'S3VL1', True],
                                      ['S4VL1_BBS', False, 400.0000, -1.1259, 'S4VL1', True]])
        pd.testing.assert_frame_equal(expected, n.get_busbar_sections(), check_dtype=False)

    def test_non_linear_shunt(self):
        n = util.create_non_linear_shunt_network()
        expected = pd.DataFrame(index=pd.MultiIndex.from_tuples([('SHUNT', 0), ('SHUNT', 1)],
                                                                names=['id', 'section']),
                                columns=['g', 'b'],
                                data=[[0.0, 0.00001],
                                      [0.3, 0.02000]])
        pd.testing.assert_frame_equal(expected, n.get_non_linear_shunt_compensator_sections(), check_dtype=False)
        update = pd.DataFrame(index=pd.MultiIndex.from_tuples([('SHUNT', 0), ('SHUNT', 1)], names=['id', 'section']),
                              columns=['g', 'b'],
                              data=[[0.1, 0.00002],
                                    [0.4, 0.03]])
        n.update_non_linear_shunt_compensator_sections(update)
        pd.testing.assert_frame_equal(update, n.get_non_linear_shunt_compensator_sections(), check_dtype=False)

    def test_voltage_levels(self):
        net = pp.network.create_eurostag_tutorial_example1_network()
        expected = pd.DataFrame(index=pd.Series(name='id',
                                                data=['VLGEN', 'VLHV1', 'VLHV2', 'VLLOAD']),
                                columns=['name', 'substation_id', 'nominal_v', 'high_voltage_limit',
                                         'low_voltage_limit'],
                                data=[['', 'P1', 24, NaN, NaN],
                                      ['', 'P1', 380, 500, 400],
                                      ['', 'P2', 380, 500, 300],
                                      ['', 'P2', 150, NaN, NaN]])
        pd.testing.assert_frame_equal(expected, net.get_voltage_levels(), check_dtype=False)
        net.update_voltage_levels(id=['VLGEN', 'VLLOAD'], nominal_v=[25, 151], high_voltage_limit=[50, 175],
                                  low_voltage_limit=[20, 125])
        expected = pd.DataFrame(index=pd.Series(name='id',
                                                data=['VLGEN', 'VLHV1', 'VLHV2', 'VLLOAD']),
                                columns=['name', 'substation_id', 'nominal_v', 'high_voltage_limit',
                                         'low_voltage_limit'],
                                data=[['', 'P1', 25, 50, 20],
                                      ['', 'P1', 380, 500, 400],
                                      ['', 'P2', 380, 500, 300],
                                      ['', 'P2', 151, 175, 125]])
        pd.testing.assert_frame_equal(expected, net.get_voltage_levels(), check_dtype=False)

    def test_update_with_keywords(self):
        n = util.create_non_linear_shunt_network()
        n.update_non_linear_shunt_compensator_sections(id='SHUNT', section=0, g=0.2, b=0.000001)
        self.assertEqual(0.2, n.get_non_linear_shunt_compensator_sections().loc['SHUNT', 0]['g'])
        self.assertEqual(0.000001, n.get_non_linear_shunt_compensator_sections().loc['SHUNT', 0]['b'])

    def test_update_generators_with_keywords(self):
        n = pp.network.create_four_substations_node_breaker_network()
        n.update_generators(id=['GTH1', 'GTH2'], target_p=[200, 300])
        self.assertEqual([200, 300], n.get_generators().loc[['GTH1', 'GTH2'], 'target_p'].to_list())

    def test_update_generators_minax_reactive_limits(self):
        n = pp.network.create_micro_grid_be_network()
        print(n.get_generators(attributes=['min_q', 'max_q', 'reactive_limits_kind']))
        generators = n.get_generators()
        gen_with_min_max_reactive_limits = '_550ebe0d-f2b2-48c1-991f-cebea43a21aa'
        self.assertEqual('MIN_MAX', generators['reactive_limits_kind'][gen_with_min_max_reactive_limits])
        self.assertEqual(-200.0, generators['min_q'][gen_with_min_max_reactive_limits])
        self.assertEqual(200.0, generators['max_q'][gen_with_min_max_reactive_limits])
        n.update_generators(id=[gen_with_min_max_reactive_limits], min_q=[-205], max_q=[205])
        generators = n.get_generators()
        print(n.get_generators(attributes=['min_q', 'max_q', 'reactive_limits_kind']))
        self.assertEqual('MIN_MAX', generators['reactive_limits_kind'][gen_with_min_max_reactive_limits])
        self.assertEqual(-205.0, generators['min_q'][gen_with_min_max_reactive_limits])
        self.assertEqual(205.0, generators['max_q'][gen_with_min_max_reactive_limits])
        gen_with_curve_reactive_limits = '_3a3b27be-b18b-4385-b557-6735d733baf0'
        with self.assertRaises(pp.PyPowsyblError):
            n.update_generators(id=[gen_with_curve_reactive_limits], min_q=[-200])

    def test_invalid_update_kwargs(self):
        n = pp.network.create_four_substations_node_breaker_network()

        with self.assertRaises(RuntimeError) as context:
            n.update_generators(df=pd.DataFrame(index=['GTH1'], columns=['target_p'], data=[300]),
                                id='GTH1', target_p=300)
        self.assertIn('only one form', str(context.exception))

        with self.assertRaises(ValueError) as context:
            n.update_generators(id=['GTH1', 'GTH2'], target_p=100)
        self.assertIn('same size', str(context.exception))

        with self.assertRaises(ValueError) as context:
            n.update_generators(id=np.array(0, ndmin=3))
        self.assertIn('dimensions', str(context.exception))

    def test_create_network(self):
        n = pp.network.create_ieee9()
        self.assertEqual('ieee9cdf', n.id)
        n = pp.network.create_ieee30()
        self.assertEqual('ieee30cdf', n.id)
        n = pp.network.create_ieee57()
        self.assertEqual('ieee57cdf', n.id)
        n = pp.network.create_ieee118()
        self.assertEqual('ieee118cdf', n.id)

    def test_node_breaker_view(self):
        n = pp.network.create_four_substations_node_breaker_network()
        topology = n.get_node_breaker_topology('S4VL1')
        switches = topology.switches
        nodes = topology.nodes
        self.assertEqual(6, len(switches))
        self.assertEqual('S4VL1_BBS_LINES3S4_DISCONNECTOR', switches.loc['S4VL1_BBS_LINES3S4_DISCONNECTOR']['name'])
        self.assertEqual('DISCONNECTOR', switches.loc['S4VL1_BBS_LINES3S4_DISCONNECTOR']['kind'])
        self.assertEqual(False, switches.loc['S4VL1_BBS_LINES3S4_DISCONNECTOR']['open'])
        self.assertEqual(0, switches.loc['S4VL1_BBS_LINES3S4_DISCONNECTOR']['node1'])
        self.assertEqual(5, switches.loc['S4VL1_BBS_LINES3S4_DISCONNECTOR']['node2'])
        self.assertEqual(7, len(nodes))
        self.assertTrue(topology.internal_connections.empty)

    def test_graph(self):
        n = pp.network.create_four_substations_node_breaker_network()
        network_topology = n.get_node_breaker_topology('S4VL1')
        graph = network_topology.create_graph()
        self.assertEqual(7, len(graph.nodes))
        self.assertEqual([(0, 5), (0, 1), (0, 3), (1, 2), (3, 4), (5, 6)], list(graph.edges))

    @unittest.skip("plot graph skipping")
    def test_node_breaker_view_draw_graph(self):
        n = pp.network.create_four_substations_node_breaker_network()
        network_topology = n.get_node_breaker_topology('S4VL1')
        graph = network_topology.create_graph()
        nx.draw_shell(graph, with_labels=True)
        plt.show()

    def test_network_merge(self):
        be = pp.network.create_micro_grid_be_network()
        self.assertEqual(6, len(be.get_voltage_levels()))
        nl = pp.network.create_micro_grid_nl_network()
        self.assertEqual(4, len(nl.get_voltage_levels()))
        be.merge(nl)
        self.assertEqual(10, len(be.get_voltage_levels()))

    def test_linear_shunt_compensator_sections(self):
        n = pp.network.create_four_substations_node_breaker_network()
        expected = pd.DataFrame(index=pd.Series(name='id',
                                                data=['SHUNT']),
                                columns=['g_per_section', 'b_per_section', 'max_section_count'],
                                data=[[NaN, -0.012, 1]])
        pd.testing.assert_frame_equal(expected, n.get_linear_shunt_compensator_sections(), check_dtype=False)
        n.update_linear_shunt_compensator_sections(
            pd.DataFrame(index=['SHUNT'],
                         columns=['g_per_section', 'b_per_section', 'max_section_count'],
                         data=[[0.14, -0.01, 4]]))
        expected = pd.DataFrame(index=pd.Series(name='id',
                                                data=['SHUNT']),
                                columns=['g_per_section', 'b_per_section', 'max_section_count'],
                                data=[[0.14, -0.01, 4]])
        pd.testing.assert_frame_equal(expected, n.get_linear_shunt_compensator_sections(), check_dtype=False)
        n.update_linear_shunt_compensator_sections(id='SHUNT', g_per_section=0.15, b_per_section=-0.02)
        self.assertEqual(0.15, n.get_linear_shunt_compensator_sections().loc['SHUNT']['g_per_section'])
        self.assertEqual(-0.02, n.get_linear_shunt_compensator_sections().loc['SHUNT']['b_per_section'])

    def test_bus_breaker_view(self):
        n = pp.network.create_four_substations_node_breaker_network()
        n.update_switches(pd.DataFrame(index=['S1VL2_COUPLER'], data={'open': [True]}))
        topology = n.get_bus_breaker_topology('S1VL2')
        switches = topology.switches
        buses = topology.buses
        elements = topology.elements
        expected_switches = pd.DataFrame(index=pd.Series(name='id',
                                                         data=['S1VL2_TWT_BREAKER', 'S1VL2_VSC1_BREAKER',
                                                               'S1VL2_GH1_BREAKER', 'S1VL2_GH2_BREAKER',
                                                               'S1VL2_GH3_BREAKER', 'S1VL2_LD2_BREAKER',
                                                               'S1VL2_LD3_BREAKER', 'S1VL2_LD4_BREAKER',
                                                               'S1VL2_SHUNT_BREAKER', 'S1VL2_LCC1_BREAKER',
                                                               'S1VL2_COUPLER']),
                                         columns=['kind', 'open', 'bus1_id', 'bus2_id'],
                                         data=[['BREAKER', False, 'S1VL2_0', 'S1VL2_3'],
                                               ['BREAKER', False, 'S1VL2_1', 'S1VL2_5'],
                                               ['BREAKER', False, 'S1VL2_0', 'S1VL2_7'],
                                               ['BREAKER', False, 'S1VL2_0', 'S1VL2_9'],
                                               ['BREAKER', False, 'S1VL2_0', 'S1VL2_11'],
                                               ['BREAKER', False, 'S1VL2_1', 'S1VL2_13'],
                                               ['BREAKER', False, 'S1VL2_1', 'S1VL2_15'],
                                               ['BREAKER', False, 'S1VL2_1', 'S1VL2_17'],
                                               ['BREAKER', False, 'S1VL2_0', 'S1VL2_19'],
                                               ['BREAKER', False, 'S1VL2_1', 'S1VL2_21'],
                                               ['BREAKER', True, 'S1VL2_0', 'S1VL2_1']])
        expected_buses = pd.DataFrame(index=pd.Series(name='id',
                                                      data=['S1VL2_0', 'S1VL2_1', 'S1VL2_3', 'S1VL2_5', 'S1VL2_7',
                                                            'S1VL2_9', 'S1VL2_11', 'S1VL2_13', 'S1VL2_15', 'S1VL2_17',
                                                            'S1VL2_19', 'S1VL2_21']),
                                      columns=['name', 'bus_id'],
                                      data=[['', 'S1VL2_0'], ['', 'S1VL2_1'], ['', 'S1VL2_0'], ['', 'S1VL2_1'],
                                            ['', 'S1VL2_0'], ['', 'S1VL2_0'], ['', 'S1VL2_0'], ['', 'S1VL2_1'],
                                            ['', 'S1VL2_1'], ['', 'S1VL2_1'], ['', 'S1VL2_0'], ['', 'S1VL2_1']])

        expected_elements = pd.DataFrame.from_records(index='id', columns=['id', 'type', 'bus_id', 'side'],
                                                      data=[
                                                          ('S1VL2_BBS1', 'BUSBAR_SECTION', 'S1VL2_0', ''),
                                                          ('S1VL2_BBS2', 'BUSBAR_SECTION', 'S1VL2_1', ''),
                                                          ('TWT', 'TWO_WINDINGS_TRANSFORMER', 'S1VL2_3', 'TWO'),
                                                          ('VSC1', 'HVDC_CONVERTER_STATION', 'S1VL2_5', ''),
                                                          ('GH1', 'GENERATOR', 'S1VL2_7', ''),
                                                          ('GH2', 'GENERATOR', 'S1VL2_9', ''),
                                                          ('GH3', 'GENERATOR', 'S1VL2_11', ''),
                                                          ('LD2', 'LOAD', 'S1VL2_13', ''),
                                                          ('LD3', 'LOAD', 'S1VL2_15', ''),
                                                          ('LD4', 'LOAD', 'S1VL2_17', ''),
                                                          ('SHUNT', 'SHUNT_COMPENSATOR', 'S1VL2_19', ''),
                                                          ('LCC1', 'HVDC_CONVERTER_STATION', 'S1VL2_21', ''),
                                                      ])
        pd.testing.assert_frame_equal(expected_switches, switches, check_dtype=False)
        pd.testing.assert_frame_equal(expected_buses, buses, check_dtype=False)
        pd.testing.assert_frame_equal(expected_elements, elements, check_dtype=False)

    def test_not_connected_bus_breaker(self):
        n = pp.network.create_eurostag_tutorial_example1_network()
        expected = pd.DataFrame.from_records(index='id', data=[{'id': 'NHV1', 'name': '', 'bus_id': 'VLHV1_0'}])
        pd.testing.assert_frame_equal(expected, n.get_bus_breaker_topology('VLHV1').buses, check_dtype=False)
        n.update_lines(id=['NHV1_NHV2_1', 'NHV1_NHV2_2'], connected1=[False, False], connected2=[False, False])
        n.update_2_windings_transformers(id='NGEN_NHV1', connected1=False, connected2=False)

        topo = n.get_bus_breaker_topology('VLHV1')
        bb_bus = topo.buses.loc['NHV1']
        self.assertEqual('', bb_bus['name'])
        self.assertEqual('', bb_bus['bus_id'])

        line = topo.elements.loc['NHV1_NHV2_1']
        self.assertEqual('', line['bus_id'])

    def test_graph_busbreakerview(self):
        n = pp.network.create_four_substations_node_breaker_network()
        network_topology = n.get_bus_breaker_topology('S4VL1')
        graph = network_topology.create_graph()
        self.assertEqual(4, len(graph.nodes))
        self.assertEqual([('S4VL1_0', 'S4VL1_6'), ('S4VL1_0', 'S4VL1_2'), ('S4VL1_0', 'S4VL1_4')], list(graph.edges))

    @unittest.skip("plot graph skipping")
    def test_bus_breaker_view_draw_graph(self):
        n = pp.network.create_four_substations_node_breaker_network()
        network_topology = n.get_bus_breaker_topology('S1VL2')
        graph = network_topology.create_graph()
        nx.draw_shell(graph, with_labels=True)
        plt.show()

    def test_dataframe_attributes_filtering(self):
        n = pp.network.create_eurostag_tutorial_example1_network()
        buses_selected_attributes = n.get_buses(attributes=['v_mag', 'voltage_level_id'])
        expected = pd.DataFrame(index=pd.Series(name='id', data=['VLGEN_0', 'VLHV1_0', 'VLHV2_0', 'VLLOAD_0']),
                                columns=['v_mag', 'voltage_level_id'],
                                data=[[NaN, 'VLGEN'],
                                      [380, 'VLHV1'],
                                      [380, 'VLHV2'],
                                      [NaN, 'VLLOAD']])
        pd.testing.assert_frame_equal(expected, buses_selected_attributes, check_dtype=False)
        buses_default_attributes = n.get_buses(all_attributes=False)
        expected_default_attributes = pd.DataFrame(
            index=pd.Series(name='id', data=['VLGEN_0', 'VLHV1_0', 'VLHV2_0', 'VLLOAD_0']),
            columns=['name', 'v_mag', 'v_angle', 'connected_component', 'synchronous_component',
                     'voltage_level_id'],
            data=[['', NaN, NaN, 0, 0, 'VLGEN'],
                  ['', 380, NaN, 0, 0, 'VLHV1'],
                  ['', 380, NaN, 0, 0, 'VLHV2'],
                  ['', NaN, NaN, 0, 0, 'VLLOAD']])
        pd.testing.assert_frame_equal(expected_default_attributes, buses_default_attributes, check_dtype=False)
        buses_empty = n.get_buses(attributes=[])
        expected_empty = expected_default_attributes[[]]
        pd.testing.assert_frame_equal(expected_empty, buses_empty, check_dtype=False)

        buses_all_attributes = n.get_buses(all_attributes=True)
        expected_all_attributes = expected_default_attributes
        pd.testing.assert_frame_equal(expected_all_attributes, buses_all_attributes, check_dtype=False)

        try:
            buses_all_attributes_conflicting_params = n.get_buses(all_attributes=True,
                                                                  attributes=['v_mag', 'voltage_level_id'])
            self.fail()
        except RuntimeError as e:
            self.assertEqual("parameters \"all_attributes\" and \"attributes\" are mutually exclusive", str(e))

    def test_metadata(self):
        meta_gen = pp._pypowsybl.get_network_elements_dataframe_metadata(pp._pypowsybl.ElementType.GENERATOR)
        meta_gen_index_default = [x for x in meta_gen if (x.is_index == True) and (x.is_default == True)]
        print(meta_gen_index_default)
        self.assertTrue(len(meta_gen_index_default) > 0)

    def test_dataframe_elements_filtering(self):
        network_four_subs = pp.network.create_four_substations_node_breaker_network()
        network_micro_grid = pp.network.create_micro_grid_be_network()
        network_eurostag = pp.network.create_eurostag_tutorial_example1_network()
        network_non_linear_shunt = util.create_non_linear_shunt_network()
        network_with_batteries = pp.network.load(str(TEST_DIR.joinpath('battery.xiidm')))

        expected_selection = network_four_subs.get_2_windings_transformers().loc[['TWT']]
        filtered_selection = network_four_subs.get_2_windings_transformers(id='TWT')
        pd.testing.assert_frame_equal(expected_selection, filtered_selection, check_dtype=True)

        expected_selection = network_micro_grid.get_3_windings_transformers().loc[
            ['_84ed55f4-61f5-4d9d-8755-bba7b877a246']]
        filtered_selection = network_micro_grid.get_3_windings_transformers(
            id=['_84ed55f4-61f5-4d9d-8755-bba7b877a246'])
        pd.testing.assert_frame_equal(expected_selection, filtered_selection, check_dtype=True)

        expected_selection = network_micro_grid.get_shunt_compensators().loc[['_002b0a40-3957-46db-b84a-30420083558f']]
        filtered_selection = network_micro_grid.get_shunt_compensators(id=['_002b0a40-3957-46db-b84a-30420083558f'])
        pd.testing.assert_frame_equal(expected_selection, filtered_selection, check_dtype=True)

        expected_selection = network_with_batteries.get_batteries().loc[['BAT2']]
        filtered_selection = network_with_batteries.get_batteries(id=['BAT2'])
        pd.testing.assert_frame_equal(expected_selection, filtered_selection, check_dtype=True)

        expected_selection = network_four_subs.get_busbar_sections().loc[['S1VL2_BBS2']]
        filtered_selection = network_four_subs.get_busbar_sections(id=['S1VL2_BBS2'])
        pd.testing.assert_frame_equal(expected_selection, filtered_selection, check_dtype=True)

        expected_selection = network_four_subs.get_buses().loc[['S3VL1_0']]
        filtered_selection = network_four_subs.get_buses(id=['S3VL1_0'])
        pd.testing.assert_frame_equal(expected_selection, filtered_selection, check_dtype=True)

        expected_selection = network_eurostag.get_generators().loc[['GEN2', 'GEN']]
        filtered_selection = network_eurostag.get_generators(id=['GEN2', 'GEN'])
        pd.testing.assert_frame_equal(expected_selection, filtered_selection, check_dtype=True)

        expected_selection = network_four_subs.get_hvdc_lines().loc[['HVDC2']]
        filtered_selection = network_four_subs.get_hvdc_lines(id=['HVDC2'])
        pd.testing.assert_frame_equal(expected_selection, filtered_selection, check_dtype=True)

        expected_selection = network_four_subs.get_lcc_converter_stations().loc[['LCC2']]
        filtered_selection = network_four_subs.get_lcc_converter_stations(id=['LCC2'])
        pd.testing.assert_frame_equal(expected_selection, filtered_selection, check_dtype=True)

        expected_selection = network_four_subs.get_linear_shunt_compensator_sections().loc[['SHUNT']]
        filtered_selection = network_four_subs.get_linear_shunt_compensator_sections(id=['SHUNT'])
        pd.testing.assert_frame_equal(expected_selection, filtered_selection, check_dtype=True)

        expected_selection = network_four_subs.get_lines().loc[['LINE_S3S4']]
        filtered_selection = network_four_subs.get_lines(id=['LINE_S3S4'])
        pd.testing.assert_frame_equal(expected_selection, filtered_selection, check_dtype=True)

        expected_selection = network_four_subs.get_loads().loc[['LD4']]
        filtered_selection = network_four_subs.get_loads(id=['LD4'])
        pd.testing.assert_frame_equal(expected_selection, filtered_selection, check_dtype=True)

        expected_selection = network_non_linear_shunt.get_non_linear_shunt_compensator_sections().loc[
            pd.MultiIndex.from_tuples([('SHUNT', 1)], names=['id', 'section'])]
        filtered_selection = network_non_linear_shunt.get_non_linear_shunt_compensator_sections(id=['SHUNT'],
                                                                                                section=[1])
        pd.testing.assert_frame_equal(expected_selection, filtered_selection, check_dtype=True)

        expected_selection = network_four_subs.get_phase_tap_changer_steps().loc[
            pd.MultiIndex.from_tuples([('TWT', 6)], names=['id', 'position'])]
        filtered_selection = network_four_subs.get_phase_tap_changer_steps(id=['TWT'], position=[6])
        pd.testing.assert_frame_equal(expected_selection, filtered_selection, check_dtype=True)

        expected_selection = network_four_subs.get_phase_tap_changers().loc[['TWT']]
        filtered_selection = network_four_subs.get_phase_tap_changers(id=['TWT'])
        pd.testing.assert_frame_equal(expected_selection, filtered_selection, check_dtype=True)

        expected_selection = network_eurostag.get_ratio_tap_changer_steps().loc[
            pd.MultiIndex.from_tuples([('NHV2_NLOAD', 0), ('NHV2_NLOAD', 2)],
                                      names=['id', 'position'])]
        filtered_selection = network_eurostag.get_ratio_tap_changer_steps(id=['NHV2_NLOAD', 'NHV2_NLOAD'],
                                                                          position=[0, 2])
        pd.testing.assert_frame_equal(expected_selection, filtered_selection, check_dtype=True)

        expected_selection = network_eurostag.get_ratio_tap_changers().loc[['NHV2_NLOAD']]
        filtered_selection = network_eurostag.get_ratio_tap_changers(id=['NHV2_NLOAD'])
        pd.testing.assert_frame_equal(expected_selection, filtered_selection, check_dtype=True)

        expected_selection = network_four_subs.get_static_var_compensators().loc[['SVC']]
        filtered_selection = network_four_subs.get_static_var_compensators(id=['SVC'])
        pd.testing.assert_frame_equal(expected_selection, filtered_selection, check_dtype=True)

        expected_selection = network_eurostag.get_substations().loc[['P2']]
        filtered_selection = network_eurostag.get_substations(id=['P2'])
        pd.testing.assert_frame_equal(expected_selection, filtered_selection, check_dtype=True)

        expected_selection = network_four_subs.get_switches().loc[
            ['S1VL2_GH1_BREAKER', 'S4VL1_BBS_SVC_DISCONNECTOR', 'S1VL2_COUPLER']]
        filtered_selection = network_four_subs.get_switches(
            id=['S1VL2_GH1_BREAKER', 'S4VL1_BBS_SVC_DISCONNECTOR', 'S1VL2_COUPLER'])
        pd.testing.assert_frame_equal(expected_selection, filtered_selection, check_dtype=True)

        expected_selection = network_four_subs.get_voltage_levels().loc[['S2VL1']]
        filtered_selection = network_four_subs.get_voltage_levels(id=['S2VL1'])
        pd.testing.assert_frame_equal(expected_selection, filtered_selection, check_dtype=True)

        expected_selection = network_four_subs.get_vsc_converter_stations().loc[['VSC2']]
        filtered_selection = network_four_subs.get_vsc_converter_stations(id=['VSC2'])
        pd.testing.assert_frame_equal(expected_selection, filtered_selection, check_dtype=True)

        expected_selection_empty = network_four_subs.get_generators().loc[pd.Index([], name='id')]
        self.assertTrue(expected_selection_empty.empty)
        filtered_selection_empty = network_four_subs.get_generators(id=[])
        self.assertTrue(filtered_selection_empty.empty)

    def test_limits(self):
        network = util.create_dangling_lines_network()

        expected = pd.DataFrame.from_records(
            index='element_id',
            columns=['element_id', 'element_type', 'side', 'name', 'type', 'value', 'acceptable_duration', 'is_fictitious'],
            data=[('DL', 'DANGLING_LINE', 'NONE', 'permanent_limit', 'CURRENT', 100, -1, False),
                  ('DL', 'DANGLING_LINE', 'NONE', '20\'', 'CURRENT', 120, 1200, False),
                  ('DL', 'DANGLING_LINE', 'NONE', '10\'', 'CURRENT', 140, 600, False)]
        )
        pd.testing.assert_frame_equal(expected, network.get_operational_limits(), check_dtype=False)

        network = pp.network.create_eurostag_tutorial_example1_with_power_limits_network()
        expected = pd.DataFrame.from_records(
            index='element_id',
            columns=['element_id', 'element_type', 'side', 'name', 'type', 'value', 'acceptable_duration', 'is_fictitious'],
            data=[('NHV1_NHV2_1', 'LINE', 'ONE', 'permanent_limit', 'ACTIVE_POWER', 500, -1, False),
                  ('NHV1_NHV2_1', 'LINE', 'TWO', 'permanent_limit', 'ACTIVE_POWER', 1100, -1, False),
                  ('NHV1_NHV2_1', 'LINE', 'ONE', 'permanent_limit', 'APPARENT_POWER', 500, -1, False),
                  ('NHV1_NHV2_1', 'LINE', 'TWO', 'permanent_limit', 'APPARENT_POWER', 1100, -1, False)])
        limits = network.get_operational_limits().loc['NHV1_NHV2_1']
        limits = limits[limits['name'] == 'permanent_limit']
        pd.testing.assert_frame_equal(expected, limits, check_dtype=False)
        expected = pd.DataFrame.from_records(
            index='element_id',
            columns=['element_id', 'element_type', 'side', 'name', 'type', 'value', 'acceptable_duration', 'is_fictitious'],
            data=[['NHV1_NHV2_2', 'LINE', 'ONE', "20'", 'ACTIVE_POWER', 1200, 1200, False],
                  ['NHV1_NHV2_2', 'LINE', 'ONE', "20'", 'APPARENT_POWER', 1200, 1200, False]])
        limits = network.get_operational_limits().loc['NHV1_NHV2_2']
        limits = limits[limits['name'] == '20\'']
        pd.testing.assert_frame_equal(expected, limits, check_dtype=False)
        network = util.create_three_windings_transformer_with_current_limits_network()
        expected = pd.DataFrame.from_records(
            index='element_id',
            columns=['element_id', 'element_type', 'side', 'name', 'type', 'value', 'acceptable_duration', 'is_fictitious'],
            data=[['3WT', 'THREE_WINDINGS_TRANSFORMER', 'ONE', "10'", 'CURRENT', 1400, 600, False],
                  ['3WT', 'THREE_WINDINGS_TRANSFORMER', 'TWO', "10'", 'CURRENT', 140, 600, False],
                  ['3WT', 'THREE_WINDINGS_TRANSFORMER', 'THREE', "10'", 'CURRENT', 14, 600, False]])
        limits = network.get_operational_limits().loc['3WT']
        limits = limits[limits['name'] == '10\'']
        pd.testing.assert_frame_equal(expected, limits, check_dtype=False)

    def test_validation_level(self):
        n = pp.network.create_ieee14()
        vl = n.get_validation_level()
        self.assertEqual(ValidationLevel.STEADY_STATE_HYPOTHESIS, vl)
        with self.assertRaises(pp.PyPowsyblError) as exc:
            n.update_generators(id='B1-G', target_p=np.NaN)
        self.assertEqual("Generator 'B1-G': invalid value (NaN) for active power setpoint", str(exc.exception))

        n.set_min_validation_level(ValidationLevel.EQUIPMENT)
        n.update_generators(id='B1-G', target_p=np.NaN)
        vl = n.get_validation_level()
        self.assertEqual(ValidationLevel.EQUIPMENT, vl)

        n.update_generators(id='B1-G', target_p=100)
        level = n.validate()
        self.assertEqual(ValidationLevel.STEADY_STATE_HYPOTHESIS, level)

    def test_validate(self):
        n = pp.network.create_ieee14()
        vl = n.validate()
        self.assertEqual(ValidationLevel.STEADY_STATE_HYPOTHESIS, vl)
        n.set_min_validation_level(ValidationLevel.EQUIPMENT)
        vl = n.validate()
        self.assertEqual(ValidationLevel.STEADY_STATE_HYPOTHESIS, vl)
        n.update_generators(id='B1-G', target_p=np.NaN)
        with self.assertRaises(pp.PyPowsyblError) as exc:
            n.validate()
        self.assertEqual("Generator 'B1-G': invalid value (NaN) for active power setpoint", str(exc.exception))

    def test_switches_node_breaker_connection_info(self):
        n = pp.network.create_four_substations_node_breaker_network()
        switches = n.get_switches(attributes=['bus_breaker_bus1_id', 'bus_breaker_bus2_id', 'node1', 'node2'])
        self.assertTrue((switches['bus_breaker_bus1_id'] == '').all())
        self.assertTrue((switches['bus_breaker_bus2_id'] == '').all())
        self.assertTrue((switches['node1'] >= 0).all())
        self.assertTrue((switches['node2'] >= 0).all())
        disc = switches.loc['S1VL1_BBS_LD1_DISCONNECTOR']
        self.assertEqual(disc.node1, 0)
        self.assertEqual(disc.node2, 1)

    def test_switches_bus_breaker_connection_info(self):
        n = pp.network.create_empty()
        n.create_substations(id='S')
        n.create_voltage_levels(id='VL', substation_id='S', topology_kind='BUS_BREAKER', nominal_v=400)
        n.create_buses(id=['B1', 'B2'], voltage_level_id=['VL', 'VL'])
        n.create_switches(id='BREAKER', voltage_level_id='VL', bus1_id='B1', bus2_id='B2')
        switches = n.get_switches(attributes=['bus_breaker_bus1_id', 'bus_breaker_bus2_id', 'node1', 'node2'])
        expected = pd.DataFrame.from_records(index='id',
                                             data=[{'id': 'BREAKER',
                                                   'bus_breaker_bus1_id': 'B1',
                                                   'bus_breaker_bus2_id': 'B2',
                                                   'node1': -1,
                                                   'node2': -1}])

        pd.testing.assert_frame_equal(switches, expected, check_dtype=False)

    def test_get_empty_attributes(self):
        network = pp.network.create_eurostag_tutorial_example1_network()
        gens = network.get_generators(attributes=[])
        self.assertEquals(gens.index.tolist(), ['GEN', 'GEN2'])
        self.assertTrue(gens.columns.empty)


if __name__ == '__main__':
    unittest.main()<|MERGE_RESOLUTION|>--- conflicted
+++ resolved
@@ -298,18 +298,6 @@
             data=[['S1VL2_7', 7], ['S1VL2_9', 9], ['S1VL2_11', 11], ['S2VL1_2', 2], ['S3VL1_6', 6]])
         pd.testing.assert_frame_equal(expected, generators, check_dtype=False, atol=10 ** -2)
 
-<<<<<<< HEAD
-    def test_extensions(self):
-        no_extensions_network = pp.network.create_eurostag_tutorial_example1_network()
-        self.assertEqual(0, len(no_extensions_network.get_extension('activePowerControl')))
-        n = pp.network._create_network('eurostag_tutorial_example1_with_apc_extension')
-        self.assertIn('activePowerControl', pp.network.get_extensions_names())
-        generators_extensions = n.get_extension('activePowerControl')
-        self.assertEqual(1, len(generators_extensions))
-        self.assertTrue(generators_extensions['participate']['GEN'])
-        self.assertAlmostEqual(1.1, generators_extensions['droop']['GEN'])
-        self.assertEqual(0, len(n.get_extension('hvdcOperatorActivePowerRange')))
-
     def test_generator_maxq_minq_reactive_limits(self):
         n = pp.network.create_micro_grid_be_network()
         generators = n.get_generators()
@@ -324,8 +312,6 @@
         self.assertEqual(-200.0, generators['min_q'][gen2])
         self.assertEqual(200.0, generators['max_q'][gen2])
 
-=======
->>>>>>> 4219f106
     def test_ratio_tap_changer_steps_data_frame(self):
         n = pp.network.create_eurostag_tutorial_example1_network()
         steps = n.get_ratio_tap_changer_steps()
