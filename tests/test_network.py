#
# Copyright (c) 2020, RTE (http://www.rte-france.com)
# This Source Code Form is subject to the terms of the Mozilla Public
# License, v. 2.0. If a copy of the MPL was not distributed with this
# file, You can obtain one at http://mozilla.org/MPL/2.0/.
#
import copy
import pathlib
import unittest

import pandas as pd
from numpy import NaN

<<<<<<< HEAD
=======
import pypowsybl as pp

>>>>>>> f61750a3
TEST_DIR = pathlib.Path(__file__).parent


class NetworkTestCase(unittest.TestCase):
    @staticmethod
    def test_print_version():
        pp.print_version()

    def test_create_empty_network(self):
        n = pp.network.create_empty("test")
        self.assertIsNotNone(n)

    def test_load_network_from_string(self):
        file_content = """
##C 2007.05.01
##N
##ZBE
BBE1AA1               0 2 400.00 3000.00 0.00000 -1500.0 0.00000 0.00000 -9000.0 9000.00 -9000.0                               F
        """
        n = pp.network.load_from_string('simple-eu.uct', file_content)
        self.assertEqual(1, len(n.get_substations()))

    def test_dump_to_string(self):
        bat_path = TEST_DIR.joinpath('battery.xiidm')
        xml = bat_path.read_text()
        n = pp.network.load(str(bat_path))
        self.assertEqual(xml, n.dump_to_string())

    def test_get_import_format(self):
        formats = pp.network.get_import_formats()
        self.assertEqual(['CGMES', 'MATPOWER', 'IEEE-CDF', 'PSS/E', 'UCTE', 'XIIDM'], formats)

    def test_get_import_parameters(self):
        parameters = pp.network.get_import_parameters('PSS/E')
        self.assertEqual(1, len(parameters))
        self.assertEqual(['psse.import.ignore-base-voltage'], parameters.index.tolist())
        self.assertEqual('Ignore base voltage specified in the file',
                         parameters['description']['psse.import.ignore-base-voltage'])
        self.assertEqual('BOOLEAN', parameters['type']['psse.import.ignore-base-voltage'])
        self.assertEqual('false', parameters['default']['psse.import.ignore-base-voltage'])

    def test_get_export_format(self):
        formats = pp.network.get_export_formats()
        self.assertEqual(['CGMES', 'UCTE', 'XIIDM', 'ADN'], formats)

    def test_load_network(self):
        n = pp.network.load(str(TEST_DIR.joinpath('empty-network.xml')))
        self.assertIsNotNone(n)

    def test_connect_disconnect(self):
        n = pp.network.create_ieee14()
        self.assertTrue(n.disconnect('L1-2-1'))
        self.assertTrue(n.connect('L1-2-1'))

    def test_get_network_element_ids(self):
        n = pp.network.create_eurostag_tutorial_example1_network()
        self.assertEqual(['NGEN_NHV1', 'NHV2_NLOAD'],
                         n.get_elements_ids(pp.network.ElementType.TWO_WINDINGS_TRANSFORMER))
        self.assertEqual(['NGEN_NHV1'], n.get_elements_ids(element_type=pp.network.ElementType.TWO_WINDINGS_TRANSFORMER,
                                                           nominal_voltages={24}))
        self.assertEqual(['NGEN_NHV1', 'NHV2_NLOAD'],
                         n.get_elements_ids(element_type=pp.network.ElementType.TWO_WINDINGS_TRANSFORMER,
                                            nominal_voltages={24, 150}))
        self.assertEqual(['LOAD'], n.get_elements_ids(element_type=pp.network.ElementType.LOAD, nominal_voltages={150}))
        self.assertEqual(['LOAD'], n.get_elements_ids(element_type=pp.network.ElementType.LOAD, nominal_voltages={150},
                                                      countries={'BE'}))
        self.assertEqual([], n.get_elements_ids(element_type=pp.network.ElementType.LOAD, nominal_voltages={150},
                                                countries={'FR'}))
        self.assertEqual(['NGEN_NHV1'], n.get_elements_ids(element_type=pp.network.ElementType.TWO_WINDINGS_TRANSFORMER,
                                                           nominal_voltages={24}, countries={'FR'}))
        self.assertEqual([], n.get_elements_ids(element_type=pp.network.ElementType.TWO_WINDINGS_TRANSFORMER,
                                                nominal_voltages={24}, countries={'BE'}))

    def test_buses(self):
        n = pp.network.create_eurostag_tutorial_example1_network()
        buses = n.get_buses()
        expected = pd.DataFrame(index=pd.Series(name='id', data=['VLGEN_0', 'VLHV1_0', 'VLHV2_0', 'VLLOAD_0']),
                                columns=['v_mag', 'v_angle', 'connected_component', 'synchronous_component',
                                         'voltage_level_id'],
                                data=[[NaN, NaN, 0, 0, 'VLGEN'],
                                      [380, NaN, 0, 0, 'VLHV1'],
                                      [380, NaN, 0, 0, 'VLHV2'],
                                      [NaN, NaN, 0, 0, 'VLLOAD']])
        pd.testing.assert_frame_equal(expected, buses, check_dtype=False)

        n.update_buses(pd.DataFrame(index=['VLGEN_0'], columns=['v_mag', 'v_angle'], data=[[400, 0]]))
        buses = n.get_buses()
        expected = pd.DataFrame(index=pd.Series(name='id', data=['VLGEN_0', 'VLHV1_0', 'VLHV2_0', 'VLLOAD_0']),
                                columns=['v_mag', 'v_angle', 'connected_component', 'synchronous_component',
                                         'voltage_level_id'],
                                data=[[400, 0, 0, 0, 'VLGEN'],
                                      [380, NaN, 0, 0, 'VLHV1'],
                                      [380, NaN, 0, 0, 'VLHV2'],
                                      [NaN, NaN, 0, 0, 'VLLOAD']])
        pd.testing.assert_frame_equal(expected, buses, check_dtype=False)

    def test_loads_data_frame(self):
        n = pp.network.create_eurostag_tutorial_example1_network()
        loads = n.get_loads()
        self.assertEqual(600, loads['p0']['LOAD'])
        self.assertEqual(200, loads['q0']['LOAD'])
        self.assertEqual('UNDEFINED', loads['type']['LOAD'])
        df2 = pd.DataFrame(data=[[500, 300]], columns=['p0', 'q0'], index=['LOAD'])
        n.update_loads(df2)
        df3 = n.get_loads()
        self.assertEqual(300, df3['q0']['LOAD'])
        self.assertEqual(500, df3['p0']['LOAD'])

    def test_batteries_data_frame(self):
        n = pp.network.load(str(TEST_DIR.joinpath('battery.xiidm')))
        batteries = n.get_batteries()
        self.assertEqual(200.0, batteries['max_p']['BAT2'])
        df2 = pd.DataFrame(data=[[101, 201]], columns=['p0', 'q0'], index=['BAT2'])
        n.update_batteries(df2)
        df3 = n.get_batteries()
        self.assertEqual(101, df3['p0']['BAT2'])
        self.assertEqual(201, df3['q0']['BAT2'])

    def test_vsc_data_frame(self):
        n = pp.network.create_four_substations_node_breaker_network()
        stations = n.get_vsc_converter_stations()
        self.assertEqual(400.0, stations['voltage_setpoint']['VSC1'])
        self.assertEqual(500.0, stations['reactive_power_setpoint']['VSC1'])
        stations2 = pd.DataFrame(data=[[300.0, 400.0], [1.0, 2.0]],
                                 columns=['voltage_setpoint', 'reactive_power_setpoint'], index=['VSC1', 'VSC2'])
        n.update_vsc_converter_stations(stations2)
        stations = n.get_vsc_converter_stations()
        self.assertEqual(300.0, stations['voltage_setpoint']['VSC1'])
        self.assertEqual(400.0, stations['reactive_power_setpoint']['VSC1'])
        self.assertEqual(1.0, stations['voltage_setpoint']['VSC2'])
        self.assertEqual(2.0, stations['reactive_power_setpoint']['VSC2'])

    def test_hvdc_data_frame(self):
        n = pp.network.create_four_substations_node_breaker_network()
        lines = n.get_hvdc_lines()
        self.assertEqual(10, lines['active_power_setpoint']['HVDC1'])
        lines2 = pd.DataFrame(data=[11], columns=['active_power_setpoint'], index=['HVDC1'])
        n.update_hvdc_lines(lines2)
        lines = n.get_hvdc_lines()
        self.assertEqual(11, lines['active_power_setpoint']['HVDC1'])

    def test_svc_data_frame(self):
        n = pp.network.create_four_substations_node_breaker_network()
        svcs = n.get_static_var_compensators()
        self.assertEqual(400.0, svcs['voltage_setpoint']['SVC'])
        self.assertEqual('VOLTAGE', svcs['regulation_mode']['SVC'])
        svcs2 = pd.DataFrame(data=[[300.0, 400.0, 'off']],
                             columns=['voltage_setpoint', 'reactive_power_setpoint', 'regulation_mode'], index=['SVC'])
        n.update_static_var_compensators(svcs2)
        svcs = n.get_static_var_compensators()
        self.assertEqual(300.0, svcs['voltage_setpoint']['SVC'])
        self.assertEqual(400.0, svcs['reactive_power_setpoint']['SVC'])
        self.assertEqual('OFF', svcs['regulation_mode']['SVC'])

    def test_create_generators_data_frame(self):
        n = pp.network.create_eurostag_tutorial_example1_network()
        generators = n.get_generators()
        self.assertEqual('OTHER', generators['energy_source']['GEN'])
        self.assertEqual(607, generators['target_p']['GEN'])

    def test_ratio_tap_changer_steps_data_frame(self):
        n = pp.network.create_eurostag_tutorial_example1_network()
        steps = n.get_ratio_tap_changer_steps()
        self.assertEqual(0.8505666905244191, steps.loc['NHV2_NLOAD']['rho'][0])
        self.assertEqual(0.8505666905244191, steps.loc[('NHV2_NLOAD', 0), 'rho'])

    def test_phase_tap_changer_steps_data_frame(self):
        n = pp.network.create_ieee300()
        steps = n.get_phase_tap_changer_steps()
        self.assertEqual(11.4, steps.loc[('T196-2040-1', 0), 'alpha'])

    def test_update_generators_data_frame(self):
        n = pp.network.create_eurostag_tutorial_example1_network()
        generators = n.get_generators()
        self.assertEqual(607, generators['target_p']['GEN'])
        self.assertTrue(generators['voltage_regulator_on']['GEN'])
        generators2 = pd.DataFrame(data=[[608.0, 302.0, 25.0, False]],
                                   columns=['target_p', 'target_q', 'target_v', 'voltage_regulator_on'], index=['GEN'])
        n.update_generators(generators2)
        generators = n.get_generators()
        self.assertEqual(608, generators['target_p']['GEN'])
        self.assertEqual(302.0, generators['target_q']['GEN'])
        self.assertEqual(25.0, generators['target_v']['GEN'])
        self.assertFalse(generators['voltage_regulator_on']['GEN'])

    def test_update_switches_data_frame(self):
        n = pp.network.load(str(TEST_DIR.joinpath('node-breaker.xiidm')))
        switches = n.get_switches()
        # no open switch
        open_switches = switches[switches['open']].index.tolist()
        self.assertEqual(0, len(open_switches))
        # open 1 breaker
        n.update_switches(pd.DataFrame(index=['BREAKER-BB2-VL1_VL2_1'], data={'open': [True]}))
        switches = n.get_switches()
        open_switches = switches[switches['open']].index.tolist()
        self.assertEqual(['BREAKER-BB2-VL1_VL2_1'], open_switches)

    def test_create_and_update_2_windings_transformers_data_frame(self):
        n = pp.network.create_eurostag_tutorial_example1_network()
        df = n.get_2_windings_transformers()
        self.assertEqual(['r', 'x', 'g', 'b', 'rated_u1', 'rated_u2', 'rated_s', 'p1', 'q1', 'p2', 'q2',
                          'voltage_level1_id', 'voltage_level2_id', 'bus1_id', 'bus2_id'],
                         df.columns.tolist())
        load_tfo = df.loc['NHV2_NLOAD']
        self.assertAlmostEqual(0.042, load_tfo.r, places=1)
        self.assertAlmostEqual(04.05, load_tfo.x, places=1)
        self.assertEqual(0, load_tfo.g)
        self.assertEqual(0, load_tfo.b)
        self.assertEqual(400, load_tfo.rated_u1)
        self.assertEqual(158, load_tfo.rated_u2)
        self.assertEqual('VLHV2', load_tfo.voltage_level1_id)
        self.assertEqual('VLLOAD', load_tfo.voltage_level2_id)
        self.assertEqual('VLHV2_0', load_tfo.bus1_id)
        self.assertEqual('VLLOAD_0', load_tfo.bus2_id)

    def test_voltage_levels_data_frame(self):
        n = pp.network.create_eurostag_tutorial_example1_network()
        voltage_levels = n.get_voltage_levels()
        self.assertEqual(24.0, voltage_levels['nominal_v']['VLGEN'])

    def test_substations_data_frame(self):
        n = pp.network.create_eurostag_tutorial_example1_network()
        substations = n.get_substations()
        self.assertEqual('RTE', substations['TSO']['P1'])
        self.assertEqual('FR', substations['country']['P1'])

    def test_reactive_capability_curve_points_data_frame(self):
        n = pp.network.create_four_substations_node_breaker_network()
        points = n.get_reactive_capability_curve_points()
        self.assertAlmostEqual(0, points.loc['GH1']['p'][0])
        self.assertAlmostEqual(100, points.loc['GH1']['p'][1])
        self.assertAlmostEqual(-769.3, points.loc['GH1']['min_q'][0])
        self.assertAlmostEqual(-864.55, points.loc['GH1']['min_q'][1])
        self.assertAlmostEqual(860, points.loc['GH1']['max_q'][0])
        self.assertAlmostEqual(946.25, points.loc['GH1']['max_q'][1])

    def test_exception(self):
        n = pp.network.create_ieee14()
        try:
            n.open_switch("aa")
            self.fail()
        except pp.PyPowsyblError as e:
            self.assertEqual("Switch 'aa' not found", str(e))

    def test_ratio_tap_changers(self):
        n = pp.network.create_eurostag_tutorial_example1_network()
        tap_changers = n.get_ratio_tap_changers()
        self.assertEqual(['tap', 'low_tap', 'high_tap', 'step_count', 'on_load', 'regulating',
                          'target_v', 'target_deadband'], tap_changers.columns.tolist())
        self.assertEqual([1, 0, 2, 3, True, True, 158.0, 0.0], tap_changers.loc['NHV2_NLOAD'].tolist())

        update = pd.DataFrame(index=['NHV2_NLOAD'],
                              columns=['tap', 'regulating', 'target_v'],
                              data=[[0, False, 180]])
        n.update_ratio_tap_changers(update)

        tap_changers = n.get_ratio_tap_changers()
        values = tap_changers.loc['NHV2_NLOAD']
        self.assertFalse(values.regulating)
        self.assertEqual(0, values.tap)
        self.assertAlmostEqual(180, values.target_v, 1)

    def test_phase_tap_changers(self):
        n = pp.network.create_four_substations_node_breaker_network()
        tap_changers = n.get_phase_tap_changers()
        self.assertEqual(['tap', 'low_tap', 'high_tap', 'step_count', 'regulating', 'regulation_mode',
                          'regulation_value', 'target_deadband'], tap_changers.columns.tolist())
        twt_values = tap_changers.loc['TWT']
        self.assertEqual(15, twt_values.tap)
        self.assertEqual(0, twt_values.low_tap)
        self.assertEqual(32, twt_values.high_tap)
        self.assertEqual(33, twt_values.step_count)
        self.assertEqual(False, twt_values.regulating)
        self.assertEqual('FIXED_TAP', twt_values.regulation_mode)
        self.assertTrue(pd.isna(twt_values.regulation_value))
        self.assertTrue(pd.isna(twt_values.target_deadband))

        update = pd.DataFrame(index=['TWT'],
                              columns=['tap', 'target_deadband', 'regulation_value', 'regulation_mode', 'regulating'],
                              data=[[10, 100, 1000, 'CURRENT_LIMITER', True]])
        n.update_phase_tap_changers(update)

        tap_changers = n.get_phase_tap_changers()
        self.assertEqual(['tap', 'low_tap', 'high_tap', 'step_count', 'regulating', 'regulation_mode',
                          'regulation_value', 'target_deadband'], tap_changers.columns.tolist())
        twt_values = tap_changers.loc['TWT']
        self.assertEqual(10, twt_values.tap)
        self.assertEqual(True, twt_values.regulating)
        self.assertEqual('CURRENT_LIMITER', twt_values.regulation_mode)
        self.assertAlmostEqual(1000, twt_values.regulation_value, 1)
        self.assertAlmostEqual(100, twt_values.target_deadband, 1)

    def test_variant(self):
        n = pp.network.load(str(TEST_DIR.joinpath('node-breaker.xiidm')))
        self.assertEqual('InitialState', n.get_working_variant_id())
        n.clone_variant('InitialState', 'WorkingState')
        n.update_switches(pd.DataFrame(index=['BREAKER-BB2-VL1_VL2_1'], data={'open': [True]}))
        n.set_working_variant('WorkingState')
        self.assertEqual('WorkingState', n.get_working_variant_id())
        self.assertEqual(['InitialState', 'WorkingState'], n.get_variant_ids())
        self.assertEqual(0, len(n.get_switches()[n.get_switches()['open']].index.tolist()))
        n.set_working_variant('InitialState')
        n.remove_variant('WorkingState')
        self.assertEqual(['BREAKER-BB2-VL1_VL2_1'], n.get_switches()[n.get_switches()['open']].index.tolist())
        self.assertEqual('InitialState', n.get_working_variant_id())
        self.assertEqual(1, len(n.get_variant_ids()))

    def test_sld_svg(self):
        n = pp.network.create_four_substations_node_breaker_network()
        sld = n.get_single_line_diagram('S1VL1')
        self.assertRegex(sld.svg, '.*<svg.*')

<<<<<<< HEAD
    def test_current_limits(self):
        network = pp.network.create_eurostag_tutorial_example1_network()
        self.assertEqual(9, len(network.get_current_limits()))
        self.assertEqual(5, len(network.get_current_limits().loc['NHV1_NHV2_1']))
        current_limit = network.get_current_limits().loc['NHV1_NHV2_1', '10\'']
        expected = pd.DataFrame(index=pd.MultiIndex.from_tuples(names=['branch_id', 'name'],
                                                                tuples=[('NHV1_NHV2_1', '10\'')]),
                                columns=['side', 'value', 'acceptable_duration', 'is_fictitious'],
                                data=[['TWO', 1200.0, 600, False]])
        pd.testing.assert_frame_equal(expected, current_limit, check_dtype=False)

=======
    def test_deep_copy(self):
        n = pp.network.create_eurostag_tutorial_example1_network()
        copy_n = copy.deepcopy(n)
        self.assertEqual(['NGEN_NHV1', 'NHV2_NLOAD'],
                         copy_n.get_elements_ids(pp.network.ElementType.TWO_WINDINGS_TRANSFORMER))
>>>>>>> f61750a3

if __name__ == '__main__':
    unittest.main()<|MERGE_RESOLUTION|>--- conflicted
+++ resolved
@@ -11,11 +11,8 @@
 import pandas as pd
 from numpy import NaN
 
-<<<<<<< HEAD
-=======
 import pypowsybl as pp
 
->>>>>>> f61750a3
 TEST_DIR = pathlib.Path(__file__).parent
 
 
@@ -328,25 +325,24 @@
         sld = n.get_single_line_diagram('S1VL1')
         self.assertRegex(sld.svg, '.*<svg.*')
 
-<<<<<<< HEAD
-    def test_current_limits(self):
-        network = pp.network.create_eurostag_tutorial_example1_network()
-        self.assertEqual(9, len(network.get_current_limits()))
-        self.assertEqual(5, len(network.get_current_limits().loc['NHV1_NHV2_1']))
-        current_limit = network.get_current_limits().loc['NHV1_NHV2_1', '10\'']
-        expected = pd.DataFrame(index=pd.MultiIndex.from_tuples(names=['branch_id', 'name'],
-                                                                tuples=[('NHV1_NHV2_1', '10\'')]),
-                                columns=['side', 'value', 'acceptable_duration', 'is_fictitious'],
-                                data=[['TWO', 1200.0, 600, False]])
-        pd.testing.assert_frame_equal(expected, current_limit, check_dtype=False)
-
-=======
-    def test_deep_copy(self):
-        n = pp.network.create_eurostag_tutorial_example1_network()
-        copy_n = copy.deepcopy(n)
-        self.assertEqual(['NGEN_NHV1', 'NHV2_NLOAD'],
-                         copy_n.get_elements_ids(pp.network.ElementType.TWO_WINDINGS_TRANSFORMER))
->>>>>>> f61750a3
+
+def test_current_limits(self):
+    network = pp.network.create_eurostag_tutorial_example1_network()
+    self.assertEqual(9, len(network.get_current_limits()))
+    self.assertEqual(5, len(network.get_current_limits().loc['NHV1_NHV2_1']))
+    current_limit = network.get_current_limits().loc['NHV1_NHV2_1', '10\'']
+    expected = pd.DataFrame(index=pd.MultiIndex.from_tuples(names=['branch_id', 'name'],
+                                                            tuples=[('NHV1_NHV2_1', '10\'')]),
+                            columns=['side', 'value', 'acceptable_duration', 'is_fictitious'],
+                            data=[['TWO', 1200.0, 600, False]])
+    pd.testing.assert_frame_equal(expected, current_limit, check_dtype=False)
+
+def test_deep_copy(self):
+    n = pp.network.create_eurostag_tutorial_example1_network()
+    copy_n = copy.deepcopy(n)
+    self.assertEqual(['NGEN_NHV1', 'NHV2_NLOAD'],
+                     copy_n.get_elements_ids(pp.network.ElementType.TWO_WINDINGS_TRANSFORMER))
+
 
 if __name__ == '__main__':
     unittest.main()