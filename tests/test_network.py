#
# Copyright (c) 2020-2022, RTE (http://www.rte-france.com)
# This Source Code Form is subject to the terms of the Mozilla Public
# License, v. 2.0. If a copy of the MPL was not distributed with this
# file, You can obtain one at http://mozilla.org/MPL/2.0/.
#
import copy
import datetime
import math
import os
import pathlib
import re
import tempfile
import unittest
import io
import zipfile
from os.path import exists

import matplotlib.pyplot as plt
import networkx as nx
import numpy as np
import pandas as pd
import pytest
from numpy import nan

import pypowsybl as pp
import pypowsybl.report as rp
import util
from pypowsybl import PyPowsyblError
from pypowsybl.network import ValidationLevel, SldParameters, NadLayoutType, NadParameters, LayoutParameters, EdgeInfoType, NadProfile

TEST_DIR = pathlib.Path(__file__).parent
DATA_DIR = TEST_DIR.parent / 'data'


def test_create_empty_network():
    n = pp.network.create_empty("test")
    assert n is not None


def test_load_network_from_string():
    file_content = """
##C 2007.05.01
##N
##ZBE
BBE1AA1               0 2 400.00 3000.00 0.00000 -1500.0 0.00000 0.00000 -9000.0 9000.00 -9000.0                               F
    """
    n = pp.network.load_from_string('simple-eu.uct', file_content)
    assert 1 == len(n.get_substations())


def test_load_cgmes_zipped():
    with open(DATA_DIR.joinpath('CGMES_Full.zip'), "rb") as fh:
        n = pp.network.load_from_binary_buffer(io.BytesIO(fh.read()))
        assert 3 == len(n.get_substations())


def test_load_cgmes_two_zip():
    with open(DATA_DIR.joinpath('CGMES_Partial.zip'), "rb") as cgmesPartial:
        with open(DATA_DIR.joinpath('Boundary.zip'), "rb") as boundary:
            n = pp.network.load_from_binary_buffers([io.BytesIO(cgmesPartial.read()), io.BytesIO(boundary.read())])
    assert 3 == len(n.get_substations())


def test_load_post_processor():
    assert ['loadflowResultsCompletion', 'odreGeoDataImporter', 'replaceTieLinesByLines'] == pp.network.get_import_post_processors()
    pp.network.load(DATA_DIR.joinpath('CGMES_Full.zip'), post_processors=['replaceTieLinesByLines'])


def test_save_cgmes_zip():
    n = pp.network.create_eurostag_tutorial_example1_network()
    buffer = n.save_to_binary_buffer(format='CGMES')
    with zipfile.ZipFile(buffer, 'r') as zip_file:
        assert ['file_EQ.xml', 'file_TP.xml', 'file_SV.xml', 'file_SSH.xml'] == zip_file.namelist()


def test_load_zipped_xiidm():
    with open(DATA_DIR.joinpath('battery_xiidm.zip'), "rb") as fh:
        n = pp.network.load_from_binary_buffer(io.BytesIO(fh.read()))
        assert 2 == len(n.get_substations())


def test_save_to_string():
    bat_path = TEST_DIR.joinpath('battery.xiidm')
    xml = bat_path.read_text()
    n = pp.network.load(str(bat_path))
    assert xml == n.save_to_string()


def test_save_ampl():
    n = pp.network.create_eurostag_tutorial_example1_network()
    with tempfile.TemporaryDirectory() as tmp_dir_name:
        tmp_dir_path = pathlib.Path(tmp_dir_name)
        ampl_base_file = tmp_dir_path.joinpath('ampl')
        n.save(ampl_base_file, format='AMPL')
        file_names = os.listdir(tmp_dir_path)
        file_names_expected = ['ampl_network_vsc_converter_stations.txt', 'ampl_network_branches.txt',
                               'ampl_network_rtc.txt', 'ampl_network_generators.txt',
                               'ampl_network_substations.txt', 'ampl_network_tct.txt', 'ampl_network_loads.txt',
                               'ampl_network_lcc_converter_stations.txt', 'ampl_network_static_var_compensators.txt',
                               'ampl_network_hvdc.txt', 'ampl_network_limits.txt', 'ampl_network_shunts.txt',
                               'ampl_network_batteries.txt', 'ampl_network_ptc.txt', 'ampl_network_buses.txt',
                               'ampl_headers.txt']
        assert len(file_names) == len(file_names_expected)
        for file_name in file_names:
            assert file_name in file_names_expected


def test_save_import_iidm():
    n = pp.network.create_eurostag_tutorial_example1_network()
    with tempfile.TemporaryDirectory() as tmp_dir_name:
        tmp_dir_path = pathlib.Path(tmp_dir_name)
        iidm_file = tmp_dir_path.joinpath('test.xiidm')
        n.save(iidm_file, format='XIIDM')
        file_names = os.listdir(tmp_dir_path)
        assert len(file_names) == 1
        assert 'test.xiidm' in file_names
        n2 = pp.network.load(iidm_file)
        assert n2.save_to_string() == n.save_to_string()
        assert isinstance(n2, pp.network.Network)


def test_save_matpower():
    n = pp.network.create_eurostag_tutorial_example1_network()
    with tempfile.TemporaryDirectory() as tmp_dir_name:
        tmp_dir_path = pathlib.Path(tmp_dir_name)
        mat_file = tmp_dir_path.joinpath('test.mat')
        n.save(mat_file, format='MATPOWER')
        file_names = os.listdir(tmp_dir_path)
        assert len(file_names) == 1
        assert 'test.mat' in file_names
        n2 = pp.network.load(mat_file)
        assert isinstance(n2, pp.network.Network)
        # assert n2.save_to_string() == n.save_to_string() # problem import/export matpower


def test_save_ucte():
    ucte_local_path = TEST_DIR.joinpath('test.uct')
    n = pp.network.load(str(ucte_local_path))
    with tempfile.TemporaryDirectory() as tmp_dir_name:
        tmp_dir_path = pathlib.Path(tmp_dir_name)
        ucte_temporary_path = tmp_dir_path.joinpath('test.uct')
        n.save(ucte_temporary_path, format='UCTE')
        file_names = os.listdir(tmp_dir_path)
        assert len(file_names) == 1
        assert 'test.uct' in file_names
        with open(ucte_temporary_path, 'r') as test_file:
            with open(ucte_local_path, 'r') as expected_file:
                # remove header with specific date
                test_file_str = test_file.read()[0] + test_file.read()[3:]
                expected_file_str = expected_file.read()[0] + expected_file.read()[3:]
                assert test_file_str == expected_file_str


def test_get_import_format():
    formats = pp.network.get_import_formats()
    assert ['BIIDM', 'CGMES', 'IEEE-CDF', 'JIIDM', 'MATPOWER', 'POWER-FACTORY', 'PSS/E', 'UCTE', 'XIIDM'] == formats


def test_get_import_supported_extensions():
    extensions = pp.network.get_import_supported_extensions()
    assert ['RAW', 'RAWX', 'UCT', 'biidm', 'bin', 'dgs', 'iidm', 'jiidm', 'json', 'mat', 'raw', 'rawx', 'txt', 'uct', 'xiidm', 'xml'] == extensions


def test_get_import_parameters():
    parameters = pp.network.get_import_parameters('PSS/E')
    assert 2 == len(parameters)
    assert ['psse.import.ignore-base-voltage', 'psse.import.ignore-node-breaker-topology'] == parameters.index.tolist()
    assert 'Ignore base voltage specified in the file' == parameters['description']['psse.import.ignore-base-voltage']
    assert 'BOOLEAN' == parameters['type']['psse.import.ignore-base-voltage']
    assert 'false' == parameters['default']['psse.import.ignore-base-voltage']
    parameters = pp.network.get_import_parameters('CGMES')
    assert '[mRID, rdfID]' == parameters['possible_values']['iidm.import.cgmes.source-for-iidm-id']


def test_get_export_parameters():
    parameters = pp.network.get_export_parameters('CGMES')
    assert 21 == len(parameters)
    name = 'iidm.export.cgmes.cim-version'
    assert name == parameters.index.tolist()[1]
    assert 'CIM version to export' == parameters['description'][name]
    assert 'STRING' == parameters['type'][name]
    assert '' == parameters['default'][name]
    assert '[EQ, TP, SSH, SV]' == parameters['possible_values']['iidm.export.cgmes.profiles']


def test_get_export_format():
    formats = set(pp.network.get_export_formats())
    assert {'AMPL', 'BIIDM', 'CGMES', 'JIIDM', 'MATPOWER', 'PSS/E', 'UCTE', 'XIIDM'} == formats


def test_load_network():
    n = pp.network.load(str(TEST_DIR.joinpath('empty-network.xml')))
    assert n is not None


def test_load_power_factory_network():
    n = pp.network.load(str(DATA_DIR.joinpath('ieee14.dgs')))
    assert n is not None


def test_connect_disconnect():
    n = pp.network.create_ieee14()
    assert n.disconnect('L1-2-1')
    assert n.connect('L1-2-1')


def test_network_attributes():
    n = pp.network.create_eurostag_tutorial_example1_network()
    assert 'sim1' == n.id
    assert datetime.datetime(2018, 1, 1, 10, 0, tzinfo=datetime.timezone.utc) == n.case_date
    assert 'sim1' == n.name
    assert datetime.timedelta(0) == n.forecast_distance
    assert 'test' == n.source_format


def test_network_representation():
    n = pp.network.create_eurostag_tutorial_example1_network()
    expected = 'Network(id=sim1, name=sim1, case_date=2018-01-01 10:00:00+00:00, ' + \
               'forecast_distance=0:00:00, source_format=test)'
    assert str(n) == expected
    assert repr(n) == expected


def test_get_network_element_ids():
    n = pp.network.create_eurostag_tutorial_example1_network()
    assert ['NGEN_NHV1', 'NHV2_NLOAD'] == n.get_elements_ids(pp.network.ElementType.TWO_WINDINGS_TRANSFORMER)
    assert ['NGEN_NHV1'] == n.get_elements_ids(element_type=pp.network.ElementType.TWO_WINDINGS_TRANSFORMER,
                                               nominal_voltages={24})
    assert ['NGEN_NHV1', 'NHV2_NLOAD'] == n.get_elements_ids(
        element_type=pp.network.ElementType.TWO_WINDINGS_TRANSFORMER,
        nominal_voltages={24, 150})
    assert ['LOAD'] == n.get_elements_ids(element_type=pp.network.ElementType.LOAD, nominal_voltages={150})
    assert ['LOAD'] == n.get_elements_ids(element_type=pp.network.ElementType.LOAD, nominal_voltages={150},
                                          countries={'BE'})
    assert [] == n.get_elements_ids(element_type=pp.network.ElementType.LOAD, nominal_voltages={150}, countries={'FR'})
    assert ['NGEN_NHV1'] == n.get_elements_ids(element_type=pp.network.ElementType.TWO_WINDINGS_TRANSFORMER,
                                               nominal_voltages={24}, countries={'FR'})
    assert [] == n.get_elements_ids(element_type=pp.network.ElementType.TWO_WINDINGS_TRANSFORMER, nominal_voltages={24},
                                    countries={'BE'})


def test_buses():
    n = pp.network.create_eurostag_tutorial_example1_network()
    buses = n.get_buses()
    expected = pd.DataFrame(index=pd.Series(name='id', data=['VLGEN_0', 'VLHV1_0', 'VLHV2_0', 'VLLOAD_0']),
                            columns=['name', 'v_mag', 'v_angle', 'connected_component', 'synchronous_component',
                                     'voltage_level_id'],
                            data=[['', nan, nan, 0, 0, 'VLGEN'],
                                  ['', 380, nan, 0, 0, 'VLHV1'],
                                  ['', 380, nan, 0, 0, 'VLHV2'],
                                  ['', nan, nan, 0, 0, 'VLLOAD']])
    pd.testing.assert_frame_equal(expected, buses, check_dtype=False)

    n.update_buses(pd.DataFrame(index=['VLGEN_0'], columns=['v_mag', 'v_angle'], data=[[400, 0]]))
    buses = n.get_buses()
    expected = pd.DataFrame(index=pd.Series(name='id', data=['VLGEN_0', 'VLHV1_0', 'VLHV2_0', 'VLLOAD_0']),
                            columns=['name', 'v_mag', 'v_angle', 'connected_component', 'synchronous_component',
                                     'voltage_level_id'],
                            data=[['', 400, 0, 0, 0, 'VLGEN'],
                                  ['', 380, nan, 0, 0, 'VLHV1'],
                                  ['', 380, nan, 0, 0, 'VLHV2'],
                                  ['', nan, nan, 0, 0, 'VLLOAD']])
    pd.testing.assert_frame_equal(expected, buses, check_dtype=False)


def test_loads_data_frame():
    n = pp.network.create_eurostag_tutorial_example1_network()
    loads = n.get_loads(all_attributes=True)
    assert 600 == loads['p0']['LOAD']
    assert 200 == loads['q0']['LOAD']
    assert 'UNDEFINED' == loads['type']['LOAD']
    assert not loads['fictitious']['LOAD']
    df2 = pd.DataFrame(data=[[500, 300]], columns=['p0', 'q0'], index=['LOAD'])
    n.update_loads(df2)
    df3 = n.get_loads()
    assert 300 == df3['q0']['LOAD']
    assert 500 == df3['p0']['LOAD']
    n = pp.network.create_four_substations_node_breaker_network()
    loads = n.get_loads(attributes=['bus_breaker_bus_id', 'node'])
    expected = pd.DataFrame(
        index=pd.Series(name='id', data=['LD1', 'LD2', 'LD3', 'LD4', 'LD5', 'LD6']),
        columns=['bus_breaker_bus_id', 'node'],
        data=[['S1VL1_2', 2], ['S1VL2_13', 13], ['S1VL2_15', 15], ['S1VL2_17', 17], ['S3VL1_4', 4], ['S4VL1_2', 2]])
    pd.testing.assert_frame_equal(expected, loads, check_dtype=False, atol=1e-2)

def test_grounds():
    n = pp.network.create_eurostag_tutorial_example1_network()
    grounds = n.get_grounds(all_attributes=True)
    assert grounds.empty

    n.create_grounds(id='GROUND', voltage_level_id='VLHV1', bus_id='NHV1')
    expected = pd.DataFrame(index=pd.Series(name='id', data=['GROUND']),
                            columns=['name', 'voltage_level_id', 'bus_id', 'connected'],
                            data=[['', 'VLHV1', 'VLHV1_0', True]])
    pd.testing.assert_frame_equal(expected, n.get_grounds(), check_dtype=False, atol=1e-2)

def test_batteries_data_frame():
    n = pp.network.load(str(TEST_DIR.joinpath('battery.xiidm')))
    batteries = n.get_batteries(all_attributes=True)
    assert 200.0 == batteries['max_p']['BAT2']
    assert not batteries['fictitious']['BAT2']
    df2 = pd.DataFrame(data=[[101, 201]], columns=['target_p', 'target_q'], index=['BAT2'])
    n.update_batteries(df2)
    df3 = n.get_batteries()
    assert 101 == df3['target_p']['BAT2']
    assert 201 == df3['target_q']['BAT2']
    batteries = n.get_batteries(attributes=['bus_breaker_bus_id', 'node'])
    expected = pd.DataFrame(
        index=pd.Series(name='id', data=['BAT', 'BAT2']),
        columns=['bus_breaker_bus_id', 'node'],
        data=[['NBAT', -1], ['NBAT', -1]])
    pd.testing.assert_frame_equal(expected, batteries, check_dtype=False, atol=1e-2)


def test_vsc_data_frame():
    n = pp.network.create_four_substations_node_breaker_network()
    stations = n.get_vsc_converter_stations(all_attributes=True)
    assert -550.0 == stations['min_q_at_p']['VSC1']
    assert 570.0 == stations['max_q_at_p']['VSC1']
    assert not stations['fictitious']['VSC1']
    assert 'S1VL2_5' == stations['bus_breaker_bus_id']['VSC1']
    stations = n.get_vsc_converter_stations()
    expected = pd.DataFrame(index=pd.Series(name='id', data=['VSC1', 'VSC2']),
                            columns=['name', 'loss_factor', 'min_q', 'max_q', 'reactive_limits_kind', 'target_v',
                                     'target_q', 'voltage_regulator_on',
                                     'regulated_element_id', 'p', 'q', 'i', 'voltage_level_id',
                                     'bus_id',
                                     'connected'],
                            data=[['VSC1', 1.1, nan, nan, 'CURVE', 400, 500, True, 'VSC1', 10.11, -512.081, 739.27,
                                   'S1VL2', 'S1VL2_0',
                                   True],
                                  ['VSC2', 1.1, -400, 500, 'MIN_MAX', 0, 120, False, 'VSC2', -9.89, -120, 170.032,
                                   'S2VL1', 'S2VL1_0',
                                   True]])
    pd.testing.assert_frame_equal(expected, stations, check_dtype=False, atol=1e-2)

    stations2 = pd.DataFrame(data=[[300.0, 400.0, 'VSC2'], [1.0, 2.0, 'VSC1']],
                             columns=['target_v', 'target_q', 'regulated_element_id'], index=['VSC1', 'VSC2'])
    n.update_vsc_converter_stations(stations2)
    stations3 = pd.DataFrame(data=[[-350, 400]],
                             columns=['min_q', 'max_q'], index=['VSC2'])
    n.update_vsc_converter_stations(stations3)
    stations = n.get_vsc_converter_stations()
    expected = pd.DataFrame(index=pd.Series(name='id', data=['VSC1', 'VSC2']),
                            columns=['name', 'loss_factor', 'min_q', 'max_q', 'reactive_limits_kind', 'target_v',
                                     'target_q', 'voltage_regulator_on',
                                     'regulated_element_id', 'p', 'q', 'i', 'voltage_level_id',
                                     'bus_id',
                                     'connected'],
                            data=[['VSC1', 1.1, nan, nan, 'CURVE', 300, 400, True, 'VSC2', 10.11, -512.081, 739.27,
                                   'S1VL2', 'S1VL2_0',
                                   True],
                                  ['VSC2', 1.1, -350, 400, 'MIN_MAX', 1, 2, False, 'VSC1', -9.89, -120, 170.032,
                                   'S2VL1', 'S2VL1_0',
                                   True]])
    pd.testing.assert_frame_equal(expected, stations, check_dtype=False, atol=1e-2)
    stations = n.get_vsc_converter_stations(attributes=['bus_breaker_bus_id', 'node'])
    expected = pd.DataFrame(
        index=pd.Series(name='id', data=['VSC1', 'VSC2']),
        columns=['bus_breaker_bus_id', 'node'],
        data=[['S1VL2_5', 5], ['S2VL1_4', 4]])
    pd.testing.assert_frame_equal(expected, stations, check_dtype=False, atol=1e-2)


def test_lcc_data_frame():
    n = pp.network.create_four_substations_node_breaker_network()
    stations = n.get_lcc_converter_stations(all_attributes=True)
    assert not stations['fictitious']['LCC1']
    assert 'S1VL2_21' == stations['bus_breaker_bus_id']['LCC1']
    assert 21 == stations['node']['LCC1']
    stations = n.get_lcc_converter_stations()
    expected = pd.DataFrame(index=pd.Series(name='id', data=['LCC1', 'LCC2']),
                            columns=['name', 'power_factor', 'loss_factor', 'p', 'q', 'i', 'voltage_level_id',
                                     'bus_id', 'connected'],
                            data=[['LCC1', 0.6, 1.1, 80.88, nan, nan, 'S1VL2', 'S1VL2_0', True],
                                  ['LCC2', 0.6, 1.1, - 79.12, nan, nan, 'S3VL1', 'S3VL1_0', True]])
    pd.testing.assert_frame_equal(expected, stations, check_dtype=False)
    n.update_lcc_converter_stations(
        pd.DataFrame(index=['LCC1'],
                     columns=['power_factor', 'loss_factor', 'p', 'q', 'fictitious'],
                     data=[[0.7, 1.2, 82, 69, True]]))
    expected = pd.DataFrame(index=pd.Series(name='id',
                                            data=['LCC1', 'LCC2']),
                            columns=['name', 'power_factor', 'loss_factor', 'p', 'q', 'i', 'voltage_level_id',
                                     'bus_id', 'connected'],
                            data=[['LCC1', 0.7, 1.2, 82, 69, 154.68, 'S1VL2', 'S1VL2_0', True],
                                  ['LCC2', 0.6, 1.1, - 79.12, nan, nan, 'S3VL1', 'S3VL1_0', True]])
    pd.testing.assert_frame_equal(expected, n.get_lcc_converter_stations(), check_dtype=False, atol=1e-2)


def test_hvdc_data_frame():
    n = pp.network.create_four_substations_node_breaker_network()
    lines = n.get_hvdc_lines(all_attributes=True)
    assert 10 == lines['target_p']['HVDC1']
    assert not lines['fictitious']['HVDC1']
    lines2 = pd.DataFrame(data=[11], columns=['target_p'], index=['HVDC1'])
    n.update_hvdc_lines(lines2)
    lines = n.get_hvdc_lines()
    assert 11 == lines['target_p']['HVDC1']


def test_svc_data_frame():
    n = pp.network.create_four_substations_node_breaker_network()
    svcs = n.get_static_var_compensators(all_attributes=True)
    assert not svcs['fictitious']['SVC']
    assert 'S4VL1_4' == svcs['bus_breaker_bus_id']['SVC']
    assert 4 == svcs['node']['SVC']
    svcs = n.get_static_var_compensators()
    expected = pd.DataFrame(
        index=pd.Series(name='id', data=['SVC']),
        columns=['name', 'b_min', 'b_max', 'target_v', 'target_q',
                 'regulation_mode', 'regulated_element_id', 'p', 'q', 'i', 'voltage_level_id', 'bus_id',
                 'connected'],
        data=[['', -0.05, 0.05, 400, nan, 'VOLTAGE', 'SVC', nan, -12.54, nan, 'S4VL1', 'S4VL1_0', True]])
    pd.testing.assert_frame_equal(expected, svcs, check_dtype=False, atol=1e-2)
    n.update_static_var_compensators(pd.DataFrame(
        index=pd.Series(name='id', data=['SVC']),
        columns=['b_min', 'b_max', 'target_v', 'target_q', 'regulation_mode', 'p', 'q', 'regulated_element_id'],
        data=[[-0.06, 0.06, 398, 100, 'REACTIVE_POWER', -12, -13, 'VSC1']]))

    svcs = n.get_static_var_compensators()
    expected = pd.DataFrame(
        index=pd.Series(name='id', data=['SVC']),
        columns=['name', 'b_min', 'b_max', 'target_v', 'target_q', 'regulation_mode', 'regulated_element_id', 'p',
                 'q', 'i',
                 'voltage_level_id', 'bus_id', 'connected'],
        data=[['', -0.06, 0.06, 398, 100, 'REACTIVE_POWER', 'VSC1', -12, -13, 25.54, 'S4VL1', 'S4VL1_0', True]])
    pd.testing.assert_frame_equal(expected, svcs, check_dtype=False, atol=1e-2)
    svcs = n.get_static_var_compensators(attributes=['bus_breaker_bus_id', 'node'])
    expected = pd.DataFrame(
        index=pd.Series(name='id', data=['SVC']),
        columns=['bus_breaker_bus_id', 'node'],
        data=[['S4VL1_4', 4]])
    pd.testing.assert_frame_equal(expected, svcs,
                                  check_dtype=False, atol=1e-2)


def test_generators_data_frame():
    n = pp.network.create_eurostag_tutorial_example1_network()
    generators = n.get_generators(all_attributes=True)
    assert 'OTHER' == generators['energy_source']['GEN']
    assert 607 == generators['target_p']['GEN']
    assert not generators['fictitious']['GEN']
    assert 'NGEN' == generators['bus_breaker_bus_id']['GEN']
    assert -1 == generators['node']['GEN']
    assert -9999.99 == generators['min_q_at_p']['GEN']
    assert 9999.99 == generators['max_q_at_p']['GEN']
    assert -9999.99 == generators['min_q_at_target_p']['GEN']
    assert 9999.99 == generators['max_q_at_target_p']['GEN']
    n.update_generators(id='GEN', rated_s=100)
    generators = n.get_generators(all_attributes=True)
    assert 100 == generators['rated_s']['GEN']
    n = pp.network.create_four_substations_node_breaker_network()
    generators = n.get_generators(attributes=['bus_breaker_bus_id', 'node'])
    expected = pd.DataFrame(
        index=pd.Series(name='id', data=['GH1', 'GH2', 'GH3', 'GTH1', 'GTH2']),
        columns=['bus_breaker_bus_id', 'node'],
        data=[['S1VL2_7', 7], ['S1VL2_9', 9], ['S1VL2_11', 11], ['S2VL1_2', 2], ['S3VL1_6', 6]])
    pd.testing.assert_frame_equal(expected, generators, check_dtype=False, atol=1e-2)


def test_generator_maxq_minq_reactive_limits():
    n = pp.network.create_four_substations_node_breaker_network()
    gen1_id = 'GH1'
    n.update_generators(id=gen1_id, p=50, target_p=80)
    generators = n.get_generators(attributes=['reactive_limits_kind',
                                              'min_q', 'max_q',
                                              'min_q_at_p', 'max_q_at_p',
                                              'min_q_at_target_p', 'max_q_at_target_p'])
    gen1 = generators.loc[gen1_id]
    assert 'CURVE' == gen1['reactive_limits_kind']
    assert np.isnan(gen1['min_q'])
    assert np.isnan(gen1['max_q'])
    assert -769.3, gen1['min_q_at_p']
    assert 860, gen1['max_q_at_p']
    assert -845.5, gen1['min_q_at_target_p']
    assert 929.0, gen1['max_q_at_target_p']
    n = pp.network.create_ieee118()
    gen2_id = 'B1-G'
    gen2 = n.get_generators().loc[gen2_id]
    assert 'MIN_MAX' == gen2['reactive_limits_kind']
    assert -5 == gen2['min_q']
    assert 15 == gen2['max_q']


def test_vsc_maxq_minq_reactive_limits():
    n = pp.network.create_four_substations_node_breaker_network()
    vsc1_id = 'VSC1'
    n.update_vsc_converter_stations(id=vsc1_id, p=50)
    vsc = n.get_vsc_converter_stations(attributes=['min_q_at_p', 'max_q_at_p'])
    vsc1 = vsc.loc[vsc1_id]
    pd.testing.assert_series_equal(pd.Series({'min_q_at_p': -550.0, 'max_q_at_p': 570.0}, name='VSC1'), vsc1)


def test_generator_disconnected_bus_breaker_id():
    n = pp.network.create_eurostag_tutorial_example1_network()
    gen1_id = 'GEN'
    generators = n.get_generators(attributes=['bus_id', 'bus_breaker_bus_id', 'connected'])
    gen1 = generators.loc[gen1_id]
    assert 'VLGEN_0' == gen1['bus_id']
    assert 'NGEN' == gen1['bus_breaker_bus_id']
    assert gen1['connected']

    n.disconnect(gen1_id)
    generators = n.get_generators(attributes=['bus_id', 'bus_breaker_bus_id', 'connected'])
    gen1 = generators.loc[gen1_id]
    assert '' == gen1['bus_id']
    assert 'NGEN' == gen1['bus_breaker_bus_id']
    assert not gen1['connected']


def test_ratio_tap_changer_steps_data_frame():
    n = pp.network.create_eurostag_tutorial_example1_network()
    steps = n.get_ratio_tap_changer_steps()
    assert 0.8505666905244191 == steps.loc['NHV2_NLOAD']['rho'][0]
    assert 0.8505666905244191 == steps.loc[('NHV2_NLOAD', 0), 'rho']
    pd.testing.assert_series_equal(steps.loc[('NHV2_NLOAD', 0)],
                                   pd.Series(data={'side': '', 'rho': 0.850567, 'r': 0, 'x': 0, 'g': 0, 'b': 0},
                                             name=('NHV2_NLOAD', 0)), check_dtype=False)
    pd.testing.assert_series_equal(steps.loc[('NHV2_NLOAD', 1)],
                                   pd.Series(data={'side': '', 'rho': 1.00067, 'r': 0, 'x': 0, 'g': 0, 'b': 0},
                                             name=('NHV2_NLOAD', 1)), check_dtype=False)
    pd.testing.assert_series_equal(steps.loc[('NHV2_NLOAD', 2)],
                                   pd.Series(data={'side': '', 'rho': 1.15077, 'r': 0, 'x': 0, 'g': 0, 'b': 0},
                                             name=('NHV2_NLOAD', 2)), check_dtype=False)
    n.update_ratio_tap_changer_steps(pd.DataFrame(
        index=pd.MultiIndex.from_tuples([('NHV2_NLOAD', 0), ('NHV2_NLOAD', 1)],
                                        names=['id', 'position']), columns=['rho', 'r', 'x', 'g', 'b'],
        data=[[1, 1, 1, 1, 1],
              [1, 1, 1, 1, 1]]))
    steps = n.get_ratio_tap_changer_steps()
    pd.testing.assert_series_equal(steps.loc[('NHV2_NLOAD', 0)],
                                   pd.Series(data={'side': '', 'rho': 1, 'r': 1, 'x': 1, 'g': 1, 'b': 1},
                                             name=('NHV2_NLOAD', 0)), check_dtype=False)
    pd.testing.assert_series_equal(steps.loc[('NHV2_NLOAD', 1)],
                                   pd.Series(data={'side': '', 'rho': 1, 'r': 1, 'x': 1, 'g': 1, 'b': 1},
                                             name=('NHV2_NLOAD', 1)), check_dtype=False)
    pd.testing.assert_series_equal(steps.loc[('NHV2_NLOAD', 2)],
                                   pd.Series(data={'side': '', 'rho': 1.15077, 'r': 0, 'x': 0, 'g': 0, 'b': 0},
                                             name=('NHV2_NLOAD', 2)), check_dtype=False)
    n.update_ratio_tap_changer_steps(id='NHV2_NLOAD', position=0, rho=2, r=3, x=4, g=5, b=6)
    steps = n.get_ratio_tap_changer_steps()
    pd.testing.assert_series_equal(steps.loc[('NHV2_NLOAD', 0)],
                                   pd.Series(data={'side': '', 'rho': 2, 'r': 3, 'x': 4, 'g': 5, 'b': 6},
                                             name=('NHV2_NLOAD', 0)), check_dtype=False)
    pd.testing.assert_series_equal(steps.loc[('NHV2_NLOAD', 1)],
                                   pd.Series(data={'side': '', 'rho': 1, 'r': 1, 'x': 1, 'g': 1, 'b': 1},
                                             name=('NHV2_NLOAD', 1)), check_dtype=False)
    pd.testing.assert_series_equal(steps.loc[('NHV2_NLOAD', 2)],
                                   pd.Series(data={'side': '', 'rho': 1.15077, 'r': 0, 'x': 0, 'g': 0, 'b': 0},
                                             name=('NHV2_NLOAD', 2)), check_dtype=False)


def test_phase_tap_changer_steps_data_frame():
    n = pp.network.create_ieee300()
    steps = n.get_phase_tap_changer_steps()
    assert 11.4 == steps.loc[('T196-2040-1', 0), 'alpha']
    pd.testing.assert_series_equal(steps.loc[('T196-2040-1', 0)],
                                   pd.Series(data={'side': '', 'rho': 1, 'alpha': 11.4, 'r': 0, 'x': 0, 'g': 0, 'b': 0},
                                             name=('T196-2040-1', 0)), check_dtype=False)
    # pd.testing.assert_frame_equal(expected, n.get_phase_tap_changer_steps(), check_dtype=False)
    n.update_phase_tap_changer_steps(pd.DataFrame(
        index=pd.MultiIndex.from_tuples([('T196-2040-1', 0)],
                                        names=['id', 'position']), columns=['alpha', 'rho', 'r', 'x', 'g', 'b'],
        data=[[1, 1, 1, 1, 1, 1]]))
    steps = n.get_phase_tap_changer_steps()
    pd.testing.assert_series_equal(steps.loc[('T196-2040-1', 0)],
                                   pd.Series(data={'side': '', 'rho': 1, 'alpha': 1, 'r': 1, 'x': 1, 'g': 1, 'b': 1},
                                             name=('T196-2040-1', 0)), check_dtype=False)
    n.update_phase_tap_changer_steps(id=['T196-2040-1'], position=[0], rho=[2], alpha=[7], r=[3], x=[4], g=[5],
                                     b=[6])
    steps = n.get_phase_tap_changer_steps()
    pd.testing.assert_series_equal(steps.loc[('T196-2040-1', 0)],
                                   pd.Series(data={'side': '', 'rho': 2, 'alpha': 7, 'r': 3, 'x': 4, 'g': 5, 'b': 6},
                                             name=('T196-2040-1', 0)), check_dtype=False)


def test_update_generators_data_frame():
    n = pp.network.create_eurostag_tutorial_example1_network()
    generators = n.get_generators()
    assert 607 == generators['target_p']['GEN']
    assert generators['voltage_regulator_on']['GEN']
    assert 'GEN' == generators['regulated_element_id']['GEN']
    generators2 = pd.DataFrame(data=[[608.0, 302.0, 25.0, False]],
                               columns=['target_p', 'target_q', 'target_v', 'voltage_regulator_on'], index=['GEN'])
    n.update_generators(generators2)
    generators = n.get_generators()
    assert 608 == generators['target_p']['GEN']
    assert 302.0 == generators['target_q']['GEN']
    assert 25.0 == generators['target_v']['GEN']
    assert not generators['voltage_regulator_on']['GEN']


def test_regulated_terminal_node_breaker():
    n = pp.network.create_four_substations_node_breaker_network()
    gens = n.get_generators()
    assert 'GH1' == gens['regulated_element_id']['GH1']

    n.update_generators(id='GH1', regulated_element_id='S1VL1_BBS')
    updated_gens = n.get_generators()
    assert 'S1VL1_BBS' == updated_gens['regulated_element_id']['GH1']

    with pytest.raises(PyPowsyblError):
        n.update_generators(id='GH1', regulated_element_id='LINE_S2S3')


def test_regulated_terminal_bus_breaker():
    n = pp.network.create_eurostag_tutorial_example1_network()
    generators = n.get_generators()
    assert 'GEN' == generators['regulated_element_id']['GEN']
    with pytest.raises(PyPowsyblError):
        n.update_generators(id='GEN', regulated_element_id='NHV1')
    n.update_generators(id='GEN', regulated_element_id='LOAD')
    generators = n.get_generators()
    assert 'LOAD' == generators['regulated_element_id']['GEN']


def test_areas_data_frame():
    n = pp.network.create_eurostag_tutorial_example1_with_tie_lines_and_areas()
    areas = n.get_areas(all_attributes=True)
    assert 3 == len(areas)
    assert not areas['fictitious']['ControlArea_A']
    areas = n.get_areas()
    expected = pd.DataFrame(
        index=pd.Series(name='id', data=['ControlArea_A', 'ControlArea_B', 'Region_AB']),
        columns=['name', 'area_type', 'interchange_target', 'interchange', 'ac_interchange', 'dc_interchange'],
        data=[['Control Area A', 'ControlArea', -602.6, -602.88, -602.88, 0.0],
              ['Control Area B', 'ControlArea', +602.6, +602.88, +602.88, 0.0],
              ['Region AB', 'Region', nan, 0.0, 0.0, 0.0]])
    pd.testing.assert_frame_equal(expected, areas, check_dtype=False, atol=1e-2)

    n.update_areas(id='ControlArea_A', name='Awesome Control Area A', interchange_target=-400)
    areas = n.get_areas()
    assert -400 == areas.loc['ControlArea_A']['interchange_target']
    assert 'Awesome Control Area A' == areas.loc['ControlArea_A']['name']
    n.update_areas(id=['ControlArea_A', 'ControlArea_B'], interchange_target=[-500, 500])
    areas = n.get_areas()
    assert -500 == areas.loc['ControlArea_A']['interchange_target']
    assert +500 == areas.loc['ControlArea_B']['interchange_target']

    n.create_areas(id='testArea', area_type='testAreaType')
    areas = n.get_areas()
    assert 4 == len(areas)
    assert 'testAreaType' == areas.loc['testArea']['area_type']
    assert np.isnan(areas.loc['testArea']['interchange_target'])

    n.create_areas(id=['testAreaA', 'testAreaB'],
                   area_type=['testAreaType', 'testAreaType'],
                   interchange_target=[10., nan])
    areas = n.get_areas()
    assert 6 == len(areas)
    assert 10. == areas.loc['testAreaA']['interchange_target']
    assert np.isnan(areas.loc['testAreaB']['interchange_target'])

    n.remove_elements(['testArea', 'testAreaA', 'testAreaB'])
    areas = n.get_areas()
    assert 3 == len(areas)


def test_areas_voltage_levels_data_frame():
    n = pp.network.create_eurostag_tutorial_example1_with_tie_lines_and_areas()
    areas_voltage_levels = n.get_areas_voltage_levels().sort_values(by=['id', 'voltage_level_id'])
    expected = pd.DataFrame(
        index=pd.Series(name='id', data=[
            'ControlArea_A', 'ControlArea_A',
            'ControlArea_B', 'ControlArea_B',
            'Region_AB', 'Region_AB', 'Region_AB', 'Region_AB']),
        columns=['voltage_level_id'],
        data=[['VLGEN'], ['VLHV1'],
              ['VLHV2'], ['VLLOAD'],
              ['VLGEN'], ['VLHV1'], ['VLHV2'], ['VLLOAD']])
    pd.testing.assert_frame_equal(expected, areas_voltage_levels, check_dtype=False)

    # test adding boundaries to areas
    n = pp.network.create_eurostag_tutorial_example1_network()
    n.create_areas(id=['testAreaA', 'testAreaB'],
                   area_type=['testAreaType', 'testAreaType'],
                   interchange_target=[10., nan])
    n.create_areas_voltage_levels(id=['testAreaA', 'testAreaA', 'testAreaB'],
                               voltage_level_id=['VLGEN', 'VLHV1', 'VLLOAD'])
    areas_voltage_levels = n.get_areas_voltage_levels().sort_values(by=['id', 'voltage_level_id'])
    expected = pd.DataFrame(
        index=pd.Series(name='id', data=[
            'testAreaA', 'testAreaA',
            'testAreaB']),
        columns=['voltage_level_id'],
        data=[['VLGEN'], ['VLHV1'],
              ['VLLOAD']])
    pd.testing.assert_frame_equal(expected, areas_voltage_levels, check_dtype=False)

    # test removal
    n.create_areas_voltage_levels(id=['testAreaA'], voltage_level_id=[''])
    areas_voltage_levels = n.get_areas_voltage_levels().sort_values(by=['id', 'voltage_level_id'])
    expected = pd.DataFrame(
        index=pd.Series(name='id', data=['testAreaB']),
        columns=['voltage_level_id'],
        data=[['VLLOAD']])
    pd.testing.assert_frame_equal(expected, areas_voltage_levels, check_dtype=False)


def test_areas_boundaries_data_frame():
    n = pp.network.create_eurostag_tutorial_example1_with_tie_lines_and_areas()
    areas_boundaries = n.get_areas_boundaries(all_attributes=True).sort_values(by=['id', 'element'])
    expected = pd.DataFrame(
        index=pd.Series(name='id', data=[
            'ControlArea_A', 'ControlArea_A',
            'ControlArea_B', 'ControlArea_B']),
        columns=['boundary_type', 'element', 'side', 'ac', 'p', 'q'],
        data=[['DANGLING_LINE', 'NHV1_XNODE1', '', True, -301.44, -116.55],
              ['DANGLING_LINE', 'NHV1_XNODE2', '', True, -301.44, -116.55],
              ['DANGLING_LINE', 'XNODE1_NHV2', '', True, +301.44, +116.55],
              ['DANGLING_LINE', 'XNODE2_NHV2', '', True, +301.44, +116.55]])
    pd.testing.assert_frame_equal(expected, areas_boundaries, check_dtype=False, atol=1e-2)

    # test adding boundaries to area
    n = pp.network.create_eurostag_tutorial_example1_with_tie_lines_and_areas()
    n.remove_elements(elements_ids=['ControlArea_A', 'ControlArea_B'])
    n.create_areas(id=['testAreaA', 'testAreaB'],
                   area_type=['testAreaType', 'testAreaType'],
                   interchange_target=[10., nan])
    n.create_areas_boundaries(id=['testAreaA', 'testAreaA', 'testAreaB', 'testAreaB'],
                              boundary_type=['DANGLING_LINE', 'DANGLING_LINE', 'DANGLING_LINE', 'DANGLING_LINE'],
                              element=['NHV1_XNODE1', 'NHV1_XNODE2', 'XNODE1_NHV2', 'XNODE2_NHV2'],
                              ac=[True, True, True, True])
    areas_boundaries = n.get_areas_boundaries(all_attributes=True).sort_values(by=['id', 'element'])
    expected = pd.DataFrame(
        index=pd.Series(name='id', data=[
            'testAreaA', 'testAreaA',
            'testAreaB', 'testAreaB']),
        columns=['boundary_type', 'element', 'side', 'ac', 'p', 'q'],
        data=[['DANGLING_LINE', 'NHV1_XNODE1', '', True, -301.44, -116.55],
              ['DANGLING_LINE', 'NHV1_XNODE2', '', True, -301.44, -116.55],
              ['DANGLING_LINE', 'XNODE1_NHV2', '', True, +301.44, +116.55],
              ['DANGLING_LINE', 'XNODE2_NHV2', '', True, +301.44, +116.55]])
    pd.testing.assert_frame_equal(expected, areas_boundaries, check_dtype=False, atol=1e-2)

    # test removal
    n.create_areas_boundaries(id=['testAreaA'],
                              boundary_type=[''],
                              element=[''])
    areas_boundaries = n.get_areas_boundaries(all_attributes=True).sort_values(by=['id', 'element'])
    expected = pd.DataFrame(
        index=pd.Series(name='id', data=[
            'testAreaB', 'testAreaB']),
        columns=['boundary_type', 'element', 'side', 'ac', 'p', 'q'],
        data=[['DANGLING_LINE', 'XNODE1_NHV2', '', True, +301.44, +116.55],
              ['DANGLING_LINE', 'XNODE2_NHV2', '', True, +301.44, +116.55]])
    pd.testing.assert_frame_equal(expected, areas_boundaries, check_dtype=False, atol=1e-2)

    # test using terminals instead of dangling lines, e.g. boundary located at NGEN_NHV1 HV side
    n = pp.network.create_eurostag_tutorial_example1_network()
    n.create_areas(id=['testAreaA', 'testAreaB'],
                   area_type=['testAreaType', 'testAreaType'],
                   interchange_target=[10., nan])
    n.update_2_windings_transformers(id='NGEN_NHV1', p2=-600, q2=-50)
    n.update_lines(id=['NHV1_NHV2_1', 'NHV1_NHV2_2'], p1=[300, 300], q1=[25, 25])
    n.create_areas_boundaries(id=['testAreaA', 'testAreaB', 'testAreaB'],
                              boundary_type=['TERMINAL', 'TERMINAL', 'TERMINAL'],
                              element=['NGEN_NHV1', 'NHV1_NHV2_1', 'NHV1_NHV2_2'],
                              side=['TWO', 'ONE', 'ONE'],
                              ac=[True, True, True])
    areas_boundaries = n.get_areas_boundaries(all_attributes=True).sort_values(by=['id', 'element'])
    expected = pd.DataFrame(
        index=pd.Series(name='id', data=['testAreaA', 'testAreaB', 'testAreaB']),
        columns=['boundary_type', 'element', 'side', 'ac', 'p', 'q'],
        data=[['TERMINAL', 'NGEN_NHV1', 'TWO', True, -600, -50],
              ['TERMINAL', 'NHV1_NHV2_1', 'ONE', True, 300, 25],
              ['TERMINAL', 'NHV1_NHV2_2', 'ONE', True, 300, 25]])
    pd.testing.assert_frame_equal(expected, areas_boundaries, check_dtype=False, atol=1e-2)

    # test removal
    n.create_areas_boundaries(id=['testAreaA'],
                              element=[''])
    areas_boundaries = n.get_areas_boundaries(all_attributes=True).sort_values(by=['id', 'element'])
    expected = pd.DataFrame(
        index=pd.Series(name='id', data=['testAreaB', 'testAreaB']),
        columns=['boundary_type', 'element', 'side', 'ac', 'p', 'q'],
        data=[['TERMINAL', 'NHV1_NHV2_1', 'ONE', True, 300, 25],
              ['TERMINAL', 'NHV1_NHV2_2', 'ONE', True, 300, 25]])
    pd.testing.assert_frame_equal(expected, areas_boundaries, check_dtype=False, atol=1e-2)


def test_update_unknown_data():
    n = pp.network.create_eurostag_tutorial_example1_network()
    update = pd.DataFrame(data=[['blob']], columns=['unknown'], index=['GEN'])
    with pytest.raises(ValueError) as context:
        n.update_generators(update)
    assert 'No column named unknown' in str(context)


def test_update_non_modifiable_data():
    n = pp.network.create_eurostag_tutorial_example1_network()
    update = pd.DataFrame(data=[['blob']], columns=['voltage_level_id'], index=['GEN'])
    with pytest.raises(PyPowsyblError) as context:
        n.update_generators(update)
    assert 'Series \'voltage_level_id\' is not modifiable.' == str(context.value)


def test_update_switches_data_frame():
    n = pp.network.load(str(TEST_DIR.joinpath('node-breaker.xiidm')))
    switches = n.get_switches()
    # no open switch
    open_switches = switches[switches['open']].index.tolist()
    assert 0 == len(open_switches)
    # open 1 breaker
    n.update_switches(pd.DataFrame(index=['BREAKER-BB2-VL1_VL2_1'], data={'open': [True]}))
    switches = n.get_switches()
    open_switches = switches[switches['open']].index.tolist()
    assert ['BREAKER-BB2-VL1_VL2_1'] == open_switches


def test_update_2_windings_transformers_data_frame():
    n = pp.network.create_eurostag_tutorial_example1_network()
    df = n.get_2_windings_transformers(all_attributes=True)
    assert not df['fictitious']['NGEN_NHV1']
    df = n.get_2_windings_transformers()
    assert ['name', 'r', 'x', 'g', 'b', 'rated_u1', 'rated_u2', 'rated_s', 'p1', 'q1', 'i1', 'p2', 'q2', 'i2',
            'voltage_level1_id', 'voltage_level2_id', 'bus1_id', 'bus2_id', 'connected1',
            'connected2'] == df.columns.tolist()
    expected = pd.DataFrame(index=pd.Series(name='id', data=['NGEN_NHV1', 'NHV2_NLOAD']),
                            columns=['name', 'r', 'x', 'g', 'b', 'rated_u1', 'rated_u2', 'rated_s', 'p1', 'q1',
                                     'i1', 'p2',
                                     'q2', 'i2', 'voltage_level1_id', 'voltage_level2_id', 'bus1_id', 'bus2_id',
                                     'connected1', 'connected2'],
                            data=[['', 0.27, 11.10, 0, 0, 24, 400, nan, nan, nan, nan, nan, nan,
                                   nan, 'VLGEN', 'VLHV1', 'VLGEN_0', 'VLHV1_0', True, True],
                                  ['', 0.05, 4.05, 0, 0, 400, 158, nan, nan, nan, nan, nan, nan, nan,
                                   'VLHV2', 'VLLOAD', 'VLHV2_0', 'VLLOAD_0', True, True]])
    pd.testing.assert_frame_equal(expected, n.get_2_windings_transformers(), check_dtype=False, atol=1e-2)
    n.update_2_windings_transformers(
        pd.DataFrame(index=['NGEN_NHV1'],
                     columns=['r', 'x', 'g', 'b', 'rated_u1', 'rated_u2', 'connected1', 'connected2'],
                     data=[[0.3, 11.2, 1, 1, 90, 225, False, False]]))
    expected = pd.DataFrame(index=pd.Series(name='id', data=['NGEN_NHV1', 'NHV2_NLOAD']),
                            columns=['name', 'r', 'x', 'g', 'b', 'rated_u1', 'rated_u2', 'rated_s', 'p1', 'q1',
                                     'i1', 'p2',
                                     'q2', 'i2', 'voltage_level1_id', 'voltage_level2_id', 'bus1_id', 'bus2_id',
                                     'connected1', 'connected2'],
                            data=[['', 0.3, 11.2, 1, 1, 90, 225, nan, nan, nan, nan, nan, nan, nan,
                                   'VLGEN', 'VLHV1', '', '', False, False],
                                  ['', 0.047, 4.05, 0, 0, 400, 158, nan, nan, nan, nan, nan, nan, nan,
                                   'VLHV2', 'VLLOAD', 'VLHV2_0', 'VLLOAD_0', True, True]])
    pd.testing.assert_frame_equal(expected, n.get_2_windings_transformers(), check_dtype=False, atol=1e-2)
    n = pp.network.create_four_substations_node_breaker_network()
    twt = n.get_2_windings_transformers(attributes=['bus_breaker_bus1_id', 'node1', 'bus_breaker_bus2_id', 'node2'])
    expected = pd.DataFrame(
        index=pd.Series(name='id', data=['TWT']),
        columns=['bus_breaker_bus1_id', 'node1', 'bus_breaker_bus2_id', 'node2'],
        data=[['S1VL1_4', 4, 'S1VL2_3', 3]])
    pd.testing.assert_frame_equal(expected, twt, check_dtype=False, atol=1e-2)


def test_voltage_levels_data_frame():
    n = pp.network.create_eurostag_tutorial_example1_network()
    voltage_levels = n.get_voltage_levels(all_attributes=True)
    vlgen = voltage_levels.loc['VLGEN']
    assert 24.0 == vlgen['nominal_v']
    assert 'BUS_BREAKER' == vlgen['topology_kind']


def test_substations_data_frame():
    n = pp.network.create_eurostag_tutorial_example1_network()
    expected = pd.DataFrame(index=pd.Series(name='id', data=['P1', 'P2']),
                            columns=['name', 'TSO', 'geo_tags', 'country'],
                            data=[['', 'RTE', 'A', 'FR'],
                                  ['', 'RTE', 'B', 'BE']])
    pd.testing.assert_frame_equal(expected, n.get_substations(), check_dtype=False, atol=1e-2)
    n.update_substations(id='P2', TSO='REE', country='ES')
    expected = pd.DataFrame(index=pd.Series(name='id', data=['P1', 'P2']),
                            columns=['name', 'TSO', 'geo_tags', 'country'],
                            data=[['', 'RTE', 'A', 'FR'],
                                  ['', 'REE', 'B', 'ES']])
    pd.testing.assert_frame_equal(expected, n.get_substations(), check_dtype=False, atol=1e-2)


def test_reactive_capability_curve_points_data_frame():
    n = pp.network.create_four_substations_node_breaker_network()
    points = n.get_reactive_capability_curve_points()
    assert 0 == pytest.approx(points.loc['GH1']['p'][0])
    assert 100 == pytest.approx(points.loc['GH1']['p'][1])
    assert -769.3 == pytest.approx(points.loc['GH1']['min_q'][0])
    assert -864.55 == pytest.approx(points.loc['GH1']['min_q'][1])
    assert 860 == pytest.approx(points.loc['GH1']['max_q'][0])
    assert 946.25 == pytest.approx(points.loc['GH1']['max_q'][1])


def test_exception():
    n = pp.network.create_ieee14()
    with pytest.raises(PyPowsyblError) as e:
        n.open_switch("aa")
    assert "Switch 'aa' not found" == str(e.value)


def test_ratio_tap_changers():
    n = pp.network.create_eurostag_tutorial_example1_network()
    expected = pd.DataFrame(index=pd.Series(name='id', data=['NHV2_NLOAD']),
                            columns=['side', 'tap', 'low_tap', 'high_tap', 'step_count', 'on_load', 'regulating',
                                     'target_v', 'target_deadband', 'regulating_bus_id'],
                            data=[['', 1, 0, 2, 3, True, True, 158.0, 0.0, 'VLLOAD_0']])
    pd.testing.assert_frame_equal(expected, n.get_ratio_tap_changers(), check_dtype=False, atol=1e-2)
    update = pd.DataFrame(index=['NHV2_NLOAD'],
                          columns=['tap', 'regulating', 'target_v'],
                          data=[[0, False, 180]])
    n.update_ratio_tap_changers(update)
    expected = pd.DataFrame(index=pd.Series(name='id', data=['NHV2_NLOAD']),
                            columns=['side', 'tap', 'low_tap', 'high_tap', 'step_count', 'on_load', 'regulating',
                                     'target_v', 'target_deadband', 'regulating_bus_id'],
                            data=[['', 0, 0, 2, 3, True, False, 180.0, 0.0, 'VLLOAD_0']])
    pd.testing.assert_frame_equal(expected, n.get_ratio_tap_changers(), check_dtype=False, atol=1e-2)


def test_ratio_tap_changers_3_windings():
    n = pp.network.create_micro_grid_be_network()
    expected = pd.DataFrame(index=pd.Series(name='id', data=['b94318f6-6d24-4f56-96b9-df2531ad6543',
                                                             'e482b89a-fa84-4ea9-8e70-a83d44790957',
                                                             '84ed55f4-61f5-4d9d-8755-bba7b877a246']),
                            columns=['side', 'tap', 'low_tap', 'high_tap', 'step_count', 'on_load', 'regulating',
                                     'target_v', 'target_deadband', 'regulating_bus_id'],
                            data=[['', 10, 1, 25, 25, True, False, 0.0, 0.5, '8bbd7e74-ae20-4dce-8780-c20f8e18c2e0_0'],
                                  ['', 14, 1, 33, 33, True, True, 10.815, 0.5, '4ba71b59-ee2f-450b-9f7d-cc2f1cc5e386_0'],
                                  ['TWO', 17, 1, 33, 33, True, False, 0.0, 0.5, 'b10b171b-3bc5-4849-bb1f-61ed9ea1ec7c_0']])
    pd.testing.assert_frame_equal(expected, n.get_ratio_tap_changers(), check_dtype=False, atol=1e-2)

    update = pd.DataFrame(index=pd.MultiIndex.from_tuples([('84ed55f4-61f5-4d9d-8755-bba7b877a246', 'TWO')],
                                                          names=['id', 'side']),
                                                          columns=['tap', 'target_v', 'regulating'],
                                                          data=[[9, 16.7, True]])
    n.update_ratio_tap_changers(update)

    expected = pd.DataFrame(index=pd.Series(name='id', data=['b94318f6-6d24-4f56-96b9-df2531ad6543',
                                                             'e482b89a-fa84-4ea9-8e70-a83d44790957',
                                                             '84ed55f4-61f5-4d9d-8755-bba7b877a246']),
                            columns=['side', 'tap', 'low_tap', 'high_tap', 'step_count', 'on_load', 'regulating',
                                     'target_v', 'target_deadband', 'regulating_bus_id'],
                            data=[['', 10, 1, 25, 25, True, False, 0.0, 0.5, '8bbd7e74-ae20-4dce-8780-c20f8e18c2e0_0'],
                                  ['', 14, 1, 33, 33, True, True, 10.815, 0.5, '4ba71b59-ee2f-450b-9f7d-cc2f1cc5e386_0'],
                                  ['TWO', 9, 1, 33, 33, True, True, 16.7, 0.5, 'b10b171b-3bc5-4849-bb1f-61ed9ea1ec7c_0']])
    pd.testing.assert_frame_equal(expected, n.get_ratio_tap_changers(), check_dtype=False, atol=1e-2)

    steps = n.get_ratio_tap_changer_steps()
    assert len(steps) == 91
    assert steps.loc['e482b89a-fa84-4ea9-8e70-a83d44790957', 3]['side'] == ''
    assert steps.loc['84ed55f4-61f5-4d9d-8755-bba7b877a246', 3]['side'] == 'TWO'


def test_phase_tap_changers():
    n = pp.network.create_four_substations_node_breaker_network()
    tap_changers = n.get_phase_tap_changers()
    assert ['side', 'tap', 'low_tap', 'high_tap', 'step_count', 'regulating', 'regulation_mode',
            'regulation_value', 'target_deadband', 'regulating_bus_id'] == tap_changers.columns.tolist()
    twt_values = tap_changers.loc['TWT']
    assert 15 == twt_values.tap
    assert 0 == twt_values.low_tap
    assert 32 == twt_values.high_tap
    assert 33 == twt_values.step_count
    assert not twt_values.regulating
    assert 'FIXED_TAP' == twt_values.regulation_mode
    assert pd.isna(twt_values.regulation_value)
    assert pd.isna(twt_values.target_deadband)
    update = pd.DataFrame(index=['TWT'],
                          columns=['tap', 'target_deadband', 'regulation_value', 'regulation_mode', 'regulating'],
                          data=[[10, 100, 1000, 'CURRENT_LIMITER', True]])
    n.update_ratio_tap_changers(id='TWT', regulating=False)
    n.update_phase_tap_changers(update)
    tap_changers = n.get_phase_tap_changers()
    assert ['side', 'tap', 'low_tap', 'high_tap', 'step_count', 'regulating', 'regulation_mode',
            'regulation_value', 'target_deadband', 'regulating_bus_id'] == tap_changers.columns.tolist()
    twt_values = tap_changers.loc['TWT']
    assert 10 == twt_values.tap
    assert twt_values.regulating
    assert 'CURRENT_LIMITER' == twt_values.regulation_mode
    assert 1000 == pytest.approx(twt_values.regulation_value)
    assert 100 == pytest.approx(twt_values.target_deadband)


def test_variant():
    n = pp.network.load(str(TEST_DIR.joinpath('node-breaker.xiidm')))
    assert 'InitialState' == n.get_working_variant_id()
    n.clone_variant('InitialState', 'WorkingState')
    n.update_switches(pd.DataFrame(index=['BREAKER-BB2-VL1_VL2_1'], data={'open': [True]}))
    n.set_working_variant('WorkingState')
    assert 'WorkingState' == n.get_working_variant_id()
    assert ['InitialState', 'WorkingState'] == n.get_variant_ids()
    assert 0 == len(n.get_switches()[n.get_switches()['open']].index.tolist())
    n.set_working_variant('InitialState')
    n.remove_variant('WorkingState')
    assert ['BREAKER-BB2-VL1_VL2_1'] == n.get_switches()[n.get_switches()['open']].index.tolist()
    assert 'InitialState' == n.get_working_variant_id()
    assert 1 == len(n.get_variant_ids())


def test_sld_parameters():
    parameters = SldParameters()
    assert not parameters.use_name
    assert not parameters.center_name
    assert not parameters.diagonal_label
    assert not parameters.nodes_infos
    assert not parameters.display_current_feeder_info
    assert parameters.topological_coloring
    assert parameters.component_library == 'Convergence'
    assert parameters.active_power_unit == ""
    assert parameters.reactive_power_unit == ""
    assert parameters.current_unit == ""

    parameters = SldParameters(use_name=True, center_name=True, diagonal_label=True,
                               nodes_infos=True, tooltip_enabled=True, topological_coloring=False,
                               component_library='FlatDesign', display_current_feeder_info=True,
                               active_power_unit='a', reactive_power_unit='b', current_unit='c')
    assert parameters.use_name
    assert parameters.center_name
    assert parameters.diagonal_label
    assert parameters.nodes_infos
    assert parameters.tool_tip_enabled
    assert parameters.display_current_feeder_info
    assert not parameters.topological_coloring
    assert parameters.component_library == 'FlatDesign'
    assert parameters.active_power_unit == 'a'
    assert parameters.reactive_power_unit == 'b'
    assert parameters.current_unit == 'c'


def test_layout_parameters():
    with pytest.warns(DeprecationWarning, match=re.escape("LayoutParameters is deprecated, use SldParameters instead")):
        parameters = LayoutParameters()
        assert not parameters.use_name
        assert not parameters.center_name
        assert not parameters.diagonal_label
        assert parameters.topological_coloring
        assert not parameters.nodes_infos
    with pytest.warns(DeprecationWarning, match=re.escape("LayoutParameters is deprecated, use SldParameters instead")):
        parameters = LayoutParameters(use_name=True, center_name=True, diagonal_label=True, topological_coloring=False,
                                      nodes_infos=True)
        assert parameters.use_name
        assert parameters.center_name
        assert parameters.diagonal_label
        assert not parameters.topological_coloring
        assert parameters.nodes_infos


def test_sld_svg():
    n = pp.network.create_four_substations_node_breaker_network()
    sld = n.get_single_line_diagram('S1VL1')
    assert re.search('.*<svg.*', sld.svg)
    assert len(sld.metadata) > 0
    sld1 = n.get_single_line_diagram('S1VL1', SldParameters(use_name=True, center_name=True, diagonal_label=True,
                                                            topological_coloring=False, tooltip_enabled=True))
    assert re.search('.*<svg.*', sld1.svg)
    assert len(sld1.metadata) > 0
    sld2 = n.get_single_line_diagram('S1VL1', SldParameters(use_name=True, center_name=True, diagonal_label=True,
                                                            nodes_infos=True, topological_coloring=True,
                                                            tooltip_enabled=True))
    assert re.search('.*<svg.*', sld2.svg)
    assert len(sld2.metadata) > 0

    sld_multi_substation = n.get_matrix_multi_substation_single_line_diagram([['S1', 'S2'], ['S3', 'S4']])
    assert re.search('.*<svg.*', sld_multi_substation.svg)
    assert len(sld_multi_substation.metadata) > 0

    sld_multi_substation1 = n.get_matrix_multi_substation_single_line_diagram([['S1', 'S2'], ['S3', 'S4']],
                                                                              SldParameters(use_name=True, center_name=True,
                                                                                            diagonal_label=True, topological_coloring=False,
                                                                                            tooltip_enabled=True))
    assert re.search('.*<svg.*', sld_multi_substation1.svg)
    assert len(sld_multi_substation1.metadata) > 0

    sld_multi_substation2 = n.get_matrix_multi_substation_single_line_diagram([['S1', 'S2'], ['S3', 'S4']],
                                                                              SldParameters(use_name=True, center_name=True,
                                                                                            diagonal_label=True, nodes_infos=True, topological_coloring=True,
                                                                                            tooltip_enabled=True))
    assert re.search('.*<svg.*', sld_multi_substation2.svg)
    assert len(sld_multi_substation2.metadata) > 0

    sld_multi_substation3 = n.get_matrix_multi_substation_single_line_diagram([['S1'],['S2']])
    assert re.search('.*<svg.*', sld_multi_substation3.svg)
    assert len(sld_multi_substation3.metadata) > 0   
    
    sld_multi_substation4 = n.get_matrix_multi_substation_single_line_diagram([['S1', 'S2']])
    assert re.search('.*<svg.*', sld_multi_substation4.svg)
    assert len(sld_multi_substation4.metadata) > 0    

    sld_multi_substation5 = n.get_matrix_multi_substation_single_line_diagram([['S1', ''], ['', 'S2']])
    assert re.search('.*<svg.*', sld_multi_substation5.svg)
    assert len(sld_multi_substation5.metadata) > 0    

def test_sld_svg_backward_compatibility():
    n = pp.network.create_four_substations_node_breaker_network()
    with pytest.warns(DeprecationWarning, match=re.escape("LayoutParameters is deprecated, use SldParameters instead")):
        sld = n.get_single_line_diagram('S1VL1', LayoutParameters(use_name=True, center_name=True, diagonal_label=True,
                                                                  topological_coloring=False))
        assert re.search('.*<svg.*', sld.svg)
        assert len(sld.metadata) > 0
    with pytest.warns(DeprecationWarning, match=re.escape("LayoutParameters is deprecated, use SldParameters instead")):
        sld1 = n.get_single_line_diagram('S1VL1', LayoutParameters(use_name=True, center_name=True, diagonal_label=True,
                                                                   topological_coloring=True, nodes_infos=True))
        assert re.search('.*<svg.*', sld1.svg)
        assert len(sld1.metadata) > 0


def test_nad():
    n = pp.network.create_ieee14()
    nad = n.get_network_area_diagram()
    assert re.search('.*<svg.*', nad.svg)
    assert len(nad.metadata) > 0
    nad = n.get_network_area_diagram(voltage_level_ids=None)
    assert re.search('.*<svg.*', nad.svg)
    nad = n.get_network_area_diagram('VL1')
    assert re.search('.*<svg.*', nad.svg)
    nad = n.get_network_area_diagram(['VL1', 'VL2'])
    assert re.search('.*<svg.*', nad.svg)
    nad = n.get_network_area_diagram('VL6', high_nominal_voltage_bound=50, low_nominal_voltage_bound=10, depth=10)
    assert re.search('.*<svg.*', nad.svg)
    nad = n.get_network_area_diagram('VL6', low_nominal_voltage_bound=10, depth=10)
    assert re.search('.*<svg.*', nad.svg)
    nad = n.get_network_area_diagram('VL6', high_nominal_voltage_bound=50, depth=10)
    assert re.search('.*<svg.*', nad.svg)
    nad = n.get_network_area_diagram('VL6', nad_parameters=NadParameters(edge_name_displayed=True,
                                                                         id_displayed=True,
                                                                         edge_info_along_edge=False,
                                                                         power_value_precision=1,
                                                                         angle_value_precision=0,
                                                                         current_value_precision=1,
                                                                         voltage_value_precision=0,
                                                                         bus_legend=False,
                                                                         substation_description_displayed=True,
                                                                         edge_info_displayed=EdgeInfoType.CURRENT,
                                                                         voltage_level_details=False
                                                                         ))
    assert re.search('.*<svg.*', nad.svg)
    with tempfile.TemporaryDirectory() as tmp_dir_name:
        test_svg = tmp_dir_name + "test.svg"
        n.write_network_area_diagram_svg(test_svg, None)
        n.write_network_area_diagram_svg(test_svg, ['VL1'])
        n.write_network_area_diagram_svg(test_svg, ['VL1', 'VL2'])
        n.write_network_area_diagram_svg(test_svg, high_nominal_voltage_bound=50, low_nominal_voltage_bound=10,
                                         depth=10)
        n.write_network_area_diagram_svg(test_svg, high_nominal_voltage_bound=50)
        n.write_network_area_diagram_svg(test_svg, low_nominal_voltage_bound=10)
        n.write_network_area_diagram_svg(test_svg, low_nominal_voltage_bound=10, depth=10)
        n.write_network_area_diagram_svg(test_svg, high_nominal_voltage_bound=50, depth=10)
        n.write_network_area_diagram(test_svg, nad_parameters=NadParameters(edge_name_displayed=True,
                                                                            id_displayed=True,
                                                                            edge_info_along_edge=False,
                                                                            power_value_precision=1,
                                                                            angle_value_precision=0,
                                                                            current_value_precision=1,
                                                                            voltage_value_precision=0,
                                                                            bus_legend=False,
                                                                            substation_description_displayed=True,
                                                                            edge_info_displayed=EdgeInfoType.REACTIVE_POWER,
                                                                            voltage_level_details=False
                                                                            ))


def test_nad_displayed_voltage_levels():
    n = pp.network.create_ieee14()
    list_vl = n.get_network_area_diagram_displayed_voltage_levels('VL1', 1)
    assert ['VL1', 'VL2', 'VL5'] == list_vl


def test_nad_fixed_positions():
    n = pp.network.create_ieee14()
    fixed_positions_df = pd.DataFrame.from_records(index='id', data=[{'id': 'VL8', 'x': 10.0, 'y': 20.0}])
    nad1=n.get_network_area_diagram(voltage_level_ids=['VL8', 'VL7'], fixed_positions=fixed_positions_df)
    assert re.search('.*<svg.*', nad1.svg)
    assert len(nad1.metadata) > 0

    fixed_positions_df2 = pd.DataFrame.from_records(index='id', 
                                                   data=[{'id': 'VL8', 'x': 10.0, 'y': 20.0,
                                                          'legend_shift_x': 50.0, 'legend_shift_y': 51.0,
                                                          'legend_connection_shift_x': 52.0, 'legend_connection_shift_y': 53.0}])
    nad2=n.get_network_area_diagram(voltage_level_ids=['VL8', 'VL7'], fixed_positions=fixed_positions_df2)
    assert re.search('.*<svg.*', nad2.svg)
    assert len(nad2.metadata) > 0

    with tempfile.TemporaryDirectory() as tmp_dir_name:
        tmp_dir_path = pathlib.Path(tmp_dir_name)
        fixed_positions_svg_file = tmp_dir_path.joinpath('test_fixed_positions.svg')
        n.write_network_area_diagram(fixed_positions_svg_file, voltage_level_ids=['VL8', 'VL7'], fixed_positions=fixed_positions_df2)
        assert exists(fixed_positions_svg_file)


def test_nad_profile():
    diagram_profile = NadProfile()
    assert not diagram_profile.branch_labels
    diagram_profile = NadProfile(branch_labels=None)
    assert not diagram_profile.branch_labels
    n = pp.network.create_ieee14()
    branch_labels_df = pd.DataFrame.from_records(index='id',
                                             data=[{'id': 'L1-5-1', 'side1': 'S1_1', 'middle': 'MIDDLE_1', 'side2': 'S2_1', 'arrow1': 'IN', 'arrow2': 'IN'},
                                                   {'id': 'L2-5-1', 'side1': 'S1_2', 'middle': 'MIDDLE_2', 'side2': 'S2_2', 'arrow1': 'OUT', 'arrow2': 'OUT'}])
    vl_descriptions_df=pd.DataFrame.from_records(index='id',
                                             data=[
                                                 {'id': 'VL1', 'type': 'HEADER', 'description': 'VL1 header'},
                                                 {'id': 'VL1', 'type': 'HEADER', 'description': 'VL1 header2'},
                                                 {'id': 'VL1', 'type': 'FOOTER', 'description': 'VL1 footer'},
                                                 {'id': 'VL2', 'type': 'HEADER', 'description': 'VL2 header'},
                                                 {'id': 'VL5', 'type': 'FOOTER', 'description': 'VL5 footer'}
                                                 ])
    bus_descriptions_df = pd.DataFrame.from_records(index='id',
                                            data=[
                                                {'id': 'VL1_0', 'description': 'VL1 bus'},
                                                {'id': 'VL2_0', 'description': 'VL2 bus'},
                                                {'id': 'VL5_0', 'description': 'VL3 bus'}
                                                ])
    diagram_profile=NadProfile(branch_labels=branch_labels_df, vl_descriptions=vl_descriptions_df, bus_descriptions=bus_descriptions_df)
    assert isinstance(diagram_profile.branch_labels, pd.DataFrame)
    assert isinstance(diagram_profile.vl_descriptions, pd.DataFrame)
    assert isinstance(diagram_profile.bus_descriptions, pd.DataFrame)
    pars=pp.network.NadParameters(edge_name_displayed=True)
    nad1=n.get_network_area_diagram(voltage_level_ids='VL1', depth=1, nad_parameters=pars, nad_profile=diagram_profile)
    assert re.search('.*<svg.*', nad1.svg)
    assert len(nad1.metadata) > 0

    with tempfile.TemporaryDirectory() as tmp_dir_name:
        tmp_dir_path = pathlib.Path(tmp_dir_name)
        branch_labels_svg_file = tmp_dir_path.joinpath('test_branch_labels.svg')
        n.write_network_area_diagram(branch_labels_svg_file, voltage_level_ids='VL1', depth=1, nad_parameters=pars, nad_profile=diagram_profile)
        assert exists(branch_labels_svg_file)

    n_three_wt=pp.network._create_network('three_windings_transformer')
    three_wt_labels_df = pd.DataFrame.from_records(index='id',
                                                   data=[
                                                       {'id': '3WT', 'side1': 'SIDE1',  'side2': 'SIDE2', 'side3': 'SIDE3',
                                                        'arrow1':'OUT', 'arrow2':'IN', 'arrow3':'OUT'}
                                                        ])
    three_wt_vl_descriptions_df=pd.DataFrame.from_records(index='id',
                                                          data=[
                                                              {'id': 'VL_132', 'type': 'HEADER', 'description': 'VL A'},
                                                              {'id': 'VL_33',  'type': 'HEADER','description': 'VL B'},
                                                              {'id': 'VL_11',  'type': 'HEADER','description': 'VL C'}
                                                              ])
    three_wt_bus_descriptions_df = pd.DataFrame.from_records(index='id',
                                                             data=[
                                                                 {'id': 'VL_132_0', 'description': 'BUS A'},
                                                                 {'id': 'VL_33_0', 'description': 'BUS B'},
                                                                 {'id': 'VL_11_0', 'description': 'BUS C'}
                                                                 ])
    diagram_profile_three_wt=pp.network.NadProfile(three_wt_labels = three_wt_labels_df, vl_descriptions=three_wt_vl_descriptions_df, 
                                                         bus_descriptions=three_wt_bus_descriptions_df)
    assert isinstance(diagram_profile_three_wt.three_wt_labels, pd.DataFrame)
    nad_three_wt=n_three_wt.get_network_area_diagram(nad_parameters=pars, nad_profile=diagram_profile_three_wt)
    assert re.search('.*<svg.*', nad_three_wt.svg)
    assert len(nad_three_wt.metadata) > 0


def test_current_limits():
    network = pp.network.create_eurostag_tutorial_example1_network()
    with pytest.warns(DeprecationWarning, match=re.escape("get_current_limits is deprecated, use get_operational_limits instead")):
        assert 9 == len(network.get_current_limits())
    with pytest.warns(DeprecationWarning, match=re.escape("get_current_limits is deprecated, use get_operational_limits instead")):
        assert 5 == len(network.get_current_limits().loc['NHV1_NHV2_1'])
    with pytest.warns(DeprecationWarning, match=re.escape("get_current_limits is deprecated, use get_operational_limits instead")):
        current_limit = network.get_current_limits().sort_index().loc['NHV1_NHV2_1', '10\'']
        expected = pd.DataFrame(index=pd.MultiIndex.from_tuples(names=['branch_id', 'name'],
                                                                tuples=[('NHV1_NHV2_1', '10\'')]),
                                columns=['side', 'value', 'acceptable_duration'],
                                data=[['TWO', 1200.0, 600]])
        pd.testing.assert_frame_equal(expected, current_limit, check_dtype=False)


def test_deep_copy():
    n = pp.network.create_eurostag_tutorial_example1_network()
    copy_n = copy.deepcopy(n)
    assert copy_n.id == "sim1"
    assert ['NGEN_NHV1', 'NHV2_NLOAD'] == copy_n.get_elements_ids(pp.network.ElementType.TWO_WINDINGS_TRANSFORMER)


def test_lines():
    n = pp.network.create_four_substations_node_breaker_network()
    df = n.get_lines(all_attributes=True)
    assert not df['fictitious']['LINE_S2S3']
    expected = pd.DataFrame(index=pd.Series(name='id', data=['LINE_S2S3', 'LINE_S3S4']),
                            columns=['name', 'r', 'x', 'g1', 'b1', 'g2', 'b2', 'p1', 'q1', 'i1', 'p2', 'q2', 'i2',
                                     'voltage_level1_id',
                                     'voltage_level2_id', 'bus1_id', 'bus2_id', 'connected1', 'connected2'],
                            data=[
                                ['', 0.01, 19.1, 0, 0, 0, 0, 109.889, 190.023, 309.979, -109.886, -184.517, 309.978,
                                 'S2VL1',
                                 'S3VL1',
                                 'S2VL1_0', 'S3VL1_0', True, True],
                                ['', 0.01, 13.1, 0, 0, 0, 0, 240.004, 2.1751, 346.43, -240, 2.5415, 346.43, 'S3VL1',
                                 'S4VL1',
                                 'S3VL1_0', 'S4VL1_0', True, True]])
    pd.testing.assert_frame_equal(expected, n.get_lines(), check_dtype=False)
    lines_update = pd.DataFrame(index=['LINE_S2S3'],
                                columns=['r', 'x', 'g1', 'b1', 'g2', 'b2', 'p1', 'q1', 'p2', 'q2'],
                                data=[[1, 2, 3, 4, 5, 6, 7, 8, 9, 10]])
    n.update_lines(lines_update)
    expected = pd.DataFrame(index=pd.Series(name='id', data=['LINE_S2S3', 'LINE_S3S4']),
                            columns=['name', 'r', 'x', 'g1', 'b1', 'g2', 'b2', 'p1', 'q1', 'i1', 'p2', 'q2', 'i2',
                                     'voltage_level1_id', 'voltage_level2_id', 'bus1_id', 'bus2_id', 'connected1',
                                     'connected2'],
                            data=[['', 1, 2, 3, 4, 5, 6, 7, 8, 15.011282, 9, 10, 19.418634,
                                   'S2VL1', 'S3VL1', 'S2VL1_0', 'S3VL1_0', True, True],
                                  ['', 0.01, 13.1, 0, 0, 0, 0, 240.004, 2.1751, 346.429584, -240, 2.5415,
                                   346.429584, 'S3VL1', 'S4VL1', 'S3VL1_0', 'S4VL1_0', True, True]])
    pd.testing.assert_frame_equal(expected, n.get_lines(), check_dtype=False)
    lines = n.get_lines()
    pd.testing.assert_frame_equal(expected, lines, check_dtype=False)
    lines = n.get_lines(attributes=['bus_breaker_bus1_id', 'node1', 'bus_breaker_bus2_id', 'node2'])
    expected = pd.DataFrame(
        index=pd.Series(name='id', data=['LINE_S2S3', 'LINE_S3S4']),
        columns=['bus_breaker_bus1_id', 'node1', 'bus_breaker_bus2_id', 'node2'],
        data=[['S2VL1_6', 6, 'S3VL1_2', 2], ['S3VL1_8', 8, 'S4VL1_6', 6]])
    pd.testing.assert_frame_equal(expected, lines, check_dtype=False, atol=1e-2)


def test_dangling_lines():
    n = util.create_dangling_lines_network()
    df = n.get_dangling_lines(all_attributes=True)
    assert not df['fictitious']['DL']
    expected = pd.DataFrame(index=pd.Series(name='id', data=['DL']),
                            columns=['name', 'r', 'x', 'g', 'b', 'p0', 'q0', 'p', 'q', 'i', 'voltage_level_id',
                                     'bus_id',
                                     'connected', 'pairing_key', 'ucte_xnode_code', 'paired', 'tie_line_id'],
                            data=[['', 10.0, 1.0, 0.0001, 0.00001, 50.0, 30.0, nan, nan, nan, 'VL', 'VL_0', True,
                                   '', '', False, '']])
    pd.testing.assert_frame_equal(expected, n.get_dangling_lines(), check_dtype=False)
    n.update_dangling_lines(
        pd.DataFrame(index=['DL'], columns=['r', 'x', 'g', 'b', 'p0', 'q0', 'connected'],
                     data=[[11.0, 1.1, 0.0002, 0.00002, 40.0, 40.0, False]]))
    updated = pd.DataFrame(index=pd.Series(name='id', data=['DL']),
                           columns=['name', 'r', 'x', 'g', 'b', 'p0', 'q0', 'p', 'q', 'i', 'voltage_level_id',
                                    'bus_id', 'connected', 'pairing_key', 'ucte_xnode_code', 'paired', 'tie_line_id'],
                           data=[['', 11.0, 1.1, 0.0002, 0.00002, 40.0, 40.0, nan, nan, nan, 'VL', '', False,
                                  '', '', False, '']])
    pd.testing.assert_frame_equal(updated, n.get_dangling_lines(), check_dtype=False)
    n = util.create_dangling_lines_network()
    dangling_lines = n.get_dangling_lines(attributes=['bus_breaker_bus_id', 'node'])
    expected = pd.DataFrame(
        index=pd.Series(name='id', data=['DL']),
        columns=['bus_breaker_bus_id', 'node'],
        data=[['BUS', -1]])
    pd.testing.assert_frame_equal(expected, dangling_lines, check_dtype=False, atol=1e-2)

    # test boundary point columns
    n = pp.network.create_micro_grid_be_network()
    dangling_lines = n.get_dangling_lines(attributes=['p', 'q',
                                                      'boundary_p', 'boundary_q', 'boundary_i', 'boundary_v_mag', 'boundary_v_angle'])
    expected = pd.DataFrame(
        index=pd.Series(name='id', data=['17086487-56ba-4979-b8de-064025a6b4da',
                                         '78736387-5f60-4832-b3fe-d50daf81b0a6',
                                         'b18cd1aa-7808-49b9-a7cf-605eaf07b006',
                                         'a16b4a6c-70b1-4abf-9a9d-bd0fa47f9fe4',
                                         'ed0c5d75-4a54-43c8-b782-b20d7431630b']),
        columns=['p', 'q', 'boundary_p', 'boundary_q', 'boundary_i', 'boundary_v_mag', 'boundary_v_angle'],
        data=[[-25.77,  -2.82, 27.36,   -0.42,   70.27,  224.86, -5.51],
              [-36.59,  54.18, 46.81,  -79.19,  129.30,  410.79, -6.56],
              [-82.84, 138.45, 90.03, -148.60,  244.20,  410.80, -6.57],
              [-23.83,   1.27, 26.80,   -1.48,   68.95,  224.81, -5.52],
              [-36.85,  80.68, 43.68,  -84.87,  133.58,  412.60, -6.74]])
    pd.testing.assert_frame_equal(expected, dangling_lines, check_dtype=False, atol=1e-2)


def test_dangling_line_generation():
    n = util.create_dangling_lines_network()
    df = n.get_dangling_lines_generation()
    assert df.empty

    wrong_generation_df = pd.DataFrame(index=pd.Series(name='id', data=['DL2_wrong']), columns=["target_v", "voltage_regulator_on"],
                                 data=[[225, True]])
    with pytest.raises(PyPowsyblError) as context:
        n.create_dangling_lines(generation_df=wrong_generation_df, id='DL2_wrong', voltage_level_id='VL', bus_id='BUS',
                                p0=100, q0=100, r=0, x=0, g=0, b=0)
    assert "invalid value (NaN) for active power setpoint" in str(context)

    generation_df = pd.DataFrame(index=pd.Series(name='id', data=['DL2']),
                                 columns=["min_p", "max_p", "target_p", "target_v", "voltage_regulator_on"],
                                 data= [[0, 100, 100, 225, True]])
    n.create_dangling_lines(generation_df=generation_df, id='DL2', voltage_level_id='VL', bus_id='BUS',
                            p0=100, q0=100, r=0, x=0, g=0, b=0)
    df2 = n.get_dangling_lines_generation()
    assert df2['voltage_regulator_on']['DL2']
    assert math.isnan(df2['target_q']['DL2'])

    n.update_dangling_lines_generation(pd.DataFrame(index=['DL2'], columns=['target_q', 'voltage_regulator_on'],
                                         data=[[100, False]]))
    df3 = n.get_dangling_lines_generation()
    assert not df3['voltage_regulator_on']['DL2']
    assert df3['target_q']['DL2']==100


def test_batteries():
    n = util.create_battery_network()
    df = n.get_batteries(all_attributes=True)
    assert not df['fictitious']['BAT']
    expected = pd.DataFrame(index=pd.Series(name='id', data=['BAT', 'BAT2']),
                            columns=['name', 'max_p', 'min_p', 'min_q', 'max_q', 'reactive_limits_kind', 'target_p',
                                     'target_q',
                                     'p', 'q', 'i', 'voltage_level_id', 'bus_id', 'connected'],
                            data=[['', 9999.99, -9999.99, -9999.99, 9999.99, 'MIN_MAX', 9999.99, 9999.99, -605, -225,
                                   nan, 'VLBAT', 'VLBAT_0', True],
                                  ['', 200, -200, nan, nan, 'CURVE', 100, 200, -605, -225, nan, 'VLBAT', 'VLBAT_0',
                                   True]])
    pd.testing.assert_frame_equal(expected, n.get_batteries(), check_dtype=False)
    n.update_batteries(pd.DataFrame(index=['BAT2'], columns=['target_p', 'target_q'], data=[[50, 100]]))
    n.update_batteries(pd.DataFrame(index=['BAT'], columns=['min_q', 'max_q'], data=[[-500, 500]]))
    expected = pd.DataFrame(index=pd.Series(name='id', data=['BAT', 'BAT2']),
                            columns=['name', 'max_p', 'min_p', 'min_q', 'max_q', 'reactive_limits_kind', 'target_p',
                                     'target_q',
                                     'p', 'q', 'i', 'voltage_level_id', 'bus_id', 'connected'],
                            data=[['', 9999.99, -9999.99, -500, 500, 'MIN_MAX', 9999.99, 9999.99, -605, -225, nan,
                                   'VLBAT', 'VLBAT_0', True],
                                  ['', 200, -200, nan, nan, 'CURVE', 50, 100, -605, -225, nan, 'VLBAT', 'VLBAT_0',
                                   True]])
    pd.testing.assert_frame_equal(expected, n.get_batteries(), check_dtype=False)


def test_shunt():
    n = pp.network.create_four_substations_node_breaker_network()
    df = n.get_shunt_compensators(all_attributes=True)
    assert not df['fictitious']['SHUNT']
    expected = pd.DataFrame(index=pd.Series(name='id', data=['SHUNT']),
                            columns=['name', 'g', 'b', 'model_type', 'max_section_count', 'section_count',
                                     'voltage_regulation_on', 'target_v',
                                     'target_deadband', 'regulating_bus_id', 'p', 'q', 'i',
                                     'voltage_level_id', 'bus_id', 'connected'],
                            data=[['', 0.0, -0.012, 'LINEAR', 1, 1, False, nan, nan,
                                   'S1VL2_0', nan, 1920, nan, 'S1VL2', 'S1VL2_0', True]])
    pd.testing.assert_frame_equal(expected, n.get_shunt_compensators(), check_dtype=False)
    n.update_shunt_compensators(
        pd.DataFrame(index=['SHUNT'],
                     columns=['q', 'section_count', 'target_v', 'target_deadband',
                              'connected'],
                     data=[[1900, 0, 50, 3, False]]))
    n.update_shunt_compensators(
        pd.DataFrame(index=['SHUNT'],
                     columns=['voltage_regulation_on'],
                     data=[[True]]))
    expected = pd.DataFrame(index=pd.Series(name='id', data=['SHUNT']),
                            columns=['name', 'g', 'b', 'model_type', 'max_section_count', 'section_count',
                                     'voltage_regulation_on', 'target_v',
                                     'target_deadband', 'regulating_bus_id', 'p', 'q', 'i',
                                     'voltage_level_id', 'bus_id', 'connected'],
                            data=[['', 0.0, -0.0, 'LINEAR', 1, 0, True, 50, 3,
                                   '', nan, 1900, nan, 'S1VL2', '', False]])
    pd.testing.assert_frame_equal(expected, n.get_shunt_compensators(), check_dtype=False)
    shunts = n.get_shunt_compensators(attributes=['bus_breaker_bus_id', 'node'])
    expected = pd.DataFrame(
        index=pd.Series(name='id', data=['SHUNT']),
        columns=['bus_breaker_bus_id', 'node'],
        data=[['S1VL2_19', 19]])
    pd.testing.assert_frame_equal(expected, shunts, check_dtype=False, atol=1e-2)


def test_3_windings_transformers():
    n = util.create_three_windings_transformer_network()
    expected = pd.DataFrame(index=pd.Series(name='id', data=['3WT']),
                            columns=['name', 'rated_u0', 'r1', 'x1', 'g1', 'b1', 'rated_u1', 'rated_s1',
                                     'ratio_tap_position1', 'phase_tap_position1', 'p1', 'q1', 'i1',
                                     'voltage_level1_id', 'bus1_id', 'connected1', 'r2', 'x2', 'g2', 'b2',
                                     'rated_u2', 'rated_s2', 'ratio_tap_position2', 'phase_tap_position2', 'p2',
                                     'q2', 'i2', 'voltage_level2_id', 'bus2_id', 'connected2', 'r3', 'x3', 'g3',
                                     'b3', 'rated_u3', 'rated_s3', 'ratio_tap_position3', 'phase_tap_position3',
                                     'p3', 'q3', 'i3', 'voltage_level3_id', 'bus3_id', 'connected3'],
                            data=[['', 132, 17.424, 1.7424, 0.00573921, 0.000573921, 132, nan, -99999, -99999, nan,
                                   nan,
                                   nan, 'VL_132', 'VL_132_0', True, 1.089, 0.1089, 0, 0, 33, nan, 2, -99999, nan,
                                   nan, nan, 'VL_33', 'VL_33_0', True, 0.121, 0.0121, 0, 0, 11, nan, 0, -99999, nan,
                                   nan, nan, 'VL_11', 'VL_11_0', True]])
    pd.testing.assert_frame_equal(expected, n.get_3_windings_transformers(), check_dtype=False)
    t3wt = n.get_3_windings_transformers(
        attributes=['bus_breaker_bus1_id', 'node1', 'bus_breaker_bus2_id', 'node2', 'bus_breaker_bus3_id', 'node3'])
    expected = pd.DataFrame(
        index=pd.Series(name='id', data=['3WT']),
        columns=['bus_breaker_bus1_id', 'node1', 'bus_breaker_bus2_id', 'node2', 'bus_breaker_bus3_id', 'node3'],
        data=[['BUS_132', -1, 'BUS_33', -1, 'BUS_11', -1]])
    pd.testing.assert_frame_equal(expected, t3wt, check_dtype=False, atol=1e-2)
    df = n.get_3_windings_transformers(all_attributes=True)
    assert not df['fictitious']['3WT']
    # test update
    n.update_3_windings_transformers(id='3WT', r1=20, x1=2, g1=0.008, b1=0.0007, rated_u1=125, rated_s1=10,
                                     ratio_tap_position1=1, phase_tap_position1=1, r2=22, x2=1, g2=0.009, b2=0.0009,
                                     rated_u2=127, rated_s2=11,
                                     ratio_tap_position2=1, phase_tap_position2=1, r3=24, x3=3, g3=0.01, b3=0.001,
                                     rated_u3=129, rated_s3=12,
                                     ratio_tap_position3=2, phase_tap_position3=1, connected3=False, fictitious=True)
    t3wt = n.get_3_windings_transformers(all_attributes=True).loc['3WT']
    assert 20 == t3wt.r1
    assert 2 == t3wt.x1
    assert 0.008 == t3wt.g1
    assert 0.0007 == t3wt.b1
    assert 125 == t3wt.rated_u1
    assert 10 == t3wt.rated_s1
    assert -99999 == t3wt.ratio_tap_position1
    assert -99999 == t3wt.phase_tap_position1
    assert 22 == t3wt.r2
    assert 1 == t3wt.x2
    assert 0.009 == t3wt.g2
    assert 0.0009 == t3wt.b2
    assert 127 == t3wt.rated_u2
    assert 11 == t3wt.rated_s2
    assert 1 == t3wt.ratio_tap_position2
    assert -99999 == t3wt.phase_tap_position2
    assert 24 == t3wt.r3
    assert 3 == t3wt.x3
    assert 0.01 == t3wt.g3
    assert 0.001 == t3wt.b3
    assert 129 == t3wt.rated_u3
    assert 12 == t3wt.rated_s3
    assert 2 == t3wt.ratio_tap_position3
    assert -99999 == t3wt.phase_tap_position3
    assert not t3wt.connected3
    assert t3wt.fictitious


def test_busbar_sections():
    n = pp.network.create_four_substations_node_breaker_network()
    expected = pd.DataFrame(index=pd.Series(name='id',
                                            data=['S1VL1_BBS', 'S1VL2_BBS1', 'S1VL2_BBS2', 'S2VL1_BBS', 'S3VL1_BBS',
                                                  'S4VL1_BBS']),
                            columns=['name', 'v', 'angle', 'voltage_level_id', 'bus_id', 'connected'],
                            data=[['S1VL1_BBS', 224.6139, 2.2822, 'S1VL1', 'S1VL1_0', True],
                                  ['S1VL2_BBS1', 400.0000, 0.0000, 'S1VL2', 'S1VL2_0', True],
                                  ['S1VL2_BBS2', 400.0000, 0.0000, 'S1VL2', 'S1VL2_0', True],
                                  ['S2VL1_BBS', 408.8470, 0.7347, 'S2VL1', 'S2VL1_0', True],
                                  ['S3VL1_BBS', 400.0000, 0.0000, 'S3VL1', 'S3VL1_0', True],
                                  ['S4VL1_BBS', 400.0000, -1.1259, 'S4VL1', 'S4VL1_0', True]])
    pd.testing.assert_frame_equal(expected, n.get_busbar_sections(), check_dtype=False)

    n.update_busbar_sections(
        pd.DataFrame(index=['S1VL1_BBS'],
                     columns=['fictitious'],
                     data=[[True]]))
    expected = pd.DataFrame(index=pd.Series(name='id',
                                            data=['S1VL1_BBS', 'S1VL2_BBS1', 'S1VL2_BBS2', 'S2VL1_BBS', 'S3VL1_BBS',
                                                  'S4VL1_BBS']),
                            columns=['name', 'v', 'angle', 'voltage_level_id', 'bus_id', 'connected', 'fictitious'],
                            data=[['S1VL1_BBS', 224.6139, 2.2822, 'S1VL1', 'S1VL1_0', True, True],
                                  ['S1VL2_BBS1', 400.0000, 0.0000, 'S1VL2', 'S1VL2_0', True, False],
                                  ['S1VL2_BBS2', 400.0000, 0.0000, 'S1VL2', 'S1VL2_0', True, False],
                                  ['S2VL1_BBS', 408.8470, 0.7347, 'S2VL1', 'S2VL1_0', True, False],
                                  ['S3VL1_BBS', 400.0000, 0.0000, 'S3VL1', 'S3VL1_0', True, False],
                                  ['S4VL1_BBS', 400.0000, -1.1259, 'S4VL1', 'S4VL1_0', True, False]])
    pd.testing.assert_frame_equal(expected, n.get_busbar_sections(all_attributes=True), check_dtype=False)


def test_non_linear_shunt():
    n = util.create_non_linear_shunt_network()
    non_linear_shunt_sections = n.get_non_linear_shunt_compensator_sections()
    pd.testing.assert_series_equal(non_linear_shunt_sections.loc[('SHUNT', 1)],
                                   pd.Series(data={'g': 0.0, 'b': 0.00001},
                                             name=('SHUNT', 1)), check_dtype=False)
    pd.testing.assert_series_equal(non_linear_shunt_sections.loc[('SHUNT', 2)],
                                   pd.Series(data={'g': 0.3, 'b': 0.0200},
                                             name=('SHUNT', 2)), check_dtype=False)
    update = pd.DataFrame(index=pd.MultiIndex.from_tuples([('SHUNT', 1), ('SHUNT', 2)], names=['id', 'section']),
                          columns=['g', 'b'],
                          data=[[0.1, 0.00002],
                                [0.4, 0.03]])
    n.update_non_linear_shunt_compensator_sections(update)
    non_linear_shunt_sections = n.get_non_linear_shunt_compensator_sections()
    pd.testing.assert_series_equal(non_linear_shunt_sections.loc[('SHUNT', 1)],
                                   pd.Series(data={'g': 0.1, 'b': 0.00002},
                                             name=('SHUNT', 1)), check_dtype=False)
    pd.testing.assert_series_equal(non_linear_shunt_sections.loc[('SHUNT', 2)],
                                   pd.Series(data={'g': 0.4, 'b': 0.03},
                                             name=('SHUNT', 2)), check_dtype=False)


def test_voltage_levels():
    n = pp.network.create_eurostag_tutorial_example1_network()
    df = n.get_voltage_levels(all_attributes=True)
    assert not df['fictitious']['VLGEN']
    expected = pd.DataFrame(index=pd.Series(name='id',
                                            data=['VLGEN', 'VLHV1', 'VLHV2', 'VLLOAD']),
                            columns=['name', 'substation_id', 'nominal_v', 'high_voltage_limit',
                                     'low_voltage_limit'],
                            data=[['', 'P1', 24, nan, nan],
                                  ['', 'P1', 380, 500, 400],
                                  ['', 'P2', 380, 500, 300],
                                  ['', 'P2', 150, nan, nan]])
    pd.testing.assert_frame_equal(expected, n.get_voltage_levels(), check_dtype=False)
    n.update_voltage_levels(id=['VLGEN', 'VLLOAD'], nominal_v=[25, 151], high_voltage_limit=[50, 175],
                            low_voltage_limit=[20, 125])
    expected = pd.DataFrame(index=pd.Series(name='id',
                                            data=['VLGEN', 'VLHV1', 'VLHV2', 'VLLOAD']),
                            columns=['name', 'substation_id', 'nominal_v', 'high_voltage_limit',
                                     'low_voltage_limit'],
                            data=[['', 'P1', 25, 50, 20],
                                  ['', 'P1', 380, 500, 400],
                                  ['', 'P2', 380, 500, 300],
                                  ['', 'P2', 151, 175, 125]])
    pd.testing.assert_frame_equal(expected, n.get_voltage_levels(), check_dtype=False)


def test_update_non_linear_shunt_with_keywords():
    n = util.create_non_linear_shunt_network()
    n.update_non_linear_shunt_compensator_sections(id='SHUNT', section=1, g=0.2, b=0.000001)
    n.update_non_linear_shunt_compensator_sections(id='SHUNT', section=2, g=0.3, b=0.000002)
    sections = n.get_non_linear_shunt_compensator_sections()
    assert 0.2 == sections.loc['SHUNT', 1]['g']
    assert 0.000001 == sections.loc['SHUNT', 1]['b']
    assert 0.3 == sections.loc['SHUNT', 2]['g']
    assert 0.000002 == sections.loc['SHUNT', 2]['b']


def test_update_non_linear_shunt_wrong_section():
    n = util.create_non_linear_shunt_network()
    with pytest.raises(PyPowsyblError) as exc:
        n.update_non_linear_shunt_compensator_sections(id='SHUNT', section=0, g=0.2, b=0.000001)
    assert exc.match('Section number must be between 1 and 2, inclusive')
    with pytest.raises(PyPowsyblError) as exc:
        n.update_non_linear_shunt_compensator_sections(id='SHUNT', section=3, g=0.2, b=0.000001)
    assert exc.match('Section number must be between 1 and 2, inclusive')


def test_update_generators_with_keywords():
    n = pp.network.create_four_substations_node_breaker_network()
    n.update_generators(id=['GTH1', 'GTH2'], target_p=[200, 300])
    assert [200, 300] == n.get_generators().loc[['GTH1', 'GTH2'], 'target_p'].to_list()


def test_update_generators_minax_reactive_limits():
    n = pp.network.create_micro_grid_be_network()
    generators = n.get_generators()
    gen_with_min_max_reactive_limits = '550ebe0d-f2b2-48c1-991f-cebea43a21aa'
    assert 'MIN_MAX' == generators['reactive_limits_kind'][gen_with_min_max_reactive_limits]
    assert -200.0 == generators['min_q'][gen_with_min_max_reactive_limits]
    assert 200.0 == generators['max_q'][gen_with_min_max_reactive_limits]
    n.update_generators(id=[gen_with_min_max_reactive_limits], min_q=[-205], max_q=[205])
    generators = n.get_generators()
    assert 'MIN_MAX' == generators['reactive_limits_kind'][gen_with_min_max_reactive_limits]
    assert -205.0 == generators['min_q'][gen_with_min_max_reactive_limits]
    assert 205.0 == generators['max_q'][gen_with_min_max_reactive_limits]
    gen_with_curve_reactive_limits = '3a3b27be-b18b-4385-b557-6735d733baf0'
    with pytest.raises(PyPowsyblError):
        n.update_generators(id=[gen_with_curve_reactive_limits], min_q=[-200])


def test_invalid_update_kwargs():
    n = pp.network.create_four_substations_node_breaker_network()

    with pytest.raises(RuntimeError) as context:
        n.update_generators(df=pd.DataFrame(index=['GTH1'], columns=['target_p'], data=[300]),
                            id='GTH1', target_p=300)
    assert 'only one form' in str(context)

    with pytest.raises(ValueError) as context:
        n.update_generators(id=['GTH1', 'GTH2'], target_p=100)
    assert 'same size' in str(context)

    with pytest.raises(ValueError) as context:
        n.update_generators(id=np.array(0, ndmin=3))
    assert 'dimensions' in str(context)


def test_create_network():
    n = pp.network.create_ieee9()
    assert 'ieee9cdf' == n.id
    n = pp.network.create_ieee30()
    assert 'ieee30cdf' == n.id
    n = pp.network.create_ieee57()
    assert 'ieee57cdf' == n.id
    n = pp.network.create_ieee118()
    assert 'ieee118cdf' == n.id


def test_node_breaker_view():
    n = pp.network.create_four_substations_node_breaker_network()
    topology = n.get_node_breaker_topology('S4VL1')
    switches = topology.switches
    nodes = topology.nodes
    assert 6 == len(switches)
    assert 'S4VL1_BBS_LINES3S4_DISCONNECTOR' == switches.loc['S4VL1_BBS_LINES3S4_DISCONNECTOR']['name']
    assert 'DISCONNECTOR' == switches.loc['S4VL1_BBS_LINES3S4_DISCONNECTOR']['kind']
    assert not switches.loc['S4VL1_BBS_LINES3S4_DISCONNECTOR']['open']
    assert 0 == switches.loc['S4VL1_BBS_LINES3S4_DISCONNECTOR']['node1']
    assert 5 == switches.loc['S4VL1_BBS_LINES3S4_DISCONNECTOR']['node2']
    assert 7 == len(nodes)
    assert 'S4VL1_BBS' == nodes.iloc[0]['connectable_id']
    assert 'BUSBAR_SECTION' == nodes.iloc[0]['connectable_type']
    assert topology.internal_connections.empty

    with pytest.raises(PyPowsyblError) as exc:
        n.get_node_breaker_topology('wrongVL')
    assert "Voltage level \'wrongVL\' does not exist." in str(exc)


def test_graph():
    n = pp.network.create_four_substations_node_breaker_network()
    network_topology = n.get_node_breaker_topology('S4VL1')
    graph = network_topology.create_graph()
    assert 7 == len(graph.nodes)
    assert [0, 1, 2, 3, 4, 5, 6] == list(graph.nodes)
    assert {'connectable_id': 'S4VL1_BBS', 'connectable_type': 'BUSBAR_SECTION'} == graph.nodes[0]
    assert [(0, 5), (0, 1), (0, 3), (1, 2), (3, 4), (5, 6)] == list(graph.edges)
    assert {'id': 'S4VL1_BBS_LINES3S4_DISCONNECTOR',
            'kind': 'DISCONNECTOR',
            'name': 'S4VL1_BBS_LINES3S4_DISCONNECTOR',
            'open': False,
            'retained': False} == graph.edges[0, 5]


@unittest.skip("plot graph skipping")
def test_node_breaker_view_draw_graph():
    n = pp.network.create_four_substations_node_breaker_network()
    network_topology = n.get_node_breaker_topology('S4VL1')
    graph = network_topology.create_graph()
    nx.draw_shell(graph, with_labels=True)
    plt.show()


def test_network_merge():
    be = pp.network.create_micro_grid_be_network()
    assert 6 == len(be.get_voltage_levels())
    nl = pp.network.create_micro_grid_nl_network()
    assert 4 == len(nl.get_voltage_levels())
    be.merge(nl)
    merge = be
    assert 10 == len(merge.get_voltage_levels())
    sub_networks = merge.get_sub_networks()
    expected_sub_networks = pd.DataFrame(index=pd.Series(name='id',
                                                         data=['urn:uuid:d400c631-75a0-4c30-8aed-832b0d282e73',
                                                               'urn:uuid:77b55f87-fc1e-4046-9599-6c6b4f991a86']))
    pd.testing.assert_frame_equal(expected_sub_networks, sub_networks, check_dtype=False)
    be_from_merge = merge.get_sub_network('urn:uuid:d400c631-75a0-4c30-8aed-832b0d282e73')
    assert 6 == len(be_from_merge.get_voltage_levels())
    nl_from_merge = merge.get_sub_network('urn:uuid:77b55f87-fc1e-4046-9599-6c6b4f991a86')
    assert 4 == len(nl_from_merge.get_voltage_levels())
    be_from_merge.detach()
    assert 6 == len(be_from_merge.get_voltage_levels())
    assert 4 == len(merge.get_voltage_levels())  # only remain NL in the merge
    sub_networks = merge.get_sub_networks()
    expected_sub_networks = pd.DataFrame(index=pd.Series(name='id',
                                                         data=['urn:uuid:77b55f87-fc1e-4046-9599-6c6b4f991a86']))
    pd.testing.assert_frame_equal(expected_sub_networks, sub_networks, check_dtype=False)
    nl_from_merge.detach()
    assert 4 == len(nl_from_merge.get_voltage_levels())
    assert 0 == len(merge.get_voltage_levels())  # merge is empty


def test_linear_shunt_compensator_sections():
    n = pp.network.create_four_substations_node_breaker_network()
    expected = pd.DataFrame(index=pd.Series(name='id',
                                            data=['SHUNT']),
                            columns=['g_per_section', 'b_per_section', 'max_section_count'],
                            data=[[nan, -0.012, 1]])
    pd.testing.assert_frame_equal(expected, n.get_linear_shunt_compensator_sections(), check_dtype=False)
    n.update_linear_shunt_compensator_sections(
        pd.DataFrame(index=['SHUNT'],
                     columns=['g_per_section', 'b_per_section', 'max_section_count'],
                     data=[[0.14, -0.01, 4]]))
    expected = pd.DataFrame(index=pd.Series(name='id',
                                            data=['SHUNT']),
                            columns=['g_per_section', 'b_per_section', 'max_section_count'],
                            data=[[0.14, -0.01, 4]])
    pd.testing.assert_frame_equal(expected, n.get_linear_shunt_compensator_sections(), check_dtype=False)
    n.update_linear_shunt_compensator_sections(id='SHUNT', g_per_section=0.15, b_per_section=-0.02)
    assert 0.15 == n.get_linear_shunt_compensator_sections().loc['SHUNT']['g_per_section']
    assert -0.02 == n.get_linear_shunt_compensator_sections().loc['SHUNT']['b_per_section']


def test_bus_breaker_view():
    n = pp.network.create_four_substations_node_breaker_network()
    n.update_switches(pd.DataFrame(index=['S1VL2_COUPLER'], data={'open': [True]}))
    topology = n.get_bus_breaker_topology('S1VL2')
    switches = topology.switches
    buses = topology.buses
    elements = topology.elements
    expected_switches = pd.DataFrame(index=pd.Series(name='id',
                                                     data=['S1VL2_TWT_BREAKER', 'S1VL2_VSC1_BREAKER',
                                                           'S1VL2_GH1_BREAKER', 'S1VL2_GH2_BREAKER',
                                                           'S1VL2_GH3_BREAKER', 'S1VL2_LD2_BREAKER',
                                                           'S1VL2_LD3_BREAKER', 'S1VL2_LD4_BREAKER',
                                                           'S1VL2_SHUNT_BREAKER', 'S1VL2_LCC1_BREAKER',
                                                           'S1VL2_COUPLER']),
                                     columns=['kind', 'open', 'bus1_id', 'bus2_id'],
                                     data=[['BREAKER', False, 'S1VL2_0', 'S1VL2_3'],
                                           ['BREAKER', False, 'S1VL2_1', 'S1VL2_5'],
                                           ['BREAKER', False, 'S1VL2_0', 'S1VL2_7'],
                                           ['BREAKER', False, 'S1VL2_0', 'S1VL2_9'],
                                           ['BREAKER', False, 'S1VL2_0', 'S1VL2_11'],
                                           ['BREAKER', False, 'S1VL2_1', 'S1VL2_13'],
                                           ['BREAKER', False, 'S1VL2_1', 'S1VL2_15'],
                                           ['BREAKER', False, 'S1VL2_1', 'S1VL2_17'],
                                           ['BREAKER', False, 'S1VL2_0', 'S1VL2_19'],
                                           ['BREAKER', False, 'S1VL2_1', 'S1VL2_21'],
                                           ['BREAKER', True, 'S1VL2_0', 'S1VL2_1']])
    expected_buses = pd.DataFrame(index=pd.Series(name='id',
                                                  data=['S1VL2_0', 'S1VL2_1', 'S1VL2_3', 'S1VL2_5', 'S1VL2_7',
                                                        'S1VL2_9', 'S1VL2_11', 'S1VL2_13', 'S1VL2_15', 'S1VL2_17',
                                                        'S1VL2_19', 'S1VL2_21']),
                                  columns=['name', 'bus_id'],
                                  data=[['', 'S1VL2_0'], ['', 'S1VL2_1'], ['', 'S1VL2_0'], ['', 'S1VL2_1'],
                                        ['', 'S1VL2_0'], ['', 'S1VL2_0'], ['', 'S1VL2_0'], ['', 'S1VL2_1'],
                                        ['', 'S1VL2_1'], ['', 'S1VL2_1'], ['', 'S1VL2_0'], ['', 'S1VL2_1']])

    expected_elements = pd.DataFrame.from_records(index='id', columns=['id', 'type', 'bus_id', 'side'],
                                                  data=[
                                                      ('S1VL2_BBS1', 'BUSBAR_SECTION', 'S1VL2_0', ''),
                                                      ('S1VL2_BBS2', 'BUSBAR_SECTION', 'S1VL2_1', ''),
                                                      ('TWT', 'TWO_WINDINGS_TRANSFORMER', 'S1VL2_3', 'TWO'),
                                                      ('VSC1', 'HVDC_CONVERTER_STATION', 'S1VL2_5', ''),
                                                      ('GH1', 'GENERATOR', 'S1VL2_7', ''),
                                                      ('GH2', 'GENERATOR', 'S1VL2_9', ''),
                                                      ('GH3', 'GENERATOR', 'S1VL2_11', ''),
                                                      ('LD2', 'LOAD', 'S1VL2_13', ''),
                                                      ('LD3', 'LOAD', 'S1VL2_15', ''),
                                                      ('LD4', 'LOAD', 'S1VL2_17', ''),
                                                      ('SHUNT', 'SHUNT_COMPENSATOR', 'S1VL2_19', ''),
                                                      ('LCC1', 'HVDC_CONVERTER_STATION', 'S1VL2_21', ''),
                                                  ])
    pd.testing.assert_frame_equal(expected_switches, switches, check_dtype=False)
    pd.testing.assert_frame_equal(expected_buses, buses, check_dtype=False)
    pd.testing.assert_frame_equal(expected_elements, elements, check_dtype=False)


def test_bus_breaker_view_buses():
    n = pp.network.create_eurostag_tutorial_example1_network()
    buses = n.get_bus_breaker_view_buses()
    expected_buses = pd.DataFrame(
        index=pd.Series(name='id', data=['NGEN', 'NHV1', 'NHV2', 'NLOAD']),
        columns=['name', 'v_mag', 'v_angle', 'connected_component', 'synchronous_component',
                 'voltage_level_id', 'bus_id'],
        data=[['', nan, nan, 0, 0, 'VLGEN', 'VLGEN_0'],
              ['', 380, nan, 0, 0, 'VLHV1', 'VLHV1_0'],
              ['', 380, nan, 0, 0, 'VLHV2', 'VLHV2_0'],
              ['', nan, nan, 0, 0, 'VLLOAD', 'VLLOAD_0']])
    pd.testing.assert_frame_equal(expected_buses, buses, check_dtype=False)


def test_set_bus_breaker_bus_id():
    n = pp.network.create_eurostag_tutorial_example1_network()
    n.create_buses(id='B1', voltage_level_id='VLLOAD')
    n.create_switches(id='S1', voltage_level_id='VLLOAD', bus1_id='NLOAD', bus2_id='B1')
    n.update_loads(id='LOAD', bus_breaker_bus_id='B1')
    loads = n.get_loads(attributes=['bus_breaker_bus_id'])
    expected_loads = pd.DataFrame(
        index=pd.Series(name='id', data=['LOAD']),
        columns=['bus_breaker_bus_id'],
        data=[['B1']])
    pd.testing.assert_frame_equal(expected_loads, loads, check_dtype=False)

    # try on a node/breaker one
    n = pp.network.create_four_substations_node_breaker_network()
    with pytest.raises(PyPowsyblError) as e:
        n.update_loads(id='LD1', bus_breaker_bus_id='S1VL1_0')
    assert "Not supported in a node/breaker topology" in str(e) # this is expected


def test_injection_set_bus_breaker_bus_id():
    n = pp.network.create_eurostag_tutorial_example1_network()
    n.create_buses(id='B1', voltage_level_id='VLLOAD')
    n.create_switches(id='S1', voltage_level_id='VLLOAD', bus1_id='NLOAD', bus2_id='B1')
    n.update_injections(id='LOAD', bus_breaker_bus_id='B1', connected=True)
    loads = n.get_loads(attributes=['bus_breaker_bus_id', 'connected'])
    expected_loads = pd.DataFrame(
        index=pd.Series(name='id', data=['LOAD']),
        columns=['bus_breaker_bus_id', 'connected'],
        data=[['B1', True]])
    pd.testing.assert_frame_equal(expected_loads, loads, check_dtype=False)


def test_branch_set_bus_breaker_bus_id():
    n = pp.network.create_eurostag_tutorial_example1_network()
    n.create_buses(id='B1', voltage_level_id='VLHV1')
    n.create_switches(id='S1', voltage_level_id='VLHV1', bus1_id='NHV1', bus2_id='B1')
    n.update_branches(id='NHV1_NHV2_1', bus_breaker_bus1_id='B1', connected1=False)
    lines = n.get_lines(attributes=['bus_breaker_bus1_id', 'bus_breaker_bus2_id', 'connected1', 'connected2'])
    expected_lines = pd.DataFrame(
        index=pd.Series(name='id', data=['NHV1_NHV2_1', 'NHV1_NHV2_2']),
        columns=['bus_breaker_bus1_id', 'bus_breaker_bus2_id', 'connected1', 'connected2'],
        data=[['B1', 'NHV2', False, True], ['NHV1', 'NHV2', True, True]])
    pd.testing.assert_frame_equal(expected_lines, lines, check_dtype=False)


def test_bb_topology_with_no_bus_view_bus_does_not_throw():
    n = pp.network.create_empty()
    n.create_substations(id='S')
    n.create_voltage_levels(id='VL', substation_id='S', nominal_v=380, topology_kind='NODE_BREAKER')
    n.create_busbar_sections(id='BB', voltage_level_id='VL', node=0)
    n.create_loads(id='L', voltage_level_id='VL', p0=0, q0=0, node=1)
    n.create_switches(id='SW', kind='DISCONNECTOR', voltage_level_id='VL', node1=0, node2=1, open=True)

    # must not throw
    topo = n.get_bus_breaker_topology('VL')
    assert topo.buses.index.to_list() == ['VL_0', 'VL_1']


def test_not_connected_bus_breaker():
    n = pp.network.create_eurostag_tutorial_example1_network()
    expected = pd.DataFrame.from_records(index='id', data=[{'id': 'NHV1', 'name': '', 'bus_id': 'VLHV1_0'}])
    pd.testing.assert_frame_equal(expected, n.get_bus_breaker_topology('VLHV1').buses, check_dtype=False)
    n.update_lines(id=['NHV1_NHV2_1', 'NHV1_NHV2_2'], connected1=[False, False], connected2=[False, False])
    n.update_2_windings_transformers(id='NGEN_NHV1', connected1=False, connected2=False)

    topo = n.get_bus_breaker_topology('VLHV1')
    bb_bus = topo.buses.loc['NHV1']
    assert '' == bb_bus['name']
    assert '' == bb_bus['bus_id']

    line = topo.elements.loc['NHV1_NHV2_1']
    assert '' == line['bus_id']


def test_graph_busbreakerview():
    n = pp.network.create_four_substations_node_breaker_network()
    network_topology = n.get_bus_breaker_topology('S4VL1')
    graph = network_topology.create_graph()
    assert 4 == len(graph.nodes)
    assert [('S4VL1_0', 'S4VL1_6'), ('S4VL1_0', 'S4VL1_2'), ('S4VL1_0', 'S4VL1_4')] == list(graph.edges)


@unittest.skip("plot graph skipping")
def test_bus_breaker_view_draw_graph():
    n = pp.network.create_four_substations_node_breaker_network()
    network_topology = n.get_bus_breaker_topology('S1VL2')
    graph = network_topology.create_graph()
    nx.draw_shell(graph, with_labels=True)
    plt.show()


def test_bus_breaker_topology_no_connected_terminal():
    n = pp.network.create_empty()
    n.create_substations(id='S')

    n.create_voltage_levels(id='VL1', substation_id='S', nominal_v=380, topology_kind='BUS_BREAKER')
    n.create_buses(id='B1', voltage_level_id='VL1')
    n.create_buses(id='B2', voltage_level_id='VL1')
    n.create_buses(id='B3', voltage_level_id='VL1')
    n.create_loads(id='L1', voltage_level_id='VL1', p0=0, q0=0, bus_id='B1', connectable_bus_id='B1')
    n.create_switches(id='CB1.1', kind='BREAKER', voltage_level_id='VL1', bus1_id='B1', bus2_id='B2', open=False)
    n.create_switches(id='CB1.2', kind='BREAKER', voltage_level_id='VL1', bus1_id='B2', bus2_id='B3', open=True)

    n.create_voltage_levels(id='VL2', substation_id='S', nominal_v=380, topology_kind='NODE_BREAKER')
    n.create_busbar_sections(id='BB', voltage_level_id='VL2', node=0)
    n.create_switches(id='CB2.1', kind='BREAKER', voltage_level_id='VL2', node1=0, node2=1, open=False, retained=True)
    n.create_switches(id='CB2.2', kind='BREAKER', voltage_level_id='VL2', node1=1, node2=2, open=True, retained=True)
    n.create_switches(id='SW', kind='DISCONNECTOR', voltage_level_id='VL2', node1=0, node2=3, open=False)
    n.create_loads(id='L2', voltage_level_id='VL2', p0=0, q0=0, node=3)

    topo_vl1 = n.get_bus_breaker_topology('VL1').buses
    assert 'VL1_0' == topo_vl1.loc['B1']['bus_id']
    assert 'VL1_0' == topo_vl1.loc['B2']['bus_id']
    assert '' == topo_vl1.loc['B3']['bus_id']

    topo_vl2 = n.get_bus_breaker_topology('VL2').buses
    assert 'VL2_0' == topo_vl2.loc['VL2_0']['bus_id']
    assert 'VL2_0' == topo_vl2.loc['VL2_1']['bus_id']
    assert '' == topo_vl2.loc['VL2_2']['bus_id']


def test_dataframe_attributes_filtering():
    n = pp.network.create_eurostag_tutorial_example1_network()
    buses_selected_attributes = n.get_buses(attributes=['v_mag', 'voltage_level_id'])
    expected = pd.DataFrame(index=pd.Series(name='id', data=['VLGEN_0', 'VLHV1_0', 'VLHV2_0', 'VLLOAD_0']),
                            columns=['v_mag', 'voltage_level_id'],
                            data=[[nan, 'VLGEN'],
                                  [380, 'VLHV1'],
                                  [380, 'VLHV2'],
                                  [nan, 'VLLOAD']])
    pd.testing.assert_frame_equal(expected, buses_selected_attributes, check_dtype=False)
    buses_default_attributes = n.get_buses(all_attributes=False)
    expected_default_attributes = pd.DataFrame(
        index=pd.Series(name='id', data=['VLGEN_0', 'VLHV1_0', 'VLHV2_0', 'VLLOAD_0']),
        columns=['name', 'v_mag', 'v_angle', 'connected_component', 'synchronous_component',
                 'voltage_level_id'],
        data=[['', nan, nan, 0, 0, 'VLGEN'],
              ['', 380, nan, 0, 0, 'VLHV1'],
              ['', 380, nan, 0, 0, 'VLHV2'],
              ['', nan, nan, 0, 0, 'VLLOAD']])
    pd.testing.assert_frame_equal(expected_default_attributes, buses_default_attributes, check_dtype=False)
    buses_empty = n.get_buses(attributes=[])
    expected_empty = expected_default_attributes[[]]
    assert expected_empty.empty
    assert buses_empty.empty

    buses_all_attributes = n.get_buses(all_attributes=True)
    expected_all_attributes = pd.DataFrame(
        index=pd.Series(name='id', data=['VLGEN_0', 'VLHV1_0', 'VLHV2_0', 'VLLOAD_0']),
        columns=['name', 'v_mag', 'v_angle', 'connected_component', 'synchronous_component',
                 'voltage_level_id', 'fictitious'],
        data=[['', nan, nan, 0, 0, 'VLGEN', False],
              ['', 380, nan, 0, 0, 'VLHV1', False],
              ['', 380, nan, 0, 0, 'VLHV2', False],
              ['', nan, nan, 0, 0, 'VLLOAD', False]])
    pd.testing.assert_frame_equal(expected_all_attributes, buses_all_attributes, check_dtype=False)
    with pytest.raises(RuntimeError) as e:
        n.get_buses(all_attributes=True, attributes=['v_mag', 'voltage_level_id'])
    assert "parameters \"all_attributes\" and \"attributes\" are mutually exclusive" in str(e)


def test_metadata():
    meta_gen = pp._pypowsybl.get_network_elements_dataframe_metadata(pp._pypowsybl.ElementType.GENERATOR)
    meta_gen_index_default = [x for x in meta_gen if (x.is_index == True) and (x.is_default == True)]
    assert len(meta_gen_index_default) > 0


def test_dataframe_elements_filtering():
    network_four_subs = pp.network.create_four_substations_node_breaker_network()
    network_micro_grid = pp.network.create_micro_grid_be_network()
    network_eurostag = pp.network.create_eurostag_tutorial_example1_network()
    network_non_linear_shunt = util.create_non_linear_shunt_network()
    network_with_batteries = pp.network.load(str(TEST_DIR.joinpath('battery.xiidm')))

    expected_selection = network_four_subs.get_2_windings_transformers().loc[['TWT']]
    filtered_selection = network_four_subs.get_2_windings_transformers(id='TWT')
    pd.testing.assert_frame_equal(expected_selection, filtered_selection, check_dtype=True)
    expected_selection = network_micro_grid.get_3_windings_transformers().loc[
        ['84ed55f4-61f5-4d9d-8755-bba7b877a246']]
    filtered_selection = network_micro_grid.get_3_windings_transformers(
        id=['84ed55f4-61f5-4d9d-8755-bba7b877a246'])
    pd.testing.assert_frame_equal(expected_selection, filtered_selection, check_dtype=True)

    expected_selection = network_micro_grid.get_shunt_compensators().loc[['002b0a40-3957-46db-b84a-30420083558f']]
    filtered_selection = network_micro_grid.get_shunt_compensators(id=['002b0a40-3957-46db-b84a-30420083558f'])
    pd.testing.assert_frame_equal(expected_selection, filtered_selection, check_dtype=True)

    expected_selection = network_with_batteries.get_batteries().loc[['BAT2']]
    filtered_selection = network_with_batteries.get_batteries(id=['BAT2'])
    pd.testing.assert_frame_equal(expected_selection, filtered_selection, check_dtype=True)

    expected_selection = network_four_subs.get_busbar_sections().loc[['S1VL2_BBS2']]
    filtered_selection = network_four_subs.get_busbar_sections(id=['S1VL2_BBS2'])
    pd.testing.assert_frame_equal(expected_selection, filtered_selection, check_dtype=True)

    expected_selection = network_four_subs.get_buses().loc[['S3VL1_0']]
    filtered_selection = network_four_subs.get_buses(id=['S3VL1_0'])
    pd.testing.assert_frame_equal(expected_selection, filtered_selection, check_dtype=True)

    expected_selection = network_eurostag.get_generators().loc[['GEN2', 'GEN']]
    filtered_selection = network_eurostag.get_generators(id=['GEN2', 'GEN'])
    pd.testing.assert_frame_equal(expected_selection, filtered_selection, check_dtype=True)

    expected_selection = network_four_subs.get_hvdc_lines().loc[['HVDC2']]
    filtered_selection = network_four_subs.get_hvdc_lines(id=['HVDC2'])
    pd.testing.assert_frame_equal(expected_selection, filtered_selection, check_dtype=True)

    expected_selection = network_four_subs.get_lcc_converter_stations().loc[['LCC2']]
    filtered_selection = network_four_subs.get_lcc_converter_stations(id=['LCC2'])
    pd.testing.assert_frame_equal(expected_selection, filtered_selection, check_dtype=True)

    expected_selection = network_four_subs.get_linear_shunt_compensator_sections().loc[['SHUNT']]
    filtered_selection = network_four_subs.get_linear_shunt_compensator_sections(id=['SHUNT'])
    pd.testing.assert_frame_equal(expected_selection, filtered_selection, check_dtype=True)

    expected_selection = network_four_subs.get_lines().loc[['LINE_S3S4']]
    filtered_selection = network_four_subs.get_lines(id=['LINE_S3S4'])
    pd.testing.assert_frame_equal(expected_selection, filtered_selection, check_dtype=True)

    expected_selection = network_four_subs.get_loads().loc[['LD4']]
    filtered_selection = network_four_subs.get_loads(id=['LD4'])
    pd.testing.assert_frame_equal(expected_selection, filtered_selection, check_dtype=True)

    expected_selection = network_non_linear_shunt.get_non_linear_shunt_compensator_sections().loc[
        pd.MultiIndex.from_tuples([('SHUNT', 1)], names=['id', 'section'])]
    filtered_selection = network_non_linear_shunt.get_non_linear_shunt_compensator_sections(id=['SHUNT'],
                                                                                            section=[1])
    pd.testing.assert_frame_equal(expected_selection, filtered_selection, check_dtype=True)

    expected_selection = network_four_subs.get_phase_tap_changer_steps().loc[
        pd.MultiIndex.from_tuples([('TWT', 6)], names=['id', 'position'])]
    filtered_selection = network_four_subs.get_phase_tap_changer_steps(id=['TWT'], position=[6])
    pd.testing.assert_frame_equal(expected_selection, filtered_selection, check_dtype=True)

    expected_selection = network_four_subs.get_phase_tap_changers().loc[['TWT']]
    filtered_selection = network_four_subs.get_phase_tap_changers(id=['TWT'])
    pd.testing.assert_frame_equal(expected_selection, filtered_selection, check_dtype=True)

    expected_selection = network_eurostag.get_ratio_tap_changer_steps().loc[
        pd.MultiIndex.from_tuples([('NHV2_NLOAD', 0), ('NHV2_NLOAD', 2)],
                                  names=['id', 'position'])]
    filtered_selection = network_eurostag.get_ratio_tap_changer_steps(id=['NHV2_NLOAD', 'NHV2_NLOAD'],
                                                                      position=[0, 2])
    pd.testing.assert_frame_equal(expected_selection, filtered_selection, check_dtype=True)

    expected_selection = network_eurostag.get_ratio_tap_changers().loc[['NHV2_NLOAD']]
    filtered_selection = network_eurostag.get_ratio_tap_changers(id=['NHV2_NLOAD'])
    pd.testing.assert_frame_equal(expected_selection, filtered_selection, check_dtype=True)

    expected_selection = network_four_subs.get_static_var_compensators().loc[['SVC']]
    filtered_selection = network_four_subs.get_static_var_compensators(id=['SVC'])
    pd.testing.assert_frame_equal(expected_selection, filtered_selection, check_dtype=True)

    expected_selection = network_eurostag.get_substations().loc[['P2']]
    filtered_selection = network_eurostag.get_substations(id=['P2'])
    pd.testing.assert_frame_equal(expected_selection, filtered_selection, check_dtype=True)

    expected_selection = network_four_subs.get_switches().loc[
        ['S1VL2_GH1_BREAKER', 'S4VL1_BBS_SVC_DISCONNECTOR', 'S1VL2_COUPLER']]
    filtered_selection = network_four_subs.get_switches(
        id=['S1VL2_GH1_BREAKER', 'S4VL1_BBS_SVC_DISCONNECTOR', 'S1VL2_COUPLER'])
    pd.testing.assert_frame_equal(expected_selection, filtered_selection, check_dtype=True)

    expected_selection = network_four_subs.get_voltage_levels().loc[['S2VL1']]
    filtered_selection = network_four_subs.get_voltage_levels(id=['S2VL1'])
    pd.testing.assert_frame_equal(expected_selection, filtered_selection, check_dtype=True)

    expected_selection = network_four_subs.get_vsc_converter_stations().loc[['VSC2']]
    filtered_selection = network_four_subs.get_vsc_converter_stations(id=['VSC2'])
    pd.testing.assert_frame_equal(expected_selection, filtered_selection, check_dtype=True)

    expected_selection_empty = network_four_subs.get_generators().loc[pd.Index([], name='id')]
    assert expected_selection_empty.empty
    filtered_selection_empty = network_four_subs.get_generators(id=[])
    assert filtered_selection_empty.empty


def test_limits():
    network = util.create_dangling_lines_network()

    expected = pd.DataFrame.from_records(
        index='element_id',
        columns=['element_id', 'element_type', 'side', 'name', 'type', 'value', 'acceptable_duration',
                 'fictitious', 'group_name', 'selected'],
        data=[('DL', 'DANGLING_LINE', 'NONE', 'permanent_limit', 'CURRENT', 100, -1, False, 'DEFAULT', True),
              ('DL', 'DANGLING_LINE', 'NONE', '20\'', 'CURRENT', 120, 1200, False, 'DEFAULT', True),
              ('DL', 'DANGLING_LINE', 'NONE', '10\'', 'CURRENT', 140, 600, False, 'DEFAULT', True)]
    )
    pd.testing.assert_frame_equal(expected, network.get_operational_limits(all_attributes=True), check_dtype=False)

    network = pp.network.create_eurostag_tutorial_example1_with_power_limits_network()
    expected = pd.DataFrame.from_records(
        index='element_id',
        columns=['element_id', 'element_type', 'side', 'name', 'type', 'value', 'acceptable_duration',
                 'fictitious', 'group_name', 'selected'],
        data=[('NHV1_NHV2_1', 'LINE', 'ONE', 'permanent_limit', 'ACTIVE_POWER', 500, -1, False, 'DEFAULT', True),
              ('NHV1_NHV2_1', 'LINE', 'ONE', 'permanent_limit', 'APPARENT_POWER', 500, -1, False, 'DEFAULT', True),
              ('NHV1_NHV2_1', 'LINE', 'TWO', 'permanent_limit', 'ACTIVE_POWER', 1100, -1, False, 'DEFAULT', True),
              ('NHV1_NHV2_1', 'LINE', 'TWO', 'permanent_limit', 'APPARENT_POWER', 1100, -1, False, 'DEFAULT', True)])
    limits = network.get_operational_limits(all_attributes=True).loc['NHV1_NHV2_1']
    limits = limits[limits['name'] == 'permanent_limit']
    pd.testing.assert_frame_equal(expected, limits, check_dtype=False)
    expected = pd.DataFrame.from_records(
        index='element_id',
        columns=['element_id', 'element_type', 'side', 'name', 'type', 'value', 'acceptable_duration',
                 'fictitious', 'group_name', 'selected'],
        data=[['NHV1_NHV2_2', 'LINE', 'ONE', "20'", 'ACTIVE_POWER', 1200, 1200, False, 'DEFAULT', True],
              ['NHV1_NHV2_2', 'LINE', 'ONE', "20'", 'APPARENT_POWER', 1200, 1200, False, 'DEFAULT', True]])
    limits = network.get_operational_limits(all_attributes=True).loc['NHV1_NHV2_2']
    limits = limits[limits['name'] == '20\'']
    pd.testing.assert_frame_equal(expected, limits, check_dtype=False)
    network = util.create_three_windings_transformer_with_current_limits_network()
    expected = pd.DataFrame.from_records(
        index='element_id',
        columns=['element_id', 'element_type', 'side', 'name', 'type', 'value', 'acceptable_duration',
                 'fictitious', 'group_name', 'selected'],
        data=[['3WT', 'THREE_WINDINGS_TRANSFORMER', 'ONE', "10'", 'CURRENT', 1400, 600, False, 'DEFAULT', True],
              ['3WT', 'THREE_WINDINGS_TRANSFORMER', 'TWO', "10'", 'CURRENT', 140, 600, False, 'DEFAULT', True],
              ['3WT', 'THREE_WINDINGS_TRANSFORMER', 'THREE', "10'", 'CURRENT', 14, 600, False, 'DEFAULT', True]])
    limits = network.get_operational_limits(all_attributes=True).loc['3WT']
    limits = limits[limits['name'] == '10\'']
    pd.testing.assert_frame_equal(expected, limits, check_dtype=False)

def test_multiple_limit_groups():
    network = pp.network.create_eurostag_tutorial_example1_network()
    network.create_operational_limits(pd.DataFrame.from_records(index='element_id', data=[
        {'element_id': 'NHV1_NHV2_1', 'name': 'permanent_limit', 'side': 'ONE',
         'type': 'APPARENT_POWER', 'value': 600,
         'acceptable_duration': np.inf, 'fictitious': False, 'group_name': 'SUMMER'},
        {'element_id': 'NHV1_NHV2_1', 'name': '1\'', 'side': 'ONE',
         'type': 'APPARENT_POWER', 'value': 1000,
         'acceptable_duration': 60, 'fictitious': False, 'group_name': 'SUMMER'},
        {'element_id': 'NHV1_NHV2_1', 'name': 'permanent_limit', 'side': 'ONE',
         'type': 'ACTIVE_POWER', 'value': 400,
         'acceptable_duration': np.inf, 'fictitious': False, 'group_name': 'SUMMER'},
        {'element_id': 'NHV1_NHV2_1', 'name': '1\'', 'side': 'ONE',
         'type': 'ACTIVE_POWER', 'value': 700,
         'acceptable_duration': 60, 'fictitious': False, 'group_name': 'SUMMER'}
    ]))

    limits = network.get_operational_limits(all_attributes=True)
    assert('APPARENT_POWER' not in limits['type'].values)
    all_limits = network.get_operational_limits(all_attributes=True, show_inactive_sets=True)
    assert('APPARENT_POWER' in all_limits['type'].values)

    assert(network.get_lines(all_attributes=True).loc["NHV1_NHV2_1"]["selected_limits_group_1"] == "DEFAULT")
    network.update_lines(id="NHV1_NHV2_1", selected_limits_group_1="SUMMER")
    assert(network.get_lines(all_attributes=True).loc["NHV1_NHV2_1"]["selected_limits_group_1"] == "SUMMER")

def test_validation_level():
    n = pp.network.create_ieee14()
    vl = n.get_validation_level()
    assert ValidationLevel.STEADY_STATE_HYPOTHESIS == vl
    with pytest.raises(PyPowsyblError) as exc:
        n.update_generators(id='B1-G', target_p=np.nan)
    assert "Generator 'B1-G': invalid value (NaN) for active power setpoint" == str(exc.value)

    n.set_min_validation_level(ValidationLevel.EQUIPMENT)
    n.update_generators(id='B1-G', target_p=np.nan)
    vl = n.get_validation_level()
    assert ValidationLevel.EQUIPMENT == vl

    n.update_generators(id='B1-G', target_p=100)
    level = n.validate()
    assert ValidationLevel.STEADY_STATE_HYPOTHESIS == level


def test_validate():
    n = pp.network.create_ieee14()
    vl = n.validate()
    assert ValidationLevel.STEADY_STATE_HYPOTHESIS == vl
    n.set_min_validation_level(ValidationLevel.EQUIPMENT)
    vl = n.validate()
    assert ValidationLevel.STEADY_STATE_HYPOTHESIS == vl
    n.update_generators(id='B1-G', target_p=np.nan)
    with pytest.raises(PyPowsyblError) as exc:
        n.validate()
    assert "Generator 'B1-G': invalid value (NaN) for active power setpoint" == str(exc.value)


def test_switches_node_breaker_connection_info():
    n = pp.network.create_four_substations_node_breaker_network()
    switches = n.get_switches(attributes=['bus_breaker_bus1_id', 'bus_breaker_bus2_id', 'node1', 'node2'])
    assert (switches['node1'] >= 0).all()
    assert (switches['node2'] >= 0).all()
    disc = switches.loc['S1VL1_BBS_LD1_DISCONNECTOR']
    assert disc.node1 == 0
    assert disc.node2 == 1
    breaker = switches.loc['S1VL1_LD1_BREAKER']
    assert breaker.bus_breaker_bus1_id == 'S1VL1_0'
    assert breaker.bus_breaker_bus2_id == 'S1VL1_2'
    assert breaker.node1 == 1
    assert breaker.node2 == 2


def test_switches_bus_breaker_connection_info():
    n = pp.network.create_empty()
    n.create_substations(id='S')
    n.create_voltage_levels(id='VL', substation_id='S', topology_kind='BUS_BREAKER', nominal_v=400)
    n.create_buses(id=['B1', 'B2'], voltage_level_id=['VL', 'VL'])
    n.create_switches(id='BREAKER', voltage_level_id='VL', bus1_id='B1', bus2_id='B2')
    switches = n.get_switches(attributes=['bus_breaker_bus1_id', 'bus_breaker_bus2_id', 'node1', 'node2'])
    expected = pd.DataFrame.from_records(index='id',
                                         data=[{'id': 'BREAKER',
                                                'bus_breaker_bus1_id': 'B1',
                                                'bus_breaker_bus2_id': 'B2',
                                                'node1': -1,
                                                'node2': -1}])

    pd.testing.assert_frame_equal(switches, expected, check_dtype=False)


def test_get_empty_attributes():
    network = pp.network.create_eurostag_tutorial_example1_network()
    gens = network.get_generators(attributes=[])
    assert gens.index.tolist() == ['GEN', 'GEN2']
    assert gens.columns.empty


def test_properties():
    network = pp.network.create_eurostag_tutorial_example1_network()
    properties = pd.DataFrame.from_records(index='id', data=[
        {'id': 'GEN', 'prop1': 'test_prop1', 'prop2': 'test_prop2'},
        {'id': 'NHV1_NHV2_1', 'prop1': 'test_prop1', 'prop2': 'test_prop2'}
    ])
    network.add_elements_properties(properties)
    expected = pd.DataFrame.from_records(index='id',
                                         data=[{'id': 'NHV1_NHV2_1', 'prop1': 'test_prop1', 'prop2': 'test_prop2'},
                                               {'id': 'NHV1_NHV2_2', 'prop1': '', 'prop2': ''}])
    pd.testing.assert_frame_equal(network.get_lines(attributes=['prop1', 'prop2']), expected, check_dtype=False)
    expected = pd.DataFrame.from_records(index='id',
                                         data=[{'id': 'GEN', 'prop1': 'test_prop1', 'prop2': 'test_prop2'},
                                               {'id': 'GEN2', 'prop1': '', 'prop2': ''}])
    pd.testing.assert_frame_equal(network.get_generators(attributes=['prop1', 'prop2']), expected,
                                  check_dtype=False)
    network.add_elements_properties(id='NHV1_NHV2_2', prop3='test_prop3')
    expected = pd.DataFrame.from_records(index='id',
                                         data=[{'id': 'NHV1_NHV2_1', 'prop1': 'test_prop1', 'prop2': 'test_prop2',
                                                'prop3': ''},
                                               {'id': 'NHV1_NHV2_2', 'prop1': '', 'prop2': '',
                                                'prop3': 'test_prop3'}])
    pd.testing.assert_frame_equal(network.get_lines(attributes=['prop1', 'prop2', 'prop3']), expected,
                                  check_dtype=False)
    network.remove_elements_properties(ids='GEN', properties=['prop1', 'prop2'])
    columns = network.get_generators(all_attributes=True).columns
    assert 'prop1' not in columns and 'prop2' not in columns and 'prop3' not in columns
    network.remove_elements_properties(ids='NHV1_NHV2_2', properties='prop3')
    network.remove_elements_properties(ids='NHV1_NHV2_1', properties=['prop2', 'prop1'])
    columns = network.get_lines(all_attributes=True).columns
    assert 'prop1' not in columns and 'prop2' not in columns and 'prop3' not in columns
    network.add_elements_properties(id='GEN', test=1)
    assert '1' == network.get_generators(all_attributes=True).loc['GEN']['test']

    properties = pd.DataFrame.from_records(index='id', data=[
        {'id': 'GEN', 'prop1': 'test_prop1', 'prop2': 'test_prop2'},
        {'id': 'NHV1_NHV2_1', 'prop1': 'test_prop1'}
    ])
    with pytest.raises(PyPowsyblError) as exc:
        network.add_elements_properties(properties)
    assert 'dataframe can not contain NaN values' in str(exc)

    with pytest.raises(PyPowsyblError) as exc:
        network.remove_elements_properties(ids='notHere', properties='test')
    assert "Network element \'notHere\' does not exist." in str(exc)


def test_get_properties():
    network = pp.network.create_eurostag_tutorial_example1_network()
    assert network.get_elements_properties().empty
    network.add_elements_properties(id=network.id, key1='value1', key2='value2')
    network.add_elements_properties(id='GEN', key3='value3')
    expected = pd.DataFrame.from_records(index='id',
                                         data=[{'id': 'sim1', 'type': 'NETWORK', 'key': 'key1', 'value': 'value1'},
                                               {'id': 'sim1', 'type': 'NETWORK', 'key': 'key2', 'value': 'value2'},
                                               {'id': 'GEN', 'type': 'GENERATOR', 'key': 'key3', 'value': 'value3'}])
    pd.testing.assert_frame_equal(network.get_elements_properties(), expected, check_dtype=False)


def test_pathlib_load_save(tmpdir):
    bat_path = TEST_DIR.joinpath('battery.xiidm')
    n_path = pp.network.load(bat_path)
    n_str = pp.network.load(str(bat_path))
    assert n_path.save_to_string() == n_str.save_to_string()
    data = tmpdir.mkdir('data')
    n_path.save(data.join('test.xiidm'))
    n_path = pp.network.load(data.join('test.xiidm'))
    assert n_path.save_to_string() == n_str.save_to_string()


def test_write_svg_file(tmpdir):
    data = tmpdir.mkdir('data')
    net = pp.network.create_four_substations_node_breaker_network()
    assert not exists(data.join('test_nad.svg'))
    net.write_network_area_diagram_svg(data.join('test_nad.svg'))
    assert exists(data.join('test_nad.svg'))
    assert not exists(data.join('test_sld.svg'))
    net.write_single_line_diagram_svg('S1VL1', data.join('test_sld.svg'))
    assert exists(data.join('test_sld.svg'))
    assert not exists(data.join('test2_sld.svg'))
    assert not exists(data.join('test2_sld.json'))
    net.write_single_line_diagram_svg('S1VL1', data.join('test2_sld.svg'), data.join('test2_sld.json'))
    assert exists(data.join('test2_sld.svg'))
    assert exists(data.join('test2_sld.json'))
    net.write_matrix_multi_substation_single_line_diagram_svg([['S1', 'S2'], ['S3', 'S4']],
                                                              data.join('test_sld_multi_substation.svg'))
    assert exists(data.join('test_sld_multi_substation.svg'))


def test_get_single_line_diagram_component_library_names():
    assert ['Convergence', 'FlatDesign'] == pp.network.get_single_line_diagram_component_library_names()


def test_attributes_order():
    n = pp.network.create_four_substations_node_breaker_network()
    assert ['target_p', 'energy_source'] == list(n.get_generators(attributes=['target_p', 'energy_source']).columns)
    assert ['energy_source', 'target_p'] == list(n.get_generators(attributes=['energy_source', 'target_p']).columns)
    assert ['r', 'x', 'g1'] == list(n.get_lines(attributes=['r', 'x', 'g1']).columns)
    assert ['g1', 'r', 'x'] == list(n.get_lines(attributes=['g1', 'r', 'x']).columns)


def test_load_network_with_report():
    report_node = rp.ReportNode()
    report1 = str(report_node)
    assert len(report1) > 0
    pp.network.load(str(DATA_DIR.joinpath('ieee14.dgs')), report_node=report_node)
    report2 = str(report_node)
    assert len(report2) >= len(report1)


def test_load_network_from_string_with_report():
    file_content = """
##C 2007.05.01
##N
##ZBE
BBE1AA1               0 2 400.00 3000.00 0.00000 -1500.0 0.00000 0.00000 -9000.0 9000.00 -9000.0                               F
    """
    report_node = rp.ReportNode()
    report1 = str(report_node)
    assert len(report1) > 0
    pp.network.load_from_string('simple-eu.uct', file_content, report_node=report_node)
    report2 = str(report_node)
    assert len(report2) > len(report1)


def test_save_to_string_with_report():
    bat_path = TEST_DIR.joinpath('battery.xiidm')
    report_node = rp.ReportNode()
    report1 = str(report_node)
    assert len(report1) > 0
    bat_path.read_text()
    pp.network.load(str(bat_path), report_node=report_node)
    report2 = str(report_node)
    assert len(report2) >= len(report1)


def test_ratio_tap_changer_regulated_side():
    n = pp.network.create_ieee9()
    tap_changer = n.get_ratio_tap_changers(attributes=['regulated_side', 'regulating']).loc['T4-1-0']
    assert not tap_changer.regulating
    assert tap_changer.regulated_side == ''

    with pytest.raises(PyPowsyblError, match='a regulation terminal has to be set'):
        n.update_ratio_tap_changers(id='T4-1-0', target_v=100, regulating=True)

    with pytest.raises(PyPowsyblError, match='must be ONE or TWO'):
        n.update_ratio_tap_changers(id='T4-1-0', regulated_side='INVALID', target_v=100, regulating=True)

    n.update_ratio_tap_changers(id='T4-1-0', regulated_side='TWO', target_v=100, target_deadband=0, regulating=True)
    tap_changer = n.get_ratio_tap_changers(attributes=['regulated_side', 'regulating']).loc['T4-1-0']
    assert tap_changer.regulating
    assert tap_changer.regulated_side == 'TWO'


def test_phase_tap_changer_regulated_side():
    n = pp.network.create_four_substations_node_breaker_network()
    tap_changer = n.get_phase_tap_changers(all_attributes=True).loc['TWT']
    assert not tap_changer.regulating
    assert tap_changer.regulated_side == 'ONE'
    assert tap_changer.regulation_mode == 'FIXED_TAP'
    n.update_ratio_tap_changers(id='TWT', regulating=False)
    with pytest.raises(PyPowsyblError, match='regulated terminal is not set'):
        n.update_phase_tap_changers(id='TWT', target_deadband=0, regulation_value=300,
                                    regulation_mode='CURRENT_LIMITER',
                                    regulating=True, regulated_side='')

    n.update_phase_tap_changers(id='TWT', target_deadband=0, regulation_value=300, regulation_mode='CURRENT_LIMITER',
                                regulating=True, regulated_side='TWO')
    tap_changer = n.get_phase_tap_changers(all_attributes=True).loc['TWT']
    assert tap_changer.regulating
    assert tap_changer.regulated_side == 'TWO'
    assert tap_changer.regulation_mode == 'CURRENT_LIMITER'


def test_aliases():
    n = pp.network.create_four_substations_node_breaker_network()
    assert n.get_aliases().empty
    n.add_aliases(id='TWT', alias='test', alias_type='type')
    alias = n.get_aliases().loc['TWT']
    assert alias['type'] == 'TWO_WINDINGS_TRANSFORMER'
    assert alias['alias'] == 'test'
    assert alias['alias_type'] == 'type'
    twt = n.get_2_windings_transformers(id='test')
    assert twt.shape[0] == 1
    assert twt.loc['TWT']['r'] == 2.0
    n.add_aliases(id='GH1', alias='no_type_test')
    alias2 = n.get_aliases().loc['GH1']
    assert alias2['type'] == 'GENERATOR'
    assert alias2['alias'] == 'no_type_test'
    assert alias2['alias_type'] == ''
    n.remove_aliases(id=['TWT', 'GH1'], alias=['test', 'no_type_test'])
    assert n.get_aliases().empty


def test_identifiables():
    n = pp.network.create_four_substations_node_breaker_network()
    assert n.get_identifiables().loc['GH3'].type == 'GENERATOR'
    assert n.get_identifiables().loc['TWT'].type == 'TWO_WINDINGS_TRANSFORMER'


def test_injections():
    n = pp.network.create_four_substations_node_breaker_network()
    load = n.get_injections(all_attributes=True).loc['LD1']
    assert load.type == 'LOAD'
    assert load.voltage_level_id == 'S1VL1'
    assert load.bus_id == 'S1VL1_0'
    assert load.node == 2


def test_branches():
    n = pp.network.create_four_substations_node_breaker_network()
    twt = n.get_branches(all_attributes=True).loc['TWT']
    assert twt.voltage_level1_id == 'S1VL1'
    assert twt.node1 == 4
    assert twt.bus1_id == 'S1VL1_0'
    assert twt.voltage_level2_id == 'S1VL2'
    assert twt.node2 == 3
    assert twt.bus2_id == 'S1VL2_0'
    assert twt.connected1
    assert twt.connected2
    n.update_branches(id='TWT', connected1=False, connected2=False)
    twt = n.get_branches().loc['TWT']
    assert not twt.connected1
    assert not twt.connected2


def test_branch_and_injection_by_id():
    n = pp.network.create_four_substations_node_breaker_network()
    assert len(n.get_branches(id='TWT')) == 1
    assert len(n.get_injections(id='LD2')) == 1


def test_branches_and_injections_flow():
    n = pp.network.create_four_substations_node_breaker_network()
    expected_branches = pd.DataFrame.from_records(index='id',
                                         data=[{'id': 'LINE_S2S3', 'p1': 109.8893, 'q1': 190.0229, 'p2': -109.8864, 'q2': -184.5171}])
    pd.testing.assert_frame_equal(expected_branches,
                                  n.get_branches(id="LINE_S2S3", attributes=["p1", "q1", "p2", "q2"]),
                                  check_dtype=False)
    expected_injections = pd.DataFrame.from_records(index='id',
                                         data=[{'id': 'LD2', 'p': 60.0, 'q': 5.0}])
    pd.testing.assert_frame_equal(expected_injections,
                                  n.get_injections(id="LD2", attributes=["p", "q"]),
                                  check_dtype=False)


def test_terminals():
    n = pp.network.create_four_substations_node_breaker_network()
    terminals = n.get_terminals()
    shunt = terminals.loc['SHUNT']
    assert shunt.voltage_level_id == 'S1VL2'
    assert shunt.bus_id == 'S1VL2_0'
    line = terminals.loc['LINE_S2S3']
    assert line.shape[0] == 2
    assert line.iloc[0].element_side == 'ONE'
    assert line.iloc[1].element_side == 'TWO'
    n.update_terminals(element_id='GH1', connected=False)
    terminals = n.get_terminals()
    gen = terminals.loc['GH1']
    assert not gen.connected
    n.update_terminals(element_id='LINE_S2S3', connected=False, element_side='ONE')
    terminals = n.get_terminals()
    line = terminals.loc['LINE_S2S3']
    assert not line.iloc[0].connected
    with pytest.raises(PyPowsyblError) as e:
        n.update_terminals(element_id='GH1', connected=False, element_side='ONE')
    assert "no side ONE for this element" in str(e)
    with pytest.raises(PyPowsyblError) as e:
        n.update_terminals(element_id='LINE_S2S3', connected=False)
    assert "side must be provided for this element" in str(e)
    with pytest.raises(PyPowsyblError) as e:
        n.update_terminals(element_id='LINE_S2S3', connected=False, element_side='THREE')
    assert "no side THREE for this element" in str(e)
    with pytest.raises(PyPowsyblError) as e:
        n.update_terminals(element_id='LINE_S2S3', connected=False, element_side='side')
    assert "No enum constant" in str(e)


def test_nad_parameters():
    nad_parameters = NadParameters()
    assert not nad_parameters.edge_name_displayed
    assert nad_parameters.edge_info_along_edge
    assert not nad_parameters.id_displayed
    assert nad_parameters.power_value_precision == 0
    assert nad_parameters.angle_value_precision == 1
    assert nad_parameters.current_value_precision == 0
    assert nad_parameters.voltage_value_precision == 1
    assert nad_parameters.bus_legend
    assert not nad_parameters.substation_description_displayed
    assert nad_parameters.layout_type == NadLayoutType.FORCE_LAYOUT
    assert nad_parameters.scaling_factor == 150000
    assert nad_parameters.radius_factor == 150.0
    assert nad_parameters.edge_info_displayed == EdgeInfoType.ACTIVE_POWER
    assert nad_parameters.voltage_level_details

    nad_parameters = NadParameters(True, True, False, 1, 2, 1, 2, False, True, NadLayoutType.GEOGRAPHICAL, 100000, 120.0, EdgeInfoType.REACTIVE_POWER, False)
    assert nad_parameters.edge_name_displayed
    assert not nad_parameters.edge_info_along_edge
    assert nad_parameters.id_displayed
    assert nad_parameters.power_value_precision == 1
    assert nad_parameters.angle_value_precision == 2
    assert nad_parameters.current_value_precision == 1
    assert nad_parameters.voltage_value_precision == 2
    assert not nad_parameters.bus_legend
    assert nad_parameters.substation_description_displayed
    assert nad_parameters.layout_type == NadLayoutType.GEOGRAPHICAL
    assert nad_parameters.scaling_factor == 100000
    assert nad_parameters.radius_factor == 120.0
    assert nad_parameters.edge_info_displayed == EdgeInfoType.REACTIVE_POWER
    assert nad_parameters.voltage_level_details == False

    nad_parameters = NadParameters(True, True, False, 1, 2, 1, 2, False, True, NadLayoutType.GEOGRAPHICAL, 100000, 120.0, EdgeInfoType.CURRENT, True)
    assert nad_parameters.edge_name_displayed
    assert not nad_parameters.edge_info_along_edge
    assert nad_parameters.id_displayed
    assert nad_parameters.power_value_precision == 1
    assert nad_parameters.angle_value_precision == 2
    assert nad_parameters.current_value_precision == 1
    assert nad_parameters.voltage_value_precision == 2
    assert not nad_parameters.bus_legend
    assert nad_parameters.substation_description_displayed
    assert nad_parameters.layout_type == NadLayoutType.GEOGRAPHICAL
    assert nad_parameters.scaling_factor == 100000
    assert nad_parameters.radius_factor == 120.0
    assert nad_parameters.edge_info_displayed == EdgeInfoType.CURRENT
    assert nad_parameters.voltage_level_details


def test_update_dangling_line():
    network = pp.network.create_eurostag_tutorial_example1_network()
    network.create_dangling_lines(id='dangling_line', voltage_level_id='VLGEN', bus_id='NGEN', p0=100, q0=100, r=0, x=0, g=0, b=0)
    network.update_dangling_lines(id=['dangling_line'], pairing_key=['XNODE'])
    assert network.get_dangling_lines().loc['dangling_line'].pairing_key == 'XNODE'


def test_update_name():
    n = pp.network.create_eurostag_tutorial_example1_network()
    generators = n.get_generators(attributes=['name'])
    assert '' == generators.loc['GEN', 'name']
    n.update_generators(id='GEN', name='GEN_NAME')
    generators = n.get_generators(attributes=['name'])
    assert 'GEN_NAME' == generators.loc['GEN', 'name']


def test_deprecated_operational_limits_is_fictitious():
    network = pp.network.create_eurostag_tutorial_example1_network()
    with pytest.warns(DeprecationWarning, match=re.escape("operation limits is_fictitious attribute has been renamed fictitious")):
        network.create_operational_limits(pd.DataFrame.from_records(index='element_id', data=[
            {'element_id': 'NHV1_NHV2_1',
             'name': '',
             'side': 'ONE',
             'type': 'CURRENT',
             'value': 400.0,
             'acceptable_duration': -1,
             'is_fictitious': False},
            {'element_id': 'NHV1_NHV2_1',
             'name': '60s',
             'side': 'ONE',
             'type': 'CURRENT',
             'value': 500.0,
             'acceptable_duration': 60,
             'is_fictitious': True},
        ]))
    limits = network.get_operational_limits(all_attributes=True)
    assert limits.query("element_id == 'NHV1_NHV2_1' and side == 'ONE' and acceptable_duration == 60")['fictitious'].all()


def test_deprecated_operational_limits_is_fictitious_kwargs():
    network = pp.network.create_eurostag_tutorial_example1_network()
    with pytest.warns(DeprecationWarning, match=re.escape("operation limits is_fictitious attribute has been renamed fictitious")):
        network.create_operational_limits(element_id=['NHV1_NHV2_1', 'NHV1_NHV2_1'],
                                          name=['', ''],
                                          side=['ONE', 'ONE'], type=['CURRENT', 'CURRENT'], value=[400.0, 500.0],
                                          acceptable_duration=[-1, 60], is_fictitious=[False, True])
    limits = network.get_operational_limits(all_attributes=True)
    assert limits.query("element_id == 'NHV1_NHV2_1' and side == 'ONE' and acceptable_duration == 60")['fictitious'].all()


def test_deprecated_operational_limits_element_type():
    # element type should just be ignored and not throw an exception
    network = pp.network.create_eurostag_tutorial_example1_network()
    with pytest.warns(DeprecationWarning, match=re.escape("useless operation limits element_type attribute has been removed")):
        network.create_operational_limits(pd.DataFrame.from_records(index='element_id', data=[
            {'element_id': 'NHV1_NHV2_1',
             'element_type': 'LINE',
             'name': '',
             'side': 'ONE',
             'type': 'CURRENT',
             'value': 400.0,
             'acceptable_duration': -1,
             'fictitious': False},
        ]))


def test_deprecated_operational_limits_element_type_kwargs():
    # element type should just be ignored and not throw an exception
    network = pp.network.create_eurostag_tutorial_example1_network()
    with pytest.warns(DeprecationWarning, match=re.escape("useless operation limits element_type attribute has been removed")):
        network.create_operational_limits(element_id=['NHV1_NHV2_1', 'NHV1_NHV2_1'], element_type=['LINE', 'LINE'], name=['', ''],
                                          side=['ONE', 'ONE'], type=['CURRENT', 'CURRENT'], value=[400.0, 500.0],
                                          acceptable_duration=[-1, 60], fictitious=[False, True])


def test_topology_kind_update():
    network = pp.network.create_four_substations_node_breaker_network()
    switches = network.get_switches(attributes=['voltage_level_id', 'retained'])
    switches_s1vl2 = switches[switches['voltage_level_id'] == 'S1VL2']
    switches_s1vl2['retained'] = False
    switches_s1vl2.loc['S1VL2_COUPLER', 'retained'] = True
    network.update_switches(switches_s1vl2[['retained']])
    network.update_voltage_levels(id='S1VL2', topology_kind='BUS_BREAKER')
    voltage_levels = network.get_voltage_levels(all_attributes=True)
    assert voltage_levels.loc['S1VL2'].topology_kind == 'BUS_BREAKER'
    topo = network.get_bus_breaker_topology('S1VL2')
    assert ['S1VL2_COUPLER'] == list(topo.switches.index)
    assert ['S1VL2_0', 'S1VL2_1'] == list(topo.buses.index)

    # not yet implemented to go to node/breaker topo
    with pytest.raises(PyPowsyblError) as exc_infos:
        network.update_voltage_levels(id='S1VL2', topology_kind='NODE_BREAKER')

    assert str(exc_infos.value) == "Topology model conversion from bus/breaker to node/breaker not yet supported"


def test_connect_disconnect_with_empty_bus():
    network = pp.network.create_eurostag_tutorial_example1_with_more_generators_network()
    network.update_generators(id=['GEN', 'GEN2'], connected=[False, True], bus_breaker_bus_id=['', 'NGEN'])
    generators = network.get_generators(attributes=['connected', 'bus_breaker_bus_id'])
    expected_generators = pd.DataFrame(index=pd.Series(name='id', data=['GEN', 'GEN2']),
                            columns=['connected', 'bus_breaker_bus_id'],
                            data=[[False, 'NGEN'],
                                  [True, 'NGEN']])
    pd.testing.assert_frame_equal(expected_generators, generators, check_dtype=False)


def test_enconding_issue():
    network = pp.network.create_empty("test")
    network.create_substations(id='Bürs')
    substations = network.get_substations(attributes=[])
    assert ['Bürs'] == substations.index.tolist()
    assert '<iidm:substation id="Bürs"/>' in network.save_to_string(parameters={'iidm.export.xml.indent': 'false'})


<<<<<<< HEAD
def test_q_min_max_at_target_p():
    network  = pp.network.create_four_substations_node_breaker_network()
    pp.loadflow.run_ac(network)
    attributes = ['min_q', 'max_q', 'min_q_at_p', 'max_q_at_p', 'min_q_at_target_p', 'max_q_at_target_p']
    generators = network.get_generators(attributes=attributes).tail(1)
    expected_generators = pd.DataFrame(index=pd.Series(name='id', data=['GTH2']),
                                       columns=attributes,
                                       data=[[nan, nan, -172.607678, 185.036696, -172.594302, 185.097207]])
    pd.testing.assert_frame_equal(expected_generators, generators, check_dtype=False)
    vscs = network.get_vsc_converter_stations(attributes=attributes).tail(1)
    expected_vscs = pd.DataFrame(index=pd.Series(name='id', data=['VSC2']),
                                 columns=attributes,
                                 data=[[-400.0, 500.0, -400.0, 500.0, -400.0, 500.0]])
    pd.testing.assert_frame_equal(expected_vscs, vscs, check_dtype=False)

    network_with_batteries = pp.network.load(TEST_DIR.joinpath('battery.xiidm'))
    batteries = network_with_batteries.get_batteries(attributes=attributes).head(1)
    expected_batteries = pd.DataFrame(index=pd.Series(name='id', data=['BAT']),
                                      columns=attributes,
                                      data=[[-9999.99, 9999.99, -9999.99, 9999.99, -9999.99, 9999.99]])
    pd.testing.assert_frame_equal(expected_batteries, batteries, check_dtype=False)
=======
def test_alpha_rho_transfo2():
    network = pp.network.create_micro_grid_be_network()
    transfo2 = network.get_2_windings_transformers(attributes=['rho', 'alpha'])
    expected_transfo2 = pd.DataFrame(index=pd.Series(name='id',
                                                     data=['a708c3bc-465d-4fe7-b6ef-6fa6408a62b0', 'b94318f6-6d24-4f56-96b9-df2531ad6543', 'e482b89a-fa84-4ea9-8e70-a83d44790957']),
                                     columns=['rho', 'alpha'],
                                     data=[[0.274807, 2.147585],
                                           [0.519481, 0.0],
                                           [0.092873, 0.0]])
    pd.testing.assert_frame_equal(expected_transfo2, transfo2, check_dtype=False, atol=1e-6)


def test_alpha_rho_transfo3():
    network = pp.network.create_micro_grid_be_network()
    transfo3 = network.get_3_windings_transformers(attributes=['rho1', 'alpha1', 'rho2', 'alpha2', 'rho3', 'alpha3'])
    expected_transfo3 = pd.DataFrame(index=pd.Series(name='id',
                                                     data=['84ed55f4-61f5-4d9d-8755-bba7b877a246']),
                                     columns=['rho1', 'alpha1', 'rho2', 'alpha2', 'rho3', 'alpha3'],
                                     data=[[1.0, 0.0, 1.818182, 0.0, 19.047619, 0.0]])
    pd.testing.assert_frame_equal(expected_transfo3, transfo3, check_dtype=False, atol=1e-6)
>>>>>>> 1ecb6c7e


if __name__ == '__main__':
    unittest.main()<|MERGE_RESOLUTION|>--- conflicted
+++ resolved
@@ -2683,7 +2683,28 @@
     assert '<iidm:substation id="Bürs"/>' in network.save_to_string(parameters={'iidm.export.xml.indent': 'false'})
 
 
-<<<<<<< HEAD
+def test_alpha_rho_transfo2():
+    network = pp.network.create_micro_grid_be_network()
+    transfo2 = network.get_2_windings_transformers(attributes=['rho', 'alpha'])
+    expected_transfo2 = pd.DataFrame(index=pd.Series(name='id',
+                                                     data=['a708c3bc-465d-4fe7-b6ef-6fa6408a62b0', 'b94318f6-6d24-4f56-96b9-df2531ad6543', 'e482b89a-fa84-4ea9-8e70-a83d44790957']),
+                                     columns=['rho', 'alpha'],
+                                     data=[[0.274807, 2.147585],
+                                           [0.519481, 0.0],
+                                           [0.092873, 0.0]])
+    pd.testing.assert_frame_equal(expected_transfo2, transfo2, check_dtype=False, atol=1e-6)
+
+
+def test_alpha_rho_transfo3():
+    network = pp.network.create_micro_grid_be_network()
+    transfo3 = network.get_3_windings_transformers(attributes=['rho1', 'alpha1', 'rho2', 'alpha2', 'rho3', 'alpha3'])
+    expected_transfo3 = pd.DataFrame(index=pd.Series(name='id',
+                                                     data=['84ed55f4-61f5-4d9d-8755-bba7b877a246']),
+                                     columns=['rho1', 'alpha1', 'rho2', 'alpha2', 'rho3', 'alpha3'],
+                                     data=[[1.0, 0.0, 1.818182, 0.0, 19.047619, 0.0]])
+    pd.testing.assert_frame_equal(expected_transfo3, transfo3, check_dtype=False, atol=1e-6)
+
+
 def test_q_min_max_at_target_p():
     network  = pp.network.create_four_substations_node_breaker_network()
     pp.loadflow.run_ac(network)
@@ -2705,28 +2726,6 @@
                                       columns=attributes,
                                       data=[[-9999.99, 9999.99, -9999.99, 9999.99, -9999.99, 9999.99]])
     pd.testing.assert_frame_equal(expected_batteries, batteries, check_dtype=False)
-=======
-def test_alpha_rho_transfo2():
-    network = pp.network.create_micro_grid_be_network()
-    transfo2 = network.get_2_windings_transformers(attributes=['rho', 'alpha'])
-    expected_transfo2 = pd.DataFrame(index=pd.Series(name='id',
-                                                     data=['a708c3bc-465d-4fe7-b6ef-6fa6408a62b0', 'b94318f6-6d24-4f56-96b9-df2531ad6543', 'e482b89a-fa84-4ea9-8e70-a83d44790957']),
-                                     columns=['rho', 'alpha'],
-                                     data=[[0.274807, 2.147585],
-                                           [0.519481, 0.0],
-                                           [0.092873, 0.0]])
-    pd.testing.assert_frame_equal(expected_transfo2, transfo2, check_dtype=False, atol=1e-6)
-
-
-def test_alpha_rho_transfo3():
-    network = pp.network.create_micro_grid_be_network()
-    transfo3 = network.get_3_windings_transformers(attributes=['rho1', 'alpha1', 'rho2', 'alpha2', 'rho3', 'alpha3'])
-    expected_transfo3 = pd.DataFrame(index=pd.Series(name='id',
-                                                     data=['84ed55f4-61f5-4d9d-8755-bba7b877a246']),
-                                     columns=['rho1', 'alpha1', 'rho2', 'alpha2', 'rho3', 'alpha3'],
-                                     data=[[1.0, 0.0, 1.818182, 0.0, 19.047619, 0.0]])
-    pd.testing.assert_frame_equal(expected_transfo3, transfo3, check_dtype=False, atol=1e-6)
->>>>>>> 1ecb6c7e
 
 
 if __name__ == '__main__':
