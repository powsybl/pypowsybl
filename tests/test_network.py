--- conflicted
+++ resolved
@@ -641,13 +641,8 @@
         pd.testing.assert_frame_equal(update, n.get_non_linear_shunt_compensator_sections(), check_dtype=False)
 
     def test_update_with_keywords(self):
-<<<<<<< HEAD
         n = util.create_non_linear_shunt_network()
-        n.update_non_linear_shunt_sections(df=None, id='SHUNT', section=0, g=0.2, b=0.000001)
-=======
-        n = self.create_non_linear_shunt_network()
-        n.update_non_linear_shunt_compensator_sections(df=None, id='SHUNT', section=0, g=0.2, b=0.000001)
->>>>>>> fe478cfa
+        n.update_non_linear_shunt_compensator_sections(id='SHUNT', section=0, g=0.2, b=0.000001)
         self.assertEqual(0.2, n.get_non_linear_shunt_compensator_sections().loc['SHUNT', 0]['g'])
         self.assertEqual(0.000001, n.get_non_linear_shunt_compensator_sections().loc['SHUNT', 0]['b'])
 
