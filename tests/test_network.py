--- conflicted
+++ resolved
@@ -2683,7 +2683,6 @@
     assert '<iidm:substation id="Bürs"/>' in network.save_to_string(parameters={'iidm.export.xml.indent': 'false'})
 
 
-<<<<<<< HEAD
 def test_is_loadable():
     assert pp.network.is_loadable(DATA_DIR.joinpath('ieee14.dgs'))
     assert pp.network.is_loadable(DATA_DIR.joinpath('19700101_0000_FO4_UX1.uct'))
@@ -2692,7 +2691,8 @@
         file = pathlib.Path(tmp_dir_name) / 'foo.xiidm'
         file.touch()
         assert not pp.network.is_loadable(file)
-=======
+
+        
 def test_alpha_rho_transfo2():
     network = pp.network.create_micro_grid_be_network()
     transfo2 = network.get_2_windings_transformers(attributes=['rho', 'alpha'])
@@ -2713,7 +2713,6 @@
                                      columns=['rho1', 'alpha1', 'rho2', 'alpha2', 'rho3', 'alpha3'],
                                      data=[[1.0, 0.0, 1.818182, 0.0, 19.047619, 0.0]])
     pd.testing.assert_frame_equal(expected_transfo3, transfo3, check_dtype=False, atol=1e-6)
->>>>>>> 1ecb6c7e
 
 
 if __name__ == '__main__':
