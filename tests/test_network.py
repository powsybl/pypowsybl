--- conflicted
+++ resolved
@@ -1058,37 +1058,6 @@
         filtered_selection_empty = network_four_subs.get_generators(id=[])
         self.assertTrue(filtered_selection_empty.empty)
 
-<<<<<<< HEAD
-    def test_validation_level(self):
-        n = pp.network.create_ieee14()
-        vl = n.get_validation_level()
-        self.assertEqual(ValidationLevel.STEADY_STATE_HYPOTHESIS, vl)
-        with self.assertRaises(pp.PyPowsyblError) as exc:
-            n.update_generators(id='B1-G', target_p=np.NaN)
-        self.assertEqual("Generator 'B1-G': invalid value (NaN) for active power setpoint", str(exc.exception))
-
-        n.set_min_validation_level(ValidationLevel.EQUIPMENT)
-        n.update_generators(id='B1-G', target_p=np.NaN)
-        vl = n.get_validation_level()
-        self.assertEqual(ValidationLevel.EQUIPMENT, vl)
-
-        n.update_generators(id='B1-G', target_p=100)
-        level = n.validate()
-        self.assertEqual(ValidationLevel.STEADY_STATE_HYPOTHESIS, level)
-
-    def test_validate(self):
-        n = pp.network.create_ieee14()
-        vl = n.validate()
-        self.assertEqual(ValidationLevel.STEADY_STATE_HYPOTHESIS, vl)
-        n.set_min_validation_level(ValidationLevel.EQUIPMENT)
-        vl = n.validate()
-        self.assertEqual(ValidationLevel.STEADY_STATE_HYPOTHESIS, vl)
-        n.update_generators(id='B1-G', target_p=np.NaN)
-        with self.assertRaises(pp.PyPowsyblError) as exc:
-            n.validate()
-        self.assertEqual("Generator 'B1-G': invalid value (NaN) for active power setpoint", str(exc.exception))
-
-=======
     def test_limits(self):
         network = util.create_dangling_lines_network()
 
@@ -1130,7 +1099,35 @@
         limits = network.get_operational_limits().loc['3WT']
         limits = limits[limits['name'] == '10\'']
         pd.testing.assert_frame_equal(expected, limits, check_dtype=False)
->>>>>>> 2a2ce1bd
+
+    def test_validation_level(self):
+        n = pp.network.create_ieee14()
+        vl = n.get_validation_level()
+        self.assertEqual(ValidationLevel.STEADY_STATE_HYPOTHESIS, vl)
+        with self.assertRaises(pp.PyPowsyblError) as exc:
+            n.update_generators(id='B1-G', target_p=np.NaN)
+        self.assertEqual("Generator 'B1-G': invalid value (NaN) for active power setpoint", str(exc.exception))
+
+        n.set_min_validation_level(ValidationLevel.EQUIPMENT)
+        n.update_generators(id='B1-G', target_p=np.NaN)
+        vl = n.get_validation_level()
+        self.assertEqual(ValidationLevel.EQUIPMENT, vl)
+
+        n.update_generators(id='B1-G', target_p=100)
+        level = n.validate()
+        self.assertEqual(ValidationLevel.STEADY_STATE_HYPOTHESIS, level)
+
+    def test_validate(self):
+        n = pp.network.create_ieee14()
+        vl = n.validate()
+        self.assertEqual(ValidationLevel.STEADY_STATE_HYPOTHESIS, vl)
+        n.set_min_validation_level(ValidationLevel.EQUIPMENT)
+        vl = n.validate()
+        self.assertEqual(ValidationLevel.STEADY_STATE_HYPOTHESIS, vl)
+        n.update_generators(id='B1-G', target_p=np.NaN)
+        with self.assertRaises(pp.PyPowsyblError) as exc:
+            n.validate()
+        self.assertEqual("Generator 'B1-G': invalid value (NaN) for active power setpoint", str(exc.exception))
 
 
 if __name__ == '__main__':
