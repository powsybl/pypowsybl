--- conflicted
+++ resolved
@@ -1602,30 +1602,6 @@
     assert retrieved_splittedline2.loc['NHV1_NHV2_1_2', "r"] == 0.75
 
 
-<<<<<<< HEAD
-def test_get_order_positions_connectables():
-    n = pp.network.load(str(TEST_DIR.joinpath('node-breaker-with-extensions.xiidm')))
-    df = pp.network.get_connectables_order_positions(n, 'vl1')
-    assert df.shape[0] == 13
-    assert df.loc['line1']['order_position'] == 70
-    assert df.loc['trf2']['order_position'] == 110
-
-
-def test_get_unused_order_positions():
-    n = pp.network.load(str(TEST_DIR.joinpath('node-breaker-with-extensions.xiidm')))
-    positions_after = pp.network.get_unused_order_positions_after(n, 'bbs4')
-    assert positions_after.left == 121
-    assert positions_after.right == 2147483647
-    positions_before = pp.network.get_unused_order_positions_before(n, 'bbs1')
-    assert positions_before.right == -1
-
-    positions_before_no_space = pp.network.get_unused_order_positions_before(n, 'bbs4')
-    assert positions_before_no_space is None
-    positions_after_no_space = pp.network.get_unused_order_positions_after(n, 'bbs1')
-    assert positions_after_no_space is None
-
-
-=======
 # TODO: add checks of extensions everywhere once that they are interfaced.
 def test_add_load_bay():
     n = pp.network.create_four_substations_node_breaker_network()
@@ -1829,7 +1805,33 @@
     assert vsc.loss_factor == 1
     assert vsc.target_v == 400
 
->>>>>>> ffd25eef
+
+if __name__ == '__main__':
+    unittest.main()
+
+
+def test_get_order_positions_connectables():
+    n = pp.network.load(str(TEST_DIR.joinpath('node-breaker-with-extensions.xiidm')))
+    df = pp.network.get_connectables_order_positions(n, 'vl1')
+    assert df.shape[0] == 13
+    assert df.loc['line1']['order_position'] == 70
+    assert df.loc['trf2']['order_position'] == 110
+
+
+def test_get_unused_order_positions():
+    n = pp.network.load(str(TEST_DIR.joinpath('node-breaker-with-extensions.xiidm')))
+    positions_after = pp.network.get_unused_order_positions_after(n, 'bbs4')
+    assert positions_after.left == 121
+    assert positions_after.right == 2147483647
+    positions_before = pp.network.get_unused_order_positions_before(n, 'bbs1')
+    assert positions_before.right == -1
+
+    positions_before_no_space = pp.network.get_unused_order_positions_before(n, 'bbs4')
+    assert positions_before_no_space is None
+    positions_after_no_space = pp.network.get_unused_order_positions_after(n, 'bbs1')
+    assert positions_after_no_space is None
+
+
 
 if __name__ == '__main__':
     unittest.main()