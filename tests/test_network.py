--- conflicted
+++ resolved
@@ -398,32 +398,14 @@
     def test_batteries(self):
         n = pp.network._create_battery_network()
         expected = pd.DataFrame(index=pd.Series(name='id', data=['BAT', 'BAT2']),
-<<<<<<< HEAD
                                 columns=['max_p', 'min_p', 'p0', 'q0', 'p', 'q', 'i', 'voltage_level_id', 'bus_id', 'connected'],
                                 data=[[9999.99, -9999.99, 9999.99, 9999.99, -605, -225, NaN, 'VLBAT', 'VLBAT_0', True],
                                       [200, -200, 100, 200, -605, -225, NaN, 'VLBAT', 'VLBAT_0', True]])
-=======
-                                columns=['max_p', 'min_p', 'p0', 'q0', 'p', 'q', 'i', 'voltage_level_id', 'bus_id'],
-                                data=[[9999.99, -9999.99, 9999.99, 9999.99, -605, -225, NaN, 'VLBAT', 'VLBAT_0'],
-                                      [200, -200, 100, 200, -605, -225, NaN, 'VLBAT', 'VLBAT_0']])
->>>>>>> e29e7a4c
         pd.testing.assert_frame_equal(expected, n.get_batteries(), check_dtype=False)
 
     def test_shunt(self):
         n = pp.network.create_four_substations_node_breaker_network()
         expected = pd.DataFrame(index=pd.Series(name='id', data=['SHUNT']),
-<<<<<<< HEAD
-                                columns=['model_type', 'p', 'q', 'i', 'voltage_level_id', 'bus_id', 'max_section_count',
-                                         'section_count', 'connected'],
-                                data=[['LINEAR', NaN, 1920, NaN, 'S1VL2', 'S1VL2_0', 1, 1, True]])
-        pd.testing.assert_frame_equal(expected, n.get_shunt_compensators(), check_dtype=False)
-        n.update_shunt_compensator(
-            pd.DataFrame(index=['SHUNT'], columns=['q', 'section_count', 'connected'], data=[[1900, 0, False]]))
-        expected = pd.DataFrame(index=pd.Series(name='id', data=['SHUNT']),
-                                columns=['model_type', 'p', 'q', 'i', 'voltage_level_id', 'bus_id', 'max_section_count',
-                                         'section_count', 'connected'],
-                                data=[['LINEAR', NaN, 1900, NaN, 'S1VL2', '', 1, 0, False]])
-=======
                                 columns=['model_type', 'max_section_count', 'section_count', 'p', 'q', 'i',
                                          'voltage_level_id', 'bus_id', 'connected'],
                                 data=[['LINEAR', 1, 1, NaN, 1920, NaN, 'S1VL2', 'S1VL2_0', True]])
@@ -434,7 +416,6 @@
                                 columns=['model_type', 'max_section_count', 'section_count', 'p', 'q', 'i',
                                          'voltage_level_id', 'bus_id', 'connected'],
                                 data=[['LINEAR', 1, 0, NaN, 1900, NaN, 'S1VL2', '', False]])
->>>>>>> e29e7a4c
         pd.testing.assert_frame_equal(expected, n.get_shunt_compensators(), check_dtype=False)
 
 
