--- conflicted
+++ resolved
@@ -204,21 +204,6 @@
     def test_svc_data_frame(self):
         n = pp.network.create_four_substations_node_breaker_network()
         svcs = n.get_static_var_compensators()
-<<<<<<< HEAD
-        self.assertEqual(400.0, svcs['voltage_setpoint']['SVC'])
-        self.assertEqual('VOLTAGE', svcs['regulation_mode']['SVC'])
-        self.assertEqual(-0.05, svcs['b_min']['SVC'])
-        self.assertEqual(0.05, svcs['b_max']['SVC'])
-        svcs2 = pd.DataFrame(data=[[300.0, 400.0, 'off', -0.01, 0.01]],
-                             columns=['voltage_setpoint', 'reactive_power_setpoint', 'regulation_mode', 'b_min', 'b_max'], index=['SVC'])
-        n.update_static_var_compensators(svcs2)
-        svcs = n.get_static_var_compensators()
-        self.assertEqual(300.0, svcs['voltage_setpoint']['SVC'])
-        self.assertEqual(400.0, svcs['reactive_power_setpoint']['SVC'])
-        self.assertEqual('OFF', svcs['regulation_mode']['SVC'])
-        self.assertEqual(-0.01, svcs['b_min']['SVC'])
-        self.assertEqual(0.01, svcs['b_max']['SVC'])
-=======
         expected = pd.DataFrame(
             index=pd.Series(name='id', data=['SVC']),
             columns=['name', 'b_min', 'b_max', 'voltage_setpoint', 'reactive_power_setpoint',
@@ -231,6 +216,7 @@
             columns=['b_min', 'b_max', 'voltage_setpoint', 'reactive_power_setpoint',
                                              'regulation_mode', 'p', 'q'],
             data=[[-0.06, 0.06, 398, 100, 'REACTIVE_POWER', -12, -13]]))
+
         svcs = n.get_static_var_compensators()
         expected = pd.DataFrame(
             index=pd.Series(name='id', data=['SVC']),
@@ -239,7 +225,6 @@
                                              'connected'],
             data=[['', -0.06, 0.06, 398, 100, 'REACTIVE_POWER', -12, -13, 25.54, 'S4VL1', 'S4VL1_0', True]])
         pd.testing.assert_frame_equal(expected, svcs, check_dtype=False, atol=10**-2)
->>>>>>> 00c69413
 
     def test_create_generators_data_frame(self):
         n = pp.network.create_eurostag_tutorial_example1_network()
