#
# Copyright (c) 2021, RTE (http://www.rte-france.com)
# This Source Code Form is subject to the terms of the Mozilla Public
# License, v. 2.0. If a copy of the MPL was not distributed with this
# file, You can obtain one at http://mozilla.org/MPL/2.0/.
#

import pypowsybl as pp
import pandas as pd
from numpy import NaN
import util
from pypowsybl.perunit import per_unit_view


def test_bus_per_unit():
    n = pp.network.create_eurostag_tutorial_example1_network()
    pp.loadflow.run_ac(n)
    n = per_unit_view(n, 100)
    buses = n.get_buses()
    expected = pd.DataFrame(index=pd.Series(name='id', data=['VLGEN_0', 'VLHV1_0', 'VLHV2_0', 'VLLOAD_0']),
                            columns=['name', 'v_mag', 'v_angle', 'connected_component', 'synchronous_component',
                                     'voltage_level_id'],
                            data=[['', 1.02, 0.04059612739187691, 0, 0, 'VLGEN'],
                                  ['', 1.06, 0.0, 0, 0, 'VLHV1'],
                                  ['', 1.03, -0.06119749366730875, 0, 0, 'VLHV2'],
                                  ['', 0.98, -0.16780443393265765, 0, 0, 'VLLOAD']])
    pd.testing.assert_frame_equal(expected, buses, check_dtype=False, atol=10 ** -2)
    n.update_buses(id='VLGEN_0', v_mag=1, v_angle=0.1)
    buses = n.get_buses()
    expected = pd.DataFrame(index=pd.Series(name='id', data=['VLGEN_0', 'VLHV1_0', 'VLHV2_0', 'VLLOAD_0']),
                            columns=['name', 'v_mag', 'v_angle', 'connected_component', 'synchronous_component',
                                     'voltage_level_id'],
                            data=[['', 1, 0.1, 0, 0, 'VLGEN'],
                                  ['', 1.06, 0, 0, 0, 'VLHV1'],
                                  ['', 1.03, -0.06119749366730875, 0, 0, 'VLHV2'],
                                  ['', 0.98, -0.16780443393265765, 0, 0, 'VLLOAD']])
    pd.testing.assert_frame_equal(expected, buses, check_dtype=False, atol=10 ** -2)


def test_generator_per_unit():
    n = pp.network.create_eurostag_tutorial_example1_network()
    pp.loadflow.run_ac(n)
    n = per_unit_view(n, 100)
    expected = pd.DataFrame.from_records(
        index='id',
        columns=['id', 'name', 'energy_source', 'target_p', 'min_p', 'max_p', 'min_q', 'max_q', 'reactive_limits_kind',
                 'target_v',
                 'target_q', 'voltage_regulator_on', 'regulated_element_id', 'p', 'q', 'i', 'voltage_level_id',
                 'bus_id', 'connected'],
        data=[['GEN', '', 'OTHER', 6.07, -100, 49.99, -100, 100, 'MIN_MAX', 1.02, 3.01, True, '', -3.03, -1.12641,
               3.16461,
               'VLGEN', 'VLGEN_0', True],
              ['GEN2', '', 'OTHER', 6.07, -100, 49.99, -1.79769e+306, 1.79769e+306, 'MIN_MAX', 1.02, 3.01, True, '',
               -3.03,
               -1.13, 3.16, 'VLGEN', 'VLGEN_0', True]])
    pd.testing.assert_frame_equal(expected, n.get_generators(), check_dtype=False, atol=10 ** -2)
    generators2 = pd.DataFrame(data=[[6.080, 3.02, 1.1, False, False]],
                               columns=['target_p', 'target_q', 'target_v', 'voltage_regulator_on', 'connected'],
                               index=['GEN'])
    n.update_generators(generators2)
    expected = pd.DataFrame.from_records(
        index='id',
        columns=['id', 'name', 'energy_source', 'target_p', 'min_p', 'max_p', 'min_q', 'max_q', 'reactive_limits_kind',
                 'target_v',
                 'target_q', 'voltage_regulator_on', 'regulated_element_id', 'p', 'q', 'i', 'voltage_level_id',
                 'bus_id', 'connected'],
        data=[['GEN', '', 'OTHER', 6.07, -100, 49.99, -100, 100, 'MIN_MAX', 1.1, 3.02, False, '', -3.03, -1.12641, NaN,
               'VLGEN', '', False],
              ['GEN2', '', 'OTHER', 6.07, -100, 49.99, -1.79769e+306, 1.79769e+306, 'MIN_MAX', 1.02, 3.01, True, '',
               -3.03,
               -1.13, 3.16, 'VLGEN', 'VLGEN_0', True]])
    pd.testing.assert_frame_equal(expected, n.get_generators(), check_dtype=False, atol=10 ** -2)


def test_loads_per_unit():
    n = pp.network.create_eurostag_tutorial_example1_network()
    pp.loadflow.run_ac(n)
    n = per_unit_view(n, 100)
    expected = pd.DataFrame(index=pd.Series(name='id', data=['LOAD']),
                            columns=['name', 'type', 'p0', 'q0', 'p', 'q', 'i', 'voltage_level_id', 'bus_id',
                                     'connected'],
                            data=[['', 'UNDEFINED', 6, 2, 6, 2, 6.43, 'VLLOAD', 'VLLOAD_0', True]])
    pd.testing.assert_frame_equal(expected, n.get_loads(), check_dtype=False, atol=10 ** -2)
    n.update_loads(pd.DataFrame(data=[[5, 3, False]], columns=['p0', 'q0', 'connected'], index=['LOAD']))
    expected = pd.DataFrame(index=pd.Series(name='id', data=['LOAD']),
                            columns=['name', 'type', 'p0', 'q0', 'p', 'q', 'i', 'voltage_level_id', 'bus_id',
                                     'connected'],
                            data=[['', 'UNDEFINED', 5, 3, 6, 2, NaN, 'VLLOAD', '', False]])
    pd.testing.assert_frame_equal(expected, n.get_loads(), check_dtype=False, atol=10 ** -2)


def test_busbar_per_unit():
    n = pp.network.create_four_substations_node_breaker_network()
    pp.loadflow.run_ac(n)
    n = per_unit_view(n, 100)
    expected = pd.DataFrame(index=pd.Series(name='id',
                                            data=['S1VL1_BBS', 'S1VL2_BBS1', 'S1VL2_BBS2', 'S2VL1_BBS', 'S3VL1_BBS',
                                                  'S4VL1_BBS']),
                            columns=['name', 'fictitious', 'v', 'angle', 'voltage_level_id', 'connected'],
                            data=[['S1VL1_BBS', False, 1.00, 0.04193194938608592, 'S1VL1', True],
                                  ['S1VL2_BBS1', False, 1, 0, 'S1VL2', True],
                                  ['S1VL2_BBS2', False, 1, 0, 'S1VL2', True],
                                  ['S2VL1_BBS', False, 1.02, 0.01282301263193765, 'S2VL1', True],
                                  ['S3VL1_BBS', False, 1, 0, 'S3VL1', True],
                                  ['S4VL1_BBS', False, 1, -0.019651423679619508, 'S4VL1', True]])
    pd.testing.assert_frame_equal(expected, n.get_busbar_sections(), check_dtype=False, atol=10 ** -2)


def test_hvdc_per_unit():
    n = pp.network.create_four_substations_node_breaker_network()
    n = per_unit_view(n, 100)
    expected = pd.DataFrame.from_records(
        index='id',
        columns=['id', 'name', 'converters_mode', 'target_p', 'max_p', 'nominal_v', 'r',
                 'converter_station1_id', 'converter_station2_id', 'connected1', 'connected2'],
        data=[('HVDC1', 'HVDC1', 'SIDE_1_RECTIFIER_SIDE_2_INVERTER', 0.1, 3, 400, 0, 'VSC1', 'VSC2', True, True),
              ('HVDC2', 'HVDC2', 'SIDE_1_RECTIFIER_SIDE_2_INVERTER', 0.8, 3, 400, 0, 'LCC1', 'LCC2', True, True)])

    pd.testing.assert_frame_equal(expected, n.get_hvdc_lines(), check_dtype=False, atol=10 ** -2)
    n.update_hvdc_lines(id='HVDC1', target_p=[0.11])
    expected = pd.DataFrame.from_records(
        index='id',
        columns=['id', 'name', 'converters_mode', 'target_p', 'max_p', 'nominal_v', 'r',
                 'converter_station1_id', 'converter_station2_id', 'connected1', 'connected2'],
        data=[('HVDC1', 'HVDC1', 'SIDE_1_RECTIFIER_SIDE_2_INVERTER', 0.11, 3, 400, 0, 'VSC1', 'VSC2', True, True),
              ('HVDC2', 'HVDC2', 'SIDE_1_RECTIFIER_SIDE_2_INVERTER', 0.8, 3, 400, 0, 'LCC1', 'LCC2', True, True)])
    pd.testing.assert_frame_equal(expected, n.get_hvdc_lines(), check_dtype=False, atol=10 ** -2)


def test_lines_per_unit():
    n = pp.network.create_four_substations_node_breaker_network()
    n = per_unit_view(n, 100)
    lines = n.get_lines()
    expected = pd.DataFrame(index=pd.Series(name='id', data=['LINE_S2S3', 'LINE_S3S4']),
                            columns=['name', 'r', 'x', 'g1', 'b1', 'g2', 'b2', 'p1', 'q1', 'i1', 'p2', 'q2', 'i2',
                                     'voltage_level1_id', 'voltage_level2_id', 'bus1_id', 'bus2_id', 'connected1',
                                     'connected2'],
                            data=[['', 0, 0.0119, 0, 0, 0, 0, 1.0989, 1.9002, 2.1476, -1.0989, -1.8451,
                                   2.1476, 'S2VL1', 'S3VL1', 'S2VL1_0', 'S3VL1_0', True, True],
                                  ['', 0, 0.0082, 0, 0, 0, 0, 2.4, 0.0218, 2.4001, -2.4, 0.0254, 2.4001,
                                   'S3VL1', 'S4VL1', 'S3VL1_0', 'S4VL1_0', True, True]])
    pd.testing.assert_frame_equal(expected, lines, check_dtype=False, atol=10 ** -4)
    n.update_lines(pd.DataFrame(data=[[1, 9, 0.1, 0.01, 0.1, 0.1, 1.2, 2, -1.2, -2]],
                                columns=['r', 'x', 'g1', 'b1', 'g2', 'b2', 'p1', 'q1', 'p2', 'q2'],
                                index=['LINE_S2S3']))
    expected = pd.DataFrame(index=pd.Series(name='id', data=['LINE_S2S3', 'LINE_S3S4']),
                            columns=['name', 'r', 'x', 'g1', 'b1', 'g2', 'b2', 'p1', 'q1', 'i1', 'p2', 'q2', 'i2',
                                     'voltage_level1_id', 'voltage_level2_id', 'bus1_id', 'bus2_id', 'connected1',
                                     'connected2'],
                            data=[['', 1, 9, 0.1, 0.01, 0.1, 0.1, 1.2, 2, 2.2819, -1.2, -2,
                                   2.3324, 'S2VL1', 'S3VL1', 'S2VL1_0', 'S3VL1_0', True, True],
                                  ['', 0, 0.0082, 0, 0, 0, 0, 2.40, 0.0218, 2.4001, -2.4, 0.0254, 2.4001,
                                   'S3VL1', 'S4VL1', 'S3VL1_0', 'S4VL1_0', True, True]])
    pd.testing.assert_frame_equal(expected, n.get_lines(), check_dtype=False, atol=10 ** -4)


def test_two_windings_transformers_per_unit():
    n = pp.network.create_four_substations_node_breaker_network()
    n = per_unit_view(n, 100)
    expected = pd.DataFrame(index=pd.Series(name='id', data=['TWT']),
                            columns=['name', 'r', 'x', 'g', 'b', 'rated_u1', 'rated_u2', 'rated_s', 'p1', 'q1', 'i1',
                                     'p2',
                                     'q2', 'i2', 'voltage_level1_id', 'voltage_level2_id', 'bus1_id', 'bus2_id',
                                     'connected1', 'connected2'],
                            data=[['', 0.0013, 0.0092, 0, 0.0512, 1, 1, NaN, -0.8, -0.1, 0.8076, 0.8008,
                                   0.05486, 0.8027, 'S1VL1', 'S1VL2', 'S1VL1_0', 'S1VL2_0', True, True]])
    pd.testing.assert_frame_equal(expected, n.get_2_windings_transformers(), check_dtype=False, atol=10 ** -4)
    n.update_2_windings_transformers(
        pd.DataFrame(data=[[1, 9, 0, 0, 1, 1, 100, -1, -0.2, 1,
                            0.04]],
                     columns=['r', 'x', 'g', 'b', 'rated_u1', 'rated_u2', 'rated_s', 'p1', 'q1', 'p2', 'q2'],
                     index=['TWT']))
    expected = pd.DataFrame(index=pd.Series(name='id', data=['TWT']),
                            columns=['name', 'r', 'x', 'g', 'b', 'rated_u1', 'rated_u2', 'rated_s', 'p1', 'q1', 'i1',
                                     'p2',
                                     'q2', 'i2', 'voltage_level1_id', 'voltage_level2_id', 'bus1_id', 'bus2_id',
                                     'connected1', 'connected2'],
                            data=[
                                ['', 1, 9, 0, 0, 1, 1, 100, -1, -0.2, 1.02, 1,
                                 0.04, 1, 'S1VL1', 'S1VL2', 'S1VL1_0', 'S1VL2_0',
                                 True, True]])
    pd.testing.assert_frame_equal(expected, n.get_2_windings_transformers(), check_dtype=False, atol=10 ** -2)


def test_shunt_compensators_per_unit():
    n = pp.network.create_four_substations_node_breaker_network()
    n = per_unit_view(n, 100)
    expected = pd.DataFrame(index=pd.Series(name='id', data=['SHUNT']),
                            columns=['name', 'g', 'b', 'model_type', 'max_section_count', 'section_count',
                                     'voltage_regulation_on', 'target_v', 'target_deadband', 'regulating_bus_id',
                                     'p', 'q', 'i',
                                     'voltage_level_id', 'bus_id', 'connected'],
                            data=[['', 0, -19.2, 'LINEAR', 1, 1, False, NaN, NaN, 'S1VL2_0', NaN, 19.2, NaN, 'S1VL2',
                                   'S1VL2_0', True]])
    pd.testing.assert_frame_equal(expected, n.get_shunt_compensators(), check_dtype=False, atol=10 ** -2)


def test_dangling_lines_per_unit():
    n = util.create_dangling_lines_network()
    pp.loadflow.run_ac(n)
    n = per_unit_view(n, 100)

    expected = pd.DataFrame(index=pd.Series(name='id', data=['DL']),
                            columns=['name', 'r', 'x', 'g', 'b', 'p0', 'q0', 'p', 'q', 'i', 'voltage_level_id',
                                     'bus_id', 'connected', 'ucte-x-node-code'],
                            data=[['', 0.1, 0.01, 0.01, 0.001, 0.5, 0.3, 0.5482, 0.3029, 0.6263, 'VL', 'VL_0',
                                   True, '']])
    dangling_lines = n.get_dangling_lines()
    pd.testing.assert_frame_equal(expected, dangling_lines, check_dtype=False, atol=10 ** -4)
    n.update_dangling_lines(pd.DataFrame(index=['DL'], columns=['p0', 'q0'], data=[[0.75, 0.25]]))
    expected = pd.DataFrame(index=pd.Series(name='id', data=['DL']),
                            columns=['name', 'r', 'x', 'g', 'b', 'p0', 'q0', 'p', 'q', 'i', 'voltage_level_id',
                                     'bus_id', 'connected', 'ucte-x-node-code'],
                            data=[['', 0.1, 0.01, 0.01, 0.001, 0.75, 0.25, 0.5482, 0.3029, 0.6263, 'VL', 'VL_0',
                                   True, '']])
    dangling_lines = n.get_dangling_lines()
    pd.testing.assert_frame_equal(expected, dangling_lines, check_dtype=False, atol=10 ** -4)


def test_lcc_converter_stations_per_unit():
    n = pp.network.create_four_substations_node_breaker_network()
    pp.loadflow.run_ac(n)
    n = per_unit_view(n, 100)
    expected = pd.DataFrame(index=pd.Series(name='id', data=['LCC1', 'LCC2']),
                            columns=['name', 'power_factor', 'loss_factor', 'p', 'q', 'i', 'voltage_level_id', 'bus_id',
                                     'connected'],
                            data=[['LCC1', 0.6, 1.1, 0.8, 1.07, 1.33, 'S1VL2', 'S1VL2_0', True],
                                  ['LCC2', 0.6, 1.1, -0.78, 1.04, 1.30, 'S3VL1', 'S3VL1_0', True]])
    pd.testing.assert_frame_equal(expected, n.get_lcc_converter_stations(), check_dtype=False, atol=10 ** -2)
    n.update_lcc_converter_station(pd.DataFrame(data=[[3.0, 4.0], [1.0, 2.0]],
                                                columns=['p', 'q'],
                                                index=['LCC1', 'LCC2']))
    expected = pd.DataFrame(index=pd.Series(name='id', data=['LCC1', 'LCC2']),
                            columns=['name', 'power_factor', 'loss_factor', 'p', 'q', 'i', 'voltage_level_id', 'bus_id',
                                     'connected'],
                            data=[['LCC1', 0.6, 1.1, 3.0, 4.0, 5.0, 'S1VL2', 'S1VL2_0', True],
                                  ['LCC2', 0.6, 1.1, 1.0, 2.0, 2.24, 'S3VL1', 'S3VL1_0', True]])
    pd.testing.assert_frame_equal(expected, n.get_lcc_converter_stations(), check_dtype=False, atol=10 ** -2)


def test_vsc_converter_stations_per_unit():
    n = pp.network.create_four_substations_node_breaker_network()
    n = per_unit_view(n, 100)
    expected = pd.DataFrame.from_records(
        index='id',
<<<<<<< HEAD
        columns=['id', 'name', 'loss_factor', 'reactive_limits_kind', 'target_v', 'target_q', 'voltage_regulator_on', 'regulated_element_id',
                 'p', 'q', 'i', 'voltage_level_id', 'bus_id', 'connected'],
        data=[['VSC1', 'VSC1', 1.1, 'CURVE', 1, 5, True, 'VSC1', 0.10, -5.12, 5.12, 'S1VL2', 'S1VL2_0', True],
              ['VSC2', 'VSC2', 1.1, 'MIN_MAX', 0, 1.2, False, 'VSC2', -0.1, -1.2, 1.18, 'S2VL1', 'S2VL1_0', True]])
=======
        columns=['id', 'name', 'loss_factor', 'min_q', 'max_q', 'target_v', 'target_q', 'voltage_regulator_on',
                 'regulated_element_id',
                 'p', 'q', 'i', 'voltage_level_id', 'bus_id', 'connected'],
        data=[['VSC1', 'VSC1', 1.1, NaN, NaN, 1, 5, True, 'VSC1', 0.10, -5.12, 5.12, 'S1VL2', 'S1VL2_0', True],
              ['VSC2', 'VSC2', 1.1, -4, 5, 0, 1.2, False, 'VSC2', -0.1, -1.2, 1.18, 'S2VL1', 'S2VL1_0', True]])
>>>>>>> 4cebfe79
    pd.testing.assert_frame_equal(expected, n.get_vsc_converter_stations(), check_dtype=False, atol=10 ** -2)
    n.update_vsc_converter_stations(pd.DataFrame(data=[[3.0, 4.0], [1.0, 2.0]],
                                                 columns=['target_v', 'target_q'],
                                                 index=['VSC1', 'VSC2']))
    expected = pd.DataFrame.from_records(
        index='id',
<<<<<<< HEAD
        columns=['id', 'name', 'loss_factor', 'reactive_limits_kind', 'target_v', 'target_q', 'voltage_regulator_on', 'regulated_element_id',
                 'p', 'q', 'i', 'voltage_level_id', 'bus_id', 'connected'],
        data=[['VSC1', 'VSC1', 1.1, 'CURVE', 3, 4, True, 'VSC1', 0.10, -5.12, 5.12, 'S1VL2', 'S1VL2_0', True],
              ['VSC2', 'VSC2', 1.1, 'MIN_MAX', 1, 2, False, 'VSC2', -0.1, -1.2, 1.18, 'S2VL1', 'S2VL1_0', True]])
=======
        columns=['id', 'name', 'loss_factor', 'min_q', 'max_q', 'target_v', 'target_q', 'voltage_regulator_on', 'regulated_element_id',
                 'p', 'q', 'i', 'voltage_level_id', 'bus_id', 'connected'],
        data=[['VSC1', 'VSC1', 1.1, NaN, NaN, 3, 4, True, 'VSC1', 0.10, -5.12, 5.12, 'S1VL2', 'S1VL2_0', True],
              ['VSC2', 'VSC2', 1.1, -4, 5, 1, 2, False, 'VSC2', -0.1, -1.2, 1.18, 'S2VL1', 'S2VL1_0', True]])
>>>>>>> 4cebfe79
    pd.testing.assert_frame_equal(expected, n.get_vsc_converter_stations(), check_dtype=False, atol=10 ** -2)


def test_get_static_var_compensators_per_unit():
    n = pp.network.create_four_substations_node_breaker_network()
    pp.loadflow.run_ac(n)
    n = per_unit_view(n, 100)
    expected = pd.DataFrame.from_records(
        index='id',
        columns=['id', 'name', 'b_min', 'b_max', 'target_v', 'target_q', 'regulation_mode', 'regulated_element_id',
                 'p', 'q', 'i', 'voltage_level_id', 'bus_id', 'connected'],
        data=[['SVC', '', -0.05, 0.05, 1.0, NaN, 'VOLTAGE', 'SVC', 0, -0.13, 0.13, 'S4VL1', 'S4VL1_0', True]])
    pd.testing.assert_frame_equal(expected, n.get_static_var_compensators(), check_dtype=False, atol=10 ** -2)

    n.update_static_var_compensators(pd.DataFrame.from_records(
        index=['id'], columns=['id', 'target_v', 'target_q'],
        data=[('SVC', 3.0, 4.0)]))

    expected = pd.DataFrame.from_records(
        index='id',
        columns=['id', 'name', 'b_min', 'b_max', 'target_v', 'target_q', 'regulation_mode', 'regulated_element_id',
                 'p', 'q', 'i', 'voltage_level_id', 'bus_id', 'connected'],
        data=[['SVC', '', -0.05, 0.05, 3, 4, 'VOLTAGE', 'SVC', 0, -0.13, 0.13, 'S4VL1', 'S4VL1_0', True]])
    pd.testing.assert_frame_equal(expected, n.get_static_var_compensators(), check_dtype=False, atol=10 ** -2)


def test_voltage_level_per_unit():
    n = pp.network.create_four_substations_node_breaker_network()
    n = per_unit_view(n, 100)
    expected = pd.DataFrame(index=pd.Series(name='id', data=['S1VL1', 'S1VL2', 'S2VL1', 'S3VL1', 'S4VL1']),
                            columns=['name', 'substation_id', 'nominal_v', 'high_voltage_limit', 'low_voltage_limit'],
                            data=[['', 'S1', 225, 1.07, 0.98], ['', 'S1', 400, 1.1, 0.98], ['', 'S2', 400, 1.1, 0.98],
                                  ['', 'S3', 400, 1.1, 0.98], ['', 'S4', 400, 1.1, 0.98]])
    pd.testing.assert_frame_equal(expected, n.get_voltage_levels(), check_dtype=False, atol=10 ** -2)


def test_reactive_capability_curve_points_per_unit():
    n = pp.network.create_four_substations_node_breaker_network()
    n = per_unit_view(n, 100)
    expected = pd.DataFrame(
        index=pd.MultiIndex.from_tuples([('GH1', 0), ('GH1', 1), ('GH2', 0), ('GH2', 1), ('GH3', 0),
                                         ('GH3', 1), ('GTH1', 0), ('GTH1', 1), ('GTH2', 0), ('GTH2', 1),
                                         ('VSC1', 0), ('VSC1', 1)], names=['id', 'num']),
        columns=['p', 'min_q', 'max_q'],
        data=[[0, -7.69, 8.6], [1, -8.65, 9.46], [0, -5.57, 5.57], [2, -5.53, 5.36],
              [0, -6.81, 6.88], [2, -6.81725, 7.1635], [0, -0.768, 0.774],
              [1, -0.74, 0.76], [0, -1.69, 2], [4, -1.75, 1.76], [-1, -5.5, 5.7],
              [1, -5.5, 5.7]])
    pd.testing.assert_frame_equal(expected, n.get_reactive_capability_curve_points(), check_dtype=False,
                                  atol=10 ** -2)


def test_three_windings_transformer_per_unit():
    n = util.create_three_windings_transformer_network()
    n = per_unit_view(n, 100)
    expected = pd.DataFrame(
        index=pd.Series(name='id', data=['3WT']),
        columns=['name', 'rated_u0', 'r1', 'x1', 'g1', 'b1', 'rated_u1', 'rated_s1', 'ratio_tap_position1',
                 'phase_tap_position1', 'p1', 'q1', 'i1', 'voltage_level1_id', 'bus1_id', 'connected1', 'r2', 'x2',
                 'g2', 'b2', 'rated_u2', 'rated_s2', 'ratio_tap_position2', 'phase_tap_position2', 'p2', 'q2', 'i2',
                 'voltage_level2_id', 'bus2_id', 'connected2', 'r3', 'x3', 'g3', 'b3', 'rated_u3', 'rated_s3',
                 'ratio_tap_position3', 'phase_tap_position3', 'p3', 'q3', 'i3', 'voltage_level3_id', 'bus3_id',
                 'connected3'],
        data=[
            ['', 1, 0.1, 0.01, 1, 0.1, 1, NaN, -99999, -99999, NaN, NaN, NaN, 'VL_132', 'VL_132_0', True, 0.00625,
             0.000625,
             0, 0,
             1, NaN, 2, -99999, NaN, NaN, NaN, 'VL_33', 'VL_33_0', True, 0.001, 6.94444e-05, 0, 0, 1, NaN, 0, -99999,
             NaN,
             NaN, NaN, 'VL_11', 'VL_11_0', True]])
    pd.testing.assert_frame_equal(expected, n.get_3_windings_transformers(), check_dtype=False,
                                  atol=10 ** -2)
    n.update_3_windings_transformers(pd.DataFrame(data=[
        [99, 9, 0, 0, 1, 100, 1, 2, 0.5, 0.1, 99, 9, 0, 0, 1, 100, 1, 2, 0.5, 0.1, 99, 9, 0, 0, 1, 100, 1, 2, 0.5,
         0.1]],
        columns=['r1', 'x1', 'g1', 'b1', 'rated_u1', 'rated_s1',
                 'ratio_tap_position1', 'phase_tap_position1', 'p1', 'q1',
                 'r2', 'x2', 'g2', 'b2', 'rated_u2', 'rated_s2',
                 'ratio_tap_position2', 'phase_tap_position2', 'p2', 'q2',
                 'r3', 'x3', 'g3', 'b3', 'rated_u3', 'rated_s3',
                 'ratio_tap_position3', 'phase_tap_position3', 'p3',
                 'q3'],
        index=['3WT']))
    expected = pd.DataFrame(
        index=pd.Series(name='id', data=['3WT']),
        columns=['name', 'rated_u0', 'r1', 'x1', 'g1', 'b1', 'rated_u1', 'rated_s1', 'ratio_tap_position1',
                 'phase_tap_position1', 'p1', 'q1', 'i1', 'voltage_level1_id', 'bus1_id', 'connected1', 'r2', 'x2',
                 'g2', 'b2', 'rated_u2', 'rated_s2', 'ratio_tap_position2', 'phase_tap_position2', 'p2', 'q2', 'i2',
                 'voltage_level2_id', 'bus2_id', 'connected2', 'r3', 'x3', 'g3', 'b3', 'rated_u3', 'rated_s3',
                 'ratio_tap_position3', 'phase_tap_position3', 'p3', 'q3', 'i3', 'voltage_level3_id', 'bus3_id',
                 'connected3'],
        data=[['', 1, 99, 9, 0, 0, 1, 100, -99999, -99999, 0.5, 0.1, 0.5, 'VL_132', 'VL_132_0', True, 99, 9, 0, 0,
               1, 100, 1, -99999, 0.5, 0.1, 0.48, 'VL_33', 'VL_33_0', True, 99, 9, 0, 0, 1, 100, 1, -99999, 0.5,
               0.1, 0.48, 'VL_11', 'VL_11_0', True]])
    pd.testing.assert_frame_equal(expected, n.get_3_windings_transformers(), check_dtype=False,
                                  atol=10 ** -2)


def test_batteries():
    n = util.create_battery_network()
    n = per_unit_view(n, 100)
    expected = pd.DataFrame(index=pd.Series(name='id', data=['BAT', 'BAT2']),
<<<<<<< HEAD
                            columns=['name', 'max_p', 'min_p', 'reactive_limits_kind', 'p0', 'q0', 'p', 'q', 'i', 'voltage_level_id',
                                     'bus_id',
                                     'connected'],
                            data=[['', 100, -100, 'MIN_MAX', 100, 100, -6.05, -2.25, NaN, 'VLBAT', 'VLBAT_0', True],
                                  ['', 2, -2, 'CURVE', 1, 2, -6.05, -2.25, NaN, 'VLBAT', 'VLBAT_0', True]])
=======
                            columns=['name', 'max_p', 'min_p', 'min_q', 'max_q', 'p0', 'q0', 'p', 'q', 'i', 'voltage_level_id',
                                     'bus_id',
                                     'connected'],
                            data=[['', 100, -100, -100, 100, 100, 100, -6.05, -2.25, NaN, 'VLBAT', 'VLBAT_0', True],
                                  ['', 2, -2, NaN, NaN, 1, 2, -6.05, -2.25, NaN, 'VLBAT', 'VLBAT_0', True]])
>>>>>>> 4cebfe79
    pd.testing.assert_frame_equal(expected, n.get_batteries(), check_dtype=False, atol=10 ** -2)
    n.update_batteries(pd.DataFrame(data=[[50, -50, 50, 50, -7, -3]],
                                    columns=['max_p', 'min_p', 'p0', 'q0', 'p', 'q'],
                                    index=['BAT']))
    expected = pd.DataFrame(index=pd.Series(name='id', data=['BAT', 'BAT2']),
<<<<<<< HEAD
                            columns=['name', 'max_p', 'min_p', 'reactive_limits_kind', 'p0', 'q0', 'p', 'q', 'i', 'voltage_level_id',
                                     'bus_id',
                                     'connected'],
                            data=[['', 50, -50, 'MIN_MAX', 50, 50, -7, -3, NaN, 'VLBAT', 'VLBAT_0', True],
                                  ['', 2, -2, 'CURVE', 1, 2, -6.05, -2.25, NaN, 'VLBAT', 'VLBAT_0', True]])
=======
                            columns=['name', 'max_p', 'min_p', 'min_q', 'max_q', 'p0', 'q0', 'p', 'q', 'i', 'voltage_level_id',
                                     'bus_id',
                                     'connected'],
                            data=[['', 50, -50, -100, 100, 50, 50, -7, -3, NaN, 'VLBAT', 'VLBAT_0', True],
                                  ['', 2, -2, NaN, NaN, 1, 2, -6.05, -2.25, NaN, 'VLBAT', 'VLBAT_0', True]])
>>>>>>> 4cebfe79
    pd.testing.assert_frame_equal(expected, n.get_batteries(), check_dtype=False, atol=10 ** -2)


def test_ratio_tap_changers_per_unit():
    n = pp.network.create_eurostag_tutorial_example1_network()
    n = per_unit_view(n, 100)
    expected = pd.DataFrame(index=pd.Series(name='id', data=['NHV2_NLOAD']),
                            columns=['tap', 'low_tap', 'high_tap', 'step_count', 'on_load', 'regulating',
                                     'target_v', 'target_deadband', 'regulating_bus_id', 'rho',
                                     'alpha'],
                            data=[[1, 0, 2, 3, True, True, 158.0, 0.0, 'VLLOAD_0', 1.00, NaN]])
    pd.testing.assert_frame_equal(expected, n.get_ratio_tap_changers(), check_dtype=False, atol=10 ** -2)<|MERGE_RESOLUTION|>--- conflicted
+++ resolved
@@ -243,35 +243,22 @@
     n = per_unit_view(n, 100)
     expected = pd.DataFrame.from_records(
         index='id',
-<<<<<<< HEAD
-        columns=['id', 'name', 'loss_factor', 'reactive_limits_kind', 'target_v', 'target_q', 'voltage_regulator_on', 'regulated_element_id',
-                 'p', 'q', 'i', 'voltage_level_id', 'bus_id', 'connected'],
-        data=[['VSC1', 'VSC1', 1.1, 'CURVE', 1, 5, True, 'VSC1', 0.10, -5.12, 5.12, 'S1VL2', 'S1VL2_0', True],
-              ['VSC2', 'VSC2', 1.1, 'MIN_MAX', 0, 1.2, False, 'VSC2', -0.1, -1.2, 1.18, 'S2VL1', 'S2VL1_0', True]])
-=======
-        columns=['id', 'name', 'loss_factor', 'min_q', 'max_q', 'target_v', 'target_q', 'voltage_regulator_on',
+        columns=['id', 'name', 'loss_factor', 'min_q', 'max_q', 'reactive_limits_kind', 'target_v', 'target_q', 'voltage_regulator_on',
                  'regulated_element_id',
                  'p', 'q', 'i', 'voltage_level_id', 'bus_id', 'connected'],
-        data=[['VSC1', 'VSC1', 1.1, NaN, NaN, 1, 5, True, 'VSC1', 0.10, -5.12, 5.12, 'S1VL2', 'S1VL2_0', True],
-              ['VSC2', 'VSC2', 1.1, -4, 5, 0, 1.2, False, 'VSC2', -0.1, -1.2, 1.18, 'S2VL1', 'S2VL1_0', True]])
->>>>>>> 4cebfe79
+
+        data=[['VSC1', 'VSC1', 1.1, NaN, NaN, 'CURVE', 1, 5, True, 'VSC1', 0.10, -5.12, 5.12, 'S1VL2', 'S1VL2_0', True],
+              ['VSC2', 'VSC2', 1.1, -4, 5, 'MIN_MAX', 0, 1.2, False, 'VSC2', -0.1, -1.2, 1.18, 'S2VL1', 'S2VL1_0', True]])
     pd.testing.assert_frame_equal(expected, n.get_vsc_converter_stations(), check_dtype=False, atol=10 ** -2)
     n.update_vsc_converter_stations(pd.DataFrame(data=[[3.0, 4.0], [1.0, 2.0]],
                                                  columns=['target_v', 'target_q'],
                                                  index=['VSC1', 'VSC2']))
     expected = pd.DataFrame.from_records(
         index='id',
-<<<<<<< HEAD
-        columns=['id', 'name', 'loss_factor', 'reactive_limits_kind', 'target_v', 'target_q', 'voltage_regulator_on', 'regulated_element_id',
+        columns=['id', 'name', 'loss_factor', 'min_q', 'max_q', 'reactive_limits_kind', 'target_v', 'target_q', 'voltage_regulator_on', 'regulated_element_id',
                  'p', 'q', 'i', 'voltage_level_id', 'bus_id', 'connected'],
-        data=[['VSC1', 'VSC1', 1.1, 'CURVE', 3, 4, True, 'VSC1', 0.10, -5.12, 5.12, 'S1VL2', 'S1VL2_0', True],
-              ['VSC2', 'VSC2', 1.1, 'MIN_MAX', 1, 2, False, 'VSC2', -0.1, -1.2, 1.18, 'S2VL1', 'S2VL1_0', True]])
-=======
-        columns=['id', 'name', 'loss_factor', 'min_q', 'max_q', 'target_v', 'target_q', 'voltage_regulator_on', 'regulated_element_id',
-                 'p', 'q', 'i', 'voltage_level_id', 'bus_id', 'connected'],
-        data=[['VSC1', 'VSC1', 1.1, NaN, NaN, 3, 4, True, 'VSC1', 0.10, -5.12, 5.12, 'S1VL2', 'S1VL2_0', True],
-              ['VSC2', 'VSC2', 1.1, -4, 5, 1, 2, False, 'VSC2', -0.1, -1.2, 1.18, 'S2VL1', 'S2VL1_0', True]])
->>>>>>> 4cebfe79
+        data=[['VSC1', 'VSC1', 1.1, NaN, NaN, 'CURVE', 3, 4, True, 'VSC1', 0.10, -5.12, 5.12, 'S1VL2', 'S1VL2_0', True],
+              ['VSC2', 'VSC2', 1.1, -4, 5, 'MIN_MAX', 1, 2, False, 'VSC2', -0.1, -1.2, 1.18, 'S2VL1', 'S2VL1_0', True]])
     pd.testing.assert_frame_equal(expected, n.get_vsc_converter_stations(), check_dtype=False, atol=10 ** -2)
 
 
@@ -374,37 +361,21 @@
     n = util.create_battery_network()
     n = per_unit_view(n, 100)
     expected = pd.DataFrame(index=pd.Series(name='id', data=['BAT', 'BAT2']),
-<<<<<<< HEAD
-                            columns=['name', 'max_p', 'min_p', 'reactive_limits_kind', 'p0', 'q0', 'p', 'q', 'i', 'voltage_level_id',
+                            columns=['name', 'max_p', 'min_p', 'reactive_limits_kind', 'min_q', 'max_q', 'p0', 'q0', 'p', 'q', 'i', 'voltage_level_id',
                                      'bus_id',
                                      'connected'],
-                            data=[['', 100, -100, 'MIN_MAX', 100, 100, -6.05, -2.25, NaN, 'VLBAT', 'VLBAT_0', True],
-                                  ['', 2, -2, 'CURVE', 1, 2, -6.05, -2.25, NaN, 'VLBAT', 'VLBAT_0', True]])
-=======
-                            columns=['name', 'max_p', 'min_p', 'min_q', 'max_q', 'p0', 'q0', 'p', 'q', 'i', 'voltage_level_id',
-                                     'bus_id',
-                                     'connected'],
-                            data=[['', 100, -100, -100, 100, 100, 100, -6.05, -2.25, NaN, 'VLBAT', 'VLBAT_0', True],
-                                  ['', 2, -2, NaN, NaN, 1, 2, -6.05, -2.25, NaN, 'VLBAT', 'VLBAT_0', True]])
->>>>>>> 4cebfe79
+                            data=[['', 100, -100, 'MIN_MAX', -100, 100, 100, 100, -6.05, -2.25, NaN, 'VLBAT', 'VLBAT_0', True],
+                                  ['', 2, -2, 'CURVE', NaN, NaN, 1, 2, -6.05, -2.25, NaN, 'VLBAT', 'VLBAT_0', True]])
     pd.testing.assert_frame_equal(expected, n.get_batteries(), check_dtype=False, atol=10 ** -2)
     n.update_batteries(pd.DataFrame(data=[[50, -50, 50, 50, -7, -3]],
                                     columns=['max_p', 'min_p', 'p0', 'q0', 'p', 'q'],
                                     index=['BAT']))
     expected = pd.DataFrame(index=pd.Series(name='id', data=['BAT', 'BAT2']),
-<<<<<<< HEAD
-                            columns=['name', 'max_p', 'min_p', 'reactive_limits_kind', 'p0', 'q0', 'p', 'q', 'i', 'voltage_level_id',
+                            columns=['name', 'max_p', 'min_p', 'reactive_limits_kind', 'min_q', 'max_q', 'p0', 'q0', 'p', 'q', 'i', 'voltage_level_id',
                                      'bus_id',
                                      'connected'],
-                            data=[['', 50, -50, 'MIN_MAX', 50, 50, -7, -3, NaN, 'VLBAT', 'VLBAT_0', True],
-                                  ['', 2, -2, 'CURVE', 1, 2, -6.05, -2.25, NaN, 'VLBAT', 'VLBAT_0', True]])
-=======
-                            columns=['name', 'max_p', 'min_p', 'min_q', 'max_q', 'p0', 'q0', 'p', 'q', 'i', 'voltage_level_id',
-                                     'bus_id',
-                                     'connected'],
-                            data=[['', 50, -50, -100, 100, 50, 50, -7, -3, NaN, 'VLBAT', 'VLBAT_0', True],
-                                  ['', 2, -2, NaN, NaN, 1, 2, -6.05, -2.25, NaN, 'VLBAT', 'VLBAT_0', True]])
->>>>>>> 4cebfe79
+                            data=[['', 50, -50, 'MIN_MAX', -100, 100, 50, 50, -7, -3, NaN, 'VLBAT', 'VLBAT_0', True],
+                                  ['', 2, -2, 'CURVE', NaN, NaN, 1, 2, -6.05, -2.25, NaN, 'VLBAT', 'VLBAT_0', True]])
     pd.testing.assert_frame_equal(expected, n.get_batteries(), check_dtype=False, atol=10 ** -2)
 
 
