--- conflicted
+++ resolved
@@ -214,11 +214,7 @@
         'debugDir',
         'incrementalTransformerVoltageControlOuterLoopMaxTapShift',
         'secondaryVoltageControl',
-<<<<<<< HEAD
-        'secondaryVoltageControlPilotPointVoltageSensiEpsilon',
-=======
         'controllerToPilotPointVoltageSensiEpsilon',
->>>>>>> 1d746aac
         'reactiveLimitsMaxPqPvSwitch',
         'newtonRaphsonStoppingCriteriaType',
         'maxActivePowerMismatch',
