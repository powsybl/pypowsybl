--- conflicted
+++ resolved
@@ -5,38 +5,16 @@
 # file, You can obtain one at http://mozilla.org/MPL/2.0/.
 #
 import unittest
-from _pypowsybl import ValidationType
 
 import pypowsybl as pp
 import pypowsybl.loadflow as lf
+from pypowsybl.loadflow import ValidationType
+
 
 class LoadflowTestCase(unittest.TestCase):
 
-<<<<<<< HEAD
-    def test_validation(self):
-        n = pp.network.create_ieee14()
-        pp.loadflow.run_ac(n)
-        validation = pp.loadflow.run_validation(n, [ValidationType.FLOWS, ValidationType.GENERATORS, ValidationType.BUSES])
-        self.assertAlmostEqual(-232.4, validation.generators['p']['B1-G'], delta=0.00001)
-        self.assertAlmostEqual(-47.80608, validation.buses['incoming_p']['VL4_0'], delta=0.00001)
-        self.assertAlmostEqual(156.887407, validation.branch_flows['p1']['L1-2-1'], delta=0.00001)
-        self.assertFalse(validation.valid)
-        n2 = pp.network.create_four_substations_node_breaker_network()
-        pp.loadflow.run_ac(n)
-        validation2 = pp.loadflow.run_validation(n2, [ValidationType.SVCS])
-        self.assertEqual(1, len(validation2.svcs))
-        self.assertTrue(validation2.svcs['validated']['SVC'])
-
-    def test_twt_validation(self):
-        n = pp.network.create_eurostag_tutorial_example1_network()
-        pp.loadflow.run_ac(n)
-        validation = pp.loadflow.run_validation(n, [ValidationType.TWTS])
-        self.assertAlmostEqual(-10.421382, validation.twts['error']['NHV2_NLOAD'], delta=0.00001)
-        self.assertTrue(validation.valid)
-=======
     def setUp(self):
         pp.set_config_read(False)
->>>>>>> 1d6ce26e
 
     def test_run_lf(self):
         n = pp.network.create_ieee14()
@@ -85,6 +63,27 @@
                 setattr(parameters, attribute, value)
                 self.assertEqual(value, getattr(parameters, attribute))
 
+    def test_validation(self):
+        n = pp.network.create_ieee14()
+        pp.loadflow.run_ac(n)
+        validation = pp.loadflow.run_validation(n, [ValidationType.FLOWS, ValidationType.GENERATORS, ValidationType.BUSES])
+        self.assertAlmostEqual(-232.4, validation.generators['p']['B1-G'], delta=0.00001)
+        self.assertAlmostEqual(-47.80608, validation.buses['incoming_p']['VL4_0'], delta=0.00001)
+        self.assertAlmostEqual(156.887407, validation.branch_flows['p1']['L1-2-1'], delta=0.00001)
+        self.assertFalse(validation.valid)
+        n2 = pp.network.create_four_substations_node_breaker_network()
+        pp.loadflow.run_ac(n)
+        validation2 = pp.loadflow.run_validation(n2, [ValidationType.SVCS])
+        self.assertEqual(1, len(validation2.svcs))
+        self.assertTrue(validation2.svcs['validated']['SVC'])
+
+    def test_twt_validation(self):
+        n = pp.network.create_eurostag_tutorial_example1_network()
+        pp.loadflow.run_ac(n)
+        validation = pp.loadflow.run_validation(n, [ValidationType.TWTS])
+        self.assertAlmostEqual(-10.421382, validation.twts['error']['NHV2_NLOAD'], delta=0.00001)
+        self.assertTrue(validation.valid)
+
 
 if __name__ == '__main__':
     unittest.main()