#
# Copyright (c) 2022, RTE (http://www.rte-france.com)
# This Source Code Form is subject to the terms of the Mozilla Public
# License, v. 2.0. If a copy of the MPL was not distributed with this
# file, You can obtain one at http://mozilla.org/MPL/2.0/.
#
import pandas as pd
import pathlib
import pytest
import pypowsybl.network as pn

TEST_DIR = pathlib.Path(__file__).parent
DATA_DIR = TEST_DIR.parent / 'data'


def test_extensions():
    assert 'activePowerControl' in pn.get_extensions_names()
    no_extensions_network = pn.create_eurostag_tutorial_example1_network()
    assert no_extensions_network.get_extensions('activePowerControl').empty
    n = pn._create_network('eurostag_tutorial_example1_with_apc_extension')
    generators_extensions = n.get_extensions('activePowerControl')
    assert len(generators_extensions) == 1
    assert generators_extensions['participate']['GEN']
    assert generators_extensions['droop']['GEN'] == pytest.approx(1.1, abs=1e-3)
    assert n.get_extensions('hvdcOperatorActivePowerRange').empty


def test_update_extensions():
    n = pn._create_network('eurostag_tutorial_example1_with_apc_extension')
    n.update_extensions('activePowerControl', pd.DataFrame.from_records(index='id', data=[
        {'id': 'GEN', 'droop': 1.2}
    ]))
    generators_extensions = n.get_extensions('activePowerControl')
    assert len(generators_extensions) == 1
    assert generators_extensions['participate']['GEN']
    assert generators_extensions['droop']['GEN'] == pytest.approx(1.2, abs=1e-3)
    n.update_extensions('activePowerControl', id='GEN', droop=1.4)
    generators_extensions = n.get_extensions('activePowerControl')
    assert len(generators_extensions) == 1
    assert generators_extensions['participate']['GEN']
    assert generators_extensions['droop']['GEN'] == pytest.approx(1.4, abs=1e-3)


def test_remove_extensions():
    n = pn._create_network('eurostag_tutorial_example1_with_apc_extension')
    generators_extensions = n.get_extensions('activePowerControl')
    assert len(generators_extensions) == 1
    n.remove_extensions('activePowerControl', ['GEN', 'GEN2'])
    assert n.get_extensions('activePowerControl').empty


def test_create_extensions():
    n = pn._create_network('eurostag_tutorial_example1')
    n.create_extensions('activePowerControl', pd.DataFrame.from_records(index='id', data=[
        {'id': 'GEN', 'droop': 1.2, 'participate': True}
    ]))
    generators_extensions = n.get_extensions('activePowerControl')
    assert len(generators_extensions) == 1
    assert generators_extensions['participate']['GEN']
    assert generators_extensions['droop']['GEN'] == pytest.approx(1.2, abs=1e-3)

    n.create_extensions('activePowerControl', id='GEN2', droop=1.3, participate=False)
    generators_extensions = n.get_extensions('activePowerControl')
    assert len(generators_extensions) == 2
    assert not generators_extensions['participate']['GEN2']
    assert generators_extensions['droop']['GEN2'] == pytest.approx(1.3, abs=1e-3)


def test_merged_xnode():
    network = pn.load(str(DATA_DIR / 'uxTestGridForMerging.uct'))
    merged_x_nodes = network.get_extensions('mergedXnode')
    x = merged_x_nodes.loc['BBBBBB11 XXXXXX11 1 + FFFFFF11 XXXXXX11 1']
    assert x.code == 'XXXXXX11'
    assert (x.line1, x.line2) == ('BBBBBB11 XXXXXX11 1', 'FFFFFF11 XXXXXX11 1')
    assert (x.r_dp, x.x_dp, x.g1_dp, x.g2_dp, x.b1_dp, x.b2_dp) == (0.5, 0.5, 0.5, 0.5, 0.5, 0.5)

    network.update_extensions('mergedXnode', id='BBBBBB11 XXXXXX11 1 + FFFFFF11 XXXXXX11 1', code='XXXXXX15',
                              line1='BBBBBB11 XXXXXX11 1', line2='FFFFFF11 XXXXXX11 1',
                              r_dp=0.6, x_dp=0.6, g1_dp=0.6, g2_dp=0.6, b1_dp=0.6, b2_dp=0.6,
                              p1=0, q1=0, p2=0, q2=0)
    x = network.get_extensions('mergedXnode').loc['BBBBBB11 XXXXXX11 1 + FFFFFF11 XXXXXX11 1']
    assert x.code == 'XXXXXX15'
    assert (x.line1, x.line2) == ('BBBBBB11 XXXXXX11 1', 'FFFFFF11 XXXXXX11 1')
    assert (x.r_dp, x.x_dp, x.g1_dp, x.g2_dp, x.b1_dp, x.b2_dp) == (0.6, 0.6, 0.6, 0.6, 0.6, 0.6)
    assert (x.p1, x.q1, x.p2, x.q2) == (0, 0, 0, 0)

    network.remove_extensions('mergedXnode', ['BBBBBB11 XXXXXX11 1 + FFFFFF11 XXXXXX11 1',
                                              'BBBBBB11 XXXXXX12 1 + FFFFFF11 XXXXXX12 1'])
    assert network.get_extensions('mergedXnode').empty

    network.create_extensions('mergedXnode', id='BBBBBB11 XXXXXX11 1 + FFFFFF11 XXXXXX11 1', code='XXXXXX11',
                              line1='BBBBBB11 XXXXXX11 1', line2='FFFFFF11 XXXXXX11 1',
                              r_dp=0.4, x_dp=0.4, g1_dp=0.4, g2_dp=0.4, b1_dp=0.4, b2_dp=0.4,
                              p1=0, q1=0, p2=0, q2=0)
    x = network.get_extensions('mergedXnode').loc['BBBBBB11 XXXXXX11 1 + FFFFFF11 XXXXXX11 1']
    assert x.code == 'XXXXXX11'
    assert (x.line1, x.line2) == ('BBBBBB11 XXXXXX11 1', 'FFFFFF11 XXXXXX11 1')
    assert (x.r_dp, x.x_dp, x.g1_dp, x.g2_dp, x.b1_dp, x.b2_dp) == (0.4, 0.4, 0.4, 0.4, 0.4, 0.4)
    assert (x.p1, x.q1, x.p2, x.q2) == (0, 0, 0, 0)


def test_xnode():
    network = pn.load(str(DATA_DIR / 'simple-eu-xnode.uct'))
    x = network.get_extensions('xnode').loc['NNL2AA1  XXXXXX11 1']
    assert x.code == 'XXXXXX11'

    network.update_extensions('xnode', id='NNL2AA1  XXXXXX11 1', code='XXXXXX12')
    e = network.get_extensions('xnode').loc['NNL2AA1  XXXXXX11 1']
    assert e.code == 'XXXXXX12'

    network.remove_extensions('xnode', ['NNL2AA1  XXXXXX11 1'])
    assert network.get_extensions('xnode').empty

    network.create_extensions('xnode', id='NNL2AA1  XXXXXX11 1', code='XXXXXX13')
    e = network.get_extensions('xnode').loc['NNL2AA1  XXXXXX11 1']
    assert e.code == 'XXXXXX13'


def test_entsoe_area():
    network = pn.load(str(DATA_DIR / 'germanTsos.uct'))
    area = network.get_extensions('entsoeArea').loc['D4NEUR']
    assert area.code == 'D4'

    network.update_extensions('entsoeArea', id='D4NEUR', code='FR')
    e = network.get_extensions('entsoeArea').loc['D4NEUR']
    assert e.code == 'FR'

    network.remove_extensions('entsoeArea', ['D4NEUR'])
    assert network.get_extensions('entsoeArea').empty

    network.create_extensions('entsoeArea', id='D4NEUR', code='D4')
    e = network.get_extensions('entsoeArea').loc['D4NEUR']
    assert e.code == 'D4'


def test_entsoe_category():
    network = pn._create_network('eurostag_tutorial_example1_with_entsoe_category')
    gen = network.get_extensions('entsoeCategory').loc['GEN']
    assert gen.code == 5

    network.update_extensions('entsoeCategory', id='GEN', code=6)
    e = network.get_extensions('entsoeCategory').loc['GEN']
    assert e.code == 6

    network.remove_extensions('entsoeCategory', ['GEN'])
    assert network.get_extensions('entsoeCategory').empty

    network.create_extensions('entsoeCategory', id='GEN', code=5)
    e = network.get_extensions('entsoeCategory').loc['GEN']
    assert e.code == 5


def test_hvdc_angle_droop_active_power_control():
    n = pn.create_four_substations_node_breaker_network()
    extension_name = 'hvdcAngleDroopActivePowerControl'
    element_id = 'HVDC1'

    extensions = n.get_extensions(extension_name)
    assert extensions.empty

    n.create_extensions(extension_name, id=element_id, droop=0.1, p0=200, enabled=True)
    e = n.get_extensions(extension_name).loc[element_id]
    assert e.droop == pytest.approx(0.1, abs=1e-3)
    assert e.p0 == pytest.approx(200, abs=1e-3)
    assert e.enabled == True

    n.update_extensions(extension_name, id=element_id, droop=0.15, p0=210, enabled=False)
    e = n.get_extensions(extension_name).loc[element_id]
    assert e.droop == pytest.approx(0.15, abs=1e-3)
    assert e.p0 == pytest.approx(210, abs=1e-3)
    assert e.enabled == False

    n.remove_extensions(extension_name, [element_id])
    assert n.get_extensions(extension_name).empty


def test_hvdc_operator_active_power_range():
    n = pn.create_four_substations_node_breaker_network()
    extension_name = 'hvdcOperatorActivePowerRange'
    element_id = 'HVDC1'

    extensions = n.get_extensions(extension_name)
    assert extensions.empty

    n.create_extensions(extension_name, id=element_id, opr_from_cs1_to_cs2=0.1, opr_from_cs2_to_cs1=0.2)
    e = n.get_extensions(extension_name).loc[element_id]
    assert e.opr_from_cs1_to_cs2 == pytest.approx(0.1, abs=1e-3)
    assert e.opr_from_cs2_to_cs1 == pytest.approx(0.2, abs=1e-3)

    n.update_extensions(extension_name, id=element_id, opr_from_cs1_to_cs2=0.15, opr_from_cs2_to_cs1=0.25)
    e = n.get_extensions(extension_name).loc[element_id]
    assert e.opr_from_cs1_to_cs2 == pytest.approx(0.15, abs=1e-3)
    assert e.opr_from_cs2_to_cs1 == pytest.approx(0.25, abs=1e-3)

    n.remove_extensions(extension_name, [element_id])
    assert n.get_extensions(extension_name).empty


def test_load_detail():
    n = pn.create_four_substations_node_breaker_network()
    extension_name = 'detail'
    element_id = 'LD1'
    extensions = n.get_extensions(extension_name)
    assert extensions.empty

    n.create_extensions(extension_name, id=element_id, fixed_p0=200, variable_p0=20,
                        fixed_q0=100, variable_q0=10)
    e = n.get_extensions(extension_name).loc[element_id]
    assert e.fixed_p0 == 200
    assert e.variable_p0 == 20
    assert e.fixed_q0 == 100
    assert e.variable_q0 == 10

    n.update_extensions(extension_name, id=element_id, fixed_p0=210, variable_p0=25,
                        fixed_q0=110, variable_q0=15)
    e = n.get_extensions(extension_name).loc[element_id]
    assert e.fixed_p0 == 210
    assert e.variable_p0 == 25
    assert e.fixed_q0 == 110
    assert e.variable_q0 == 15

    n.remove_extensions(extension_name, [element_id])
    assert n.get_extensions(extension_name).empty

<<<<<<< HEAD

def test_injection_observability():
    n = pn.create_four_substations_node_breaker_network()
    extension_name = 'injectionObservability'
    element_id = 'LD1'
    extensions = n.get_extensions(extension_name)
    assert extensions.empty
    n.create_extensions(extension_name, id=element_id, observable=True, p_standard_deviation=200, p_redundant=True,
                        q_standard_deviation=150, q_redundant=True, v_standard_deviation=400, v_redundant=True)
    e = n.get_extensions(extension_name).loc[element_id]
    assert e.observable
    assert e.p_standard_deviation == 200
    assert e.p_redundant
    assert e.q_standard_deviation == 150
    assert e.q_redundant
    assert e.v_standard_deviation == 400
    assert e.v_redundant

    n.remove_extensions(extension_name, [element_id])
    assert n.get_extensions(extension_name).empty

def test_branch_observability():
    n = pn.create_four_substations_node_breaker_network()
    extension_name = 'branchObservability'
    element_id = 'TWT'
    extensions = n.get_extensions(extension_name)
    assert extensions.empty
    n.create_extensions(extension_name, id=element_id, observable=True, p1_standard_deviation=195, p1_redundant=True,
                        p2_standard_deviation=200, p2_redundant=True, q1_standard_deviation=190,
                        q1_redundant=True, q2_standard_deviation=205, q2_redundant=True)
    e = n.get_extensions(extension_name).loc[element_id]
    assert e.p1_standard_deviation == 195
    assert e.p1_redundant
    assert e.p2_standard_deviation == 200
    assert e.p2_redundant
    assert e.q1_standard_deviation == 190
    assert e.q1_redundant
    assert e.q2_standard_deviation == 205
    assert e.q2_redundant

=======
def test_measurements():
    n = pn.create_four_substations_node_breaker_network()
    extension_name = 'measurements'
    element_id = 'LD1'
    extensions = n.get_extensions(extension_name)
    assert extensions.empty

    n.create_extensions(extension_name, id='measurement1', element_id=element_id, type='CURRENT', value=100, standard_deviation=2, valid=True)
    e = n.get_extensions(extension_name).loc[element_id]
    assert e.id == 'measurement1'
    assert e.type == 'CURRENT'
    assert e.side == ''
    assert e.standard_deviation == 100.0
    assert e.value == 2.0
    assert e.valid
    n.create_extensions(extension_name, id=['measurement2', 'measurement3'], element_id=[element_id, element_id],
                        type=['REACTIVE_POWER', 'ACTIVE_POWER'], value=[200, 180], standard_deviation=[21, 23], valid=[True, True])
    e = n.get_extensions(extension_name).loc[element_id]
    expected = pd.DataFrame(index=pd.Series(name='element_id', data=['LD1', 'LD1']),
                            columns=['id', 'type', 'side', 'standard_deviation', 'value', 'valid'],
                            data=[['measurement2', 'REACTIVE_POWER', '', 200, 21, True],
                                  ['measurement3', 'ACTIVE_POWER', '', 180, 23, True]])
    pd.testing.assert_frame_equal(expected, e, check_dtype=False)
>>>>>>> 651266aa
    n.remove_extensions(extension_name, [element_id])
    assert n.get_extensions(extension_name).empty<|MERGE_RESOLUTION|>--- conflicted
+++ resolved
@@ -222,7 +222,33 @@
     n.remove_extensions(extension_name, [element_id])
     assert n.get_extensions(extension_name).empty
 
-<<<<<<< HEAD
+
+def test_measurements():
+    n = pn.create_four_substations_node_breaker_network()
+    extension_name = 'measurements'
+    element_id = 'LD1'
+    extensions = n.get_extensions(extension_name)
+    assert extensions.empty
+
+    n.create_extensions(extension_name, id='measurement1', element_id=element_id, type='CURRENT', value=100, standard_deviation=2, valid=True)
+    e = n.get_extensions(extension_name).loc[element_id]
+    assert e.id == 'measurement1'
+    assert e.type == 'CURRENT'
+    assert e.side == ''
+    assert e.standard_deviation == 100.0
+    assert e.value == 2.0
+    assert e.valid
+    n.create_extensions(extension_name, id=['measurement2', 'measurement3'], element_id=[element_id, element_id],
+                        type=['REACTIVE_POWER', 'ACTIVE_POWER'], value=[200, 180], standard_deviation=[21, 23], valid=[True, True])
+    e = n.get_extensions(extension_name).loc[element_id]
+    expected = pd.DataFrame(index=pd.Series(name='element_id', data=['LD1', 'LD1']),
+                            columns=['id', 'type', 'side', 'standard_deviation', 'value', 'valid'],
+                            data=[['measurement2', 'REACTIVE_POWER', '', 200, 21, True],
+                                  ['measurement3', 'ACTIVE_POWER', '', 180, 23, True]])
+    pd.testing.assert_frame_equal(expected, e, check_dtype=False)
+    n.remove_extensions(extension_name, [element_id])
+    assert n.get_extensions(extension_name).empty
+
 
 def test_injection_observability():
     n = pn.create_four_substations_node_breaker_network()
@@ -243,6 +269,7 @@
 
     n.remove_extensions(extension_name, [element_id])
     assert n.get_extensions(extension_name).empty
+
 
 def test_branch_observability():
     n = pn.create_four_substations_node_breaker_network()
@@ -263,30 +290,5 @@
     assert e.q2_standard_deviation == 205
     assert e.q2_redundant
 
-=======
-def test_measurements():
-    n = pn.create_four_substations_node_breaker_network()
-    extension_name = 'measurements'
-    element_id = 'LD1'
-    extensions = n.get_extensions(extension_name)
-    assert extensions.empty
-
-    n.create_extensions(extension_name, id='measurement1', element_id=element_id, type='CURRENT', value=100, standard_deviation=2, valid=True)
-    e = n.get_extensions(extension_name).loc[element_id]
-    assert e.id == 'measurement1'
-    assert e.type == 'CURRENT'
-    assert e.side == ''
-    assert e.standard_deviation == 100.0
-    assert e.value == 2.0
-    assert e.valid
-    n.create_extensions(extension_name, id=['measurement2', 'measurement3'], element_id=[element_id, element_id],
-                        type=['REACTIVE_POWER', 'ACTIVE_POWER'], value=[200, 180], standard_deviation=[21, 23], valid=[True, True])
-    e = n.get_extensions(extension_name).loc[element_id]
-    expected = pd.DataFrame(index=pd.Series(name='element_id', data=['LD1', 'LD1']),
-                            columns=['id', 'type', 'side', 'standard_deviation', 'value', 'valid'],
-                            data=[['measurement2', 'REACTIVE_POWER', '', 200, 21, True],
-                                  ['measurement3', 'ACTIVE_POWER', '', 180, 23, True]])
-    pd.testing.assert_frame_equal(expected, e, check_dtype=False)
->>>>>>> 651266aa
     n.remove_extensions(extension_name, [element_id])
     assert n.get_extensions(extension_name).empty