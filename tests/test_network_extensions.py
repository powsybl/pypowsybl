#
# Copyright (c) 2022, RTE (http://www.rte-france.com)
# This Source Code Form is subject to the terms of the Mozilla Public
# License, v. 2.0. If a copy of the MPL was not distributed with this
# file, You can obtain one at http://mozilla.org/MPL/2.0/.
#
import numpy as np
import pandas as pd
import pathlib
import pytest
import logging

import pypowsybl.network
import pypowsybl.network as pn

TEST_DIR = pathlib.Path(__file__).parent
DATA_DIR = TEST_DIR.parent / 'data'


def test_extensions():
    assert 'activePowerControl' in pn.get_extensions_names()
    no_extensions_network = pn.create_eurostag_tutorial_example1_network()
    assert no_extensions_network.get_extensions('activePowerControl').empty
    n = pn._create_network('eurostag_tutorial_example1_with_apc_extension')
    generators_extensions = n.get_extensions('activePowerControl')
    assert len(generators_extensions) == 1
    assert generators_extensions['participate']['GEN']
    assert generators_extensions['droop']['GEN'] == pytest.approx(1.1, abs=1e-3)
    assert np.isnan(generators_extensions['participation_factor']['GEN'])
    assert np.isnan(generators_extensions['max_target_p']['GEN'])
    assert np.isnan(generators_extensions['min_target_p']['GEN'])
    assert n.get_extensions('hvdcOperatorActivePowerRange').empty


def test_update_extensions():
    n = pn._create_network('eurostag_tutorial_example1_with_apc_extension')
    n.update_extensions('activePowerControl', pd.DataFrame.from_records(index='id', data=[
        {'id': 'GEN', 'droop': 1.2, 'participation_factor': 1.5, 'max_target_p': 900., 'min_target_p': 200.}
    ]))
    generators_extensions = n.get_extensions('activePowerControl')
    assert len(generators_extensions) == 1
    assert generators_extensions['participate']['GEN']
    assert generators_extensions['droop']['GEN'] == pytest.approx(1.2, abs=1e-3)
    assert generators_extensions['participation_factor']['GEN'] == pytest.approx(1.5, abs=1e-3)
    assert generators_extensions['max_target_p']['GEN'] == pytest.approx(900., abs=1e-3)
    assert generators_extensions['min_target_p']['GEN'] == pytest.approx(200., abs=1e-3)
    n.update_extensions('activePowerControl',
                        id='GEN', droop=1.4, participation_factor=1.8, max_target_p=800., min_target_p=150.)
    generators_extensions = n.get_extensions('activePowerControl')
    assert len(generators_extensions) == 1
    assert generators_extensions['participate']['GEN']
    assert generators_extensions['droop']['GEN'] == pytest.approx(1.4, abs=1e-3)
    assert generators_extensions['participation_factor']['GEN'] == pytest.approx(1.8, abs=1e-3)
    assert generators_extensions['max_target_p']['GEN'] == pytest.approx(800., abs=1e-3)
    assert generators_extensions['min_target_p']['GEN'] == pytest.approx(150., abs=1e-3)


def test_remove_extensions():
    n = pn._create_network('eurostag_tutorial_example1_with_apc_extension')
    generators_extensions = n.get_extensions('activePowerControl')
    assert len(generators_extensions) == 1
    n.remove_extensions('activePowerControl', ['GEN', 'GEN2'])
    assert n.get_extensions('activePowerControl').empty


def test_create_extensions():
    n = pn._create_network('eurostag_tutorial_example1')
    n.create_extensions('activePowerControl', pd.DataFrame.from_records(index='id', data=[
        {'id': 'GEN', 'droop': 1.2, 'participate': True, 'participation_factor': 1.5,
         'max_target_p': 900., 'min_target_p': 200.}
    ]))
    generators_extensions = n.get_extensions('activePowerControl')
    assert len(generators_extensions) == 1
    assert generators_extensions['participate']['GEN']
    assert generators_extensions['droop']['GEN'] == pytest.approx(1.2, abs=1e-3)
    assert generators_extensions['participation_factor']['GEN'] == pytest.approx(1.5, abs=1e-3)
    assert generators_extensions['max_target_p']['GEN'] == pytest.approx(900., abs=1e-3)
    assert generators_extensions['min_target_p']['GEN'] == pytest.approx(200., abs=1e-3)

    n.create_extensions('activePowerControl', id='GEN2', droop=1.3, participate=False)
    generators_extensions = n.get_extensions('activePowerControl')
    assert len(generators_extensions) == 2
    assert not generators_extensions['participate']['GEN2']
    assert generators_extensions['droop']['GEN2'] == pytest.approx(1.3, abs=1e-3)
    assert np.isnan(generators_extensions['participation_factor']['GEN2'])
    assert np.isnan(generators_extensions['max_target_p']['GEN2'])
    assert np.isnan(generators_extensions['min_target_p']['GEN2'])


def test_entsoe_area():
    network = pn.load(str(DATA_DIR / 'germanTsos.uct'))
    area = network.get_extensions('entsoeArea').loc['D4NEUR']
    assert area.code == 'D4'

    network.update_extensions('entsoeArea', id='D4NEUR', code='FR')
    e = network.get_extensions('entsoeArea').loc['D4NEUR']
    assert e.code == 'FR'

    network.remove_extensions('entsoeArea', ['D4NEUR'])
    assert network.get_extensions('entsoeArea').empty

    network.create_extensions('entsoeArea', id='D4NEUR', code='D4')
    e = network.get_extensions('entsoeArea').loc['D4NEUR']
    assert e.code == 'D4'


def test_entsoe_category():
    network = pn._create_network('eurostag_tutorial_example1_with_entsoe_category')
    gen = network.get_extensions('entsoeCategory').loc['GEN']
    assert gen.code == 5

    network.update_extensions('entsoeCategory', id='GEN', code=6)
    e = network.get_extensions('entsoeCategory').loc['GEN']
    assert e.code == 6

    network.remove_extensions('entsoeCategory', ['GEN'])
    assert network.get_extensions('entsoeCategory').empty

    network.create_extensions('entsoeCategory', id='GEN', code=5)
    e = network.get_extensions('entsoeCategory').loc['GEN']
    assert e.code == 5


def test_hvdc_angle_droop_active_power_control():
    n = pn.create_four_substations_node_breaker_network()
    extension_name = 'hvdcAngleDroopActivePowerControl'
    element_id = 'HVDC1'

    extensions = n.get_extensions(extension_name)
    assert extensions.empty

    n.create_extensions(extension_name, id=element_id, droop=0.1, p0=200, enabled=True)
    e = n.get_extensions(extension_name).loc[element_id]
    assert e.droop == pytest.approx(0.1, abs=1e-3)
    assert e.p0 == pytest.approx(200, abs=1e-3)
    assert e.enabled == True

    n.update_extensions(extension_name, id=element_id, droop=0.15, p0=210, enabled=False)
    e = n.get_extensions(extension_name).loc[element_id]
    assert e.droop == pytest.approx(0.15, abs=1e-3)
    assert e.p0 == pytest.approx(210, abs=1e-3)
    assert e.enabled == False

    n.remove_extensions(extension_name, [element_id])
    assert n.get_extensions(extension_name).empty


def test_hvdc_operator_active_power_range():
    n = pn.create_four_substations_node_breaker_network()
    extension_name = 'hvdcOperatorActivePowerRange'
    element_id = 'HVDC1'

    extensions = n.get_extensions(extension_name)
    assert extensions.empty

    n.create_extensions(extension_name, id=element_id, opr_from_cs1_to_cs2=0.1, opr_from_cs2_to_cs1=0.2)
    e = n.get_extensions(extension_name).loc[element_id]
    assert e.opr_from_cs1_to_cs2 == pytest.approx(0.1, abs=1e-3)
    assert e.opr_from_cs2_to_cs1 == pytest.approx(0.2, abs=1e-3)

    n.update_extensions(extension_name, id=element_id, opr_from_cs1_to_cs2=0.15, opr_from_cs2_to_cs1=0.25)
    e = n.get_extensions(extension_name).loc[element_id]
    assert e.opr_from_cs1_to_cs2 == pytest.approx(0.15, abs=1e-3)
    assert e.opr_from_cs2_to_cs1 == pytest.approx(0.25, abs=1e-3)

    n.remove_extensions(extension_name, [element_id])
    assert n.get_extensions(extension_name).empty


def test_load_detail():
    n = pn.create_four_substations_node_breaker_network()
    extension_name = 'detail'
    element_id = 'LD1'
    extensions = n.get_extensions(extension_name)
    assert extensions.empty

    n.create_extensions(extension_name, id=element_id, fixed_p0=200, variable_p0=20,
                        fixed_q0=100, variable_q0=10)
    e = n.get_extensions(extension_name).loc[element_id]
    assert e.fixed_p0 == 200
    assert e.variable_p0 == 20
    assert e.fixed_q0 == 100
    assert e.variable_q0 == 10

    n.update_extensions(extension_name, id=element_id, fixed_p0=210, variable_p0=25,
                        fixed_q0=110, variable_q0=15)
    e = n.get_extensions(extension_name).loc[element_id]
    assert e.fixed_p0 == 210
    assert e.variable_p0 == 25
    assert e.fixed_q0 == 110
    assert e.variable_q0 == 15

    n.remove_extensions(extension_name, [element_id])
    assert n.get_extensions(extension_name).empty


def test_measurements():
    n = pn.create_four_substations_node_breaker_network()
    extension_name = 'measurements'
    element_id = 'LD1'
    extensions = n.get_extensions(extension_name)
    assert extensions.empty

    n.create_extensions(extension_name, id='measurement1', element_id=element_id, type='CURRENT', value=100,
                        standard_deviation=2, valid=True)
    e = n.get_extensions(extension_name).loc[element_id]
    assert e.id == 'measurement1'
    assert e.type == 'CURRENT'
    assert e.side == ''
    assert e.standard_deviation == 100.0
    assert e.value == 2.0
    assert e.valid
    n.create_extensions(extension_name, id=['measurement2', 'measurement3'], element_id=[element_id, element_id],
                        type=['REACTIVE_POWER', 'ACTIVE_POWER'], value=[200, 180], standard_deviation=[21, 23],
                        valid=[True, True])
    e = n.get_extensions(extension_name).loc[element_id]
    expected = pd.DataFrame(index=pd.Series(name='element_id', data=['LD1', 'LD1']),
                            columns=['id', 'type', 'side', 'standard_deviation', 'value', 'valid'],
                            data=[['measurement2', 'REACTIVE_POWER', '', 200, 21, True],
                                  ['measurement3', 'ACTIVE_POWER', '', 180, 23, True]])
    pd.testing.assert_frame_equal(expected, e, check_dtype=False)
    n.remove_extensions(extension_name, [element_id])
    assert n.get_extensions(extension_name).empty


def test_injection_observability():
    n = pn.create_four_substations_node_breaker_network()
    extension_name = 'injectionObservability'
    element_id = 'LD1'
    extensions = n.get_extensions(extension_name)
    assert extensions.empty

    n.create_extensions(extension_name, id=element_id, observable=False)
    e = n.get_extensions(extension_name).loc[element_id]
    assert not e.observable
    assert np.isnan(e.p_standard_deviation)
    assert not e.p_redundant
    assert np.isnan(e.q_standard_deviation)
    assert not e.q_redundant
    assert np.isnan(e.v_standard_deviation)
    assert not e.v_redundant

    n.create_extensions(extension_name, id=element_id, observable=True, p_standard_deviation=200, p_redundant=True,
                        q_standard_deviation=150, q_redundant=True, v_standard_deviation=400, v_redundant=True)
    e = n.get_extensions(extension_name).loc[element_id]
    assert e.observable
    assert e.p_standard_deviation == 200
    assert e.p_redundant
    assert e.q_standard_deviation == 150
    assert e.q_redundant
    assert e.v_standard_deviation == 400
    assert e.v_redundant

    n.remove_extensions(extension_name, [element_id])
    assert n.get_extensions(extension_name).empty


def test_branch_observability():
    n = pn.create_four_substations_node_breaker_network()
    extension_name = 'branchObservability'
    element_id = 'TWT'
    extensions = n.get_extensions(extension_name)
    assert extensions.empty

    n.create_extensions(extension_name, id=element_id, observable=False)
    e = n.get_extensions(extension_name).loc[element_id]
    assert np.isnan(e.p1_standard_deviation)
    assert not e.p1_redundant
    assert np.isnan(e.p2_standard_deviation)
    assert not e.p2_redundant
    assert np.isnan(e.q1_standard_deviation)
    assert not e.q1_redundant
    assert np.isnan(e.q2_standard_deviation)
    assert not e.q2_redundant

    n.create_extensions(extension_name, id=element_id, observable=True, p1_standard_deviation=195, p1_redundant=True,
                        p2_standard_deviation=200, p2_redundant=True, q1_standard_deviation=190,
                        q1_redundant=True, q2_standard_deviation=205, q2_redundant=True)
    e = n.get_extensions(extension_name).loc[element_id]
    assert e.p1_standard_deviation == 195
    assert e.p1_redundant
    assert e.p2_standard_deviation == 200
    assert e.p2_redundant
    assert e.q1_standard_deviation == 190
    assert e.q1_redundant
    assert e.q2_standard_deviation == 205
    assert e.q2_redundant

    n.remove_extensions(extension_name, [element_id])
    assert n.get_extensions(extension_name).empty


def test_connectable_position():
    n = pn.create_four_substations_node_breaker_network()
    extension_name = 'position'

    # twt
    element_id = 'TWT'
    extensions = n.get_extensions(extension_name)
    assert extensions.empty
    n.create_extensions(extension_name, id=[element_id, element_id, element_id], side=['ONE', 'TWO', 'THREE'],
                        order=[1, 2, 3], feeder_name=['test', 'test1', 'test2'],
                        direction=['TOP', 'BOTTOM', 'UNDEFINED'])
    e = n.get_extensions(extension_name).loc[element_id]
    assert all([a == b for a, b in zip(e.side.values, ['ONE', 'TWO', 'THREE'])])
    assert all([a == b for a, b in zip(e.feeder_name.values, ['test', 'test1', 'test2'])])
    assert all([a == b for a, b in zip(e.direction.values, ['TOP', 'BOTTOM', 'UNDEFINED'])])
    assert all([a == b for a, b in zip(e.order.values, [1, 2, 3])])

    n.remove_extensions(extension_name, [element_id])
    assert n.get_extensions(extension_name).empty

    # load
    n.create_extensions(extension_name, id="LD1", order=3, feeder_name='test', direction='UNDEFINED')
    e = n.get_extensions(extension_name).loc["LD1"]
    assert e.order == 3
    assert e.feeder_name == 'test'
    assert e.direction == 'UNDEFINED'
    assert e.side == ''


def test_busbar_section_position():
    n = pn.create_four_substations_node_breaker_network()
    extension_name = 'busbarSectionPosition'
    element_id = 'S1VL1_BBS'
    extensions = n.get_extensions(extension_name)
    assert extensions.empty
    n.create_extensions(extension_name, id=element_id, busbar_index=1, section_index=2)
    e = n.get_extensions(extension_name).loc[element_id]
    assert e.busbar_index == 1
    assert e.section_index == 1
    n.remove_extensions(extension_name, [element_id])
    assert n.get_extensions(extension_name).empty


def test_identifiable_short_circuit():
    n = pn.create_four_substations_node_breaker_network()
    extension_name = 'identifiableShortCircuit'
    extensions = n.get_extensions(extension_name)
    assert extensions.empty
    element_id = 'S1VL1'
    n.create_extensions(extension_name, id=element_id, ip_min=3.2, ip_max=5.1)
    e = n.get_extensions(extension_name).loc[element_id]
    assert e.ip_min == 3.2
    assert e.ip_max == 5.1
    assert e.equipment_type == 'VOLTAGE_LEVEL'


def test_generator_short_circuit():
    n = pn.create_four_substations_node_breaker_network()
    extension_name = 'generatorShortCircuit'
    extensions = n.get_extensions(extension_name)
    assert extensions.empty
    element_id = 'GH1'
    n.create_extensions(extension_name, id=element_id, direct_sub_trans_x=9.2, direct_trans_x=2.1,
                        step_up_transformer_x=5)
    e = n.get_extensions(extension_name).loc[element_id]
    assert e.direct_sub_trans_x == 9.2
    assert e.direct_trans_x == 2.1
    assert e.step_up_transformer_x == 5


def test_slack_terminal():
    n = pn.create_four_substations_node_breaker_network()
    extension_name = 'slackTerminal'
    voltage_level_id = 'S1VL2'
    element_id = 'GH1'
    extensions = n.get_extensions(extension_name)
    assert extensions.empty

    n.create_extensions(extension_name, voltage_level_id=voltage_level_id, element_id=element_id)
    e = n.get_extensions(extension_name).loc[voltage_level_id]
    assert e.element_id == element_id
    assert e.bus_id == 'S1VL2_0'

    n.remove_extensions(extension_name, [voltage_level_id])
    assert n.get_extensions(extension_name).empty

    n.create_extensions(extension_name, voltage_level_id=voltage_level_id, bus_id='S1VL2_0')
    e = n.get_extensions(extension_name).loc[voltage_level_id]
    assert e.element_id == 'S1VL2_BBS1'
    assert e.bus_id == 'S1VL2_0'


def test_slack_terminal_bus_breaker():
    n = pn.create_eurostag_tutorial_example1_network()
    n.create_extensions('slackTerminal', voltage_level_id='VLHV1', element_id='NHV1')
    e = n.get_extensions('slackTerminal').loc['VLHV1']
    assert e.element_id == 'NHV1_NHV2_1'   # because there is no terminal associated to buses, not so natural,
                                           # but powsybl-core works this way
    assert e.bus_id == 'VLHV1_0'  # the corresponding "bus view" bus

def test_coordinated_reactive_control():
    n = pn.create_four_substations_node_breaker_network()
    extension_name = 'coordinatedReactiveControl'
    n.create_extensions(extension_name, generator_id='GH1', q_percent=0.8)
    e = n.get_extensions(extension_name).loc['GH1']
    assert e.q_percent == 0.8
    extensions_information = pypowsybl.network.get_extensions_information()
    assert extensions_information.loc[extension_name]['detail'] == 'it allow to specify the percent of the coordinated reactive control that comes from a generator'
    assert extensions_information.loc[extension_name]['attributes'] == 'index : generator_id (str), q_percent (float)'

def test_standby_automaton():
    n = pn.create_four_substations_node_breaker_network()
    extension_name = 'standbyAutomaton'
    n.create_extensions(extension_name, id='SVC', standby=True, b0=0.1, low_voltage_threshold=200, low_voltage_setpoint=215,
                        high_voltage_threshold=235, high_voltage_setpoint=225)
    e = n.get_extensions(extension_name).loc['SVC']
    assert e.standby
    pytest.approx(e.b0, 0.1)
    assert e.low_voltage_threshold == 200
    assert e.low_voltage_setpoint == 215
    assert e.high_voltage_threshold == 235
    assert e.high_voltage_setpoint == 225

    extensions_information = pypowsybl.network.get_extensions_information()
    assert extensions_information.loc[extension_name]['detail'] == 'allow to manage standby mode for static var compensator'
    assert extensions_information.loc[extension_name]['attributes'] == 'index : id (str), standby (boolean), b0 (double),' \
                                                                       ' low_voltage_threshold (double), low_voltage_setpoint ' \
                                                                       '(double), high_voltage_threshold (double), ' \
                                                                       'high_voltage_setpoint (double)'

def test_secondary_voltage_control():
    n = pn.create_eurostag_tutorial_example1_network()
    extension_name = 'secondaryVoltageControl'
    zones_df = pd.DataFrame.from_records(
            index='name',
            columns=['name', 'target_v', 'bus_ids'],
            data=[('zone_test', 400, 'NHV1')])
    units_df = pd.DataFrame.from_records(
                index='unit_id',
                columns=['unit_id', 'participate', 'zone_name'],
                data=[('GEN', True, 'zone_test')])
    n.create_extensions(extension_name, [zones_df, units_df])

    e1 = n.get_extensions(extension_name, "zones").loc['zone_test']
    assert e1.target_v == 400
    assert e1.bus_ids == "NHV1"
    e2 = n.get_extensions(extension_name, "units").loc['GEN']
    assert e2.participate
    assert e2.zone_name == 'zone_test'

    n.update_extensions(extension_name, table_name='zones', df=pd.DataFrame.from_records(index="name", data=[{'name': 'zone_test', 'target_v': 225}]))
    e1 = n.get_extensions(extension_name, "zones").loc['zone_test']
    assert e1.target_v == 225
    n.update_extensions(extension_name, table_name='units', df=pd.DataFrame.from_records(index="unit_id", data=[{'unit_id': 'GEN', 'participate': False}]))
    e2 = n.get_extensions(extension_name, "units").loc['GEN']
    assert e2.participate == False


def test_geo_data():
    n = pn.load(str(DATA_DIR.joinpath('MicroGridTestConfiguration_T4_BE_BB_Complete_v2.zip')), {'iidm.import.cgmes.post-processors': 'cgmesGLImport'})
    substation_expected = pd.DataFrame.from_records(index='id',
                                         data=[{'id': '87f7002b-056f-4a6a-a872-1744eea757e3', 'latitude': 51.3251, 'longitude': 4.25926},
                                               {'id': '37e14a0f-5e34-4647-a062-8bfd9305fa9d', 'latitude': 50.8038, 'longitude': 4.30089}])
    pd.testing.assert_frame_equal(n.get_extensions('substationPosition'), substation_expected)
    line_expected = pd.DataFrame.from_records(data=[{'id': 'b58bf21a-096a-4dae-9a01-3f03b60c24c7', 'num': 0, 'latitude': 50.8035, 'longitude': 4.30113},
                                                    {'id': 'b58bf21a-096a-4dae-9a01-3f03b60c24c7', 'num': 1, 'latitude': 50.9169, 'longitude': 4.34509},
                                                    {'id': 'b58bf21a-096a-4dae-9a01-3f03b60c24c7', 'num': 2, 'latitude': 51.0448, 'longitude': 4.29565},
                                                    {'id': 'b58bf21a-096a-4dae-9a01-3f03b60c24c7', 'num': 3, 'latitude': 51.1570, 'longitude': 4.38354},
                                                    {'id': 'b58bf21a-096a-4dae-9a01-3f03b60c24c7', 'num': 4, 'latitude': 51.3251, 'longitude': 4.25926},
                                                    {'id': 'ffbabc27-1ccd-4fdc-b037-e341706c8d29', 'num': 0, 'latitude': 50.8035, 'longitude': 4.30113},
                                                    {'id': 'ffbabc27-1ccd-4fdc-b037-e341706c8d29', 'num': 1, 'latitude': 50.9169, 'longitude': 4.34509},
                                                    {'id': 'ffbabc27-1ccd-4fdc-b037-e341706c8d29', 'num': 2, 'latitude': 51.0448, 'longitude': 4.29565},
                                                    {'id': 'ffbabc27-1ccd-4fdc-b037-e341706c8d29', 'num': 3, 'latitude': 51.1570, 'longitude': 4.38354},
                                                    {'id': 'ffbabc27-1ccd-4fdc-b037-e341706c8d29', 'num': 4, 'latitude': 51.3251, 'longitude': 4.25926}])
    # force num column dtype to be int32 like the one generated by pypowsybl and not int64
    # as a consequence index has to be created after
    line_expected = line_expected.astype({'id': str, 'num': np.int32, 'latitude': np.float64, 'longitude': np.float64})
    line_expected.set_index(['id', 'num'], inplace=True)

    pd.testing.assert_frame_equal(n.get_extensions('linePosition'), line_expected)


<<<<<<< HEAD
def test_cgmes_metadata_extension():
    n = pn.create_eurostag_tutorial_example1_network()
    extension_name = 'cgmesMetadataModels'
    cgmes_id = 'sshId'
    metadata = pd.DataFrame.from_records(index='id',
                                        data=[('sshId', 'STEADY_STATE_HYPOTHESIS', 'SSH description', 1,
                                               'http://powsybl.org', 'steady-state-hypothesis',
                                               'ssh-dependency1/ssh-dependency2', '')],
                                         columns=['id', 'cgmes_subset', 'description', 'version',
                                                  'modeling_authority_set', 'profiles', 'dependent_on', 'supersedes'])

    n.create_extensions(extension_name, [metadata])

    # force num column dtype to be int32 like the one generated by pypowsybl and not int64
    # as a consequence index has to be created after
    metadata.reset_index(inplace=True)
    metadata = metadata.astype({'id': str, 'cgmes_subset' : str, 'description' : str, 'version' : np.int32, 'modeling_authority_set' : str,
                                'profiles' : str, 'dependent_on' : str, 'supersedes' : str})
    metadata.set_index(['id'], inplace=True)

    #test get_extensions
    pd.testing.assert_frame_equal(n.get_extensions(extension_name), metadata)
=======
def test_reference_priorities():
    network = pn.create_eurostag_tutorial_example1_network()
    assert network.get_extensions('referencePriorities').empty

    network.create_extensions('referencePriorities', id='GEN', priority=1)
    e = network.get_extensions('referencePriorities')
    expected = pd.DataFrame(
        index=pd.Series(name='id', data=['GEN']),
        columns=['priority'],
        data=[[1]])
    pd.testing.assert_frame_equal(expected, e, check_dtype=False)

    network.create_extensions('referencePriorities', id='LOAD', priority=2)
    e = network.get_extensions('referencePriorities')
    expected = pd.DataFrame(
        index=pd.Series(name='id', data=['GEN', 'LOAD']),
        columns=['priority'],
        data=[[1], [2]])
    pd.testing.assert_frame_equal(expected, e, check_dtype=False)

    network.update_extensions('referencePriorities', id=['GEN', 'LOAD'], priority=[3, 4])
    e = network.get_extensions('referencePriorities')
    expected = pd.DataFrame(
        index=pd.Series(name='id', data=['GEN', 'LOAD']),
        columns=['priority'],
        data=[[3], [4]])
    pd.testing.assert_frame_equal(expected, e, check_dtype=False)

    network.remove_extensions('referencePriorities', ['GEN', 'LOAD'])
    assert network.get_extensions('referencePriorities').empty
>>>>>>> 1f4ab703


def test_get_extensions_information():
    extensions_information = pypowsybl.network.get_extensions_information()
    assert extensions_information.loc['cgmesMetadataModels']['detail'] == 'Provides information about CGMES metadata models'
    assert extensions_information.loc['cgmesMetadataModels']['attributes'] == ('index : id (str), cgmes_subset (str), description (str), ' \
                                                                            'version (int), modeling_authority_set (str), profiles (str), ' \
                                                                            'dependent_on (str), supersedes (str) ')
    assert extensions_information.loc['measurements']['detail'] == 'Provides measurement about a specific equipment'
    assert extensions_information.loc['measurements']['attributes'] == 'index : element_id (str),id (str), type (str), ' \
                                                                       'standard_deviation (float), value (float), valid (bool)'
    assert extensions_information.loc['branchObservability']['detail'] == 'Provides information about the observability of a branch'
    assert extensions_information.loc['branchObservability']['attributes'] == 'index : id (str), observable (bool), ' \
                                                                              'p1_standard_deviation (float), p1_redundant (bool), ' \
                                                                              'p2_standard_deviation (float), p2_redundant (bool), ' \
                                                                              'q1_standard_deviation (float), q1_redundant (bool), ' \
                                                                              'q2_standard_deviation (float), q2_redundant (bool)'
    assert extensions_information.loc['hvdcAngleDroopActivePowerControl']['detail'] == 'Active power control mode based on an offset in MW and a droop in MW/degree'
    assert extensions_information.loc['hvdcAngleDroopActivePowerControl']['attributes'] == 'index : id (str), droop (float), p0 (float), enabled (bool)'
    assert extensions_information.loc['injectionObservability']['detail'] == 'Provides information about the observability of a injection'
    assert extensions_information.loc['injectionObservability'][
               'attributes'] == 'index : id (str), observable (bool), p_standard_deviation (float), p_redundant (bool), q_standard_deviation (float), q_redundant (bool), v_standard_deviation (float), v_redundant (bool)'
    assert extensions_information.loc['detail']['detail'] == 'Provides active power setpoint and reactive power setpoint for a load'
    assert extensions_information.loc['detail'][
               'attributes'] == 'index : id (str), fixed_p (float), variable_p (float), fixed_q (float), variable_q (float)'
    assert extensions_information.loc['hvdcOperatorActivePowerRange']['detail'] == ''
    assert extensions_information.loc['hvdcOperatorActivePowerRange']['attributes'] == 'index : id (str), opr_from_cs1_to_cs2 (float), opr_from_cs2_to_cs1 (float)'
    assert extensions_information.loc['activePowerControl']['detail'] == 'Provides information about the participation of generators to balancing'
    assert extensions_information.loc['activePowerControl']['attributes'] == 'index : id (str), participate (bool), droop (float), participation_factor (float), max_target_p (float), min_target_p (float)'
    assert extensions_information.loc['entsoeCategory']['detail'] == 'Provides Entsoe category code for a generator'
    assert extensions_information.loc['entsoeCategory']['attributes'] == 'index : id (str), code (int)'
    assert extensions_information.loc['entsoeArea']['detail'] == 'Provides Entsoe geographical code for a substation'
    assert extensions_information.loc['entsoeArea']['attributes'] == 'index : id (str), code (str)'
    assert extensions_information.loc['generatorShortCircuit']['detail'] == 'it contains the transitory reactance of a generator needed to compute short circuit. A subtransitory reactance can also be contained'
    assert extensions_information.loc['generatorShortCircuit']['attributes'] == 'index : id (str), direct_sub_trans_x (float), direct_trans_x (float), step_up_transformer_x (float)'
    assert extensions_information.loc['identifiableShortCircuit']['detail'] == 'it contains max and min values of current allowed during short circuit on a network element'
    assert extensions_information.loc['identifiableShortCircuit']['attributes'] == 'index : id (str), equipment_type (str), ip_min (float), ip_max (float)'
    assert extensions_information.loc['position']['detail'] == 'it gives the position of a connectable relative to other equipments in the network'
    assert extensions_information.loc['position']['attributes'] == 'index : id (str), side (str), order (int), feeder_name (str), direction (str)'
    assert extensions_information.loc['slackTerminal']['detail'] == 'a terminal that determines the slack bus for loadflow analysis'
    assert extensions_information.loc['slackTerminal']['attributes'] == 'index : voltage_level_id (str), element_id (str), bus_id (str)'
    assert extensions_information.loc['busbarSectionPosition']['detail'] == 'Position information about the BusbarSection'
    assert extensions_information.loc['busbarSectionPosition']['attributes'] == 'index : id (str), busbar_index (int), section_index (int)'
    assert extensions_information.loc['secondaryVoltageControl']['detail'] == 'Provides information about the secondary voltage control zones and units, in two distinct dataframes.'
    assert extensions_information.loc['secondaryVoltageControl']['attributes'] == '[dataframe "zones"] index : name (str), target_v (float), bus_ids (str) / [dataframe "units"] index : unit_id (str), participate (bool), zone_name (str)'
    assert extensions_information.loc['substationPosition']['attributes'] == 'index : id (str), latitude (float), longitude (float)'
    assert extensions_information.loc['linePosition']['attributes'] == 'index : id (str), num (int), latitude (float), longitude (float)'
    assert extensions_information.loc['referencePriorities']['detail'] == 'Defines the angle reference generator, busbar section or load of a power flow calculation, i.e. which bus will be used with a zero-voltage angle.'
    assert extensions_information.loc['referencePriorities']['attributes'] == 'index : id (str), priority (int)'<|MERGE_RESOLUTION|>--- conflicted
+++ resolved
@@ -472,7 +472,6 @@
     pd.testing.assert_frame_equal(n.get_extensions('linePosition'), line_expected)
 
 
-<<<<<<< HEAD
 def test_cgmes_metadata_extension():
     n = pn.create_eurostag_tutorial_example1_network()
     extension_name = 'cgmesMetadataModels'
@@ -495,7 +494,8 @@
 
     #test get_extensions
     pd.testing.assert_frame_equal(n.get_extensions(extension_name), metadata)
-=======
+
+
 def test_reference_priorities():
     network = pn.create_eurostag_tutorial_example1_network()
     assert network.get_extensions('referencePriorities').empty
@@ -526,7 +526,6 @@
 
     network.remove_extensions('referencePriorities', ['GEN', 'LOAD'])
     assert network.get_extensions('referencePriorities').empty
->>>>>>> 1f4ab703
 
 
 def test_get_extensions_information():
