--- conflicted
+++ resolved
@@ -541,7 +541,30 @@
     assert network.get_extensions('referencePriorities').empty
 
 
-<<<<<<< HEAD
+def test_voltage_per_reactive_power_control():
+    network = pn.create_four_substations_node_breaker_network()
+    assert network.get_extensions('voltagePerReactivePowerControl').empty
+
+    network.create_extensions('voltagePerReactivePowerControl', id="SVC", slope=0.5)
+    e = network.get_extensions('voltagePerReactivePowerControl')
+    expected = pd.DataFrame(
+        index=pd.Series(name='id', data=['SVC']),
+        columns=['slope'],
+        data=[[0.5]])
+    pd.testing.assert_frame_equal(expected, e, check_dtype=False)
+
+    network.update_extensions('voltagePerReactivePowerControl', id="SVC", slope=0.8)
+    e = network.get_extensions('voltagePerReactivePowerControl')
+    expected = pd.DataFrame(
+        index=pd.Series(name='id', data=['SVC']),
+        columns=['slope'],
+        data=[[0.8]])
+    pd.testing.assert_frame_equal(expected, e, check_dtype=False)
+
+    network.remove_extensions('voltagePerReactivePowerControl', ids="SVC")
+    assert network.get_extensions('voltagePerReactivePowerControl').empty
+
+
 def test_batteries_voltage_regulation():
     network = pn.load(str(TEST_DIR.joinpath('battery.xiidm')))
     assert network.get_extensions('voltageRegulation').empty
@@ -564,30 +587,6 @@
 
     network.remove_extensions('voltageRegulation', ['BAT'])
     assert network.get_extensions('voltageRegulation').empty
-=======
-def test_voltage_per_reactive_power_control():
-    network = pn.create_four_substations_node_breaker_network()
-    assert network.get_extensions('voltagePerReactivePowerControl').empty
-
-    network.create_extensions('voltagePerReactivePowerControl', id="SVC", slope=0.5)
-    e = network.get_extensions('voltagePerReactivePowerControl')
-    expected = pd.DataFrame(
-        index=pd.Series(name='id', data=['SVC']),
-        columns=['slope'],
-        data=[[0.5]])
-    pd.testing.assert_frame_equal(expected, e, check_dtype=False)
-
-    network.update_extensions('voltagePerReactivePowerControl', id="SVC", slope=0.8)
-    e = network.get_extensions('voltagePerReactivePowerControl')
-    expected = pd.DataFrame(
-        index=pd.Series(name='id', data=['SVC']),
-        columns=['slope'],
-        data=[[0.8]])
-    pd.testing.assert_frame_equal(expected, e, check_dtype=False)
-
-    network.remove_extensions('voltagePerReactivePowerControl', ids="SVC")
-    assert network.get_extensions('voltagePerReactivePowerControl').empty
->>>>>>> 8acf5879
 
 
 def test_get_extensions_information():
@@ -637,10 +636,7 @@
     assert extensions_information.loc['linePosition']['attributes'] == 'index : id (str), num (int), latitude (float), longitude (float)'
     assert extensions_information.loc['referencePriorities']['detail'] == 'Defines the angle reference generator, busbar section or load of a power flow calculation, i.e. which bus will be used with a zero-voltage angle.'
     assert extensions_information.loc['referencePriorities']['attributes'] == 'index : id (str), priority (int)'
-<<<<<<< HEAD
-    assert extensions_information.loc['voltageRegulation']['detail'] == 'it allows to specify the voltage regulation mode for batteries'
-    assert extensions_information.loc['voltageRegulation']['attributes'] == 'index : id (str), voltage_regulator_on (bool), target_v (float)'
-=======
     assert extensions_information.loc['voltagePerReactivePowerControl']['detail'] == 'Models the voltage control static var compensators'
     assert extensions_information.loc['voltagePerReactivePowerControl']['attributes'] == 'index : id (str), slope (float)'
->>>>>>> 8acf5879
+    assert extensions_information.loc['voltageRegulation']['detail'] == 'it allows to specify the voltage regulation mode for batteries'
+    assert extensions_information.loc['voltageRegulation']['attributes'] == 'index : id (str), voltage_regulator_on (bool), target_v (float)'