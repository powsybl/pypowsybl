--- conflicted
+++ resolved
@@ -16,25 +16,11 @@
 def define_test_load_flow_parameters():
     return pp.loadflow.Parameters(
         voltage_init_mode=pp.loadflow.VoltageInitMode.UNIFORM_VALUES,
-<<<<<<< HEAD
-        transformer_voltage_control_on=False, 
-        use_reactive_limits=False, 
-        phase_shifter_regulation_on=False, 
+        transformer_voltage_control_on=False,
+        use_reactive_limits=False,
+        phase_shifter_regulation_on=False,
         twt_split_shunt_admittance=False,
         shunt_compensator_voltage_control_on=False,
-        read_slack_bus=True, 
-        write_slack_bus=False, 
-        distributed_slack=True, 
-        balance_type=pp.loadflow.BalanceType.PROPORTIONAL_TO_GENERATION_P_MAX, 
-        dc_use_transformer_ratio=True, 
-        countries_to_balance=[], 
-        connected_component_mode=pp.loadflow.ConnectedComponentMode.MAIN, 
-=======
-        transformer_voltage_control_on=False,
-        no_generator_reactive_limits=False,
-        phase_shifter_regulation_on=False,
-        twt_split_shunt_admittance=False,
-        simul_shunt=False,
         read_slack_bus=True,
         write_slack_bus=False,
         distributed_slack=True,
@@ -42,7 +28,6 @@
         dc_use_transformer_ratio=True,
         countries_to_balance=[],
         connected_component_mode=pp.loadflow.ConnectedComponentMode.MAIN,
->>>>>>> 774b402d
         provider_parameters={}
         )
 
