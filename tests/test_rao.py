#
# Copyright (c) 2020-2022, RTE (http://www.rte-france.com)
# This Source Code Form is subject to the terms of the Mozilla Public
# License, v. 2.0. If a copy of the MPL was not distributed with this
# file, You can obtain one at http://mozilla.org/MPL/2.0/.
#
import pathlib
import io
import unittest
import pandas as pd
<<<<<<< HEAD
import pytest
=======
import logging
import queue
from logging import handlers
from numpy import nan
>>>>>>> 50a53f84

import pypowsybl as pp
import pypowsybl.sensitivity
from pypowsybl._pypowsybl import (
    RaoComputationStatus,
    ObjectiveFunctionType,
    PstModel,
    RaRangeShrinking,
    Solver,
    ExecutionCondition,
    Unit)
from pypowsybl.rao import Parameters as RaoParameters
from pypowsybl.loadflow import Parameters as LfParameters
from pypowsybl.rao import (
    ObjectiveFunctionParameters,
    RangeActionOptimizationParameters,
    TopoOptimizationParameters,
    MultithreadingParameters,
    SecondPreventiveRaoParameters,
    NotOptimizedCnecsParameters,
    LoadFlowAndSensitivityParameters,
    RaoLogFilter)

TEST_DIR = pathlib.Path(__file__).parent
DATA_DIR = TEST_DIR.parent / 'data'
RAO_PROVIDERS = ["SearchTreeRao", "FastRao"]

def test_default_rao_parameters():
    parameters = RaoParameters()
    assert parameters.objective_function_parameters.objective_function_type == ObjectiveFunctionType.SECURE_FLOW

def test_rao_parameters():
    # Default
    parameters = RaoParameters()
    assert parameters.range_action_optimization_parameters.max_mip_iterations == 10

    # From file
    parameters.load_from_file_source(DATA_DIR.joinpath("rao/rao_parameters.json"))
    assert parameters.range_action_optimization_parameters.max_mip_iterations == 10
    assert parameters.objective_function_parameters.objective_function_type == ObjectiveFunctionType.MAX_MIN_MARGIN

    # Full setup
    objective_function_param = ObjectiveFunctionParameters(
        objective_function_type=ObjectiveFunctionType.MIN_COST,
        unit=Unit.MEGAWATT,
        curative_min_obj_improvement=1.0,
        enforce_curative_security=True
    )

    range_action_optim_param = RangeActionOptimizationParameters(
        max_mip_iterations=10,
        pst_ra_min_impact_threshold=5.0,
        pst_sensitivity_threshold=12.0,
        pst_model=PstModel.CONTINUOUS,
        hvdc_ra_min_impact_threshold=22.0,
        hvdc_sensitivity_threshold=46.0,
        injection_ra_min_impact_threshold=44.0,
        injection_ra_sensitivity_threshold=33.0,
        ra_range_shrinking=RaRangeShrinking.ENABLED_IN_FIRST_PRAO_AND_CRAO,
        solver=Solver.XPRESS,
        relative_mip_gap=22.0
    )

    topo_optimization_param = TopoOptimizationParameters(
        max_preventive_search_tree_depth=10,
        max_curative_search_tree_depth=45,
        relative_min_impact_threshold=13.0,
        absolute_min_impact_threshold=32.0,
        skip_actions_far_from_most_limiting_element=False,
        max_number_of_boundaries_for_skipping_actions=6
    )

    multithreading_param = MultithreadingParameters(
        available_cpus=8
    )

    second_preventive_params = SecondPreventiveRaoParameters(
        execution_condition=ExecutionCondition.COST_INCREASE,
        hint_from_first_preventive_rao=False
    )

    not_optimized_cnecs_parameters = NotOptimizedCnecsParameters(
        do_not_optimize_curative_cnecs_for_tsos_without_cras=True
    )

    custom_sensi_param = pypowsybl.sensitivity.Parameters()
    custom_sensi_param.load_flow_parameters.phase_shifter_regulation_on = True
    sensitivity_parameters = LoadFlowAndSensitivityParameters(
        sensitivity_parameters=custom_sensi_param,
        sensitivity_failure_overcost=32.0
    )

    parameters2 = RaoParameters(
        objective_function_parameters=objective_function_param,
        range_action_optimization_parameters=range_action_optim_param,
        topo_optimization_parameters=topo_optimization_param,
        multithreading_parameters=multithreading_param,
        second_preventive_rao_parameters=second_preventive_params,
        not_optimized_cnecs_parameters=not_optimized_cnecs_parameters,
        loadflow_and_sensitivity_parameters=sensitivity_parameters
    )

    assert parameters2.objective_function_parameters.objective_function_type == ObjectiveFunctionType.MIN_COST
    assert parameters2.objective_function_parameters.unit == Unit.MEGAWATT
    assert parameters2.objective_function_parameters.curative_min_obj_improvement == 1.0
    assert parameters2.objective_function_parameters.enforce_curative_security == True

    assert parameters2.range_action_optimization_parameters.max_mip_iterations == 10.0
    assert parameters2.range_action_optimization_parameters.pst_ra_min_impact_threshold == 5.0
    assert parameters2.range_action_optimization_parameters.pst_sensitivity_threshold == 12.0
    assert parameters2.range_action_optimization_parameters.pst_model == PstModel.CONTINUOUS
    assert parameters2.range_action_optimization_parameters.hvdc_ra_min_impact_threshold == 22.0
    assert parameters2.range_action_optimization_parameters.hvdc_sensitivity_threshold == 46.0
    assert parameters2.range_action_optimization_parameters.injection_ra_min_impact_threshold == 44.0
    assert parameters2.range_action_optimization_parameters.injection_ra_sensitivity_threshold == 33.0
    assert parameters2.range_action_optimization_parameters.ra_range_shrinking == RaRangeShrinking.ENABLED_IN_FIRST_PRAO_AND_CRAO
    assert parameters2.range_action_optimization_parameters.solver == Solver.XPRESS
    assert parameters2.range_action_optimization_parameters.relative_mip_gap == 22.0

    assert parameters2.topo_optimization_parameters.max_preventive_search_tree_depth == 10
    assert parameters2.topo_optimization_parameters.max_curative_search_tree_depth == 45
    assert parameters2.topo_optimization_parameters.relative_min_impact_threshold == 13.0
    assert parameters2.topo_optimization_parameters.absolute_min_impact_threshold == 32.0
    assert parameters2.topo_optimization_parameters.skip_actions_far_from_most_limiting_element == False
    assert parameters2.topo_optimization_parameters.max_number_of_boundaries_for_skipping_actions == 6

    assert parameters2.multithreading_parameters.available_cpus == 8

    assert parameters2.second_preventive_rao_parameters.execution_condition == ExecutionCondition.COST_INCREASE
    assert parameters2.second_preventive_rao_parameters.hint_from_first_preventive_rao == False

    assert parameters2.not_optimized_cnecs_parameters.do_not_optimize_curative_cnecs_for_tsos_without_cras == True

    assert parameters2.loadflow_and_sensitivity_parameters.sensitivity_failure_overcost == 32.0
    assert parameters2.loadflow_and_sensitivity_parameters.sensitivity_parameters.load_flow_parameters.phase_shifter_regulation_on == True

@pytest.mark.parametrize("rao_provider", RAO_PROVIDERS)
def test_rao_from_files(rao_provider: str):
    network =  pp.network.load(DATA_DIR.joinpath("rao/rao_network.uct"))
    parameters = RaoParameters()
    parameters.load_from_file_source(DATA_DIR.joinpath("rao/rao_parameters.json"))

    rao_runner = pp.rao.create_rao()
    rao_runner.set_crac_file_source(network, DATA_DIR.joinpath("rao/rao_crac.json"))
    rao_runner.set_glsk_file_source(network, DATA_DIR.joinpath("rao/rao_glsk.xml"))
    result = rao_runner.run(network, parameters, rao_provider=rao_provider)
    assert RaoComputationStatus.DEFAULT == result.status()

@pytest.mark.parametrize("rao_provider", RAO_PROVIDERS)
def test_rao_from_buffers(rao_provider: str):
    network =  pp.network.load(DATA_DIR.joinpath("rao/rao_network.uct"))
    crac = io.BytesIO(open(DATA_DIR.joinpath("rao/rao_crac.json"), "rb").read())
    glsks = io.BytesIO(open(DATA_DIR.joinpath("rao/rao_glsk.xml"), "rb").read())

    parameters = RaoParameters()
    parameters.load_from_buffer_source(
        io.BytesIO(open(DATA_DIR.joinpath("rao/rao_parameters.json"), "rb").read()))

    rao_runner = pp.rao.create_rao()
    rao_runner.set_crac_buffer_source(network, crac)
    rao_runner.set_glsk_buffer_source(network, glsks)
    result = rao_runner.run(network, parameters, rao_provider=rao_provider)
    assert RaoComputationStatus.DEFAULT == result.status()
    json_result = result.to_json()

    assert json_result["computationStatus"] == "default"
    expected_keys = ['type', 'version', 'info', 'computationStatus', 'executionDetails', 'costResults',
                     'computationStatusMap', 'flowCnecResults', 'angleCnecResults', 'voltageCnecResults',
                     'networkActionResults', 'rangeActionResults']
    if rao_provider == "FastRao":
        expected_keys.append("extensions")
    assert list(json_result.keys()) == expected_keys

@pytest.mark.parametrize("rao_provider", RAO_PROVIDERS)
def test_rao_monitoring(rao_provider: str):
    network =  pp.network.load(DATA_DIR.joinpath("rao/rao_network.uct"))
    parameters = RaoParameters()
    parameters.load_from_file_source(DATA_DIR.joinpath("rao/rao_parameters.json"))

    rao_runner = pp.rao.create_rao()
    rao_runner.set_crac_file_source(network, DATA_DIR.joinpath("rao/rao_crac.json"))
    rao_runner.set_glsk_file_source(network, DATA_DIR.joinpath("rao/rao_glsk.xml"))
    result = rao_runner.run(network, parameters, rao_provider=rao_provider)

    result_with_voltage_monitoring = rao_runner.run_voltage_monitoring(network, result, LfParameters())
    assert RaoComputationStatus.DEFAULT == result_with_voltage_monitoring.status()

    result_with_angle_monitoring = rao_runner.run_angle_monitoring(network, result, LfParameters())
    assert RaoComputationStatus.DEFAULT == result_with_angle_monitoring.status()

<<<<<<< HEAD
@pytest.mark.parametrize("rao_provider", RAO_PROVIDERS)
def test_rao_cnec_results(rao_provider: str):
    network =  pp.network.load(DATA_DIR.joinpath("rao/12_node_network.uct"))
    parameters = RaoParameters()
    parameters.load_from_file_source(DATA_DIR.joinpath("rao/rao_parameters_with_curative.json"))

    rao_runner = pp.rao.create_rao()
    rao_runner.set_crac_file_source(network, DATA_DIR.joinpath("rao/N-1_case_crac_curative.json"))
    result = rao_runner.run(network, parameters, rao_provider=rao_provider)
=======
def test_rao_cnec_results():
    result = run_rao_12_node_with_curative()
>>>>>>> 50a53f84

    # Flow cnecs
    df_flow_cnecs = result.get_flow_cnec_results()
    assert ['cnec_id', 'optimized_instant', 'contingency', 'side', 'flow', 'margin', 'relative_margin', 'commercial_flow', 'loop_flow', 'ptdf_zonal_sum'] == list(df_flow_cnecs.columns)
    nl_be_cnec = df_flow_cnecs.loc[df_flow_cnecs['cnec_id'] == 'NNL2AA1  BBE3AA1  1 - preventive']
    nl_be_cnec_side1 = nl_be_cnec.loc[nl_be_cnec['side'] == 'ONE'][['cnec_id', 'optimized_instant', 'flow', 'margin']]
    nl_be_cnec_side1 = nl_be_cnec_side1.sort_values(['optimized_instant'], ascending=[True])
    expected = pd.DataFrame(columns=['cnec_id', 'optimized_instant', 'flow', 'margin'],
                            data=[['NNL2AA1  BBE3AA1  1 - preventive', 'initial', 499.996955, -89.996955],
                                  ['NNL2AA1  BBE3AA1  1 - preventive', 'preventive', 211.496250, 198.503750]])
    expected = expected.sort_values(['optimized_instant'], ascending=[True])
    pd.testing.assert_frame_equal(expected.reset_index(drop=True), nl_be_cnec_side1.reset_index(drop=True), check_dtype=False, check_index_type=False, check_like=True)

    # Voltage cnecs
    df_voltage_cnecs = result.get_voltage_cnec_results()
    assert ['cnec_id', 'optimized_instant', 'contingency', 'side', 'min_voltage', 'max_voltage', 'margin'] == list(df_voltage_cnecs.columns)

    # Voltage cnecs
    df_angle_cnecs = result.get_angle_cnec_results()
    assert ['cnec_id', 'optimized_instant', 'contingency', 'angle', 'margin'] == list(df_angle_cnecs.columns)

<<<<<<< HEAD
@pytest.mark.parametrize("rao_provider", RAO_PROVIDERS)
def test_rao_remedial_action_results(rao_provider: str):
    network =  pp.network.load(DATA_DIR.joinpath("rao/12_node_network.uct"))
    parameters = RaoParameters()
    parameters.load_from_file_source(DATA_DIR.joinpath("rao/rao_parameters_with_curative.json"))

    rao_runner = pp.rao.create_rao()
    rao_runner.set_crac_file_source(network, DATA_DIR.joinpath("rao/N-1_case_crac_curative.json"))

    result = rao_runner.run(network, parameters, rao_provider=rao_provider)
=======
def test_rao_remedial_action_results():
    result = run_rao_12_node_with_curative()
>>>>>>> 50a53f84

    # Ra results
    ra_results = result.get_remedial_action_results()
    ra_results = ra_results.sort_values(['remedial_action_id', 'optimized_instant'], ascending=[True, True]) # Sort to avoid row order difference
    assert ['remedial_action_id', 'optimized_instant', 'contingency'] == list(ra_results.columns)
    expected = pd.DataFrame(columns=['remedial_action_id', 'optimized_instant', 'contingency'],
                            data=[['close NL2 BE3 2', 'preventive', ""],
                                  ['pst-range-action', 'curative', "Contingency DE2 DE3"],
                                  ['pst-range-action', 'preventive', ""]])
    expected = expected.sort_values(['remedial_action_id', 'optimized_instant'], ascending=[True, True]) # Sort to avoid row order difference
    pd.testing.assert_frame_equal(expected.reset_index(drop=True), ra_results.reset_index(drop=True), check_dtype=False, check_index_type=False, check_like=True)

<<<<<<< HEAD
@pytest.mark.parametrize("rao_provider", RAO_PROVIDERS)
def test_rao_network_action_results(rao_provider: str):
    network =  pp.network.load(DATA_DIR.joinpath("rao/12_node_network.uct"))
    parameters = RaoParameters()
    parameters.load_from_file_source(DATA_DIR.joinpath("rao/rao_parameters_with_curative.json"))

    rao_runner = pp.rao.create_rao()
    rao_runner.set_crac_file_source(network, DATA_DIR.joinpath("rao/N-1_case_crac_curative.json"))

    result = rao_runner.run(network, parameters, rao_provider=rao_provider)
=======
def test_rao_network_action_results():
    result = run_rao_12_node_with_curative()
>>>>>>> 50a53f84

    # Ra results
    network_action_results = result.get_network_action_results()
    network_action_results = network_action_results.sort_values(['remedial_action_id', 'optimized_instant'], ascending=[True, True]) # Sort to avoid row order difference
    assert ['remedial_action_id', 'optimized_instant', 'contingency'] == list(network_action_results.columns)
    expected = pd.DataFrame(columns=['remedial_action_id', 'optimized_instant', 'contingency'],
                            data=[['close NL2 BE3 2', 'preventive', ""]])
    expected = expected.sort_values(['remedial_action_id', 'optimized_instant'], ascending=[True, True]) # Sort to avoid row order difference
    pd.testing.assert_frame_equal(expected.reset_index(drop=True), network_action_results.reset_index(drop=True), check_dtype=False, check_index_type=False, check_like=True)

<<<<<<< HEAD
@pytest.mark.parametrize("rao_provider", RAO_PROVIDERS)
def test_rao_pst_range_action_results(rao_provider: str):
    network = pp.network.load(DATA_DIR.joinpath("rao/12_node_network.uct"))
    parameters = RaoParameters()
    parameters.load_from_file_source(DATA_DIR.joinpath("rao/rao_parameters_with_curative.json"))

    rao_runner = pp.rao.create_rao()
    rao_runner.set_crac_file_source(network, DATA_DIR.joinpath("rao/N-1_case_crac_curative.json"))

    result = rao_runner.run(network, parameters, rao_provider=rao_provider)
=======
def test_rao_pst_range_action_results():
    result = run_rao_12_node_with_curative()
>>>>>>> 50a53f84

    # Ra results
    pst_range_action_results = result.get_pst_range_action_results()
    pst_range_action_results = pst_range_action_results.sort_values(['remedial_action_id', 'optimized_instant'], ascending=[True, True])  # Sort to avoid row order difference
    assert ['remedial_action_id', 'optimized_instant', 'contingency', 'optimized_tap'] == list(pst_range_action_results.columns)
    expected = pd.DataFrame(
        columns=['remedial_action_id', 'optimized_instant', 'contingency', 'optimized_tap'],
        data=[['pst-range-action', 'curative', "Contingency DE2 DE3", 6],
              ['pst-range-action', 'preventive', "", -10]])
    expected = expected.sort_values(['remedial_action_id', 'optimized_instant'], ascending=[True, True])  # Sort to avoid row order difference
    pd.testing.assert_frame_equal(expected.reset_index(drop=True), pst_range_action_results.reset_index(drop=True), check_dtype=False, check_index_type=False, check_like=True)

<<<<<<< HEAD
@pytest.mark.parametrize("rao_provider", RAO_PROVIDERS)
def test_rao_range_action_results(rao_provider: str):
    network = pp.network.load(DATA_DIR.joinpath("rao/12_node_network.uct"))
    parameters = RaoParameters()
    parameters.load_from_file_source(DATA_DIR.joinpath("rao/rao_parameters_with_curative.json"))

    rao_runner = pp.rao.create_rao()
    rao_runner.set_crac_file_source(network, DATA_DIR.joinpath("rao/N-1_case_crac_curative.json"))

    result = rao_runner.run(network, parameters, rao_provider=rao_provider)
=======
def test_rao_range_action_results():
    result = run_rao_12_node_with_curative()
>>>>>>> 50a53f84

    # Ra results
    range_action_results = result.get_range_action_results()
    range_action_results = range_action_results.sort_values(['remedial_action_id', 'optimized_instant'], ascending=[True, True])  # Sort to avoid row order difference
    assert ['remedial_action_id', 'optimized_instant', 'contingency', 'optimized_set_point'] == list(range_action_results.columns)
    expected = pd.DataFrame(
        columns=['remedial_action_id', 'optimized_instant', 'contingency', 'optimized_set_point'],
        data=[])
    expected = expected.sort_values(['remedial_action_id', 'optimized_instant'], ascending=[True, True])  # Sort to avoid row order difference
    pd.testing.assert_frame_equal(expected.reset_index(drop=True), range_action_results.reset_index(drop=True), check_dtype=False, check_index_type=False, check_like=True)

<<<<<<< HEAD
@pytest.mark.parametrize("rao_provider", RAO_PROVIDERS)
def test_rao_cost_results(rao_provider: str):
    network =  pp.network.load(DATA_DIR.joinpath("rao/12_node_network.uct"))
    parameters = RaoParameters()
    parameters.load_from_file_source(DATA_DIR.joinpath("rao/rao_parameters_with_curative.json"))

    rao_runner = pp.rao.create_rao()
    rao_runner.set_crac_file_source(network, DATA_DIR.joinpath("rao/N-1_case_crac_curative.json"))

    result = rao_runner.run(network, parameters, rao_provider=rao_provider)
=======
def test_rao_cost_results():
    result = run_rao_12_node_with_curative()
>>>>>>> 50a53f84

    # Cost results
    cost_results_df = result.get_cost_results()
    assert ['functional_cost', 'virtual_cost', 'cost'] == list(cost_results_df.columns)
    expected = pd.DataFrame(index=pd.Series(name='optimized_instant', data=['initial', 'preventive', 'outage', 'curative']),
                            columns=['functional_cost', 'virtual_cost', 'cost'],
                            data=[[133.304310, 0.0, 133.304310],
                                  [237.646702, 0.0, 237.646702],
                                  [237.646702, 0.0, 237.646702],
                                  [-187.219238, 0.0, -187.219238]])
    pd.testing.assert_frame_equal(expected, cost_results_df, check_dtype=False, check_like=True)

    assert ['sensitivity-failure-cost'] == result.get_virtual_cost_names()

    # Virtual cost results
    virtual_cost_df = result.get_virtual_cost_results('sensitivity-failure-cost')
    expected_virtual = pd.DataFrame(index=pd.Series(name='optimized_instant', data=['initial', 'preventive', 'outage', 'curative']),
                            columns=['sensitivity-failure-cost'],
                            data=[[0.0],
                                  [0.0],
                                  [0.0],
                                  [0.0]])
    pd.testing.assert_frame_equal(expected_virtual, virtual_cost_df, check_dtype=False, check_like=True)

def test_rao_log_filter():
    logger = logging.getLogger('powsybl')
    logger.setLevel(logging.INFO)
    logger.addFilter(RaoLogFilter())

    # Redirect to queue
    q = queue.Queue()
    handler = handlers.QueueHandler(q)
    logger.addHandler(handler)

    run_rao_12_node_with_curative()

    # Only open rao logs
    for i in range(len(q.queue)):
        assert("com.powsybl.openrao" in q.queue[i].java_logger_name)


def run_rao_12_node_with_curative():
    network =  pp.network.load(DATA_DIR.joinpath("rao/12_node_network.uct"))
    parameters = RaoParameters()
    parameters.load_from_file_source(DATA_DIR.joinpath("rao/rao_parameters_with_curative.json"))

    rao_runner = pp.rao.create_rao()
    rao_runner.set_crac_file_source(network, DATA_DIR.joinpath("rao/N-1_case_crac_curative.json"))

    return rao_runner.run(network, parameters)


if __name__ == '__main__':
    unittest.main()<|MERGE_RESOLUTION|>--- conflicted
+++ resolved
@@ -8,14 +8,11 @@
 import io
 import unittest
 import pandas as pd
-<<<<<<< HEAD
-import pytest
-=======
 import logging
 import queue
 from logging import handlers
 from numpy import nan
->>>>>>> 50a53f84
+import pytest
 
 import pypowsybl as pp
 import pypowsybl.sensitivity
@@ -206,20 +203,9 @@
     result_with_angle_monitoring = rao_runner.run_angle_monitoring(network, result, LfParameters())
     assert RaoComputationStatus.DEFAULT == result_with_angle_monitoring.status()
 
-<<<<<<< HEAD
 @pytest.mark.parametrize("rao_provider", RAO_PROVIDERS)
 def test_rao_cnec_results(rao_provider: str):
-    network =  pp.network.load(DATA_DIR.joinpath("rao/12_node_network.uct"))
-    parameters = RaoParameters()
-    parameters.load_from_file_source(DATA_DIR.joinpath("rao/rao_parameters_with_curative.json"))
-
-    rao_runner = pp.rao.create_rao()
-    rao_runner.set_crac_file_source(network, DATA_DIR.joinpath("rao/N-1_case_crac_curative.json"))
-    result = rao_runner.run(network, parameters, rao_provider=rao_provider)
-=======
-def test_rao_cnec_results():
-    result = run_rao_12_node_with_curative()
->>>>>>> 50a53f84
+    result = run_rao_12_node_with_curative(rao_provider)
 
     # Flow cnecs
     df_flow_cnecs = result.get_flow_cnec_results()
@@ -241,21 +227,9 @@
     df_angle_cnecs = result.get_angle_cnec_results()
     assert ['cnec_id', 'optimized_instant', 'contingency', 'angle', 'margin'] == list(df_angle_cnecs.columns)
 
-<<<<<<< HEAD
 @pytest.mark.parametrize("rao_provider", RAO_PROVIDERS)
 def test_rao_remedial_action_results(rao_provider: str):
-    network =  pp.network.load(DATA_DIR.joinpath("rao/12_node_network.uct"))
-    parameters = RaoParameters()
-    parameters.load_from_file_source(DATA_DIR.joinpath("rao/rao_parameters_with_curative.json"))
-
-    rao_runner = pp.rao.create_rao()
-    rao_runner.set_crac_file_source(network, DATA_DIR.joinpath("rao/N-1_case_crac_curative.json"))
-
-    result = rao_runner.run(network, parameters, rao_provider=rao_provider)
-=======
-def test_rao_remedial_action_results():
-    result = run_rao_12_node_with_curative()
->>>>>>> 50a53f84
+    result = run_rao_12_node_with_curative(rao_provider)
 
     # Ra results
     ra_results = result.get_remedial_action_results()
@@ -268,21 +242,9 @@
     expected = expected.sort_values(['remedial_action_id', 'optimized_instant'], ascending=[True, True]) # Sort to avoid row order difference
     pd.testing.assert_frame_equal(expected.reset_index(drop=True), ra_results.reset_index(drop=True), check_dtype=False, check_index_type=False, check_like=True)
 
-<<<<<<< HEAD
 @pytest.mark.parametrize("rao_provider", RAO_PROVIDERS)
 def test_rao_network_action_results(rao_provider: str):
-    network =  pp.network.load(DATA_DIR.joinpath("rao/12_node_network.uct"))
-    parameters = RaoParameters()
-    parameters.load_from_file_source(DATA_DIR.joinpath("rao/rao_parameters_with_curative.json"))
-
-    rao_runner = pp.rao.create_rao()
-    rao_runner.set_crac_file_source(network, DATA_DIR.joinpath("rao/N-1_case_crac_curative.json"))
-
-    result = rao_runner.run(network, parameters, rao_provider=rao_provider)
-=======
-def test_rao_network_action_results():
-    result = run_rao_12_node_with_curative()
->>>>>>> 50a53f84
+    result = run_rao_12_node_with_curative(rao_provider)
 
     # Ra results
     network_action_results = result.get_network_action_results()
@@ -293,21 +255,9 @@
     expected = expected.sort_values(['remedial_action_id', 'optimized_instant'], ascending=[True, True]) # Sort to avoid row order difference
     pd.testing.assert_frame_equal(expected.reset_index(drop=True), network_action_results.reset_index(drop=True), check_dtype=False, check_index_type=False, check_like=True)
 
-<<<<<<< HEAD
 @pytest.mark.parametrize("rao_provider", RAO_PROVIDERS)
 def test_rao_pst_range_action_results(rao_provider: str):
-    network = pp.network.load(DATA_DIR.joinpath("rao/12_node_network.uct"))
-    parameters = RaoParameters()
-    parameters.load_from_file_source(DATA_DIR.joinpath("rao/rao_parameters_with_curative.json"))
-
-    rao_runner = pp.rao.create_rao()
-    rao_runner.set_crac_file_source(network, DATA_DIR.joinpath("rao/N-1_case_crac_curative.json"))
-
-    result = rao_runner.run(network, parameters, rao_provider=rao_provider)
-=======
-def test_rao_pst_range_action_results():
-    result = run_rao_12_node_with_curative()
->>>>>>> 50a53f84
+    result = run_rao_12_node_with_curative(rao_provider)
 
     # Ra results
     pst_range_action_results = result.get_pst_range_action_results()
@@ -320,21 +270,9 @@
     expected = expected.sort_values(['remedial_action_id', 'optimized_instant'], ascending=[True, True])  # Sort to avoid row order difference
     pd.testing.assert_frame_equal(expected.reset_index(drop=True), pst_range_action_results.reset_index(drop=True), check_dtype=False, check_index_type=False, check_like=True)
 
-<<<<<<< HEAD
 @pytest.mark.parametrize("rao_provider", RAO_PROVIDERS)
 def test_rao_range_action_results(rao_provider: str):
-    network = pp.network.load(DATA_DIR.joinpath("rao/12_node_network.uct"))
-    parameters = RaoParameters()
-    parameters.load_from_file_source(DATA_DIR.joinpath("rao/rao_parameters_with_curative.json"))
-
-    rao_runner = pp.rao.create_rao()
-    rao_runner.set_crac_file_source(network, DATA_DIR.joinpath("rao/N-1_case_crac_curative.json"))
-
-    result = rao_runner.run(network, parameters, rao_provider=rao_provider)
-=======
-def test_rao_range_action_results():
-    result = run_rao_12_node_with_curative()
->>>>>>> 50a53f84
+    result = run_rao_12_node_with_curative(rao_provider)
 
     # Ra results
     range_action_results = result.get_range_action_results()
@@ -346,21 +284,9 @@
     expected = expected.sort_values(['remedial_action_id', 'optimized_instant'], ascending=[True, True])  # Sort to avoid row order difference
     pd.testing.assert_frame_equal(expected.reset_index(drop=True), range_action_results.reset_index(drop=True), check_dtype=False, check_index_type=False, check_like=True)
 
-<<<<<<< HEAD
 @pytest.mark.parametrize("rao_provider", RAO_PROVIDERS)
 def test_rao_cost_results(rao_provider: str):
-    network =  pp.network.load(DATA_DIR.joinpath("rao/12_node_network.uct"))
-    parameters = RaoParameters()
-    parameters.load_from_file_source(DATA_DIR.joinpath("rao/rao_parameters_with_curative.json"))
-
-    rao_runner = pp.rao.create_rao()
-    rao_runner.set_crac_file_source(network, DATA_DIR.joinpath("rao/N-1_case_crac_curative.json"))
-
-    result = rao_runner.run(network, parameters, rao_provider=rao_provider)
-=======
-def test_rao_cost_results():
-    result = run_rao_12_node_with_curative()
->>>>>>> 50a53f84
+    result = run_rao_12_node_with_curative(rao_provider)
 
     # Cost results
     cost_results_df = result.get_cost_results()
@@ -402,7 +328,7 @@
         assert("com.powsybl.openrao" in q.queue[i].java_logger_name)
 
 
-def run_rao_12_node_with_curative():
+def run_rao_12_node_with_curative(rao_provider: str):
     network =  pp.network.load(DATA_DIR.joinpath("rao/12_node_network.uct"))
     parameters = RaoParameters()
     parameters.load_from_file_source(DATA_DIR.joinpath("rao/rao_parameters_with_curative.json"))
@@ -410,7 +336,7 @@
     rao_runner = pp.rao.create_rao()
     rao_runner.set_crac_file_source(network, DATA_DIR.joinpath("rao/N-1_case_crac_curative.json"))
 
-    return rao_runner.run(network, parameters)
+    return rao_runner.run(network, parameters, rao_provider=rao_provider)
 
 
 if __name__ == '__main__':
