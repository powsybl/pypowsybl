#
# Copyright (c) 2020-2022, RTE (http://www.rte-france.com)
# This Source Code Form is subject to the terms of the Mozilla Public
# License, v. 2.0. If a copy of the MPL was not distributed with this
# file, You can obtain one at http://mozilla.org/MPL/2.0/.
#
import pathlib
import io
import unittest
import pandas as pd
import logging
import queue
from logging import handlers
from numpy import nan
import pytest

import pypowsybl as pp
import pypowsybl.sensitivity
from pypowsybl._pypowsybl import (
    RaoComputationStatus,
    ObjectiveFunctionType,
    PstModel,
    RaRangeShrinking,
    Solver,
    ExecutionCondition,
    Unit)
from pypowsybl.rao import Parameters as RaoParameters
from pypowsybl.loadflow import Parameters as LfParameters
from pypowsybl.rao import (
    ObjectiveFunctionParameters,
    RangeActionOptimizationParameters,
    TopoOptimizationParameters,
    MultithreadingParameters,
    SecondPreventiveRaoParameters,
    NotOptimizedCnecsParameters,
    LoadFlowAndSensitivityParameters,
    RaoLogFilter)

TEST_DIR = pathlib.Path(__file__).parent
DATA_DIR = TEST_DIR.parent / 'data'
RAO_PROVIDERS = ["SearchTreeRao", "FastRao"]

def test_default_rao_parameters():
    parameters = RaoParameters()
    assert parameters.objective_function_parameters.objective_function_type == ObjectiveFunctionType.SECURE_FLOW

def test_rao_parameters():
    # Default
    parameters = RaoParameters()
    assert parameters.range_action_optimization_parameters.max_mip_iterations == 10

    # From file
    parameters.load_from_file_source(DATA_DIR.joinpath("rao/rao_parameters.json"))
    assert parameters.range_action_optimization_parameters.max_mip_iterations == 10
    assert parameters.objective_function_parameters.objective_function_type == ObjectiveFunctionType.MAX_MIN_MARGIN

    # Full setup
    objective_function_param = ObjectiveFunctionParameters(
        objective_function_type=ObjectiveFunctionType.MIN_COST,
        unit=Unit.MEGAWATT,
        curative_min_obj_improvement=1.0,
        enforce_curative_security=True
    )

    range_action_optim_param = RangeActionOptimizationParameters(
        max_mip_iterations=10,
        pst_ra_min_impact_threshold=5.0,
        pst_sensitivity_threshold=12.0,
        pst_model=PstModel.CONTINUOUS,
        hvdc_ra_min_impact_threshold=22.0,
        hvdc_sensitivity_threshold=46.0,
        injection_ra_min_impact_threshold=44.0,
        injection_ra_sensitivity_threshold=33.0,
        ra_range_shrinking=RaRangeShrinking.ENABLED_IN_FIRST_PRAO_AND_CRAO,
        solver=Solver.XPRESS,
        relative_mip_gap=22.0
    )

    topo_optimization_param = TopoOptimizationParameters(
        max_preventive_search_tree_depth=10,
        max_curative_search_tree_depth=45,
        relative_min_impact_threshold=13.0,
        absolute_min_impact_threshold=32.0,
        skip_actions_far_from_most_limiting_element=False,
        max_number_of_boundaries_for_skipping_actions=6
    )

    multithreading_param = MultithreadingParameters(
        available_cpus=8
    )

    second_preventive_params = SecondPreventiveRaoParameters(
        execution_condition=ExecutionCondition.COST_INCREASE,
        hint_from_first_preventive_rao=False
    )

    not_optimized_cnecs_parameters = NotOptimizedCnecsParameters(
        do_not_optimize_curative_cnecs_for_tsos_without_cras=True
    )

    custom_sensi_param = pypowsybl.sensitivity.Parameters()
    custom_sensi_param.load_flow_parameters.phase_shifter_regulation_on = True
    sensitivity_parameters = LoadFlowAndSensitivityParameters(
        sensitivity_parameters=custom_sensi_param,
        sensitivity_failure_overcost=32.0
    )

    provider_parameters = {'shifted_violation_penalty': '10.2'}

    parameters2 = RaoParameters(
        objective_function_parameters=objective_function_param,
        range_action_optimization_parameters=range_action_optim_param,
        topo_optimization_parameters=topo_optimization_param,
        multithreading_parameters=multithreading_param,
        second_preventive_rao_parameters=second_preventive_params,
        not_optimized_cnecs_parameters=not_optimized_cnecs_parameters,
        loadflow_and_sensitivity_parameters=sensitivity_parameters,
        provider_parameters=provider_parameters
    )

    assert parameters2.objective_function_parameters.objective_function_type == ObjectiveFunctionType.MIN_COST
    assert parameters2.objective_function_parameters.unit == Unit.MEGAWATT
    assert parameters2.objective_function_parameters.curative_min_obj_improvement == 1.0
    assert parameters2.objective_function_parameters.enforce_curative_security == True

    assert parameters2.range_action_optimization_parameters.max_mip_iterations == 10.0
    assert parameters2.range_action_optimization_parameters.pst_ra_min_impact_threshold == 5.0
    assert parameters2.range_action_optimization_parameters.pst_sensitivity_threshold == 12.0
    assert parameters2.range_action_optimization_parameters.pst_model == PstModel.CONTINUOUS
    assert parameters2.range_action_optimization_parameters.hvdc_ra_min_impact_threshold == 22.0
    assert parameters2.range_action_optimization_parameters.hvdc_sensitivity_threshold == 46.0
    assert parameters2.range_action_optimization_parameters.injection_ra_min_impact_threshold == 44.0
    assert parameters2.range_action_optimization_parameters.injection_ra_sensitivity_threshold == 33.0
    assert parameters2.range_action_optimization_parameters.ra_range_shrinking == RaRangeShrinking.ENABLED_IN_FIRST_PRAO_AND_CRAO
    assert parameters2.range_action_optimization_parameters.solver == Solver.XPRESS
    assert parameters2.range_action_optimization_parameters.relative_mip_gap == 22.0

    assert parameters2.topo_optimization_parameters.max_preventive_search_tree_depth == 10
    assert parameters2.topo_optimization_parameters.max_curative_search_tree_depth == 45
    assert parameters2.topo_optimization_parameters.relative_min_impact_threshold == 13.0
    assert parameters2.topo_optimization_parameters.absolute_min_impact_threshold == 32.0
    assert parameters2.topo_optimization_parameters.skip_actions_far_from_most_limiting_element == False
    assert parameters2.topo_optimization_parameters.max_number_of_boundaries_for_skipping_actions == 6

    assert parameters2.multithreading_parameters.available_cpus == 8

    assert parameters2.second_preventive_rao_parameters.execution_condition == ExecutionCondition.COST_INCREASE
    assert parameters2.second_preventive_rao_parameters.hint_from_first_preventive_rao == False

    assert parameters2.not_optimized_cnecs_parameters.do_not_optimize_curative_cnecs_for_tsos_without_cras == True

    assert parameters2.loadflow_and_sensitivity_parameters.sensitivity_failure_overcost == 32.0
    assert parameters2.loadflow_and_sensitivity_parameters.sensitivity_parameters.load_flow_parameters.phase_shifter_regulation_on == True

    assert float(parameters2.provider_parameters['shifted_violation_penalty']) == 10.2


@pytest.mark.parametrize("rao_provider", RAO_PROVIDERS)
def test_rao_from_files(rao_provider: str):
    network =  pp.network.load(DATA_DIR.joinpath("rao/rao_network.uct"))
    parameters = RaoParameters()
    parameters.load_from_file_source(DATA_DIR.joinpath("rao/rao_parameters.json"))

    rao_runner = pp.rao.create_rao()
    rao_runner.set_crac_file_source(network, DATA_DIR.joinpath("rao/rao_crac.json"))
    rao_runner.set_glsk_file_source(network, DATA_DIR.joinpath("rao/rao_glsk.xml"))
    result = rao_runner.run(network, parameters, rao_provider=rao_provider)
    assert RaoComputationStatus.DEFAULT == result.status()

@pytest.mark.parametrize("rao_provider", RAO_PROVIDERS)
def test_rao_from_buffers(rao_provider: str):
    network =  pp.network.load(DATA_DIR.joinpath("rao/rao_network.uct"))
    crac = io.BytesIO(open(DATA_DIR.joinpath("rao/rao_crac.json"), "rb").read())
    glsks = io.BytesIO(open(DATA_DIR.joinpath("rao/rao_glsk.xml"), "rb").read())

    parameters = RaoParameters()
    parameters.load_from_buffer_source(
        io.BytesIO(open(DATA_DIR.joinpath("rao/rao_parameters.json"), "rb").read()))

    rao_runner = pp.rao.create_rao()
    rao_runner.set_crac_buffer_source(network, crac)
    rao_runner.set_glsk_buffer_source(network, glsks)
    result = rao_runner.run(network, parameters, rao_provider=rao_provider)
    assert RaoComputationStatus.DEFAULT == result.status()
    json_result = result.to_json()

    assert json_result["computationStatus"] == "default"
<<<<<<< HEAD
    assert list(json_result.keys()) == ['type', 'version', 'info', 'computationStatus', 'executionDetails', 'costResults',
                                    'computationStatusMap', 'flowCnecResults', 'angleCnecResults', 'voltageCnecResults',
                                    'networkActionResults', 'rangeActionResults']

def test_rao_angle_monitoring_redispatching():
    """
    AngleCNECs are required in CRAC in order to run angle monitoring.
    """

    network = pp.network.load(DATA_DIR.joinpath("rao/monitoring.xiidm"))
=======
    expected_keys = ['type', 'version', 'info', 'computationStatus', 'executionDetails', 'costResults',
                     'computationStatusMap', 'flowCnecResults', 'angleCnecResults', 'voltageCnecResults',
                     'networkActionResults', 'rangeActionResults']
    if rao_provider == "FastRao":
        expected_keys.append("extensions")
    assert list(json_result.keys()) == expected_keys

@pytest.mark.parametrize("rao_provider", RAO_PROVIDERS)
def test_rao_monitoring(rao_provider: str):
    network =  pp.network.load(DATA_DIR.joinpath("rao/rao_network.uct"))
>>>>>>> 67215c1d
    parameters = RaoParameters()
    parameters.load_from_file_source(DATA_DIR.joinpath("rao/monitoring_parameters.json"))
    load_flow_parameters = parameters.loadflow_and_sensitivity_parameters.sensitivity_parameters.load_flow_parameters

    rao_runner = pp.rao.create_rao()
<<<<<<< HEAD
    rao_runner.set_crac_file_source(network, DATA_DIR.joinpath("rao/angle_monitoring_crac_redispatching.json"))
    result = rao_runner.run(network, parameters)
=======
    rao_runner.set_crac_file_source(network, DATA_DIR.joinpath("rao/rao_crac.json"))
    rao_runner.set_glsk_file_source(network, DATA_DIR.joinpath("rao/rao_glsk.xml"))
    result = rao_runner.run(network, parameters, rao_provider=rao_provider)
>>>>>>> 67215c1d

    rao_runner.set_glsk_file_source(network, DATA_DIR.joinpath("rao/GlskB45test.xml"))
    result_with_angle_monitoring = rao_runner.run_angle_monitoring(network, result, load_flow_parameters, "OpenLoadFlow")
    angle_cnec_results = result_with_angle_monitoring.get_angle_cnec_results()

    expected = pd.DataFrame(columns=['cnec_id', 'optimized_instant', 'contingency', 'angle', 'margin'],
                            data=[["acCur1", "curative", "coL1", -3.783208, 2.216792]])

    assert RaoComputationStatus.DEFAULT == result_with_angle_monitoring.status()
    pd.testing.assert_frame_equal(expected.reset_index(drop=True), angle_cnec_results.reset_index(drop=True),
                                  check_dtype=False, check_index_type=False, check_like=True)

def test_rao_angle_monitoring_topological_action():
    """
    AngleCNECs are required in CRAC in order to run angle monitoring.
    """

    network = pp.network.load(DATA_DIR.joinpath("rao/monitoring.xiidm"))
    parameters = RaoParameters()
    parameters.load_from_file_source(DATA_DIR.joinpath("rao/monitoring_parameters.json"))
    load_flow_parameters = parameters.loadflow_and_sensitivity_parameters.sensitivity_parameters.load_flow_parameters

    rao_runner = pp.rao.create_rao()
    rao_runner.set_crac_file_source(network, DATA_DIR.joinpath("rao/angle_monitoring_crac_topological_action.json"))
    result = rao_runner.run(network, parameters)

    rao_runner.set_glsk_file_source(network, DATA_DIR.joinpath("rao/GlskB45test.xml"))
    result_with_angle_monitoring = rao_runner.run_angle_monitoring(network, result, load_flow_parameters, "OpenLoadFlow")
    angle_cnec_results = result_with_angle_monitoring.get_angle_cnec_results()

    expected = pd.DataFrame(columns=['cnec_id', 'optimized_instant', 'contingency', 'angle', 'margin'],
                            data=[["acCur1", "curative", "coL1", -7.713852, -4.713852]])

    assert RaoComputationStatus.DEFAULT == result_with_angle_monitoring.status()
    pd.testing.assert_frame_equal(expected.reset_index(drop=True), angle_cnec_results.reset_index(drop=True),
                                  check_dtype=False, check_index_type=False, check_like=True)

def test_rao_voltage_monitoring():
    """
    VoltageCNECs are required in CRAC in order to run voltage monitoring.
    """

    network = pp.network.load(DATA_DIR.joinpath("rao/monitoring.xiidm"))
    parameters = RaoParameters()
    parameters.load_from_file_source(DATA_DIR.joinpath("rao/monitoring_parameters.json"))
    load_flow_parameters = parameters.loadflow_and_sensitivity_parameters.sensitivity_parameters.load_flow_parameters

    rao_runner = pp.rao.create_rao()
    rao_runner.set_crac_file_source(network, DATA_DIR.joinpath("rao/voltage_monitoring_crac.json"))
    result = rao_runner.run(network, parameters)

    result_with_voltage_monitoring = rao_runner.run_voltage_monitoring(network, result, load_flow_parameters, "OpenLoadFlow")
    voltage_cnec_results = result_with_voltage_monitoring.get_voltage_cnec_results()

    expected = pd.DataFrame(columns=['cnec_id', 'optimized_instant', 'contingency', 'side', 'min_voltage', 'max_voltage', 'margin'],
                            data=[["vc", "curative", "coL1", "ONE", 363.622121, 363.622121, -13.622121]])

    assert RaoComputationStatus.DEFAULT == result_with_voltage_monitoring.status()
    pd.testing.assert_frame_equal(expected.reset_index(drop=True), voltage_cnec_results.reset_index(drop=True),
                                  check_dtype=False, check_index_type=False, check_like=True)

@pytest.mark.parametrize("rao_provider", RAO_PROVIDERS)
def test_rao_cnec_results(rao_provider: str):
    result = run_rao_12_node_with_curative(rao_provider)

    # Flow cnecs
    df_flow_cnecs = result.get_flow_cnec_results()
    assert ['cnec_id', 'optimized_instant', 'contingency', 'side', 'flow', 'margin', 'relative_margin', 'commercial_flow', 'loop_flow', 'ptdf_zonal_sum'] == list(df_flow_cnecs.columns)
    nl_be_cnec = df_flow_cnecs.loc[df_flow_cnecs['cnec_id'] == 'NNL2AA1  BBE3AA1  1 - preventive']
    nl_be_cnec_side1 = nl_be_cnec.loc[nl_be_cnec['side'] == 'ONE'][['cnec_id', 'optimized_instant', 'flow', 'margin']]
    nl_be_cnec_side1 = nl_be_cnec_side1.sort_values(['optimized_instant'], ascending=[True])
    expected = pd.DataFrame(columns=['cnec_id', 'optimized_instant', 'flow', 'margin'],
                            data=[['NNL2AA1  BBE3AA1  1 - preventive', 'initial', 499.996955, -89.996955],
                                  ['NNL2AA1  BBE3AA1  1 - preventive', 'preventive', 211.496250, 198.503750]])
    expected = expected.sort_values(['optimized_instant'], ascending=[True])
    pd.testing.assert_frame_equal(expected.reset_index(drop=True), nl_be_cnec_side1.reset_index(drop=True), check_dtype=False, check_index_type=False, check_like=True)

    # Voltage cnecs
    df_voltage_cnecs = result.get_voltage_cnec_results()
    assert ['cnec_id', 'optimized_instant', 'contingency', 'side', 'min_voltage', 'max_voltage', 'margin'] == list(df_voltage_cnecs.columns)

    # Voltage cnecs
    df_angle_cnecs = result.get_angle_cnec_results()
    assert ['cnec_id', 'optimized_instant', 'contingency', 'angle', 'margin'] == list(df_angle_cnecs.columns)

@pytest.mark.parametrize("rao_provider", RAO_PROVIDERS)
def test_rao_remedial_action_results(rao_provider: str):
    result = run_rao_12_node_with_curative(rao_provider)

    # Ra results
    ra_results = result.get_remedial_action_results()
    ra_results = ra_results.sort_values(['remedial_action_id', 'optimized_instant'], ascending=[True, True]) # Sort to avoid row order difference
    assert ['remedial_action_id', 'optimized_instant', 'contingency'] == list(ra_results.columns)
    expected = pd.DataFrame(columns=['remedial_action_id', 'optimized_instant', 'contingency'],
                            data=[['close NL2 BE3 2', 'preventive', ""],
                                  ['pst-range-action', 'curative', "Contingency DE2 DE3"],
                                  ['pst-range-action', 'preventive', ""]])
    expected = expected.sort_values(['remedial_action_id', 'optimized_instant'], ascending=[True, True]) # Sort to avoid row order difference
    pd.testing.assert_frame_equal(expected.reset_index(drop=True), ra_results.reset_index(drop=True), check_dtype=False, check_index_type=False, check_like=True)

@pytest.mark.parametrize("rao_provider", RAO_PROVIDERS)
def test_rao_network_action_results(rao_provider: str):
    result = run_rao_12_node_with_curative(rao_provider)

    # Ra results
    network_action_results = result.get_network_action_results()
    network_action_results = network_action_results.sort_values(['remedial_action_id', 'optimized_instant'], ascending=[True, True]) # Sort to avoid row order difference
    assert ['remedial_action_id', 'optimized_instant', 'contingency'] == list(network_action_results.columns)
    expected = pd.DataFrame(columns=['remedial_action_id', 'optimized_instant', 'contingency'],
                            data=[['close NL2 BE3 2', 'preventive', ""]])
    expected = expected.sort_values(['remedial_action_id', 'optimized_instant'], ascending=[True, True]) # Sort to avoid row order difference
    pd.testing.assert_frame_equal(expected.reset_index(drop=True), network_action_results.reset_index(drop=True), check_dtype=False, check_index_type=False, check_like=True)

@pytest.mark.parametrize("rao_provider", RAO_PROVIDERS)
def test_rao_pst_range_action_results(rao_provider: str):
    result = run_rao_12_node_with_curative(rao_provider)

    # Ra results
    pst_range_action_results = result.get_pst_range_action_results()
    pst_range_action_results = pst_range_action_results.sort_values(['remedial_action_id', 'optimized_instant'], ascending=[True, True])  # Sort to avoid row order difference
    assert ['remedial_action_id', 'optimized_instant', 'contingency', 'optimized_tap'] == list(pst_range_action_results.columns)
    expected = pd.DataFrame(
        columns=['remedial_action_id', 'optimized_instant', 'contingency', 'optimized_tap'],
        data=[['pst-range-action', 'curative', "Contingency DE2 DE3", 6],
              ['pst-range-action', 'preventive', "", -10]])
    expected = expected.sort_values(['remedial_action_id', 'optimized_instant'], ascending=[True, True])  # Sort to avoid row order difference
    pd.testing.assert_frame_equal(expected.reset_index(drop=True), pst_range_action_results.reset_index(drop=True), check_dtype=False, check_index_type=False, check_like=True)

@pytest.mark.parametrize("rao_provider", RAO_PROVIDERS)
def test_rao_range_action_results(rao_provider: str):
    result = run_rao_12_node_with_curative(rao_provider)

    # Ra results
    range_action_results = result.get_range_action_results()
    range_action_results = range_action_results.sort_values(['remedial_action_id', 'optimized_instant'], ascending=[True, True])  # Sort to avoid row order difference
    assert ['remedial_action_id', 'optimized_instant', 'contingency', 'optimized_set_point'] == list(range_action_results.columns)
    expected = pd.DataFrame(
        columns=['remedial_action_id', 'optimized_instant', 'contingency', 'optimized_set_point'],
        data=[])
    expected = expected.sort_values(['remedial_action_id', 'optimized_instant'], ascending=[True, True])  # Sort to avoid row order difference
    pd.testing.assert_frame_equal(expected.reset_index(drop=True), range_action_results.reset_index(drop=True), check_dtype=False, check_index_type=False, check_like=True)

@pytest.mark.parametrize("rao_provider", RAO_PROVIDERS)
def test_rao_cost_results(rao_provider: str):
    result = run_rao_12_node_with_curative(rao_provider)

    # Cost results
    cost_results_df = result.get_cost_results()
    assert ['functional_cost', 'virtual_cost', 'cost'] == list(cost_results_df.columns)
    expected = pd.DataFrame(index=pd.Series(name='optimized_instant', data=['initial', 'preventive', 'outage', 'curative']),
                            columns=['functional_cost', 'virtual_cost', 'cost'],
                            data=[[133.304310, 0.0, 133.304310],
                                  [237.646702, 0.0, 237.646702],
                                  [237.646702, 0.0, 237.646702],
                                  [-187.219238, 0.0, -187.219238]])
    pd.testing.assert_frame_equal(expected, cost_results_df, check_dtype=False, check_like=True)

    assert ['sensitivity-failure-cost'] == result.get_virtual_cost_names()

    # Virtual cost results
    virtual_cost_df = result.get_virtual_cost_results('sensitivity-failure-cost')
    expected_virtual = pd.DataFrame(index=pd.Series(name='optimized_instant', data=['initial', 'preventive', 'outage', 'curative']),
                            columns=['sensitivity-failure-cost'],
                            data=[[0.0],
                                  [0.0],
                                  [0.0],
                                  [0.0]])
    pd.testing.assert_frame_equal(expected_virtual, virtual_cost_df, check_dtype=False, check_like=True)

@pytest.mark.parametrize("rao_provider", RAO_PROVIDERS)
def test_rao_log_filter(rao_provider: str):
    logger = logging.getLogger('powsybl')
    logger.setLevel(logging.INFO)
    logger.addFilter(RaoLogFilter())

    # Redirect to queue
    q = queue.Queue()
    handler = handlers.QueueHandler(q)
    logger.addHandler(handler)

    run_rao_12_node_with_curative(rao_provider)

    # Only open rao logs
    for i in range(len(q.queue)):
        assert("com.powsybl.openrao" in q.queue[i].java_logger_name)


def run_rao_12_node_with_curative(rao_provider: str):
    network =  pp.network.load(DATA_DIR.joinpath("rao/12_node_network.uct"))
    parameters = RaoParameters()
    parameters.load_from_file_source(DATA_DIR.joinpath("rao/rao_parameters_with_curative.json"))

    rao_runner = pp.rao.create_rao()
    rao_runner.set_crac_file_source(network, DATA_DIR.joinpath("rao/N-1_case_crac_curative.json"))

    return rao_runner.run(network, parameters, rao_provider=rao_provider)

def parameters_round_trip():
    # Load from file
    params = RaoParameters()
    initial_buffer = io.BytesIO(open(DATA_DIR.joinpath("rao/rao_parameters_non_default.json"), "rb").read())
    params.load_from_buffer_source(initial_buffer)

    # Serialize
    serialized_params = params.serialize_to_binary_buffer()

    # Compare serialized to initial buffer
    assert initial_buffer.getvalue() == serialized_params.getvalue()

if __name__ == '__main__':
    unittest.main()<|MERGE_RESOLUTION|>--- conflicted
+++ resolved
@@ -185,18 +185,6 @@
     json_result = result.to_json()
 
     assert json_result["computationStatus"] == "default"
-<<<<<<< HEAD
-    assert list(json_result.keys()) == ['type', 'version', 'info', 'computationStatus', 'executionDetails', 'costResults',
-                                    'computationStatusMap', 'flowCnecResults', 'angleCnecResults', 'voltageCnecResults',
-                                    'networkActionResults', 'rangeActionResults']
-
-def test_rao_angle_monitoring_redispatching():
-    """
-    AngleCNECs are required in CRAC in order to run angle monitoring.
-    """
-
-    network = pp.network.load(DATA_DIR.joinpath("rao/monitoring.xiidm"))
-=======
     expected_keys = ['type', 'version', 'info', 'computationStatus', 'executionDetails', 'costResults',
                      'computationStatusMap', 'flowCnecResults', 'angleCnecResults', 'voltageCnecResults',
                      'networkActionResults', 'rangeActionResults']
@@ -206,21 +194,18 @@
 
 @pytest.mark.parametrize("rao_provider", RAO_PROVIDERS)
 def test_rao_monitoring(rao_provider: str):
-    network =  pp.network.load(DATA_DIR.joinpath("rao/rao_network.uct"))
->>>>>>> 67215c1d
+    """
+    AngleCNECs are required in CRAC in order to run angle monitoring.
+    """
+
+    network = pp.network.load(DATA_DIR.joinpath("rao/monitoring.xiidm"))
     parameters = RaoParameters()
     parameters.load_from_file_source(DATA_DIR.joinpath("rao/monitoring_parameters.json"))
     load_flow_parameters = parameters.loadflow_and_sensitivity_parameters.sensitivity_parameters.load_flow_parameters
 
     rao_runner = pp.rao.create_rao()
-<<<<<<< HEAD
-    rao_runner.set_crac_file_source(network, DATA_DIR.joinpath("rao/angle_monitoring_crac_redispatching.json"))
-    result = rao_runner.run(network, parameters)
-=======
     rao_runner.set_crac_file_source(network, DATA_DIR.joinpath("rao/rao_crac.json"))
-    rao_runner.set_glsk_file_source(network, DATA_DIR.joinpath("rao/rao_glsk.xml"))
     result = rao_runner.run(network, parameters, rao_provider=rao_provider)
->>>>>>> 67215c1d
 
     rao_runner.set_glsk_file_source(network, DATA_DIR.joinpath("rao/GlskB45test.xml"))
     result_with_angle_monitoring = rao_runner.run_angle_monitoring(network, result, load_flow_parameters, "OpenLoadFlow")
