#
# Copyright (c) 2022, RTE (http://www.rte-france.com)
# This Source Code Form is subject to the terms of the Mozilla Public
# License, v. 2.0. If a copy of the MPL was not distributed with this
# file, You can obtain one at http://mozilla.org/MPL/2.0/.
#
import io

import numpy as np
import pandas as pd
import pytest

import pypowsybl
import pypowsybl.network
import pypowsybl.network as pn
import util
from util import dataframe_from_string
import pathlib
from numpy import NaN
from pypowsybl import PyPowsyblError


@pytest.fixture
def this_dir():
    return pathlib.Path(__file__).parent


def test_substation_creation():
    n = pn.create_eurostag_tutorial_example1_network()
    n.create_substations(pd.DataFrame.from_records(index='id', data=[{
        'id': 'S3',
        'country': 'DE'
    }]))
    s3 = n.get_substations().loc['S3']
    assert s3.country == 'DE'


def test_substation_kwargs():
    n = pn.create_eurostag_tutorial_example1_network()
    n.create_substations(id='S3', country='DE')
    s3 = n.get_substations().loc['S3']
    assert s3.country == 'DE'


def test_substation_tso():
    # accepting lower case for backward compat
    n = pn.create_eurostag_tutorial_example1_network()
    n.create_substations(id='S3', tso='TERNA')
    s3 = n.get_substations().loc['S3']
    assert s3.TSO == 'TERNA'

    n.create_substations(id='S4', TSO='TERNA')
    s4 = n.get_substations().loc['S4']
    assert s4.TSO == 'TERNA'


def test_substation_exceptions():
    n = pn.create_eurostag_tutorial_example1_network()
    with pytest.raises(ValueError) as exc:
        n.create_substations(country='FR')
    assert exc.match('No data provided for index: id')

    with pytest.raises(ValueError) as exc:
        n.create_substations(id='test', country='FR', invalid=2)
    assert exc.match('No column named invalid')

    with pytest.raises(PyPowsyblError) as exc:
        n.create_substations(id='test', country='ABC')
    assert exc.match('No enum constant com.powsybl.iidm.network.Country.ABC')

    with pytest.raises(PyPowsyblError) as exc:
        n.create_substations(id='GEN', country=2)
    assert exc.match('Data of column "country" has the wrong type, expected string')
    with pytest.raises(PyPowsyblError) as exc:
        n.create_generators(id='GEN', max_p='2')
    assert exc.match('Data of column "max_p" has the wrong type, expected float')
    with pytest.raises(PyPowsyblError) as exc:
        n.create_generators(id='GEN', voltage_regulator_on=31.3)
    assert exc.match('Data of column "voltage_regulator_on" has the wrong type, expected bool')


def test_generators_creation():
    n = pn.create_eurostag_tutorial_example1_network()
    n.create_generators(pd.DataFrame.from_records(
        data=[('GEN3', 4999, -9999.99, 'VLHV1', True, 100, 150, 300, 'NHV1')],
        columns=['id', 'max_p', 'min_p', 'voltage_level_id',
                 'voltage_regulator_on', 'target_p', 'target_q', 'target_v', 'bus_id'],
        index='id'))
    gen3 = n.get_generators().loc['GEN3']
    assert gen3.target_p == 100.0
    assert gen3.target_q == 150.0
    assert gen3.voltage_level_id == 'VLHV1'
    assert gen3.bus_id == 'VLHV1_0'


def test_generators_kwargs():
    n = pn.create_eurostag_tutorial_example1_network()
    n.create_generators(id='GEN3', max_p=200, min_p=50, voltage_level_id='VLHV1', bus_id='NHV1',
                        voltage_regulator_on=True, target_p=100, target_q=0, target_v=400)
    gen3 = n.get_generators().loc['GEN3']
    assert gen3.max_p == 200.0
    assert gen3.min_p == 50.0
    assert gen3.target_p == 100.0
    assert gen3.target_q == 0
    assert gen3.target_v == 400
    assert gen3.voltage_regulator_on
    assert gen3.voltage_level_id == 'VLHV1'
    assert gen3.bus_id == 'VLHV1_0'


def test_bus_creation():
    n = pn.create_eurostag_tutorial_example1_network()
    n.create_buses(pd.DataFrame(index=['BUS_TEST'],
                                columns=['voltage_level_id'],
                                data=[['VLHV2']]))
    n.create_lines(pd.DataFrame(index=['NHV1_NHV2_3'],
                                columns=['r', 'x', 'g1', 'g2', 'b1', 'b2', 'voltage_level1_id', 'voltage_level2_id',
                                         'bus1_id', 'bus2_id'],
                                data=[[2, 2, 1, 1, 1, 1, 'VLHV1', 'VLHV2', 'NHV1', 'BUS_TEST']]))

    expected = pd.DataFrame(
        index=pd.Series(name='id', data=['VLGEN_0', 'VLHV1_0', 'VLHV2_0', 'VLHV2_1', 'VLLOAD_0']),
        columns=['name', 'v_mag', 'v_angle', 'connected_component', 'synchronous_component',
                 'voltage_level_id'],
        data=[['', NaN, NaN, 0, 0, 'VLGEN'],
              ['', 380, NaN, 0, 0, 'VLHV1'],
              ['', 380, NaN, 0, 0, 'VLHV2'],
              ['', NaN, NaN, 0, 0, 'VLHV2'],
              ['', NaN, NaN, 0, 0, 'VLLOAD']])
    pd.testing.assert_frame_equal(expected, n.get_buses(), check_dtype=False)


def test_loads_creation():
    n = pn.create_eurostag_tutorial_example1_network()
    n.create_loads(pd.DataFrame.from_records(
        data=[['LOAD2', 'VLHV2', 'NHV2', 'UNDEFINED', 500, 100]],
        columns=['id', 'voltage_level_id', 'bus_id', 'type', 'p0', 'q0'],
        index='id'))
    load2 = n.get_loads().loc['LOAD2']
    assert load2.p0 == 500
    assert load2.q0 == 100
    assert load2.type == 'UNDEFINED'
    assert load2.voltage_level_id == 'VLHV2'
    assert load2.bus_id == 'VLHV2_0'


def test_batteries_creation():
    n = util.create_battery_network()
    df = pd.DataFrame.from_records(
        columns=['id', 'voltage_level_id', 'bus_id', 'max_p', 'min_p', 'target_p', 'target_q'],
        data=[('BAT3', 'VLBAT', 'NBAT', 100, 10, 90, 20)],
        index='id')
    n.create_batteries(df)
    bat3 = n.get_batteries().loc['BAT3']
    assert bat3.voltage_level_id == 'VLBAT'
    assert bat3.max_p == 100
    assert bat3.min_p == 10
    assert bat3.target_p == 90
    assert bat3.target_q == 20


def test_vsc_data_frame():
    n = pn.create_four_substations_node_breaker_network()
    df = pd.DataFrame.from_records(
        index='id',
        data=[{'id': 'VSC3',
               'name': '',
               'voltage_level_id': 'S3VL1',
               'node': 1,
               'target_q': 200,
               'voltage_regulator_on': True,
               'loss_factor': 1.0,
               'target_v': 400}])
    n.create_vsc_converter_stations(df)
    vsc3 = n.get_vsc_converter_stations().loc['VSC3']
    assert vsc3.voltage_level_id == 'S3VL1'
    assert vsc3.bus_id == 'S3VL1_0'
    assert vsc3.target_q == 200
    assert vsc3.voltage_regulator_on == True
    assert vsc3.loss_factor == 1
    assert vsc3.target_v == 400


def test_lcc_creation():
    n = pn.create_four_substations_node_breaker_network()
    n.create_lcc_converter_stations(id='LCC', voltage_level_id='S3VL1', node=1, loss_factor=0.1, power_factor=0.2)
    lcc = n.get_lcc_converter_stations().loc['LCC']
    assert lcc.voltage_level_id == 'S3VL1'
    assert lcc.bus_id == 'S3VL1_0'
    assert lcc.loss_factor == pytest.approx(0.1, abs=1e-6)
    assert lcc.power_factor == pytest.approx(0.2, abs=1e-6)


def test_svc_creation():
    n = pn.create_four_substations_node_breaker_network()
    df = pd.DataFrame.from_records(
        index='id',
        data=[{'id': 'SVC2',
               'name': '',
               'voltage_level_id': 'S2VL1',
               'node': 1,
               'target_q': 200,
               'regulation_mode': 'REACTIVE_POWER',
               'target_v': 400,
               'b_min': 0,
               'b_max': 2}])
    n.create_static_var_compensators(df)
    svc2 = n.get_static_var_compensators().loc['SVC2']
    assert svc2.voltage_level_id == 'S2VL1'
    assert svc2.target_q == 200
    assert svc2.regulation_mode == 'REACTIVE_POWER'
    assert svc2.target_v == 400
    assert svc2.b_min == 0
    assert svc2.b_max == 2


def test_switches_creation(this_dir):
    n = pn.load(str(this_dir.joinpath('node-breaker.xiidm')))
    n.create_switches(pd.DataFrame.from_records(
        index='id',
        columns=['id', 'name', 'kind', 'node1', 'node2', 'open', 'retained',
                 'voltage_level_id'],
        data=[['TEST_BREAKER', '', 'BREAKER', 1, 2, True, True, 'VLGEN'],
              ['TEST_DISCONNECTOR', '', 'DISCONNECTOR', 3, 4, True, True, 'VLGEN']]))
    switches = n.get_switches()
    breaker = switches.loc['TEST_BREAKER']
    disconnector = switches.loc['TEST_DISCONNECTOR']
    assert breaker['kind'] == 'BREAKER'
    assert breaker['open'] == True
    assert breaker['voltage_level_id'] == 'VLGEN'
    assert disconnector['kind'] == 'DISCONNECTOR'
    assert disconnector['open'] == True
    assert disconnector['voltage_level_id'] == 'VLGEN'


def test_2_windings_transformers_creation():
    n = pn.create_eurostag_tutorial_example1_network()
    n.create_2_windings_transformers(pd.DataFrame.from_records(index='id', data=[{
        'id': 'TWT_TEST',
        'r': 0.1,
        'x': 10,
        'g': 1,
        'b': 0.1,
        'rated_u1': 400,
        'rated_u2': 158,
        'voltage_level1_id': 'VLHV1',
        'voltage_level2_id': 'VLGEN',
        'bus1_id': 'NHV1',
        'bus2_id': 'NGEN'
    }]))

    twt = n.get_2_windings_transformers().loc['TWT_TEST']
    assert twt.r == 0.1
    assert twt.x == 10
    assert twt.g == 1
    assert twt.b == 0.1
    assert twt.rated_u1 == 400
    assert twt.rated_u2 == 158
    assert twt.voltage_level1_id == 'VLHV1'
    assert twt.voltage_level2_id == 'VLGEN'


def test_voltage_levels_creation():
    n = pn.create_eurostag_tutorial_example1_network()
    df = pd.DataFrame.from_records(index='id', data=[{
        'id': 'VLTEST',
        'substation_id': 'P1',
        'high_voltage_limit': 250,
        'low_voltage_limit': 200,
        'nominal_v': 225,
        'topology_kind': 'BUS_BREAKER'
    }])
    n.create_voltage_levels(df)
    vl = n.get_voltage_levels().loc['VLTEST']
    assert vl.substation_id == 'P1'
    assert vl.high_voltage_limit == 250
    assert vl.low_voltage_limit == 200
    assert vl.nominal_v == 225


def test_ratio_tap_changers_creation():
    n = pn.create_eurostag_tutorial_example1_network()
    rtc_df = dataframe_from_string("""
id         target_deadband  target_v  on_load  low_tap  tap  regulating  regulated_side
NGEN_NHV1                2       200    False        0    1        True             ONE
""")

    steps_df = dataframe_from_string("""
id         b  g  r  x  rho
NGEN_NHV1  2  2  1  1  0.5
NGEN_NHV1  2  2  1  1  0.5
""")

    n.create_ratio_tap_changers(rtc_df, steps_df)

    rtc = n.get_ratio_tap_changers(all_attributes=True).loc['NGEN_NHV1']
    assert rtc.target_deadband == 2
    assert rtc.target_v == 200
    assert not rtc.on_load
    assert rtc.low_tap == 0
    assert rtc.tap == 1
    assert rtc.regulating
    assert rtc.regulated_side == 'ONE'
    steps = n.get_ratio_tap_changer_steps().loc['NGEN_NHV1']
    step1, step2 = (steps.loc[0], steps.loc[1])
    assert step1.b == 2
    assert step1.g == 2
    assert step1.r == 1
    assert step1.x == 1
    assert step1.rho == 0.5


def test_phase_tap_changers_creation():
    n = pn.create_four_substations_node_breaker_network()
    n.create_2_windings_transformers(dataframe_from_string("""
id          r   x  g    b  rated_u1  rated_u2 voltage_level1_id voltage_level2_id  node1  node2                                                                                         
TWT_TEST  0.1  10  1  0.1       400       158             S1VL1             S1VL2      1      2
"""))
    ptc_df = dataframe_from_string("""
id        target_deadband  regulation_mode  target_value  low_tap  tap  regulating  regulated_side                                                  
TWT_TEST                2  CURRENT_LIMITER           300        0    1        True             TWO
""")
    steps_df = dataframe_from_string("""
id        b  g  r  x  rho  alpha                          
TWT_TEST  2  2  1  1  0.5    0.1
TWT_TEST  2  2  1  1  0.5    0.1
""")
    n.create_phase_tap_changers(ptc_df, steps_df)

    ptc = n.get_phase_tap_changers(all_attributes=True).loc['TWT_TEST']
    assert ptc.target_deadband == 2
    assert ptc.regulation_mode == 'CURRENT_LIMITER'
    assert ptc.regulation_value == 300
    assert ptc.regulating
    assert ptc.regulated_side == 'TWO'
    assert ptc.low_tap == 0
    assert ptc.tap == 1
    steps = n.get_phase_tap_changer_steps().loc['TWT_TEST']
    step1, step2 = (steps.loc[0], steps.loc[1])
    assert step1.b == 2
    assert step1.g == 2
    assert step1.r == 1
    assert step1.x == 1
    assert step1.rho == 0.5
    assert step1.alpha == 0.1


def test_lines_creation():
    n = pn.create_four_substations_node_breaker_network()
    n.create_lines(pd.DataFrame(index=pd.Series(name='id', data=['LINE_TEST']),
                                columns=['r', 'x', 'g1', 'g2', 'b1', 'b2', 'voltage_level1_id', 'voltage_level2_id',
                                         'node1', 'node2'],
                                data=[[2, 2, 1, 1, 1, 1, 'S2VL1', 'S4VL1', 1, 1]]))
    new_line = n.get_lines().loc['LINE_TEST']
    assert new_line.r == 2
    assert new_line.x == 2
    assert new_line.g1 == 1
    assert new_line.g2 == 1
    assert new_line.b1 == 1
    assert new_line.b2 == 1
    assert new_line.voltage_level1_id == 'S2VL1'
    assert new_line.voltage_level2_id == 'S4VL1'


def test_dangling_lines():
    n = util.create_dangling_lines_network()
    df = pd.DataFrame.from_records(index='id', data=[{
        'id': 'DL_TEST',
        'name': '',
        'voltage_level_id': 'VL',
        'bus_id': 'BUS',
        'p0': 100,
        'q0': 101,
        'r': 2,
        'x': 2,
        'g': 1,
        'b': 1
    }])
    n.create_dangling_lines(df)
    new_dl = n.get_dangling_lines().loc['DL_TEST']
    assert new_dl.voltage_level_id == 'VL'
    assert new_dl.r == 2
    assert new_dl.x == 2
    assert new_dl.g == 1
    assert new_dl.b == 1
    assert new_dl.p0 == 100
    assert new_dl.q0 == 101


def test_linear_shunt():
    n = pn.create_four_substations_node_breaker_network()
    shunt_df = pd.DataFrame.from_records(
        index='id',
        columns=['id', 'name', 'model_type', 'section_count', 'target_v',
                 'target_deadband', 'voltage_level_id', 'node'],
        data=[('SHUNT_TEST', '', 'LINEAR', 1, 400, 2, 'S1VL2', 2)])
    model_df = pd.DataFrame.from_records(
        index='id',
        columns=['id', 'g_per_section', 'b_per_section', 'max_section_count'],
        data=[('SHUNT_TEST', 0.14, -0.01, 2)])
    n.create_shunt_compensators(shunt_df, model_df)

    shunt = n.get_shunt_compensators().loc['SHUNT_TEST']
    assert shunt.max_section_count == 2
    assert shunt.section_count == 1
    assert shunt.target_v == 400
    assert shunt.target_deadband == 2
    assert not shunt.voltage_regulation_on
    assert shunt.model_type == 'LINEAR'
    assert shunt.g == 0.14
    assert shunt.b == -0.01

    model = n.get_linear_shunt_compensator_sections().loc['SHUNT_TEST']
    assert model.g_per_section == 0.14
    assert model.b_per_section == -0.01
    assert model.max_section_count == 2


def test_non_linear_shunt():
    n = pn.create_four_substations_node_breaker_network()
    shunt_df = pd.DataFrame.from_records(
        index='id',
        columns=['id', 'name', 'model_type', 'section_count', 'target_v',
                 'target_deadband', 'voltage_level_id', 'node'],
        data=[('SHUNT1', '', 'NON_LINEAR', 1, 400, 2, 'S1VL2', 2),
              ('SHUNT2', '', 'NON_LINEAR', 1, 400, 2, 'S1VL2', 10)])
    model_df = pd.DataFrame.from_records(
        index='id',
        columns=['id', 'g', 'b'],
        data=[('SHUNT1', 1, 2),
              ('SHUNT1', 3, 4),
              ('SHUNT2', 5, 6),
              ('SHUNT2', 7, 8)])
    n.create_shunt_compensators(shunt_df, non_linear_model_df=model_df)

    shunt = n.get_shunt_compensators().loc['SHUNT1']
    assert shunt.max_section_count == 2
    assert shunt.section_count == 1
    assert shunt.target_v == 400
    assert shunt.target_deadband == 2
    assert not shunt.voltage_regulation_on
    assert shunt.model_type == 'NON_LINEAR'
    assert shunt.g == 1
    assert shunt.b == 2

    model1 = n.get_non_linear_shunt_compensator_sections().loc['SHUNT1']
    section1 = model1.loc[0]
    section2 = model1.loc[1]
    assert section1.g == 1
    assert section1.b == 2
    assert section2.g == 3
    assert section2.b == 4

    model2 = n.get_non_linear_shunt_compensator_sections().loc['SHUNT2']
    section1 = model2.loc[0]
    section2 = model2.loc[1]
    assert section1.g == 5
    assert section1.b == 6
    assert section2.g == 7
    assert section2.b == 8


def test_busbar_sections():
    n = pn.create_four_substations_node_breaker_network()
    n.create_busbar_sections(pd.DataFrame(index=pd.Series(name='id',
                                                          data=['S_TEST']),
                                          columns=['name', 'voltage_level_id', 'node'],
                                          data=[['S_TEST', 'S1VL1', 1]]))
    expected = pd.DataFrame(index=pd.Series(name='id',
                                            data=['S1VL1_BBS', 'S1VL2_BBS1', 'S1VL2_BBS2', 'S2VL1_BBS', 'S3VL1_BBS',
                                                  'S4VL1_BBS', 'S_TEST']),
                            columns=['name', 'v', 'angle', 'voltage_level_id', 'bus_id', 'connected', 'fictitious'],
                            data=[['S1VL1_BBS', 224.6139, 2.2822, 'S1VL1', 'S1VL1_0', True, False],
                                  ['S1VL2_BBS1', 400.0000, 0.0000, 'S1VL2', 'S1VL2_0', True, False],
                                  ['S1VL2_BBS2', 400.0000, 0.0000, 'S1VL2', 'S1VL2_0', True, False],
                                  ['S2VL1_BBS', 408.8470, 0.7347, 'S2VL1', 'S2VL1_0', True, False],
                                  ['S3VL1_BBS', 400.0000, 0.0000, 'S3VL1', 'S3VL1_0', True, False],
                                  ['S4VL1_BBS', 400.0000, -1.1259, 'S4VL1', 'S4VL1_0', True, False],
                                  ['S_TEST', NaN, NaN, 'S1VL1', 'S1VL1_0', True, False]])
    pd.testing.assert_frame_equal(expected, n.get_busbar_sections(all_attributes=True), check_dtype=False)


def test_hvdc_creation():
    n = pn.create_four_substations_node_breaker_network()
    df = pd.DataFrame.from_records(index='id', data=[{
        'id': 'VSC_TEST',
        'converter_station1_id': 'VSC1',
        'converter_station2_id': 'VSC2',
        'r': 0.1,
        'nominal_v': 320,
        'target_p': 100,
        'max_p': 200,
        'converters_mode': 'SIDE_1_RECTIFIER_SIDE_2_INVERTER'
    }])
    n.create_hvdc_lines(df)
    hvdc = n.get_hvdc_lines().loc['VSC_TEST']
    assert hvdc.converter_station1_id == 'VSC1'
    assert hvdc.converter_station2_id == 'VSC2'
    assert hvdc.r == 0.1
    assert hvdc.nominal_v == 320
    assert hvdc.target_p == 100
    assert hvdc.max_p == 200
    assert hvdc.converters_mode == 'SIDE_1_RECTIFIER_SIDE_2_INVERTER'
    # test inline arguments
    n = pn.create_four_substations_node_breaker_network()
    n.create_hvdc_lines(id='VSC_TEST', converter_station1_id='VSC1',
                        converter_station2_id='VSC2', r=0.1, nominal_v=320, target_p=100,
                        max_p=200, converters_mode='SIDE_1_RECTIFIER_SIDE_2_INVERTER')
    hvdc = n.get_hvdc_lines().loc['VSC_TEST']
    assert hvdc.converter_station1_id == 'VSC1'
    assert hvdc.converter_station2_id == 'VSC2'
    assert hvdc.r == 0.1
    assert hvdc.nominal_v == 320
    assert hvdc.target_p == 100
    assert hvdc.max_p == 200
    assert hvdc.converters_mode == 'SIDE_1_RECTIFIER_SIDE_2_INVERTER'


def test_create_network_and_run_loadflow():
    n = pn.create_empty()
    stations = pd.DataFrame.from_records(index='id', data=[
        {'id': 'S1', 'country': 'BE'},
        {'id': 'S2', 'country': 'DE'}
    ])
    n.create_substations(stations)

    voltage_levels = pd.DataFrame.from_records(index='id', data=[
        {'substation_id': 'S1', 'id': 'VL1', 'topology_kind': 'BUS_BREAKER', 'nominal_v': 400},
        {'substation_id': 'S2', 'id': 'VL2', 'topology_kind': 'BUS_BREAKER', 'nominal_v': 400},
    ])
    n.create_voltage_levels(voltage_levels)

    buses = pd.DataFrame.from_records(index='id', data=[
        {'voltage_level_id': 'VL1', 'id': 'B1'},
        {'voltage_level_id': 'VL2', 'id': 'B2'},
    ])
    n.create_buses(buses)

    lines = pd.DataFrame.from_records(index='id', data=[
        {'id': 'LINE', 'voltage_level1_id': 'VL1', 'voltage_level2_id': 'VL2', 'bus1_id': 'B1', 'bus2_id': 'B2',
         'r': 0.1, 'x': 1.0, 'g1': 0, 'b1': 1e-6, 'g2': 0, 'b2': 1e-6}
    ])
    n.create_lines(lines)

    loads = pd.DataFrame.from_records(index='id', data=[
        {'voltage_level_id': 'VL2', 'id': 'LOAD', 'bus_id': 'B2', 'p0': 100, 'q0': 10}
    ])
    n.create_loads(loads)

    generators = pd.DataFrame.from_records(index='id', data=[
        {'voltage_level_id': 'VL1', 'id': 'GEN', 'bus_id': 'B1', 'target_p': 100, 'min_p': 0, 'max_p': 200,
         'target_v': 400, 'voltage_regulator_on': True}
    ])
    n.create_generators(generators)

    import pypowsybl.loadflow as lf
    lf.run_ac(n)

    line = n.get_lines().loc['LINE']
    assert line.p2 == pytest.approx(-100, abs=1e-2)
    assert line.q2 == pytest.approx(-10, abs=1e-2)
    assert line.p1 == pytest.approx(100, abs=1e-1)
    assert line.q1 == pytest.approx(9.7, abs=1e-1)


def test_create_node_breaker_network_and_run_loadflow():
    n = pn.create_empty()
    stations = pd.DataFrame.from_records(index='id', data=[
        {'id': 'S1', 'country': 'BE'},
        {'id': 'S2', 'country': 'DE'}
    ])
    n.create_substations(stations)

    voltage_levels = pd.DataFrame.from_records(index='id', data=[
        {'substation_id': 'S1', 'id': 'VL1', 'topology_kind': 'NODE_BREAKER', 'nominal_v': 400},
        {'substation_id': 'S2', 'id': 'VL2', 'topology_kind': 'NODE_BREAKER', 'nominal_v': 400},
    ])
    n.create_voltage_levels(voltage_levels)

    busbars = pd.DataFrame.from_records(index='id', data=[
        {'voltage_level_id': 'VL1', 'id': 'BB1', 'node': 0},
        {'voltage_level_id': 'VL2', 'id': 'BB2', 'node': 0},
    ])
    n.create_busbar_sections(busbars)

    n.create_switches(pd.DataFrame.from_records(index='id', data=[
        {'voltage_level_id': 'VL1', 'id': 'DISC-BB1', 'kind': 'DISCONNECTOR', 'node1': 0, 'node2': 1},
        {'voltage_level_id': 'VL1', 'id': 'BREAKER-BB1-LINE', 'kind': 'BREAKER', 'node1': 1, 'node2': 2},
        {'voltage_level_id': 'VL1', 'id': 'BREAKER-BB1-GEN', 'kind': 'BREAKER', 'node1': 0, 'node2': 3},
        {'voltage_level_id': 'VL2', 'id': 'DISC-BB2', 'kind': 'DISCONNECTOR', 'node1': 0, 'node2': 1},
        {'voltage_level_id': 'VL2', 'id': 'BREAKER-BB2-LINE', 'kind': 'BREAKER', 'node1': 1, 'node2': 2},
        {'voltage_level_id': 'VL2', 'id': 'BREAKER-BB2-LOAD', 'kind': 'BREAKER', 'node1': 0, 'node2': 3},
    ]))

    lines = pd.DataFrame.from_records(index='id', data=[
        {'id': 'LINE', 'voltage_level1_id': 'VL1', 'voltage_level2_id': 'VL2', 'node1': 2, 'node2': 2,
         'r': 0.1, 'x': 1.0, 'g1': 0, 'b1': 1e-6, 'g2': 0, 'b2': 1e-6}
    ])
    n.create_lines(lines)

    loads = pd.DataFrame.from_records(index='id', data=[
        {'voltage_level_id': 'VL2', 'id': 'LOAD', 'node': 3, 'p0': 100, 'q0': 10}
    ])
    n.create_loads(loads)

    generators = pd.DataFrame.from_records(index='id', data=[
        {'voltage_level_id': 'VL1', 'id': 'GEN', 'node': 3, 'target_p': 100, 'min_p': 0, 'max_p': 200,
         'target_v': 400, 'voltage_regulator_on': True}
    ])
    n.create_generators(generators)

    import pypowsybl.loadflow as lf
    lf.run_ac(n)

    line = n.get_lines().loc['LINE']
    assert line.p2 == pytest.approx(-100, abs=1e-2)
    assert line.q2 == pytest.approx(-10, abs=1e-2)
    assert line.p1 == pytest.approx(100, abs=1e-1)
    assert line.q1 == pytest.approx(9.7, abs=1e-1)


def test_create_limits():
    net = pn.create_eurostag_tutorial_example1_network()
    net.create_operational_limits(pd.DataFrame.from_records(index='element_id', data=[
        {'element_id': 'NHV1_NHV2_1', 'name': 'permanent_limit', 'element_type': 'LINE', 'side': 'ONE',
         'type': 'APPARENT_POWER', 'value': 600,
         'acceptable_duration': np.Inf, 'is_fictitious': False},
        {'element_id': 'NHV1_NHV2_1', 'name': '1\'', 'element_type': 'LINE', 'side': 'ONE',
         'type': 'APPARENT_POWER', 'value': 1000,
         'acceptable_duration': 60, 'is_fictitious': False},
        {'element_id': 'NHV1_NHV2_1', 'name': 'permanent_limit', 'element_type': 'LINE', 'side': 'ONE',
         'type': 'ACTIVE_POWER', 'value': 400,
         'acceptable_duration': np.Inf, 'is_fictitious': False},
        {'element_id': 'NHV1_NHV2_1', 'name': '1\'', 'element_type': 'LINE', 'side': 'ONE',
         'type': 'ACTIVE_POWER', 'value': 700,
         'acceptable_duration': 60, 'is_fictitious': False}
    ]))
    expected = pd.DataFrame.from_records(
        index='element_id',
        columns=['element_id', 'element_type', 'side', 'name', 'type', 'value', 'acceptable_duration', 'fictitious'],
        data=[['NHV1_NHV2_1', 'LINE', 'ONE', 'permanent_limit', 'CURRENT', 500, -1, False],
              ['NHV1_NHV2_1', 'LINE', 'TWO', 'permanent_limit', 'CURRENT', 1100, -1, False],
              ['NHV1_NHV2_1', 'LINE', 'ONE', 'permanent_limit', 'ACTIVE_POWER', 400, -1, False],
              ['NHV1_NHV2_1', 'LINE', 'ONE', 'permanent_limit', 'APPARENT_POWER', 600, -1, False]])
    limits = net.get_operational_limits(all_attributes=True).loc['NHV1_NHV2_1']
    permanent_limits = limits[limits['name'] == 'permanent_limit']
    pd.testing.assert_frame_equal(expected, permanent_limits, check_dtype=False)

    expected = pd.DataFrame.from_records(
        index='element_id',
        columns=['element_id', 'element_type', 'side', 'name', 'type', 'value', 'acceptable_duration', 'fictitious'],
        data=[['NHV1_NHV2_1', 'LINE', 'TWO', '1\'', 'CURRENT', 1500, 60, False],
              ['NHV1_NHV2_1', 'LINE', 'ONE', '1\'', 'ACTIVE_POWER', 700, 60, False],
              ['NHV1_NHV2_1', 'LINE', 'ONE', '1\'', 'APPARENT_POWER', 1000, 60, False]])
    one_minute_limits = limits[limits['name'] == '1\'']
    pd.testing.assert_frame_equal(expected, one_minute_limits, check_dtype=False)


def test_create_minmax_reactive_limits():
    network = pn.create_four_substations_node_breaker_network()
    network.create_minmax_reactive_limits(pd.DataFrame.from_records(index='id', data=[
        {'id': 'GH1', 'min_q': -201.0, 'max_q': 201.0},
        {'id': 'GH2', 'min_q': -205.0, 'max_q': 205.0},
        {'id': 'VSC1', 'min_q': -355.0, 'max_q': 405.0},
        {'id': 'VSC2', 'min_q': -405.0, 'max_q': 505.0},
    ]))
    expected = pd.DataFrame.from_records(
        index='id',
        columns=['id', 'min_q', 'max_q'],
        data=[['GH1', -201.0, 201.0],
              ['GH2', -205.0, 205.0]])
    pd.testing.assert_frame_equal(expected, network.get_generators(id=['GH1', 'GH2'], attributes=['min_q', 'max_q']),
                                  check_dtype=False)
    expected = pd.DataFrame.from_records(
        index='id',
        columns=['id', 'min_q', 'max_q'],
        data=[['VSC1', -355.0, 405.0],
              ['VSC2', -405.0, 505.0]])
    pd.testing.assert_frame_equal(expected, network.get_vsc_converter_stations(id=['VSC1', 'VSC2'],
                                                                               attributes=['min_q', 'max_q']),
                                  check_dtype=False)
    network = util.create_battery_network()
    network.create_minmax_reactive_limits(pd.DataFrame.from_records(index='id', data=[
        {'id': 'BAT', 'min_q': -201.0, 'max_q': 201.0}
    ]))
    expected = pd.DataFrame.from_records(
        index='id',
        columns=['id', 'min_q', 'max_q'],
        data=[['BAT', -201.0, 201.0]])
    pd.testing.assert_frame_equal(expected, network.get_batteries(id='BAT', attributes=['min_q', 'max_q']),
                                  check_dtype=False)


def test_create_curve_reactive_limits():
    # Generators
    network = pn.create_eurostag_tutorial_example1_network()
    network.create_curve_reactive_limits(dataframe_from_string("""
id  p    min_q    max_q
GEN 0    -556.8   557.4
GEN 200  -553.514 536.4
    """))
    expected = dataframe_from_string("""
id  num p    min_q    max_q
GEN   0 0    -556.8   557.4
GEN   1 200  -553.514 536.4
    """, index=['id', 'num'])
    pd.testing.assert_frame_equal(expected, network.get_reactive_capability_curve_points(), check_dtype=False)

    # Batteries
    network = util.create_battery_network()
    network.create_curve_reactive_limits(dataframe_from_string("""
id  p    min_q    max_q
BAT 50    -50     100
BAT 60  -100      50
    """))
    expected = dataframe_from_string("""
num  p  min_q max_q
0   50    -50   100
1   60   -100    50
    """, index='num')
    pd.testing.assert_frame_equal(expected, network.get_reactive_capability_curve_points().loc['BAT'],
                                  check_dtype=False)

    # VSCs
    network = pn.create_four_substations_node_breaker_network()
    network.create_curve_reactive_limits(dataframe_from_string("""
  id   p  min_q    max_q
VSC1  50    -50      100
VSC1  60   -100       50
"""))
    expected = dataframe_from_string("""
num p    min_q    max_q
0   50    -50     100
1   60  -100      50
""", index='num')
    pd.testing.assert_frame_equal(expected, network.get_reactive_capability_curve_points().loc['VSC1'],
                                  check_dtype=False)


def test_delete_elements_eurostag():
    net = pypowsybl.network.create_eurostag_tutorial_example1_network()
    net.remove_elements(['GEN', 'GEN2'])
    assert net.get_generators().empty
    net.remove_elements(['NHV1_NHV2_1', 'NHV1_NHV2_2'])
    assert net.get_lines().empty
    net.remove_elements(['NHV2_NLOAD', 'NGEN_NHV1'])
    assert net.get_2_windings_transformers().empty
    net.remove_elements('LOAD')
    assert net.get_loads().empty
    net = pypowsybl.network.create_eurostag_tutorial_example1_network()
    net.remove_elements(['GEN', 'GEN2', 'NHV1_NHV2_1', 'NHV1_NHV2_2', 'NHV2_NLOAD', 'NGEN_NHV1', 'LOAD'])
    assert net.get_generators().empty
    assert net.get_lines().empty
    assert net.get_2_windings_transformers().empty
    assert net.get_loads().empty


def test_delete_elements_four_substations():
    net = pypowsybl.network.create_four_substations_node_breaker_network()
    net.remove_elements(['TWT', 'HVDC1', 'HVDC2', 'S1'])
    assert 'HVDC1' not in net.get_hvdc_lines().index
    assert 'HVDC2' not in net.get_hvdc_lines().index
    assert 'TWT' not in net.get_2_windings_transformers().index
    assert 'S1' not in net.get_substations().index
    assert 'S1VL1' not in net.get_voltage_levels().index
    assert 'S2VL1' in net.get_voltage_levels().index
    with pytest.raises(pypowsybl.PyPowsyblError) as err:
        net.remove_elements('S2VL1')
    assert 'The voltage level \'S2VL1\' cannot be removed because of a remaining LINE' in str(err.value)
    net.remove_elements(['LINE_S2S3', 'S2VL1'])
    assert 'S2VL1' not in net.get_voltage_levels().index


def test_remove_elements_switches():
    net = pypowsybl.network.create_four_substations_node_breaker_network()
    net.remove_elements(['S1VL1_BBS_LD1_DISCONNECTOR', 'S1VL1_LD1_BREAKER', 'TWT', 'HVDC1'])
    # TODO: restore it when bug fixed in powsybl-core
    # net.remove_elements(['S1VL1', 'S1'])
    assert 'S1VL1_BBS_LD1_DISCONNECTOR' not in net.get_switches().index
    assert 'S1VL1_LD1_BREAKER' not in net.get_switches().index
    assert 'HVDC1' not in net.get_hvdc_lines().index
    assert 'TWT' not in net.get_2_windings_transformers().index
    # assert 'S1' not in net.get_substations().index
    # assert 'S1VL1' not in net.get_voltage_levels().index


def test_creating_vl_without_substation():
    net = pypowsybl.network.create_four_substations_node_breaker_network()
    df = pd.DataFrame.from_records(index='id', data=[{
        'id': 'VLTEST',
        'high_voltage_limit': 250,
        'low_voltage_limit': 200,
        'nominal_v': 225,
        'topology_kind': 'BUS_BREAKER'
    }])
    net.create_voltage_levels(df)
    assert 'VLTEST' in net.get_voltage_levels().index
    net.create_voltage_levels(id='VLTEST2', high_voltage_limit=250,
                              low_voltage_limit=200,
                              nominal_v=225,
                              topology_kind='BUS_BREAKER')
    assert 'VLTEST2' in net.get_voltage_levels().index
    net.remove_elements(['VLTEST', 'VLTEST2'])
    assert 'VLTEST2' not in net.get_voltage_levels().index and 'VLTEST' not in net.get_voltage_levels().index
    net.create_voltage_levels(id=['VLTEST', 'VLTEST2'], high_voltage_limit=[250, 250],
                              low_voltage_limit=[200, 200],
                              nominal_v=[225, 225],
                              topology_kind=['BUS_BREAKER', 'BUS_BREAKER'])
    assert 'VLTEST2' in net.get_voltage_levels().index and 'VLTEST' in net.get_voltage_levels().index


def check_unknown_voltage_level_error_message(fn):
    with pytest.raises(PyPowsyblError) as exc:
        fn(voltage_level_id='UNKNOWN', id='S')
    assert exc.match('Voltage level UNKNOWN does not exist')


def test_error_messages():
    network = pn.create_eurostag_tutorial_example1_network()
    with pytest.raises(PyPowsyblError) as exc:
        network.create_voltage_levels(id='VL', substation_id='UNKNOWN', nominal_v=400)
    assert exc.match('Substation UNKNOWN does not exist')

    check_unknown_voltage_level_error_message(network.create_loads)
    check_unknown_voltage_level_error_message(network.create_generators)
    check_unknown_voltage_level_error_message(network.create_switches)
    check_unknown_voltage_level_error_message(network.create_static_var_compensators)
    check_unknown_voltage_level_error_message(network.create_dangling_lines)
    check_unknown_voltage_level_error_message(network.create_lcc_converter_stations)
    check_unknown_voltage_level_error_message(network.create_vsc_converter_stations)


def test_tie_line_creation():
    network = pn.create_empty()
    network.create_substations(id=['S1', 'S2'], tso=['TERNA', 'RTE'])
    network.create_voltage_levels(id=['VLTEST', 'VLTEST2'], high_voltage_limit=[250, 250],
                                  low_voltage_limit=[200, 200],
                                  nominal_v=[225, 225],
                                  topology_kind=['BUS_BREAKER', 'BUS_BREAKER'])
    network.create_buses(id=['BUS_TEST', 'BUS_TEST2'], voltage_level_id=['VLTEST', 'VLTEST2'])
    network.create_dangling_lines(id=['DL_TEST', 'DL_TEST2'], voltage_level_id=['VLTEST', 'VLTEST2'],
                                  bus_id=['BUS_TEST', 'BUS_TEST2'],
                                  p0=[100, 100], q0=[101, 101], r=[2, 2], x=[2, 2], g=[1, 1], b=[1, 1],
                                  ucte_xnode_code=['XNODE', 'XNODE'])
    df = pd.DataFrame.from_records(
        columns=['id', 'dangling_line1_id', 'dangling_line2_id'],
        data=[('TIE_LINE_TEST', 'DL_TEST', 'DL_TEST2')],
        index='id')
    network.create_tie_lines(df)
    assert 'TIE_LINE_TEST' in network.get_tie_lines().index


<<<<<<< HEAD
def test_tie_line_creation2():
=======
def test_tie_line_creation_fail_if_xnodes_are_different():
>>>>>>> 14df7323
    network = pn.create_empty()
    network.create_substations(id=['S1', 'S2'], tso=['TERNA', 'RTE'])
    network.create_voltage_levels(id=['VLTEST', 'VLTEST2'], high_voltage_limit=[250, 250],
                                  low_voltage_limit=[200, 200],
                                  nominal_v=[225, 225],
                                  topology_kind=['BUS_BREAKER', 'BUS_BREAKER'])
    network.create_buses(id=['BUS_TEST', 'BUS_TEST2'], voltage_level_id=['VLTEST', 'VLTEST2'])
    network.create_dangling_lines(id=['DL_TEST', 'DL_TEST2'], voltage_level_id=['VLTEST', 'VLTEST2'],
                                  bus_id=['BUS_TEST', 'BUS_TEST2'],
                                  p0=[100, 100], q0=[101, 101], r=[2, 2], x=[2, 2], g=[1, 1], b=[1, 1],
                                  ucte_xnode_code=['XNODE1', 'XNODE'])
    df = pd.DataFrame.from_records(
        columns=['id', 'dangling_line1_id', 'dangling_line2_id'],
        data=[('TIE_LINE_TEST', 'DL_TEST', 'DL_TEST2')],
        index='id')
    with pytest.raises(PyPowsyblError) as exc:
        network.create_tie_lines(df)
    assert exc.match("AC tie Line 'TIE_LINE_TEST': ucteXnodeCode is not consistent")


def test_tie_line_kwargs():
    network = pn.create_empty()
    network.create_substations(id=['S1', 'S2'], tso=['TERNA', 'RTE'])
    network.create_voltage_levels(id=['VLTEST', 'VLTEST2'], high_voltage_limit=[250, 250],
                                  low_voltage_limit=[200, 200],
                                  nominal_v=[225, 225],
                                  topology_kind=['BUS_BREAKER', 'BUS_BREAKER'])
    network.create_buses(id=['BUS_TEST', 'BUS_TEST2'], voltage_level_id=['VLTEST', 'VLTEST2'])
    network.create_dangling_lines(id=['DL_TEST', 'DL_TEST2'], voltage_level_id=['VLTEST', 'VLTEST2'],
                                  bus_id=['BUS_TEST', 'BUS_TEST2'],
                                  p0=[100, 100], q0=[101, 101], r=[2, 2], x=[2, 2], g=[1, 1], b=[1, 1])
    network.create_tie_lines(id='TIE_LINE_TEST', dangling_line1_id='DL_TEST', dangling_line2_id='DL_TEST2')
    assert 'TIE_LINE_TEST' in network.get_tie_lines().index

<<<<<<< HEAD
=======
    network.update_tie_lines(id='TIE_LINE_TEST', fictitious=True)
    assert network.get_tie_lines(True).loc['TIE_LINE_TEST'].fictitious == True

>>>>>>> 14df7323
    network.remove_elements('TIE_LINE_TEST')
    assert network.get_tie_lines().empty<|MERGE_RESOLUTION|>--- conflicted
+++ resolved
@@ -850,11 +850,7 @@
     assert 'TIE_LINE_TEST' in network.get_tie_lines().index
 
 
-<<<<<<< HEAD
-def test_tie_line_creation2():
-=======
 def test_tie_line_creation_fail_if_xnodes_are_different():
->>>>>>> 14df7323
     network = pn.create_empty()
     network.create_substations(id=['S1', 'S2'], tso=['TERNA', 'RTE'])
     network.create_voltage_levels(id=['VLTEST', 'VLTEST2'], high_voltage_limit=[250, 250],
@@ -889,11 +885,8 @@
     network.create_tie_lines(id='TIE_LINE_TEST', dangling_line1_id='DL_TEST', dangling_line2_id='DL_TEST2')
     assert 'TIE_LINE_TEST' in network.get_tie_lines().index
 
-<<<<<<< HEAD
-=======
     network.update_tie_lines(id='TIE_LINE_TEST', fictitious=True)
     assert network.get_tie_lines(True).loc['TIE_LINE_TEST'].fictitious == True
 
->>>>>>> 14df7323
     network.remove_elements('TIE_LINE_TEST')
     assert network.get_tie_lines().empty