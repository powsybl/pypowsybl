#
# Copyright (c) 2022, RTE (http://www.rte-france.com)
# This Source Code Form is subject to the terms of the Mozilla Public
# License, v. 2.0. If a copy of the MPL was not distributed with this
# file, You can obtain one at http://mozilla.org/MPL/2.0/.
#
import io

import numpy as np
import pandas as pd
import pytest

import pypowsybl
import pypowsybl.network
import pypowsybl.network as pn
import util
from util import dataframe_from_string
import pathlib
from numpy import NaN
from pypowsybl import PyPowsyblError


@pytest.fixture
def this_dir():
    return pathlib.Path(__file__).parent


def test_substation_creation():
    n = pn.create_eurostag_tutorial_example1_network()
    n.create_substations(pd.DataFrame.from_records(index='id', data=[{
        'id': 'S3',
        'country': 'DE'
    }]))
    s3 = n.get_substations().loc['S3']
    assert s3.country == 'DE'


def test_substation_kwargs():
    n = pn.create_eurostag_tutorial_example1_network()
    n.create_substations(id='S3', country='DE')
    s3 = n.get_substations().loc['S3']
    assert s3.country == 'DE'


def test_substation_tso():
    # accepting lower case for backward compat
    n = pn.create_eurostag_tutorial_example1_network()
    n.create_substations(id='S3', tso='TERNA')
    s3 = n.get_substations().loc['S3']
    assert s3.TSO == 'TERNA'

    n.create_substations(id='S4', TSO='TERNA')
    s4 = n.get_substations().loc['S4']
    assert s4.TSO == 'TERNA'


def test_substation_exceptions():
    n = pn.create_eurostag_tutorial_example1_network()
    with pytest.raises(ValueError) as exc:
        n.create_substations(country='FR')
    assert exc.match('No data provided for index: id')

    with pytest.raises(ValueError) as exc:
        n.create_substations(id='test', country='FR', invalid=2)
    assert exc.match('No column named invalid')

    with pytest.raises(PyPowsyblError) as exc:
        n.create_substations(id='test', country='ABC')
    assert exc.match('No enum constant com.powsybl.iidm.network.Country.ABC')

    with pytest.raises(PyPowsyblError) as exc:
        n.create_substations(id='GEN', country=2)
    assert exc.match('Data of column "country" has the wrong type, expected string')
    with pytest.raises(PyPowsyblError) as exc:
        n.create_generators(id='GEN', max_p='2')
    assert exc.match('Data of column "max_p" has the wrong type, expected float')
    with pytest.raises(PyPowsyblError) as exc:
        n.create_generators(id='GEN', voltage_regulator_on=31.3)
    assert exc.match('Data of column "voltage_regulator_on" has the wrong type, expected bool')


def test_generators_creation():
    n = pn.create_eurostag_tutorial_example1_network()
    n.create_generators(pd.DataFrame.from_records(
        data=[('GEN3', 4999, -9999.99, 'VLHV1', True, 100, 150, 300, 'NHV1')],
        columns=['id', 'max_p', 'min_p', 'voltage_level_id',
                 'voltage_regulator_on', 'target_p', 'target_q', 'target_v', 'bus_id'],
        index='id'))
    gen3 = n.get_generators().loc['GEN3']
    assert gen3.target_p == 100.0
    assert gen3.target_q == 150.0
    assert gen3.voltage_level_id == 'VLHV1'
    assert gen3.bus_id == 'VLHV1_0'


def test_generators_kwargs():
    n = pn.create_eurostag_tutorial_example1_network()
    n.create_generators(id='GEN3', max_p=200, min_p=50, voltage_level_id='VLHV1', bus_id='NHV1',
                        voltage_regulator_on=True, target_p=100, target_q=0, target_v=400)
    gen3 = n.get_generators().loc['GEN3']
    assert gen3.max_p == 200.0
    assert gen3.min_p == 50.0
    assert gen3.target_p == 100.0
    assert gen3.target_q == 0
    assert gen3.target_v == 400
    assert gen3.voltage_regulator_on
    assert gen3.voltage_level_id == 'VLHV1'
    assert gen3.bus_id == 'VLHV1_0'


def test_bus_creation():
    n = pn.create_eurostag_tutorial_example1_network()
    n.create_buses(pd.DataFrame(index=['BUS_TEST'],
                                columns=['voltage_level_id'],
                                data=[['VLHV2']]))
    n.create_lines(pd.DataFrame(index=['NHV1_NHV2_3'],
                                columns=['r', 'x', 'g1', 'g2', 'b1', 'b2', 'voltage_level1_id', 'voltage_level2_id',
                                         'bus1_id', 'bus2_id'],
                                data=[[2, 2, 1, 1, 1, 1, 'VLHV1', 'VLHV2', 'NHV1', 'BUS_TEST']]))

    expected = pd.DataFrame(
        index=pd.Series(name='id', data=['VLGEN_0', 'VLHV1_0', 'VLHV2_0', 'VLHV2_1', 'VLLOAD_0']),
        columns=['name', 'v_mag', 'v_angle', 'connected_component', 'synchronous_component',
                 'voltage_level_id'],
        data=[['', NaN, NaN, 0, 0, 'VLGEN'],
              ['', 380, NaN, 0, 0, 'VLHV1'],
              ['', 380, NaN, 0, 0, 'VLHV2'],
              ['', NaN, NaN, 0, 0, 'VLHV2'],
              ['', NaN, NaN, 0, 0, 'VLLOAD']])
    pd.testing.assert_frame_equal(expected, n.get_buses(), check_dtype=False)


def test_loads_creation():
    n = pn.create_eurostag_tutorial_example1_network()
    n.create_loads(pd.DataFrame.from_records(
        data=[['LOAD2', 'VLHV2', 'NHV2', 'UNDEFINED', 500, 100]],
        columns=['id', 'voltage_level_id', 'bus_id', 'type', 'p0', 'q0'],
        index='id'))
    load2 = n.get_loads().loc['LOAD2']
    assert load2.p0 == 500
    assert load2.q0 == 100
    assert load2.type == 'UNDEFINED'
    assert load2.voltage_level_id == 'VLHV2'
    assert load2.bus_id == 'VLHV2_0'


def test_batteries_creation():
    n = util.create_battery_network()
    df = pd.DataFrame.from_records(
        columns=['id', 'voltage_level_id', 'bus_id', 'max_p', 'min_p', 'p0', 'q0'],
        data=[('BAT3', 'VLBAT', 'NBAT', 100, 10, 90, 20)],
        index='id')
    n.create_batteries(df)
    bat3 = n.get_batteries().loc['BAT3']
    assert bat3.voltage_level_id == 'VLBAT'
    assert bat3.max_p == 100
    assert bat3.min_p == 10
    assert bat3.p0 == 90
    assert bat3.q0 == 20


def test_vsc_data_frame():
    n = pn.create_four_substations_node_breaker_network()
    df = pd.DataFrame.from_records(
        index='id',
        data=[{'id': 'VSC3',
               'name': '',
               'voltage_level_id': 'S3VL1',
               'node': 1,
               'target_q': 200,
               'voltage_regulator_on': True,
               'loss_factor': 1.0,
               'target_v': 400}])
    n.create_vsc_converter_stations(df)
    vsc3 = n.get_vsc_converter_stations().loc['VSC3']
    assert vsc3.voltage_level_id == 'S3VL1'
    assert vsc3.bus_id == 'S3VL1_0'
    assert vsc3.target_q == 200
    assert vsc3.voltage_regulator_on == True
    assert vsc3.loss_factor == 1
    assert vsc3.target_v == 400


def test_lcc_creation():
    n = pn.create_four_substations_node_breaker_network()
    n.create_lcc_converter_stations(id='LCC', voltage_level_id='S3VL1', node=1, loss_factor=0.1, power_factor=0.2)
    lcc = n.get_lcc_converter_stations().loc['LCC']
    assert lcc.voltage_level_id == 'S3VL1'
    assert lcc.bus_id == 'S3VL1_0'
    assert lcc.loss_factor == pytest.approx(0.1, abs=1e-6)
    assert lcc.power_factor == pytest.approx(0.2, abs=1e-6)


def test_svc_creation():
    n = pn.create_four_substations_node_breaker_network()
    df = pd.DataFrame.from_records(
        index='id',
        data=[{'id': 'SVC2',
               'name': '',
               'voltage_level_id': 'S2VL1',
               'node': 1,
               'target_q': 200,
               'regulation_mode': 'REACTIVE_POWER',
               'target_v': 400,
               'b_min': 0,
               'b_max': 2}])
    n.create_static_var_compensators(df)
    svc2 = n.get_static_var_compensators().loc['SVC2']
    assert svc2.voltage_level_id == 'S2VL1'
    assert svc2.target_q == 200
    assert svc2.regulation_mode == 'REACTIVE_POWER'
    assert svc2.target_v == 400
    assert svc2.b_min == 0
    assert svc2.b_max == 2


def test_switches_creation(this_dir):
    n = pn.load(str(this_dir.joinpath('node-breaker.xiidm')))
    n.create_switches(pd.DataFrame.from_records(
        index='id',
        columns=['id', 'name', 'kind', 'node1', 'node2', 'open', 'retained',
                 'voltage_level_id'],
        data=[['TEST_BREAKER', '', 'BREAKER', 1, 2, True, True, 'VLGEN'],
              ['TEST_DISCONNECTOR', '', 'DISCONNECTOR', 3, 4, True, True, 'VLGEN']]))
    switches = n.get_switches()
    breaker = switches.loc['TEST_BREAKER']
    disconnector = switches.loc['TEST_DISCONNECTOR']
    assert breaker['kind'] == 'BREAKER'
    assert breaker['open'] == True
    assert breaker['voltage_level_id'] == 'VLGEN'
    assert disconnector['kind'] == 'DISCONNECTOR'
    assert disconnector['open'] == True
    assert disconnector['voltage_level_id'] == 'VLGEN'


def test_2_windings_transformers_creation():
    n = pn.create_eurostag_tutorial_example1_network()
    n.create_2_windings_transformers(pd.DataFrame.from_records(index='id', data=[{
        'id': 'TWT_TEST',
        'r': 0.1,
        'x': 10,
        'g': 1,
        'b': 0.1,
        'rated_u1': 400,
        'rated_u2': 158,
        'voltage_level1_id': 'VLHV1',
        'voltage_level2_id': 'VLGEN',
        'bus1_id': 'NHV1',
        'bus2_id': 'NGEN'
    }]))

    twt = n.get_2_windings_transformers().loc['TWT_TEST']
    assert twt.r == 0.1
    assert twt.x == 10
    assert twt.g == 1
    assert twt.b == 0.1
    assert twt.rated_u1 == 400
    assert twt.rated_u2 == 158
    assert twt.voltage_level1_id == 'VLHV1'
    assert twt.voltage_level2_id == 'VLGEN'


def test_voltage_levels_creation():
    n = pn.create_eurostag_tutorial_example1_network()
    df = pd.DataFrame.from_records(index='id', data=[{
        'id': 'VLTEST',
        'substation_id': 'P1',
        'high_voltage_limit': 250,
        'low_voltage_limit': 200,
        'nominal_v': 225,
        'topology_kind': 'BUS_BREAKER'
    }])
    n.create_voltage_levels(df)
    vl = n.get_voltage_levels().loc['VLTEST']
    assert vl.substation_id == 'P1'
    assert vl.high_voltage_limit == 250
    assert vl.low_voltage_limit == 200
    assert vl.nominal_v == 225


def test_ratio_tap_changers_creation():
    n = pn.create_eurostag_tutorial_example1_network()
    rtc_df = pd.DataFrame.from_records(
        index='id',
        columns=['id', 'target_deadband', 'target_v', 'on_load', 'low_tap', 'tap'],
        data=[('NGEN_NHV1', 2, 200, False, 0, 1)])
    steps_df = pd.DataFrame.from_records(
        index='id',
        columns=['id', 'b', 'g', 'r', 'x', 'rho'],
        data=[('NGEN_NHV1', 2, 2, 1, 1, 0.5),
              ('NGEN_NHV1', 2, 2, 1, 1, 0.5)])
    n.create_ratio_tap_changers(rtc_df, steps_df)

    rtc = n.get_ratio_tap_changers().loc['NGEN_NHV1']
    assert rtc.target_deadband == 2
    assert rtc.target_v == 200
    assert not rtc.on_load
    assert rtc.low_tap == 0
    assert rtc.tap == 1
    steps = n.get_ratio_tap_changer_steps().loc['NGEN_NHV1']
    step1, step2 = (steps.loc[0], steps.loc[1])
    assert step1.b == 2
    assert step1.g == 2
    assert step1.r == 1
    assert step1.x == 1
    assert step1.rho == 0.5


def test_phase_tap_changers_creation():
    n = pn.create_four_substations_node_breaker_network()
    n.create_2_windings_transformers(pd.DataFrame.from_records(
        index='id',
        columns=['id', 'r', 'x', 'g', 'b', 'rated_u1', 'rated_u2', 'voltage_level1_id', 'voltage_level2_id', 'node1',
                 'node2'],
        data=[['TWT_TEST', 0.1, 10, 1, 0.1, 400, 158, 'S1VL1', 'S1VL2', 1, 2]]))

    ptc_df = pd.DataFrame.from_records(
        index='id', columns=['id', 'target_deadband', 'regulation_mode', 'low_tap', 'tap'],
        data=[('TWT_TEST', 2, 'CURRENT_LIMITER', 0, 1)])
    steps_df = pd.DataFrame.from_records(
        index='id', columns=['id', 'b', 'g', 'r', 'x', 'rho', 'alpha'],
        data=[('TWT_TEST', 2, 2, 1, 1, 0.5, 0.1),
              ('TWT_TEST', 2, 2, 1, 1, 0.5, 0.1)])
    n.create_phase_tap_changers(ptc_df, steps_df)

    ptc = n.get_phase_tap_changers().loc['TWT_TEST']
    assert ptc.target_deadband == 2
    assert ptc.regulation_mode == 'CURRENT_LIMITER'
    assert ptc.low_tap == 0
    assert ptc.tap == 1
    steps = n.get_phase_tap_changer_steps().loc['TWT_TEST']
    step1, step2 = (steps.loc[0], steps.loc[1])
    assert step1.b == 2
    assert step1.g == 2
    assert step1.r == 1
    assert step1.x == 1
    assert step1.rho == 0.5
    assert step1.alpha == 0.1


def test_lines_creation():
    n = pn.create_four_substations_node_breaker_network()
    n.create_lines(pd.DataFrame(index=pd.Series(name='id', data=['LINE_TEST']),
                                columns=['r', 'x', 'g1', 'g2', 'b1', 'b2', 'voltage_level1_id', 'voltage_level2_id',
                                         'node1', 'node2'],
                                data=[[2, 2, 1, 1, 1, 1, 'S2VL1', 'S4VL1', 1, 1]]))
    new_line = n.get_lines().loc['LINE_TEST']
    assert new_line.r == 2
    assert new_line.x == 2
    assert new_line.g1 == 1
    assert new_line.g2 == 1
    assert new_line.b1 == 1
    assert new_line.b2 == 1
    assert new_line.voltage_level1_id == 'S2VL1'
    assert new_line.voltage_level2_id == 'S4VL1'


def test_dangling_lines():
    n = util.create_dangling_lines_network()
    df = pd.DataFrame.from_records(index='id', data=[{
        'id': 'DL_TEST',
        'name': '',
        'voltage_level_id': 'VL',
        'bus_id': 'BUS',
        'p0': 100,
        'q0': 101,
        'r': 2,
        'x': 2,
        'g': 1,
        'b': 1
    }])
    n.create_dangling_lines(df)
    new_dl = n.get_dangling_lines().loc['DL_TEST']
    assert new_dl.voltage_level_id == 'VL'
    assert new_dl.r == 2
    assert new_dl.x == 2
    assert new_dl.g == 1
    assert new_dl.b == 1
    assert new_dl.p0 == 100
    assert new_dl.q0 == 101


def test_linear_shunt():
    n = pn.create_four_substations_node_breaker_network()
    shunt_df = pd.DataFrame.from_records(
        index='id',
        columns=['id', 'name', 'model_type', 'section_count', 'target_v',
                 'target_deadband', 'voltage_level_id', 'node'],
        data=[('SHUNT_TEST', '', 'LINEAR', 1, 400, 2, 'S1VL2', 2)])
    model_df = pd.DataFrame.from_records(
        index='id',
        columns=['id', 'g_per_section', 'b_per_section', 'max_section_count'],
        data=[('SHUNT_TEST', 0.14, -0.01, 2)])
    n.create_shunt_compensators(shunt_df, model_df)

    shunt = n.get_shunt_compensators().loc['SHUNT_TEST']
    assert shunt.max_section_count == 2
    assert shunt.section_count == 1
    assert shunt.target_v == 400
    assert shunt.target_deadband == 2
    assert not shunt.voltage_regulation_on
    assert shunt.model_type == 'LINEAR'
    assert shunt.g == 0.14
    assert shunt.b == -0.01

    model = n.get_linear_shunt_compensator_sections().loc['SHUNT_TEST']
    assert model.g_per_section == 0.14
    assert model.b_per_section == -0.01
    assert model.max_section_count == 2


def test_non_linear_shunt():
    n = pn.create_four_substations_node_breaker_network()
    shunt_df = pd.DataFrame.from_records(
        index='id',
        columns=['id', 'name', 'model_type', 'section_count', 'target_v',
                 'target_deadband', 'voltage_level_id', 'node'],
        data=[('SHUNT1', '', 'NON_LINEAR', 1, 400, 2, 'S1VL2', 2),
              ('SHUNT2', '', 'NON_LINEAR', 1, 400, 2, 'S1VL2', 10)])
    model_df = pd.DataFrame.from_records(
        index='id',
        columns=['id', 'g', 'b'],
        data=[('SHUNT1', 1, 2),
              ('SHUNT1', 3, 4),
              ('SHUNT2', 5, 6),
              ('SHUNT2', 7, 8)])
    n.create_shunt_compensators(shunt_df, non_linear_model_df=model_df)

    shunt = n.get_shunt_compensators().loc['SHUNT1']
    assert shunt.max_section_count == 2
    assert shunt.section_count == 1
    assert shunt.target_v == 400
    assert shunt.target_deadband == 2
    assert not shunt.voltage_regulation_on
    assert shunt.model_type == 'NON_LINEAR'
    assert shunt.g == 1
    assert shunt.b == 2

    model1 = n.get_non_linear_shunt_compensator_sections().loc['SHUNT1']
    section1 = model1.loc[0]
    section2 = model1.loc[1]
    assert section1.g == 1
    assert section1.b == 2
    assert section2.g == 3
    assert section2.b == 4

    model2 = n.get_non_linear_shunt_compensator_sections().loc['SHUNT2']
    section1 = model2.loc[0]
    section2 = model2.loc[1]
    assert section1.g == 5
    assert section1.b == 6
    assert section2.g == 7
    assert section2.b == 8


def test_busbar_sections():
    n = pn.create_four_substations_node_breaker_network()
    n.create_busbar_sections(pd.DataFrame(index=pd.Series(name='id',
                                                          data=['S_TEST']),
                                          columns=['name', 'voltage_level_id', 'node'],
                                          data=[['S_TEST', 'S1VL1', 1]]))
    expected = pd.DataFrame(index=pd.Series(name='id',
                                            data=['S1VL1_BBS', 'S1VL2_BBS1', 'S1VL2_BBS2', 'S2VL1_BBS', 'S3VL1_BBS',
                                                  'S4VL1_BBS', 'S_TEST']),
                            columns=['name', 'fictitious', 'v', 'angle', 'voltage_level_id', 'connected'],
                            data=[['S1VL1_BBS', False, 224.6139, 2.2822, 'S1VL1', True],
                                  ['S1VL2_BBS1', False, 400.0000, 0.0000, 'S1VL2', True],
                                  ['S1VL2_BBS2', False, 400.0000, 0.0000, 'S1VL2', True],
                                  ['S2VL1_BBS', False, 408.8470, 0.7347, 'S2VL1', True],
                                  ['S3VL1_BBS', False, 400.0000, 0.0000, 'S3VL1', True],
                                  ['S4VL1_BBS', False, 400.0000, -1.1259, 'S4VL1', True],
                                  ['S_TEST', False, NaN, NaN, 'S1VL1', True]])
    pd.testing.assert_frame_equal(expected, n.get_busbar_sections(), check_dtype=False)


def test_hvdc_creation():
    n = pn.create_four_substations_node_breaker_network()
    df = pd.DataFrame.from_records(index='id', data=[{
        'id': 'VSC_TEST',
        'converter_station1_id': 'VSC1',
        'converter_station2_id': 'VSC2',
        'r': 0.1,
        'nominal_v': 320,
        'target_p': 100,
        'max_p': 200,
        'converters_mode': 'SIDE_1_RECTIFIER_SIDE_2_INVERTER'
    }])
    n.create_hvdc_lines(df)
    hvdc = n.get_hvdc_lines().loc['VSC_TEST']
    assert hvdc.converter_station1_id == 'VSC1'
    assert hvdc.converter_station2_id == 'VSC2'
    assert hvdc.r == 0.1
    assert hvdc.nominal_v == 320
    assert hvdc.target_p == 100
    assert hvdc.max_p == 200
    assert hvdc.converters_mode == 'SIDE_1_RECTIFIER_SIDE_2_INVERTER'


def test_create_network_and_run_loadflow():
    n = pn.create_empty()
    stations = pd.DataFrame.from_records(index='id', data=[
        {'id': 'S1', 'country': 'BE'},
        {'id': 'S2', 'country': 'DE'}
    ])
    n.create_substations(stations)

    voltage_levels = pd.DataFrame.from_records(index='id', data=[
        {'substation_id': 'S1', 'id': 'VL1', 'topology_kind': 'BUS_BREAKER', 'nominal_v': 400},
        {'substation_id': 'S2', 'id': 'VL2', 'topology_kind': 'BUS_BREAKER', 'nominal_v': 400},
    ])
    n.create_voltage_levels(voltage_levels)

    buses = pd.DataFrame.from_records(index='id', data=[
        {'voltage_level_id': 'VL1', 'id': 'B1'},
        {'voltage_level_id': 'VL2', 'id': 'B2'},
    ])
    n.create_buses(buses)

    lines = pd.DataFrame.from_records(index='id', data=[
        {'id': 'LINE', 'voltage_level1_id': 'VL1', 'voltage_level2_id': 'VL2', 'bus1_id': 'B1', 'bus2_id': 'B2',
         'r': 0.1, 'x': 1.0, 'g1': 0, 'b1': 1e-6, 'g2': 0, 'b2': 1e-6}
    ])
    n.create_lines(lines)

    loads = pd.DataFrame.from_records(index='id', data=[
        {'voltage_level_id': 'VL2', 'id': 'LOAD', 'bus_id': 'B2', 'p0': 100, 'q0': 10}
    ])
    n.create_loads(loads)

    generators = pd.DataFrame.from_records(index='id', data=[
        {'voltage_level_id': 'VL1', 'id': 'GEN', 'bus_id': 'B1', 'target_p': 100, 'min_p': 0, 'max_p': 200,
         'target_v': 400, 'voltage_regulator_on': True}
    ])
    n.create_generators(generators)

    import pypowsybl.loadflow as lf
    lf.run_ac(n)

    line = n.get_lines().loc['LINE']
    assert line.p2 == pytest.approx(-100, abs=1e-2)
    assert line.q2 == pytest.approx(-10, abs=1e-2)
    assert line.p1 == pytest.approx(100, abs=1e-1)
    assert line.q1 == pytest.approx(9.7, abs=1e-1)


def test_create_node_breaker_network_and_run_loadflow():
    n = pn.create_empty()
    stations = pd.DataFrame.from_records(index='id', data=[
        {'id': 'S1', 'country': 'BE'},
        {'id': 'S2', 'country': 'DE'}
    ])
    n.create_substations(stations)

    voltage_levels = pd.DataFrame.from_records(index='id', data=[
        {'substation_id': 'S1', 'id': 'VL1', 'topology_kind': 'NODE_BREAKER', 'nominal_v': 400},
        {'substation_id': 'S2', 'id': 'VL2', 'topology_kind': 'NODE_BREAKER', 'nominal_v': 400},
    ])
    n.create_voltage_levels(voltage_levels)

    busbars = pd.DataFrame.from_records(index='id', data=[
        {'voltage_level_id': 'VL1', 'id': 'BB1', 'node': 0},
        {'voltage_level_id': 'VL2', 'id': 'BB2', 'node': 0},
    ])
    n.create_busbar_sections(busbars)

    n.create_switches(pd.DataFrame.from_records(index='id', data=[
        {'voltage_level_id': 'VL1', 'id': 'DISC-BB1', 'kind': 'DISCONNECTOR', 'node1': 0, 'node2': 1},
        {'voltage_level_id': 'VL1', 'id': 'BREAKER-BB1-LINE', 'kind': 'BREAKER', 'node1': 1, 'node2': 2},
        {'voltage_level_id': 'VL1', 'id': 'BREAKER-BB1-GEN', 'kind': 'BREAKER', 'node1': 0, 'node2': 3},
        {'voltage_level_id': 'VL2', 'id': 'DISC-BB2', 'kind': 'DISCONNECTOR', 'node1': 0, 'node2': 1},
        {'voltage_level_id': 'VL2', 'id': 'BREAKER-BB2-LINE', 'kind': 'BREAKER', 'node1': 1, 'node2': 2},
        {'voltage_level_id': 'VL2', 'id': 'BREAKER-BB2-LOAD', 'kind': 'BREAKER', 'node1': 0, 'node2': 3},
    ]))

    lines = pd.DataFrame.from_records(index='id', data=[
        {'id': 'LINE', 'voltage_level1_id': 'VL1', 'voltage_level2_id': 'VL2', 'node1': 2, 'node2': 2,
         'r': 0.1, 'x': 1.0, 'g1': 0, 'b1': 1e-6, 'g2': 0, 'b2': 1e-6}
    ])
    n.create_lines(lines)

    loads = pd.DataFrame.from_records(index='id', data=[
        {'voltage_level_id': 'VL2', 'id': 'LOAD', 'node': 3, 'p0': 100, 'q0': 10}
    ])
    n.create_loads(loads)

    generators = pd.DataFrame.from_records(index='id', data=[
        {'voltage_level_id': 'VL1', 'id': 'GEN', 'node': 3, 'target_p': 100, 'min_p': 0, 'max_p': 200,
         'target_v': 400, 'voltage_regulator_on': True}
    ])
    n.create_generators(generators)

    import pypowsybl.loadflow as lf
    lf.run_ac(n)

    line = n.get_lines().loc['LINE']
    assert line.p2 == pytest.approx(-100, abs=1e-2)
    assert line.q2 == pytest.approx(-10, abs=1e-2)
    assert line.p1 == pytest.approx(100, abs=1e-1)
    assert line.q1 == pytest.approx(9.7, abs=1e-1)


def test_create_limits():
    net = pn.create_eurostag_tutorial_example1_network()
    net.create_operational_limits(pd.DataFrame.from_records(index='element_id', data=[
        {'element_id': 'NHV1_NHV2_1', 'name': 'permanent_limit', 'element_type': 'LINE', 'side': 'ONE',
         'type': 'APPARENT_POWER', 'value': 600,
         'acceptable_duration': np.Inf, 'is_fictitious': False},
        {'element_id': 'NHV1_NHV2_1', 'name': '1\'', 'element_type': 'LINE', 'side': 'ONE',
         'type': 'APPARENT_POWER', 'value': 1000,
         'acceptable_duration': 60, 'is_fictitious': False},
        {'element_id': 'NHV1_NHV2_1', 'name': 'permanent_limit', 'element_type': 'LINE', 'side': 'ONE',
         'type': 'ACTIVE_POWER', 'value': 400,
         'acceptable_duration': np.Inf, 'is_fictitious': False},
        {'element_id': 'NHV1_NHV2_1', 'name': '1\'', 'element_type': 'LINE', 'side': 'ONE',
         'type': 'ACTIVE_POWER', 'value': 700,
         'acceptable_duration': 60, 'is_fictitious': False}
    ]))
    expected = pd.DataFrame.from_records(
        index='element_id',
        columns=['element_id', 'element_type', 'side', 'name', 'type', 'value', 'acceptable_duration', 'is_fictitious'],
        data=[['NHV1_NHV2_1', 'LINE', 'ONE', 'permanent_limit', 'CURRENT', 500, -1, False],
              ['NHV1_NHV2_1', 'LINE', 'TWO', 'permanent_limit', 'CURRENT', 1100, -1, False],
              ['NHV1_NHV2_1', 'LINE', 'ONE', 'permanent_limit', 'ACTIVE_POWER', 400, -1, False],
              ['NHV1_NHV2_1', 'LINE', 'ONE', 'permanent_limit', 'APPARENT_POWER', 600, -1, False]])
    limits = net.get_operational_limits().loc['NHV1_NHV2_1']
    permanent_limits = limits[limits['name'] == 'permanent_limit']
    pd.testing.assert_frame_equal(expected, permanent_limits, check_dtype=False)

    expected = pd.DataFrame.from_records(
        index='element_id',
        columns=['element_id', 'element_type', 'side', 'name', 'type', 'value', 'acceptable_duration', 'is_fictitious'],
        data=[['NHV1_NHV2_1', 'LINE', 'TWO', '1\'', 'CURRENT', 1500, 60, False],
              ['NHV1_NHV2_1', 'LINE', 'ONE', '1\'', 'ACTIVE_POWER', 700, 60, False],
              ['NHV1_NHV2_1', 'LINE', 'ONE', '1\'', 'APPARENT_POWER', 1000, 60, False]])
    one_minute_limits = limits[limits['name'] == '1\'']
    pd.testing.assert_frame_equal(expected, one_minute_limits, check_dtype=False)


def test_create_minmax_reactive_limits():
    network = pn.create_four_substations_node_breaker_network()
    network.create_minmax_reactive_limits(pd.DataFrame.from_records(index='id', data=[
        {'id': 'GH1', 'min_q': -201.0, 'max_q': 201.0},
        {'id': 'GH2', 'min_q': -205.0, 'max_q': 205.0},
        {'id': 'VSC1', 'min_q': -355.0, 'max_q': 405.0},
        {'id': 'VSC2', 'min_q': -405.0, 'max_q': 505.0},
    ]))
    expected = pd.DataFrame.from_records(
        index='id',
        columns=['id', 'min_q', 'max_q'],
        data=[['GH1', -201.0, 201.0],
              ['GH2', -205.0, 205.0]])
    pd.testing.assert_frame_equal(expected, network.get_generators(id=['GH1', 'GH2'], attributes=['min_q', 'max_q']), check_dtype=False)
    expected = pd.DataFrame.from_records(
        index='id',
        columns=['id', 'min_q', 'max_q'],
        data=[['VSC1', -355.0, 405.0],
              ['VSC2', -405.0, 505.0]])
    pd.testing.assert_frame_equal(expected, network.get_vsc_converter_stations(id=['VSC1', 'VSC2'], attributes=['min_q', 'max_q']),
                                  check_dtype=False)
    network = util.create_battery_network()
    network.create_minmax_reactive_limits(pd.DataFrame.from_records(index='id', data=[
        {'id': 'BAT', 'min_q': -201.0, 'max_q': 201.0}
    ]))
    expected = pd.DataFrame.from_records(
        index='id',
        columns=['id', 'min_q', 'max_q'],
        data=[['BAT', -201.0, 201.0]])
    pd.testing.assert_frame_equal(expected, network.get_batteries(id='BAT', attributes=['min_q', 'max_q']),
                                  check_dtype=False)


def test_create_curve_reactive_limits():
    # Generators
    network = pn.create_eurostag_tutorial_example1_network()
    network.create_curve_reactive_limits(dataframe_from_string("""
id  p    min_q    max_q
GEN 0    -556.8   557.4
GEN 200  -553.514 536.4
    """))
    expected = dataframe_from_string("""
id  num p    min_q    max_q
GEN   0 0    -556.8   557.4
GEN   1 200  -553.514 536.4
    """, index=['id', 'num'])
    pd.testing.assert_frame_equal(expected, network.get_reactive_capability_curve_points(), check_dtype=False)

    # Batteries
    network = util.create_battery_network()
    network.create_curve_reactive_limits(dataframe_from_string("""
id  p    min_q    max_q
BAT 50    -50     100
BAT 60  -100      50
    """))
    expected = dataframe_from_string("""
num  p  min_q max_q
0   50    -50   100
1   60   -100    50
    """, index='num')
    pd.testing.assert_frame_equal(expected, network.get_reactive_capability_curve_points().loc['BAT'], check_dtype=False)

    # VSCs
    network = pn.create_four_substations_node_breaker_network()
    network.create_curve_reactive_limits(dataframe_from_string("""
  id   p  min_q    max_q
VSC1  50    -50      100
VSC1  60   -100       50
"""))
    expected = dataframe_from_string("""
num p    min_q    max_q
0   50    -50     100
1   60  -100      50
""", index='num')
    pd.testing.assert_frame_equal(expected, network.get_reactive_capability_curve_points().loc['VSC1'], check_dtype=False)


def test_delete_elements_eurostag():
    net = pypowsybl.network.create_eurostag_tutorial_example1_network()
    net.remove_elements(['GEN', 'GEN2'])
    assert net.get_generators().empty
    net.remove_elements(['NHV1_NHV2_1', 'NHV1_NHV2_2'])
    assert net.get_lines().empty
    net.remove_elements(['NHV2_NLOAD', 'NGEN_NHV1'])
    assert net.get_2_windings_transformers().empty
    net.remove_elements('LOAD')
    assert net.get_loads().empty
    net = pypowsybl.network.create_eurostag_tutorial_example1_network()
    net.remove_elements(['GEN', 'GEN2', 'NHV1_NHV2_1', 'NHV1_NHV2_2', 'NHV2_NLOAD', 'NGEN_NHV1', 'LOAD'])
    assert net.get_generators().empty
    assert net.get_lines().empty
    assert net.get_2_windings_transformers().empty
    assert net.get_loads().empty


def test_delete_elements_four_substations():
    net = pypowsybl.network.create_four_substations_node_breaker_network()
    net.remove_elements(['TWT', 'HVDC1', 'HVDC2', 'S1'])
    assert 'HVDC1' not in net.get_hvdc_lines().index
    assert 'HVDC2' not in net.get_hvdc_lines().index
    assert 'TWT' not in net.get_2_windings_transformers().index
    assert 'S1' not in net.get_substations().index
    assert 'S1VL1' not in net.get_voltage_levels().index
    assert 'S2VL1' in net.get_voltage_levels().index
    with pytest.raises(pypowsybl.PyPowsyblError) as err:
        net.remove_elements('S2VL1')
    assert 'The voltage level \'S2VL1\' cannot be removed because of a remaining LINE' in str(err.value)
    net.remove_elements(['LINE_S2S3', 'S2VL1'])
    assert 'S2VL1' not in net.get_voltage_levels().index


def test_remove_elements_switches():
    net = pypowsybl.network.create_four_substations_node_breaker_network()
    net.remove_elements(['S1VL1_BBS_LD1_DISCONNECTOR', 'S1VL1_LD1_BREAKER', 'TWT', 'HVDC1'])
    # TODO: restore it when bug fixed in powsybl-core
    #net.remove_elements(['S1VL1', 'S1'])
    assert 'S1VL1_BBS_LD1_DISCONNECTOR' not in net.get_switches().index
    assert 'S1VL1_LD1_BREAKER' not in net.get_switches().index
    assert 'HVDC1' not in net.get_hvdc_lines().index
    assert 'TWT' not in net.get_2_windings_transformers().index
    # assert 'S1' not in net.get_substations().index
    # assert 'S1VL1' not in net.get_voltage_levels().index


def test_creating_vl_without_substation():
<<<<<<< HEAD
    import logging
    logging.basicConfig(level=logging.DEBUG)
    logging.getLogger('powsybl').setLevel(1)
=======
>>>>>>> 6ea20d93
    net = pypowsybl.network.create_four_substations_node_breaker_network()
    df = pd.DataFrame.from_records(index='id', data=[{
        'id': 'VLTEST',
        'high_voltage_limit': 250,
        'low_voltage_limit': 200,
        'nominal_v': 225,
        'topology_kind': 'BUS_BREAKER'
    }])
    net.create_voltage_levels(df)
    assert 'VLTEST' in net.get_voltage_levels().index
    net.create_voltage_levels(id='VLTEST2', high_voltage_limit=250,
                              low_voltage_limit=200,
                              nominal_v=225,
                              topology_kind='BUS_BREAKER')
    assert 'VLTEST2' in net.get_voltage_levels().index
    net.remove_elements(['VLTEST', 'VLTEST2'])
    assert 'VLTEST2' not in net.get_voltage_levels().index and 'VLTEST' not in net.get_voltage_levels().index
    net.create_voltage_levels(id=['VLTEST', 'VLTEST2'], high_voltage_limit=[250, 250],
                              low_voltage_limit=[200, 200],
                              nominal_v=[225, 225],
                              topology_kind=['BUS_BREAKER', 'BUS_BREAKER'])
<<<<<<< HEAD
    assert 'VLTEST2' in net.get_voltage_levels().index and 'VLTEST' in net.get_voltage_levels().index


def check_unknown_voltage_level_error_message(fn):
    with pytest.raises(PyPowsyblError) as exc:
        fn(voltage_level_id='UNKNOWN', id='S')
    assert exc.match('Voltage level UNKNOWN does not exist')


def test_error_messages():
    network = pn.create_eurostag_tutorial_example1_network()
    with pytest.raises(PyPowsyblError) as exc:
        network.create_voltage_levels(id='VL', substation_id='UNKNOWN', nominal_v=400)
    assert exc.match('Substation UNKNOWN does not exist')

    check_unknown_voltage_level_error_message(network.create_loads)
    check_unknown_voltage_level_error_message(network.create_generators)
    check_unknown_voltage_level_error_message(network.create_switches)
    check_unknown_voltage_level_error_message(network.create_static_var_compensators)
    check_unknown_voltage_level_error_message(network.create_dangling_lines)
    check_unknown_voltage_level_error_message(network.create_lcc_converter_stations)
    check_unknown_voltage_level_error_message(network.create_vsc_converter_stations)

=======
    assert 'VLTEST2' in net.get_voltage_levels().index and 'VLTEST' in net.get_voltage_levels().index
>>>>>>> 6ea20d93
<|MERGE_RESOLUTION|>--- conflicted
+++ resolved
@@ -761,12 +761,6 @@
 
 
 def test_creating_vl_without_substation():
-<<<<<<< HEAD
-    import logging
-    logging.basicConfig(level=logging.DEBUG)
-    logging.getLogger('powsybl').setLevel(1)
-=======
->>>>>>> 6ea20d93
     net = pypowsybl.network.create_four_substations_node_breaker_network()
     df = pd.DataFrame.from_records(index='id', data=[{
         'id': 'VLTEST',
@@ -788,7 +782,6 @@
                               low_voltage_limit=[200, 200],
                               nominal_v=[225, 225],
                               topology_kind=['BUS_BREAKER', 'BUS_BREAKER'])
-<<<<<<< HEAD
     assert 'VLTEST2' in net.get_voltage_levels().index and 'VLTEST' in net.get_voltage_levels().index
 
 
@@ -810,8 +803,4 @@
     check_unknown_voltage_level_error_message(network.create_static_var_compensators)
     check_unknown_voltage_level_error_message(network.create_dangling_lines)
     check_unknown_voltage_level_error_message(network.create_lcc_converter_stations)
-    check_unknown_voltage_level_error_message(network.create_vsc_converter_stations)
-
-=======
-    assert 'VLTEST2' in net.get_voltage_levels().index and 'VLTEST' in net.get_voltage_levels().index
->>>>>>> 6ea20d93
+    check_unknown_voltage_level_error_message(network.create_vsc_converter_stations)