/**
 * Copyright (c) 2020-2022, RTE (http://www.rte-france.com)
 * This Source Code Form is subject to the terms of the Mozilla Public
 * License, v. 2.0. If a copy of the MPL was not distributed with this
 * file, You can obtain one at http://mozilla.org/MPL/2.0/.
 */
#include <pybind11/pybind11.h>
#include <pybind11/stl.h>
#include <pybind11/numpy.h>

//Necessary for PyPowsyblError, declared in a seperated shared library, to be correctly registered in pybind11
//Otherwise PyPowsyblError are not catched properly on python side
//see https://github.com/pybind/pybind11/issues/1272
namespace pypowsybl {
class PYBIND11_EXPORT PyPowsyblError;
}
#include "powsybl-cpp.h"
#include "pylogging.h"

namespace py = pybind11;

//Explicitly update log level on java side
void setLogLevelFromPythonLogger(pypowsybl::GraalVmGuard* guard, exception_handler* exc);

pypowsybl::JavaHandle loadNetworkFromBinaryBuffersPython(std::vector<py::buffer> byteBuffers, const std::map<std::string, std::string>& parameters, const std::vector<std::string>& postProcessors, pypowsybl::JavaHandle* reportNode);

py::bytes saveNetworkToBinaryBufferPython(const pypowsybl::JavaHandle& network, const std::string& format, const std::map<std::string, std::string>& parameters, pypowsybl::JavaHandle* reportNode);

template<typename T>
void bindArray(py::module_& m, const std::string& className) {
    py::class_<T>(m, className.c_str())
            .def("__len__", [](const T& a) {
                return a.length();
            })
            .def("__iter__", [](T& a) {
                return py::make_iterator(a.begin(), a.end());
            }, py::keep_alive<0, 1>())
            .def("__getitem__", [](T& a, size_t index) {
                if (index >= a.length()) {
                    throw pypowsybl::PyPowsyblError("Index out of bounds.");
                }
                return *(a.begin() + index);
            }, py::keep_alive<0, 1>());
}

void deleteDataframe(dataframe* df) {
    for (int indice = 0 ; indice < df->series_count; indice ++) {
        series* column = df->series + indice;
        if (column->type == 0) {
            pypowsybl::deleteCharPtrPtr((char**) column->data.ptr, column->data.length);
        } else if (column->type == 1) {
            delete[] (double*) column->data.ptr;
        } else if (column->type == 2 || column->type == 3) {
            delete[] (int*) column->data.ptr;
        }
        delete[] column->name;
    }
    delete[] df->series;
    delete df;
}

std::shared_ptr<dataframe> createDataframe(py::list columnsValues, const std::vector<std::string>& columnsNames, const std::vector<int>& columnsTypes, const std::vector<bool>& isIndex) {
    int columnsNumber = columnsNames.size();
    std::shared_ptr<dataframe> dataframe(new ::dataframe(), ::deleteDataframe);
    series* columns = new series[columnsNumber];
    for (int indice = 0 ; indice < columnsNumber ; indice ++ ) {
        series* column = columns + indice;
        py::str name = (py::str) columnsNames[indice];
        column->name = strdup(((std::string) name).c_str());
        column->index = int(isIndex[indice]);
        int type = columnsTypes[indice];
        column->type = type;
        if (type == 0) {
            try {
                std::vector<std::string> values = py::cast<std::vector<std::string>>(columnsValues[indice]);
                column->data.length = values.size();
                column->data.ptr = pypowsybl::copyVectorStringToCharPtrPtr(values);
            }
            catch(const py::cast_error& e) {
                throw pypowsybl::PyPowsyblError("Data of column \"" + columnsNames[indice] + "\" has the wrong type, expected string");
            }
        } else if (type == 1) {
            try {
                std::vector<double> values = py::cast<std::vector<double>>(columnsValues[indice]);
                column->data.length = values.size();
                column->data.ptr = pypowsybl::copyVectorDouble(values);
            }
            catch(const py::cast_error& e) {
                throw pypowsybl::PyPowsyblError("Data of column \"" + columnsNames[indice] + "\" has the wrong type, expected float");
            }
        } else if (type == 2 || type == 3) {
            try {
                std::vector<int> values = py::cast<std::vector<int>>(columnsValues[indice]);
                column->data.length = values.size();
                column->data.ptr = pypowsybl::copyVectorInt(values);
            }
            catch(const py::cast_error& e) {
                std::string expected = type == 2 ? "int" : "bool";
                throw pypowsybl::PyPowsyblError("Data of column \"" + columnsNames[indice] + "\" has the wrong type, expected " + expected);
            }
        }
    }
    dataframe->series_count = columnsNumber;
    dataframe->series = columns;
    return dataframe;
}

std::shared_ptr<dataframe_array> createDataframeArray(const std::vector<dataframe*>& dataframes) {
    std::shared_ptr<dataframe_array> dataframeArray(new dataframe_array(), [](dataframe_array* dataframeToDestroy){
        delete[] dataframeToDestroy->dataframes;
        delete dataframeToDestroy;
    });
    dataframe* dataframesFinal = new dataframe[dataframes.size()];
    for (int indice = 0 ; indice < dataframes.size() ; indice ++) {
        dataframesFinal[indice] = *dataframes[indice];
    }
    dataframeArray->dataframes = dataframesFinal;
    dataframeArray->dataframes_count = dataframes.size();
    return dataframeArray;
}

void createElementBind(pypowsybl::JavaHandle network, const std::vector<dataframe*>& dataframes, element_type elementType) {
    std::shared_ptr<dataframe_array> dataframeArray = ::createDataframeArray(dataframes);
    pypowsybl::createElement(network, dataframeArray.get(), elementType);
}

void createNetworkModificationBind(pypowsybl::JavaHandle network, const std::vector<dataframe*>& dataframes, network_modification_type networkModificationType, bool throwException, pypowsybl::JavaHandle* reportNode) {
    std::shared_ptr<dataframe_array> dataframeArray = ::createDataframeArray(dataframes);
    pypowsybl::createNetworkModification(network, dataframeArray.get(), networkModificationType, throwException, reportNode);
}

void createExtensionsBind(pypowsybl::JavaHandle network, const std::vector<dataframe*>& dataframes, std::string& name) {
    std::shared_ptr<dataframe_array> dataframeArray = ::createDataframeArray(dataframes);
    pypowsybl::createExtensions(network, dataframeArray.get(), name);
}

template<typename T>
py::array seriesAsNumpyArray(const series& series) {
	//Last argument is to bind lifetime of series to the returned array
    return py::array(py::dtype::of<T>(), series.data.length, series.data.ptr, py::cast(series));
}

void dynamicSimulationBindings(py::module_& m) {

    py::enum_<DynamicMappingType>(m, "DynamicMappingType")
        .value("ALPHA_BETA_LOAD", DynamicMappingType::ALPHA_BETA_LOAD)
        .value("ONE_TRANSFORMER_LOAD", DynamicMappingType::ONE_TRANSFORMER_LOAD)
        .value("GENERATOR_SYNCHRONOUS_THREE_WINDINGS", DynamicMappingType::GENERATOR_SYNCHRONOUS_THREE_WINDINGS)
        .value("GENERATOR_SYNCHRONOUS_THREE_WINDINGS_PROPORTIONAL_REGULATIONS", DynamicMappingType::GENERATOR_SYNCHRONOUS_THREE_WINDINGS_PROPORTIONAL_REGULATIONS)
        .value("GENERATOR_SYNCHRONOUS_FOUR_WINDINGS", DynamicMappingType::GENERATOR_SYNCHRONOUS_FOUR_WINDINGS)
        .value("GENERATOR_SYNCHRONOUS_FOUR_WINDINGS_PROPORTIONAL_REGULATIONS", DynamicMappingType::GENERATOR_SYNCHRONOUS_FOUR_WINDINGS_PROPORTIONAL_REGULATIONS)
        .value("GENERATOR_SYNCHRONOUS", DynamicMappingType::GENERATOR_SYNCHRONOUS)
        .value("CURRENT_LIMIT_AUTOMATON", DynamicMappingType::CURRENT_LIMIT_AUTOMATON);

    //entrypoints for constructors
    m.def("create_dynamic_simulation_context", &pypowsybl::createDynamicSimulationContext);
    m.def("create_dynamic_model_mapping", &pypowsybl::createDynamicModelMapping);
    m.def("create_timeseries_mapping", &pypowsybl::createTimeseriesMapping);
    m.def("create_event_mapping", &pypowsybl::createEventMapping);

    //running simulations
    m.def("run_dynamic_model", &pypowsybl::runDynamicModel, py::call_guard<py::gil_scoped_release>(),
        py::arg("dynamic_model"), py::arg("network"), py::arg("dynamic_mapping"), py::arg("event_mapping"), py::arg("timeseries_mapping"), py::arg("start"), py::arg("stop"));

    //model mapping
    m.def("add_all_dynamic_mappings", &pypowsybl::addDynamicMappings, py::arg("dynamic_mapping_handle"), py::arg("mapping_type"), py::arg("mapping_df"));
    m.def("get_dynamic_mappings_meta_data", &pypowsybl::getDynamicMappingsMetaData, py::arg("mapping_type"));

    // timeseries/curves mapping
    m.def("add_curve", &pypowsybl::addCurve, py::arg("curve_mapping_handle"), py::arg("dynamic_id"), py::arg("variable"));

    // events mapping
    m.def("add_event_disconnection", &pypowsybl::addEventDisconnection, py::arg("event_mapping_handle"), py::arg("static_id"), py::arg("eventTime"), py::arg("disconnectOnly"));

    // Simulation results
    m.def("get_dynamic_simulation_results_status", &pypowsybl::getDynamicSimulationResultsStatus, py::arg("result_handle"));
    m.def("get_dynamic_curve", &pypowsybl::getDynamicCurve, py::arg("report_handle"), py::arg("curve_name"));
    m.def("get_all_dynamic_curves_ids", &pypowsybl::getAllDynamicCurvesIds, py::arg("report_handle"));
}

void voltageInitializerBinding(py::module_& m) {
    py::enum_<VoltageInitializerStatus>(m, "VoltageInitializerStatus")
        .value("OK", VoltageInitializerStatus::OK)
        .value("NOT_OK", VoltageInitializerStatus::NOT_OK);

    py::enum_<VoltageInitializerObjective>(m, "VoltageInitializerObjective")
        .value("MIN_GENERATION", VoltageInitializerObjective::MIN_GENERATION)
        .value("BETWEEN_HIGH_AND_LOW_VOLTAGE_LIMIT", VoltageInitializerObjective::BETWEEN_HIGH_AND_LOW_VOLTAGE_LIMIT)
        .value("SPECIFIC_VOLTAGE_PROFILE", VoltageInitializerObjective::SPECIFIC_VOLTAGE_PROFILE);

    py::enum_<VoltageInitializerLogLevelAmpl>(m, "VoltageInitializerLogLevelAmpl")
        .value("DEBUG", VoltageInitializerLogLevelAmpl::LOG_AMPL_DEBUG)
        .value("INFO", VoltageInitializerLogLevelAmpl::LOG_AMPL_INFO)
        .value("WARNING", VoltageInitializerLogLevelAmpl::LOG_AMPL_WARNING)
        .value("ERROR", VoltageInitializerLogLevelAmpl::LOG_AMPL_ERROR);

    py::enum_<VoltageInitializerLogLevelSolver>(m, "VoltageInitializerLogLevelSolver")
        .value("NOTHING", VoltageInitializerLogLevelSolver::NOTHING)
        .value("ONLY_RESULTS", VoltageInitializerLogLevelSolver::ONLY_RESULTS)
        .value("EVERYTHING", VoltageInitializerLogLevelSolver::EVERYTHING);

    py::enum_<VoltageInitializerReactiveSlackBusesMode>(m, "VoltageInitializerReactiveSlackBusesMode")
        .value("CONFIGURED", VoltageInitializerReactiveSlackBusesMode::CONFIGURED)
        .value("NO_GENERATION", VoltageInitializerReactiveSlackBusesMode::NO_GENERATION)
        .value("ALL_BUSES", VoltageInitializerReactiveSlackBusesMode::ALL_BUSES);

    m.def("create_voltage_initializer_params", &pypowsybl::createVoltageInitializerParams);

    m.def("voltage_initializer_add_variable_shunt_compensators", &pypowsybl::voltageInitializerAddVariableShuntCompensators, py::arg("params_handle"), py::arg("id_ptr"));
    m.def("voltage_initializer_add_constant_q_generators", &pypowsybl::voltageInitializerAddConstantQGenerators, py::arg("params_handle"), py::arg("id_ptr"));
    m.def("voltage_initializer_add_variable_two_windings_transformers", &pypowsybl::voltageInitializerAddVariableTwoWindingsTransformers, py::arg("params_handle"), py::arg("id_ptr"));
    m.def("voltage_initializer_add_specific_low_voltage_limits", &pypowsybl::voltageInitializerAddSpecificLowVoltageLimits, py::arg("params_handle"), py::arg("voltage_level_id"), py::arg("is_relative"), py::arg("limit"));
    m.def("voltage_initializer_add_specific_high_voltage_limits", &pypowsybl::voltageInitializerAddSpecificHighVoltageLimits, py::arg("params_handle"), py::arg("voltage_level_id"), py::arg("is_relative"), py::arg("limit"));
    m.def("voltage_initializer_add_configured_reactive_slack_buses", &pypowsybl::voltageInitializerAddConfiguredReactiveSlackBuses, py::arg("params_handle"), py::arg("id_ptr"));

    m.def("voltage_initializer_set_objective", &pypowsybl::voltageInitializerSetObjective, py::arg("params_handle"), py::arg("c_objective"));
    m.def("voltage_initializer_set_objective_distance", &pypowsybl::voltageInitializerSetObjectiveDistance, py::arg("params_handle"), py::arg("dist"));

    m.def("voltage_initializer_set_default_variable_scaling_factor", &pypowsybl::voltageInitializerSetDefaultVariableScalingFactor, py::arg("params_handle"), py::arg("default_variable_scaling_factor"));
    m.def("voltage_initializer_set_default_constraint_scaling_factor", &pypowsybl::voltageInitializerSetDefaultConstraintScalingFactor, py::arg("params_handle"), py::arg("default_constraint_scaling_factor"));
    m.def("voltage_initializer_set_reactive_slack_variable_scaling_factor", &pypowsybl::voltageInitializerSetReactiveSlackVariableScalingFactor, py::arg("params_handle"), py::arg("reactive_slack_variable_scaling_factor"));
    m.def("voltage_initializer_set_twt_ratio_variable_scaling_factor", &pypowsybl::voltageInitializerSetTwoWindingTransformerRatioVariableScalingFactor, py::arg("params_handle"), py::arg("twt_ratio_variable_scaling_factor"));

    m.def("run_voltage_initializer", &pypowsybl::runVoltageInitializer, py::arg("debug"), py::arg("network_handle"), py::arg("params_handle"));

    m.def("voltage_initializer_set_log_level_ampl", &pypowsybl::voltageInitializerSetLogLevelAmpl, py::arg("params_handle"), py::arg("log_level_ampl"));
    m.def("voltage_initializer_set_log_level_solver", &pypowsybl::voltageInitializerSetLogLevelSolver, py::arg("params_handle"), py::arg("log_level_solver"));
    m.def("voltage_initializer_set_reactive_slack_buses_mode", &pypowsybl::voltageInitializerSetReactiveSlackBusesMode, py::arg("params_handle"), py::arg("reactive_slack_buses_mode"));
    m.def("voltage_initializer_set_min_plausible_low_voltage_limit", &pypowsybl::voltageInitializerSetMinPlausibleLowVoltageLimit, py::arg("params_handle"), py::arg("min_plausible_low_voltage_limit"));
    m.def("voltage_initializer_set_max_plausible_high_voltage_limit", &pypowsybl::voltageInitializerSetMaxPlausibleHighVoltageLimit, py::arg("params_handle"), py::arg("max_plausible_high_voltage_limit"));
    m.def("voltage_initializer_set_active_power_variation_rate", &pypowsybl::voltageInitializerSetActivePowerVariationRate, py::arg("params_handle"), py::arg("active_power_variation_rate"));
    m.def("voltage_initializer_set_min_plausible_active_power_threshold", &pypowsybl::voltageInitializerSetMinPlausibleActivePowerThreshold, py::arg("params_handle"), py::arg("min_plausible_active_power_threshold"));
    m.def("voltage_initializer_set_low_impedance_threshold", &pypowsybl::voltageInitializerSetLowImpedanceThreshold, py::arg("params_handle"), py::arg("low_impedance_threshold"));
    m.def("voltage_initializer_set_min_nominal_voltage_ignored_bus", &pypowsybl::voltageInitializerSetMinNominalVoltageIgnoredBus, py::arg("params_handle"), py::arg("min_nominal_voltage_ignored_bus"));
    m.def("voltage_initializer_set_min_nominal_voltage_ignored_voltage_bounds", &pypowsybl::voltageInitializerSetMinNominalVoltageIgnoredVoltageBounds, py::arg("params_handle"), py::arg("min_nominal_voltage_ignored_voltage_bounds"));
    m.def("voltage_initializer_set_max_plausible_power_limit", &pypowsybl::voltageInitializerSetMaxPlausiblePowerLimit, py::arg("params_handle"), py::arg("max_plausible_power_limit"));
    m.def("voltage_initializer_set_high_active_power_default_limit", &pypowsybl::voltageInitializerSetHighActivePowerDefaultLimit, py::arg("params_handle"), py::arg("high_active_power_default_limit"));
    m.def("voltage_initializer_set_low_active_power_default_limit", &pypowsybl::voltageInitializerSetLowActivePowerDefaultLimit, py::arg("params_handle"), py::arg("low_active_power_default_limit"));
    m.def("voltage_initializer_set_default_minimal_qp_range", &pypowsybl::voltageInitializerSetDefaultMinimalQPRange, py::arg("params_handle"), py::arg("default_minimal_qp_range"));
    m.def("voltage_initializer_set_default_qmax_pmax_ratio", &pypowsybl::voltageInitializerSetDefaultQmaxPmaxRatio, py::arg("params_handle"), py::arg("default_qmax_pmax_ratio"));

    m.def("voltage_initializer_apply_all_modifications", &pypowsybl::voltageInitializerApplyAllModifications, py::arg("result_handle"), py::arg("network_handle"));
    m.def("voltage_initializer_get_status", &pypowsybl::voltageInitializerGetStatus, py::arg("result_handle"));
    m.def("voltage_initializer_get_indicators", &pypowsybl::voltageInitializerGetIndicators, py::arg("result_handle"));
}

PYBIND11_MODULE(_pypowsybl, m) {
    auto preJavaCall = [](pypowsybl::GraalVmGuard* guard, exception_handler* exc){
      setLogLevelFromPythonLogger(guard, exc);
    };
    auto postJavaCall = [](){
      py::gil_scoped_acquire acquire;
      if (PyErr_Occurred() != nullptr) {
        throw py::error_already_set();
      }
    };
    pypowsybl::init(preJavaCall, postJavaCall);
    m.doc() = "PowSyBl Python API";

    py::register_exception<pypowsybl::PyPowsyblError>(m, "PyPowsyblError");

    py::class_<pypowsybl::JavaHandle>(m, "JavaHandle");

    m.def("set_java_library_path", &pypowsybl::setJavaLibraryPath, "Set java.library.path JVM property");

    m.def("set_config_read", &pypowsybl::setConfigRead, "Set config read mode");

    m.def("set_default_loadflow_provider", &pypowsybl::setDefaultLoadFlowProvider, "Set default loadflow provider", py::arg("provider"));

    m.def("set_default_security_analysis_provider", &pypowsybl::setDefaultSecurityAnalysisProvider, "Set default security analysis provider", py::arg("provider"));

    m.def("set_default_sensitivity_analysis_provider", &pypowsybl::setDefaultSensitivityAnalysisProvider, "Set default sensitivity analysis provider", py::arg("provider"));

    m.def("is_config_read", &pypowsybl::isConfigRead, "Get config read mode");

    m.def("get_default_loadflow_provider", &pypowsybl::getDefaultLoadFlowProvider, "Get default loadflow provider");

    m.def("get_default_security_analysis_provider", &pypowsybl::getDefaultSecurityAnalysisProvider, "Get default security analysis provider");

    m.def("get_default_sensitivity_analysis_provider", &pypowsybl::getDefaultSensitivityAnalysisProvider, "Get default sensitivity analysis provider");

    m.def("get_version_table", &pypowsybl::getVersionTable, "Get an ASCII table with all PowSybBl modules version");

    m.def("create_network", &pypowsybl::createNetwork, "Create an example network", py::arg("name"), py::arg("id"));

    m.def("update_switch_position", &pypowsybl::updateSwitchPosition, "Update a switch position");

    m.def("merge", &pypowsybl::merge, "Merge several networks");

    m.def("get_sub_network", &pypowsybl::getSubNetwork, "Get a sub network from its ID", py::arg("network"), py::arg("sub_network_id"));

    m.def("detach_sub_network", &pypowsybl::detachSubNetwork, "Detach a sub network from its parent", py::arg("sub_network"));

    m.def("update_connectable_status", &pypowsybl::updateConnectableStatus, "Update a connectable (branch or injection) status");

    py::enum_<element_type>(m, "ElementType")
            .value("BUS", element_type::BUS)
            .value("BUS_FROM_BUS_BREAKER_VIEW", element_type::BUS_FROM_BUS_BREAKER_VIEW)
            .value("LINE", element_type::LINE)
            .value("TWO_WINDINGS_TRANSFORMER", element_type::TWO_WINDINGS_TRANSFORMER)
            .value("THREE_WINDINGS_TRANSFORMER", element_type::THREE_WINDINGS_TRANSFORMER)
            .value("GENERATOR", element_type::GENERATOR)
            .value("LOAD", element_type::LOAD)
            .value("BATTERY", element_type::BATTERY)
            .value("SHUNT_COMPENSATOR", element_type::SHUNT_COMPENSATOR)
            .value("NON_LINEAR_SHUNT_COMPENSATOR_SECTION", element_type::NON_LINEAR_SHUNT_COMPENSATOR_SECTION)
            .value("LINEAR_SHUNT_COMPENSATOR_SECTION", element_type::LINEAR_SHUNT_COMPENSATOR_SECTION)
            .value("DANGLING_LINE", element_type::DANGLING_LINE)
            .value("TIE_LINE", element_type::TIE_LINE)
            .value("LCC_CONVERTER_STATION", element_type::LCC_CONVERTER_STATION)
            .value("VSC_CONVERTER_STATION", element_type::VSC_CONVERTER_STATION)
            .value("STATIC_VAR_COMPENSATOR", element_type::STATIC_VAR_COMPENSATOR)
            .value("SWITCH", element_type::SWITCH)
            .value("VOLTAGE_LEVEL", element_type::VOLTAGE_LEVEL)
            .value("SUBSTATION", element_type::SUBSTATION)
            .value("BUSBAR_SECTION", element_type::BUSBAR_SECTION)
            .value("HVDC_LINE", element_type::HVDC_LINE)
            .value("RATIO_TAP_CHANGER_STEP", element_type::RATIO_TAP_CHANGER_STEP)
            .value("PHASE_TAP_CHANGER_STEP", element_type::PHASE_TAP_CHANGER_STEP)
            .value("RATIO_TAP_CHANGER", element_type::RATIO_TAP_CHANGER)
            .value("PHASE_TAP_CHANGER", element_type::PHASE_TAP_CHANGER)
            .value("REACTIVE_CAPABILITY_CURVE_POINT", element_type::REACTIVE_CAPABILITY_CURVE_POINT)
            .value("OPERATIONAL_LIMITS", element_type::OPERATIONAL_LIMITS)
            .value("SELECTED_OPERATIONAL_LIMITS", element_type::SELECTED_OPERATIONAL_LIMITS)
            .value("MINMAX_REACTIVE_LIMITS", element_type::MINMAX_REACTIVE_LIMITS)
            .value("ALIAS", element_type::ALIAS)
            .value("IDENTIFIABLE", element_type::IDENTIFIABLE)
            .value("INJECTION", element_type::INJECTION)
            .value("BRANCH", element_type::BRANCH)
            .value("TERMINAL", element_type::TERMINAL)
            .value("SUB_NETWORK", element_type::SUB_NETWORK)
<<<<<<< HEAD
            .value("INTERNAL_CONNECTION", element_type::INTERNAL_CONNECTION);
=======
            .value("AREA", element_type::AREA)
            .value("AREA_VOLTAGE_LEVELS", element_type::AREA_VOLTAGE_LEVELS)
            .value("AREA_BOUNDARIES", element_type::AREA_BOUNDARIES);
>>>>>>> 46a8cf52

    py::enum_<filter_attributes_type>(m, "FilterAttributesType")
            .value("ALL_ATTRIBUTES", filter_attributes_type::ALL_ATTRIBUTES)
            .value("DEFAULT_ATTRIBUTES", filter_attributes_type::DEFAULT_ATTRIBUTES)
            .value("SELECTION_ATTRIBUTES", filter_attributes_type::SELECTION_ATTRIBUTES);

    py::enum_<validation_type>(m, "ValidationType")
            .value("FLOWS", validation_type::FLOWS)
            .value("GENERATORS", validation_type::GENERATORS)
            .value("BUSES", validation_type::BUSES)
            .value("SVCS", validation_type::SVCS)
            .value("SHUNTS", validation_type::SHUNTS)
            .value("TWTS", validation_type::TWTS)
            .value("TWTS3W", validation_type::TWTS3W);

    py::enum_<network_modification_type>(m, "NetworkModificationType")
            .value("VOLTAGE_LEVEL_TOPOLOGY_CREATION", network_modification_type::VOLTAGE_LEVEL_TOPOLOGY_CREATION)
            .value("CREATE_COUPLING_DEVICE", network_modification_type::CREATE_COUPLING_DEVICE)
            .value("CREATE_FEEDER_BAY", network_modification_type::CREATE_FEEDER_BAY)
            .value("CREATE_LINE_FEEDER", network_modification_type::CREATE_LINE_FEEDER)
            .value("CREATE_TWO_WINDINGS_TRANSFORMER_FEEDER", network_modification_type::CREATE_TWO_WINDINGS_TRANSFORMER_FEEDER)
            .value("CREATE_LINE_ON_LINE", network_modification_type::CREATE_LINE_ON_LINE)
            .value("REVERT_CREATE_LINE_ON_LINE", network_modification_type::REVERT_CREATE_LINE_ON_LINE)
            .value("CONNECT_VOLTAGE_LEVEL_ON_LINE", network_modification_type::CONNECT_VOLTAGE_LEVEL_ON_LINE)
            .value("REVERT_CONNECT_VOLTAGE_LEVEL_ON_LINE", network_modification_type::REVERT_CONNECT_VOLTAGE_LEVEL_ON_LINE)
            .value("REPLACE_TEE_POINT_BY_VOLTAGE_LEVEL_ON_LINE", network_modification_type::REPLACE_TEE_POINT_BY_VOLTAGE_LEVEL_ON_LINE);

    py::enum_<remove_modification_type>(m, "RemoveModificationType")
        .value("REMOVE_FEEDER", remove_modification_type::REMOVE_FEEDER)
        .value("REMOVE_VOLTAGE_LEVEL", remove_modification_type::REMOVE_VOLTAGE_LEVEL)
        .value("REMOVE_HVDC_LINE", remove_modification_type::REMOVE_HVDC_LINE);

    m.def("get_network_elements_ids", &pypowsybl::getNetworkElementsIds, "Get network elements ids for a given element type",
          py::arg("network"), py::arg("element_type"), py::arg("nominal_voltages"),
          py::arg("countries"), py::arg("main_connected_component"), py::arg("main_synchronous_component"),
          py::arg("not_connected_to_same_bus_at_both_sides"));

    m.def("get_network_import_formats", &pypowsybl::getNetworkImportFormats, "Get supported import formats");
    m.def("get_network_export_formats", &pypowsybl::getNetworkExportFormats, "Get supported export formats");
    m.def("get_network_import_post_processors", &pypowsybl::getNetworkImportPostProcessors, "Get supported import post processors");

    m.def("get_loadflow_provider_names", &pypowsybl::getLoadFlowProviderNames, "Get supported loadflow providers");
    m.def("get_security_analysis_provider_names", &pypowsybl::getSecurityAnalysisProviderNames, "Get supported security analysis providers");
    m.def("get_sensitivity_analysis_provider_names", &pypowsybl::getSensitivityAnalysisProviderNames, "Get supported sensitivity analysis providers");

    m.def("create_importer_parameters_series_array", &pypowsybl::createImporterParametersSeriesArray, "Create a parameters series array for a given import format",
          py::arg("format"));

    m.def("create_exporter_parameters_series_array", &pypowsybl::createExporterParametersSeriesArray, "Create a parameters series array for a given export format",
          py::arg("format"));

    m.def("load_network", &pypowsybl::loadNetwork, "Load a network from a file", py::call_guard<py::gil_scoped_release>(),
          py::arg("file"), py::arg("parameters"), py::arg("post_processors"), py::arg("report_node"));

    m.def("load_network_from_string", &pypowsybl::loadNetworkFromString, "Load a network from a string", py::call_guard<py::gil_scoped_release>(),
              py::arg("file_name"), py::arg("file_content"),py::arg("parameters"), py::arg("post_processors"), py::arg("report_node"));

    m.def("load_network_from_binary_buffers", ::loadNetworkFromBinaryBuffersPython, "Load a network from a list of binary buffer", py::call_guard<py::gil_scoped_release>(),
              py::arg("buffers"), py::arg("parameters"), py::arg("post_processors"), py::arg("report_node"));

    m.def("save_network", &pypowsybl::saveNetwork, "Save network to a file in a given format", py::call_guard<py::gil_scoped_release>(),
          py::arg("network"), py::arg("file"),py::arg("format"), py::arg("parameters"), py::arg("report_node"));

    m.def("save_network_to_string", &pypowsybl::saveNetworkToString, "Save network in a given format to a string", py::call_guard<py::gil_scoped_release>(),
          py::arg("network"), py::arg("format"), py::arg("parameters"), py::arg("report_node"));

    m.def("save_network_to_binary_buffer", ::saveNetworkToBinaryBufferPython, "Save network in a given format to a binary byffer", py::call_guard<py::gil_scoped_release>(),
          py::arg("network"), py::arg("format"), py::arg("parameters"), py::arg("report_node"));

    m.def("reduce_network", &pypowsybl::reduceNetwork, "Reduce network", py::call_guard<py::gil_scoped_release>(),
          py::arg("network"), py::arg("v_min"), py::arg("v_max"),
          py::arg("ids"), py::arg("vls"), py::arg("depths"), py::arg("with_dangling_lines"));

    py::enum_<pypowsybl::LoadFlowComponentStatus>(m, "LoadFlowComponentStatus", "Loadflow status for one connected component.")
            .value("CONVERGED", pypowsybl::LoadFlowComponentStatus::CONVERGED, "The loadflow has converged.")
            .value("FAILED", pypowsybl::LoadFlowComponentStatus::FAILED, "The loadflow has failed.")
            .value("MAX_ITERATION_REACHED", pypowsybl::LoadFlowComponentStatus::MAX_ITERATION_REACHED, "The loadflow has reached its maximum iterations count.")
            .value("NO_CALCULATION", pypowsybl::LoadFlowComponentStatus::NO_CALCULATION, "The component was not calculated.")
            .def("__bool__", [](const pypowsybl::LoadFlowComponentStatus& status) {
                return status == pypowsybl::LoadFlowComponentStatus::CONVERGED;
            });

    py::enum_<pypowsybl::PostContingencyComputationStatus>(m, "PostContingencyComputationStatus", "Loadflow status for one connected component after contingency for security analysis.")
            .value("CONVERGED", pypowsybl::PostContingencyComputationStatus::CONVERGED, "The loadflow has converged.")
            .value("FAILED", pypowsybl::PostContingencyComputationStatus::FAILED, "The loadflow has failed.")
            .value("MAX_ITERATION_REACHED", pypowsybl::PostContingencyComputationStatus::MAX_ITERATION_REACHED, "The loadflow has reached its maximum iterations count.")
            .value("SOLVER_FAILED", pypowsybl::PostContingencyComputationStatus::SOLVER_FAILED, "The loadflow numerical solver has failed.")
            .value("NO_IMPACT", pypowsybl::PostContingencyComputationStatus::NO_IMPACT, "The contingency has no impact.");

    py::class_<slack_bus_result>(m, "SlackBusResult")
            .def_property_readonly("id", [](const slack_bus_result& v) {
                return v.id;
            })
            .def_property_readonly("active_power_mismatch", [](const slack_bus_result& v) {
                return v.active_power_mismatch;
            });

    bindArray<pypowsybl::SlackBusResultArray>(m, "SlackBusResultArray");

    py::class_<loadflow_component_result>(m, "LoadFlowComponentResult", "Loadflow result for one connected component of the network.")
            .def_property_readonly("connected_component_num", [](const loadflow_component_result& r) {
                return r.connected_component_num;
            })
            .def_property_readonly("synchronous_component_num", [](const loadflow_component_result& r) {
                return r.synchronous_component_num;
            })
            .def_property_readonly("status", [](const loadflow_component_result& r) {
                return static_cast<pypowsybl::LoadFlowComponentStatus>(r.status);
            })
            .def_property_readonly("status_text", [](const loadflow_component_result& r) {
                return r.status_text;
            })
            .def_property_readonly("iteration_count", [](const loadflow_component_result& r) {
                return r.iteration_count;
            })
            .def_property_readonly("slack_bus_results", [](const loadflow_component_result& r) {
                return pypowsybl::SlackBusResultArray((array *) & r.slack_bus_results);
            })
            .def_property_readonly("reference_bus_id", [](const loadflow_component_result& r) {
                return r.reference_bus_id;
            })
            .def_property_readonly("distributed_active_power", [](const loadflow_component_result& r) {
                return r.distributed_active_power;
            });

    bindArray<pypowsybl::LoadFlowComponentResultArray>(m, "LoadFlowComponentResultArray");

    py::enum_<pypowsybl::VoltageInitMode>(m, "VoltageInitMode", "Define the computation starting point.")
            .value("UNIFORM_VALUES", pypowsybl::VoltageInitMode::UNIFORM_VALUES, "Initialize voltages to uniform values based on nominale voltage.")
            .value("PREVIOUS_VALUES", pypowsybl::VoltageInitMode::PREVIOUS_VALUES, "Use previously computed voltage values as as starting point.")
            .value("DC_VALUES", pypowsybl::VoltageInitMode::DC_VALUES, "Use values computed by a DC loadflow as a starting point.");

    py::enum_<pypowsybl::BalanceType>(m, "BalanceType", "Define how to distribute slack bus imbalance.")
            .value("PROPORTIONAL_TO_GENERATION_P", pypowsybl::BalanceType::PROPORTIONAL_TO_GENERATION_P,
                   "Distribute slack on generators, in proportion of target P")
            .value("PROPORTIONAL_TO_GENERATION_P_MAX", pypowsybl::BalanceType::PROPORTIONAL_TO_GENERATION_P_MAX,
                   "Distribute slack on generators, in proportion of max P")
            .value("PROPORTIONAL_TO_GENERATION_REMAINING_MARGIN", pypowsybl::BalanceType::PROPORTIONAL_TO_GENERATION_REMAINING_MARGIN,
                   "Distribute slack on generators, in proportion of max P - target P")
            .value("PROPORTIONAL_TO_GENERATION_PARTICIPATION_FACTOR", pypowsybl::BalanceType::PROPORTIONAL_TO_GENERATION_PARTICIPATION_FACTOR,
                   "Distribute slack on generators, in proportion of participationFactor (see ActivePowerControl extension)")
            .value("PROPORTIONAL_TO_LOAD", pypowsybl::BalanceType::PROPORTIONAL_TO_LOAD,
                   "Distribute slack on loads, in proportion of load")
            .value("PROPORTIONAL_TO_CONFORM_LOAD", pypowsybl::BalanceType::PROPORTIONAL_TO_CONFORM_LOAD,
                   "Distribute slack on loads, in proportion of conform load");

    py::enum_<pypowsybl::ConnectedComponentMode>(m, "ConnectedComponentMode", "Define which connected components to run on.")
            .value("ALL", pypowsybl::ConnectedComponentMode::ALL, "Run on all connected components")
            .value("MAIN", pypowsybl::ConnectedComponentMode::MAIN, "Run only on the main connected component");

    py::class_<array_struct, std::shared_ptr<array_struct>>(m, "ArrayStruct")
            .def(py::init());

    py::class_<dataframe, std::shared_ptr<dataframe>>(m, "Dataframe");

    py::class_<pypowsybl::LoadFlowParameters>(m, "LoadFlowParameters")
            .def(py::init(&pypowsybl::createLoadFlowParameters))
            .def_readwrite("voltage_init_mode", &pypowsybl::LoadFlowParameters::voltage_init_mode)
            .def_readwrite("transformer_voltage_control_on", &pypowsybl::LoadFlowParameters::transformer_voltage_control_on)
            .def_readwrite("use_reactive_limits", &pypowsybl::LoadFlowParameters::use_reactive_limits)
            .def_readwrite("phase_shifter_regulation_on", &pypowsybl::LoadFlowParameters::phase_shifter_regulation_on)
            .def_readwrite("twt_split_shunt_admittance", &pypowsybl::LoadFlowParameters::twt_split_shunt_admittance)
            .def_readwrite("shunt_compensator_voltage_control_on", &pypowsybl::LoadFlowParameters::shunt_compensator_voltage_control_on)
            .def_readwrite("read_slack_bus", &pypowsybl::LoadFlowParameters::read_slack_bus)
            .def_readwrite("write_slack_bus", &pypowsybl::LoadFlowParameters::write_slack_bus)
            .def_readwrite("distributed_slack", &pypowsybl::LoadFlowParameters::distributed_slack)
            .def_readwrite("balance_type", &pypowsybl::LoadFlowParameters::balance_type)
            .def_readwrite("dc_use_transformer_ratio", &pypowsybl::LoadFlowParameters::dc_use_transformer_ratio)
            .def_readwrite("countries_to_balance", &pypowsybl::LoadFlowParameters::countries_to_balance)
            .def_readwrite("connected_component_mode", &pypowsybl::LoadFlowParameters::connected_component_mode)
            .def_readwrite("dc_power_factor", &pypowsybl::LoadFlowParameters::dc_power_factor)
            .def_readwrite("provider_parameters_keys", &pypowsybl::LoadFlowParameters::provider_parameters_keys)
            .def_readwrite("provider_parameters_values", &pypowsybl::LoadFlowParameters::provider_parameters_values);

    py::class_<pypowsybl::LoadFlowValidationParameters>(m, "LoadFlowValidationParameters")
            .def(py::init(&pypowsybl::createValidationConfig))
            .def_readwrite("threshold", &pypowsybl::LoadFlowValidationParameters::threshold)
            .def_readwrite("verbose", &pypowsybl::LoadFlowValidationParameters::verbose)
            .def_readwrite("loadflow_name", &pypowsybl::LoadFlowValidationParameters::loadflow_name)
            .def_readwrite("epsilon_x", &pypowsybl::LoadFlowValidationParameters::epsilon_x)
            .def_readwrite("apply_reactance_correction", &pypowsybl::LoadFlowValidationParameters::apply_reactance_correction)
            .def_readwrite("loadflow_parameters", &pypowsybl::LoadFlowValidationParameters::loadflow_parameters)
            .def_readwrite("ok_missing_values", &pypowsybl::LoadFlowValidationParameters::ok_missing_values)
            .def_readwrite("no_requirement_if_reactive_bound_inversion", &pypowsybl::LoadFlowValidationParameters::no_requirement_if_reactive_bound_inversion)
            .def_readwrite("compare_results", &pypowsybl::LoadFlowValidationParameters::compare_results)
            .def_readwrite("check_main_component_only", &pypowsybl::LoadFlowValidationParameters::check_main_component_only)
            .def_readwrite("no_requirement_if_setpoint_outside_power_bounds", &pypowsybl::LoadFlowValidationParameters::no_requirement_if_setpoint_outside_power_bounds);

    py::class_<pypowsybl::SecurityAnalysisParameters>(m, "SecurityAnalysisParameters")
            .def(py::init(&pypowsybl::createSecurityAnalysisParameters))
            .def_readwrite("loadflow_parameters", &pypowsybl::SecurityAnalysisParameters::loadflow_parameters)
            .def_readwrite("flow_proportional_threshold", &pypowsybl::SecurityAnalysisParameters::flow_proportional_threshold)
            .def_readwrite("low_voltage_proportional_threshold", &pypowsybl::SecurityAnalysisParameters::low_voltage_proportional_threshold)
            .def_readwrite("low_voltage_absolute_threshold", &pypowsybl::SecurityAnalysisParameters::low_voltage_absolute_threshold)
            .def_readwrite("high_voltage_proportional_threshold", &pypowsybl::SecurityAnalysisParameters::high_voltage_proportional_threshold)
            .def_readwrite("high_voltage_absolute_threshold", &pypowsybl::SecurityAnalysisParameters::high_voltage_absolute_threshold)
            .def_readwrite("provider_parameters_keys", &pypowsybl::SecurityAnalysisParameters::provider_parameters_keys)
            .def_readwrite("provider_parameters_values", &pypowsybl::SecurityAnalysisParameters::provider_parameters_values);

    py::class_<pypowsybl::SensitivityAnalysisParameters>(m, "SensitivityAnalysisParameters")
            .def(py::init(&pypowsybl::createSensitivityAnalysisParameters))
            .def_readwrite("loadflow_parameters", &pypowsybl::SensitivityAnalysisParameters::loadflow_parameters)
            .def_readwrite("provider_parameters_keys", &pypowsybl::SensitivityAnalysisParameters::provider_parameters_keys)
            .def_readwrite("provider_parameters_values", &pypowsybl::SensitivityAnalysisParameters::provider_parameters_values);

    m.def("run_loadflow", &pypowsybl::runLoadFlow, "Run a load flow", py::call_guard<py::gil_scoped_release>(),
          py::arg("network"), py::arg("dc"), py::arg("parameters"), py::arg("provider"), py::arg("report_node"));

    m.def("run_loadflow_validation", &pypowsybl::runLoadFlowValidation, "Run a load flow validation", py::arg("network"),
          py::arg("validation_type"), py::arg("validation_parameters"));

    py::class_<pypowsybl::SldParameters>(m, "SldParameters")
        .def(py::init(&pypowsybl::createSldParameters))
        .def_readwrite("use_name", &pypowsybl::SldParameters::use_name)
        .def_readwrite("center_name", &pypowsybl::SldParameters::center_name)
        .def_readwrite("diagonal_label", &pypowsybl::SldParameters::diagonal_label)
        .def_readwrite("nodes_infos", &pypowsybl::SldParameters::nodes_infos)
        .def_readwrite("tooltip_enabled", &pypowsybl::SldParameters::tooltip_enabled)
        .def_readwrite("topological_coloring", &pypowsybl::SldParameters::topological_coloring)
        .def_readwrite("component_library", &pypowsybl::SldParameters::component_library)
        .def_readwrite("display_current_feeder_info", &pypowsybl::SldParameters::display_current_feeder_info)
        .def_readwrite("active_power_unit", &pypowsybl::SldParameters::active_power_unit)
        .def_readwrite("reactive_power_unit", &pypowsybl::SldParameters::reactive_power_unit)
        .def_readwrite("current_unit", &pypowsybl::SldParameters::current_unit);

    py::enum_<pypowsybl::NadLayoutType>(m, "NadLayoutType")
            .value("FORCE_LAYOUT", pypowsybl::NadLayoutType::FORCE_LAYOUT)
            .value("GEOGRAPHICAL", pypowsybl::NadLayoutType::GEOGRAPHICAL);

    py::enum_<pypowsybl::EdgeInfoType>(m, "EdgeInfoType")
            .value("ACTIVE_POWER", pypowsybl::EdgeInfoType::ACTIVE_POWER)
            .value("REACTIVE_POWER", pypowsybl::EdgeInfoType::REACTIVE_POWER)
            .value("CURRENT", pypowsybl::EdgeInfoType::CURRENT);

    py::class_<pypowsybl::NadParameters>(m, "NadParameters")
        .def(py::init(&pypowsybl::createNadParameters))
        .def_readwrite("edge_name_displayed", &pypowsybl::NadParameters::edge_name_displayed)
        .def_readwrite("edge_info_along_edge", &pypowsybl::NadParameters::edge_info_along_edge)
        .def_readwrite("power_value_precision", &pypowsybl::NadParameters::power_value_precision)
        .def_readwrite("current_value_precision", &pypowsybl::NadParameters::current_value_precision)
        .def_readwrite("angle_value_precision", &pypowsybl::NadParameters::angle_value_precision)
        .def_readwrite("voltage_value_precision", &pypowsybl::NadParameters::voltage_value_precision)
        .def_readwrite("id_displayed", &pypowsybl::NadParameters::id_displayed)
        .def_readwrite("bus_legend", &pypowsybl::NadParameters::bus_legend)
        .def_readwrite("substation_description_displayed", &pypowsybl::NadParameters::substation_description_displayed)
        .def_readwrite("layout_type", &pypowsybl::NadParameters::layout_type)
        .def_readwrite("scaling_factor", &pypowsybl::NadParameters::scaling_factor)
        .def_readwrite("radius_factor", &pypowsybl::NadParameters::radius_factor)
        .def_readwrite("edge_info_displayed",&pypowsybl::NadParameters::edge_info_displayed);

    m.def("write_single_line_diagram_svg", &pypowsybl::writeSingleLineDiagramSvg, "Write single line diagram SVG",
          py::arg("network"), py::arg("container_id"), py::arg("svg_file"), py::arg("metadata_file"), py::arg("sld_parameters"));

    m.def("write_matrix_multi_substation_single_line_diagram_svg", &pypowsybl::writeMatrixMultiSubstationSingleLineDiagramSvg, "Write matrix multi-substation single line diagram SVG",
          py::arg("network"), py::arg("matrix_ids"), py::arg("svg_file"), py::arg("metadata_file"), py::arg("sld_parameters"));

    m.def("get_single_line_diagram_svg", &pypowsybl::getSingleLineDiagramSvg, "Get single line diagram SVG as a string",
          py::arg("network"), py::arg("container_id"));

    m.def("get_single_line_diagram_svg_and_metadata", &pypowsybl::getSingleLineDiagramSvgAndMetadata, "Get single line diagram SVG and its metadata as a list of strings",
          py::arg("network"), py::arg("container_id"), py::arg("sld_parameters"));

    m.def("get_matrix_multi_substation_single_line_diagram_svg_and_metadata", &pypowsybl::getMatrixMultiSubstationSvgAndMetadata, "Get matrix multi-substation single line diagram SVG and its metadata as a list of strings",
          py::arg("network"), py::arg("matrix_ids"), py::arg("sld_parameters"));

    m.def("get_single_line_diagram_component_library_names", &pypowsybl::getSingleLineDiagramComponentLibraryNames, "Get supported component library providers for single line diagram");

    m.def("write_network_area_diagram_svg", &pypowsybl::writeNetworkAreaDiagramSvg, "Write network area diagram SVG",
          py::arg("network"), py::arg("svg_file"), py::arg("voltage_level_ids"), py::arg("depth"), py::arg("high_nominal_voltage_bound"), py::arg("low_nominal_voltage_bound"), py::arg("nad_parameters"));

    m.def("get_network_area_diagram_svg", &pypowsybl::getNetworkAreaDiagramSvg, "Get network area diagram SVG as a string",
          py::arg("network"), py::arg("voltage_level_ids"), py::arg("depth"), py::arg("high_nominal_voltage_bound"), py::arg("low_nominal_voltage_bound"), py::arg("nad_parameters"));

    m.def("get_network_area_diagram_displayed_voltage_levels", &pypowsybl::getNetworkAreaDiagramDisplayedVoltageLevels, "Get network area diagram displayed voltage level",
          py::arg("network"), py::arg("voltage_level_ids"), py::arg("depth"));

    m.def("create_security_analysis", &pypowsybl::createSecurityAnalysis, "Create a security analysis");

    m.def("add_contingency", &pypowsybl::addContingency, "Add a contingency to a security analysis or sensitivity analysis",
          py::arg("analysis_context"), py::arg("contingency_id"), py::arg("elements_ids"));

    m.def("add_load_active_power_action", &pypowsybl::addLoadActivePowerAction, "Add a load active power remedial action",
          py::arg("analysis_context"), py::arg("action_id"), py::arg("load_id"), py::arg("is_relative"), py::arg("active_power"));

    m.def("add_load_reactive_power_action", &pypowsybl::addLoadReactivePowerAction, "Add a load reactive power remedial action",
          py::arg("analysis_context"), py::arg("action_id"), py::arg("load_id"), py::arg("is_relative"), py::arg("reactive_power"));

    m.def("add_generator_active_power_action", &pypowsybl::addGeneratorActivePowerAction, "Add a generator active power remedial action",
          py::arg("analysis_context"), py::arg("action_id"), py::arg("generator_id"), py::arg("is_relative"), py::arg("active_power"));

    m.def("add_switch_action", &pypowsybl::addSwitchAction, "Add a switch action",
          py::arg("analysis_context"), py::arg("action_id"), py::arg("switch_id"), py::arg("open"));

    m.def("add_phase_tap_changer_position_action", &pypowsybl::addPhaseTapChangerPositionAction, "Add a phase tap changer position action",
           py::arg("analysis_context"), py::arg("action_id"), py::arg("transformer_id"), py::arg("is_relative"), py::arg("tap_position"), py::arg("side"));

    m.def("add_ratio_tap_changer_position_action", &pypowsybl::addRatioTapChangerPositionAction, "Add a ratio tap changer position action",
           py::arg("analysis_context"), py::arg("action_id"), py::arg("transformer_id"), py::arg("is_relative"), py::arg("tap_position"), py::arg("side"));

    m.def("add_shunt_compensator_position_action", &pypowsybl::addShuntCompensatorPositionAction, "Add a shunt compensator position action",
              py::arg("analysis_context"), py::arg("action_id"), py::arg("shunt_id"), py::arg("section_count"));

    m.def("add_operator_strategy", &pypowsybl::addOperatorStrategy, "Add an operator strategy",
          py::arg("analysis_context"), py::arg("operator_strategy_id"), py::arg("contingency_id"), py::arg("action_ids"),
          py::arg("condition_type"), py::arg("subject_ids"), py::arg("violation_types"));

    py::enum_<pypowsybl::LimitType>(m, "LimitType")
            .value("ACTIVE_POWER", pypowsybl::LimitType::ACTIVE_POWER)
            .value("APPARENT_POWER", pypowsybl::LimitType::APPARENT_POWER)
            .value("CURRENT", pypowsybl::LimitType::CURRENT)
            .value("LOW_VOLTAGE", pypowsybl::LimitType::LOW_VOLTAGE)
            .value("HIGH_VOLTAGE", pypowsybl::LimitType::HIGH_VOLTAGE)
            .value("LOW_VOLTAGE_ANGLE", pypowsybl::LimitType::LOW_VOLTAGE_ANGLE)
            .value("HIGH_VOLTAGE_ANGLE", pypowsybl::LimitType::HIGH_VOLTAGE_ANGLE)
            .value("LOW_SHORT_CIRCUIT_CURRENT", pypowsybl::LimitType::LOW_SHORT_CIRCUIT_CURRENT)
            .value("HIGH_SHORT_CIRCUIT_CURRENT", pypowsybl::LimitType::HIGH_SHORT_CIRCUIT_CURRENT)
            .value("OTHER", pypowsybl::LimitType::OTHER);

    py::enum_<ThreeSide>(m, "Side")
            .value("NONE", ThreeSide::UNDEFINED)
            .value("ONE", ThreeSide::ONE)
            .value("TWO", ThreeSide::TWO)
            .value("THREE", ThreeSide::THREE);

    py::enum_<violation_type>(m, "ViolationType")
            .value("ACTIVE_POWER", violation_type::ACTIVE_POWER)
            .value("APPARENT_POWER", violation_type::APPARENT_POWER)
            .value("CURRENT", violation_type::CURRENT)
            .value("LOW_VOLTAGE", violation_type::LOW_VOLTAGE)
            .value("HIGH_VOLTAGE", violation_type::HIGH_VOLTAGE)
            .value("LOW_SHORT_CIRCUIT_CURRENT", violation_type::LOW_SHORT_CIRCUIT_CURRENT)
            .value("HIGH_SHORT_CIRCUIT_CURRENT", violation_type::HIGH_SHORT_CIRCUIT_CURRENT)
            .value("OTHER", violation_type::OTHER);

    py::enum_<condition_type>(m, "ConditionType")
            .value("TRUE_CONDITION", condition_type::TRUE_CONDITION)
            .value("ALL_VIOLATION_CONDITION", condition_type::ALL_VIOLATION_CONDITION)
            .value("ANY_VIOLATION_CONDITION", condition_type::ANY_VIOLATION_CONDITION)
            .value("AT_LEAST_ONE_VIOLATION_CONDITION", condition_type::AT_LEAST_ONE_VIOLATION_CONDITION);

    py::class_<network_metadata, std::shared_ptr<network_metadata>>(m, "NetworkMetadata")
            .def_property_readonly("id", [](const network_metadata& att) {
                return att.id;
            })
            .def_property_readonly("name", [](const network_metadata& att) {
                return att.name;
            })
            .def_property_readonly("source_format", [](const network_metadata& att) {
                return att.source_format;
            })
            .def_property_readonly("forecast_distance", [](const network_metadata& att) {
                return att.forecast_distance;
            })
            .def_property_readonly("case_date", [](const network_metadata& att) {
                return att.case_date;
            });

    py::class_<limit_violation>(m, "LimitViolation")
            .def_property_readonly("subject_id", [](const limit_violation& v) {
                return v.subject_id;
            })
            .def_property_readonly("subject_name", [](const limit_violation& v) {
                return v.subject_name;
            })
            .def_property_readonly("limit_type", [](const limit_violation& v) {
                return static_cast<pypowsybl::LimitType>(v.limit_type);
            })
            .def_property_readonly("limit", [](const limit_violation& v) {
                return v.limit;
            })
            .def_property_readonly("limit_name", [](const limit_violation& v) {
                return v.limit_name;
            })
            .def_property_readonly("acceptable_duration", [](const limit_violation& v) {
                return v.acceptable_duration;
            })
            .def_property_readonly("limit_reduction", [](const limit_violation& v) {
                return v.limit_reduction;
            })
            .def_property_readonly("value", [](const limit_violation& v) {
                return v.value;
            })
            .def_property_readonly("side", [](const limit_violation& v) {
                return static_cast<ThreeSide>(v.side);
            });

    bindArray<pypowsybl::LimitViolationArray>(m, "LimitViolationArray");

    py::class_<post_contingency_result>(m, "PostContingencyResult")
            .def_property_readonly("contingency_id", [](const post_contingency_result& r) {
                return r.contingency_id;
            })
            .def_property_readonly("status", [](const post_contingency_result& r) {
                return static_cast<pypowsybl::PostContingencyComputationStatus>(r.status);
            })
            .def_property_readonly("limit_violations", [](const post_contingency_result& r) {
                return pypowsybl::LimitViolationArray((array *) & r.limit_violations);
            });
    bindArray<pypowsybl::PostContingencyResultArray>(m, "PostContingencyResultArray");

    py::class_<operator_strategy_result>(m, "OperatorStrategyResult")
            .def_property_readonly("operator_strategy_id", [](const operator_strategy_result& r) {
                return r.operator_strategy_id;
            })
            .def_property_readonly("status", [](const operator_strategy_result& r) {
                return static_cast<pypowsybl::PostContingencyComputationStatus>(r.status);
            })
            .def_property_readonly("limit_violations", [](const operator_strategy_result& r) {
                return pypowsybl::LimitViolationArray((array *) & r.limit_violations);
            });
    bindArray<pypowsybl::OperatorStrategyResultArray>(m, "OperatorStrategyResultArray");

    py::class_<pre_contingency_result>(m, "PreContingencyResult")
            .def_property_readonly("status", [](const pre_contingency_result& r) {
                return static_cast<pypowsybl::LoadFlowComponentStatus>(r.status);
            })
            .def_property_readonly("limit_violations", [](const pre_contingency_result& r) {
                return pypowsybl::LimitViolationArray((array *) & r.limit_violations);
            });

    m.def("run_security_analysis", &pypowsybl::runSecurityAnalysis, "Run a security analysis", py::call_guard<py::gil_scoped_release>(),
          py::arg("security_analysis_context"), py::arg("network"), py::arg("parameters"),
          py::arg("provider"), py::arg("dc"), py::arg("report_node"));

    m.def("create_sensitivity_analysis", &pypowsybl::createSensitivityAnalysis, "Create run_sea sensitivity analysis");

    py::class_<::zone>(m, "Zone")
            .def(py::init([](const std::string& id, const std::vector<std::string>& injectionsIds, const std::vector<double>& injectionsShiftKeys) {
                return pypowsybl::createZone(id, injectionsIds, injectionsShiftKeys);
            }), py::arg("id"), py::arg("injections_ids"), py::arg("injections_shift_keys"));

    m.def("set_zones", &pypowsybl::setZones, "Add zones to sensitivity analysis",
          py::arg("sensitivity_analysis_context"), py::arg("zones"));

    m.def("add_factor_matrix", &pypowsybl::addFactorMatrix, "Add a factor matrix to a sensitivity analysis",
          py::arg("sensitivity_analysis_context"), py::arg("matrix_id"), py::arg("branches_ids"), py::arg("variables_ids"),
          py::arg("contingencies_ids"), py::arg("contingency_context_type"), py::arg("sensitivity_function_type"),
          py::arg("sensitivity_variable_type"));

    m.def("run_sensitivity_analysis", &pypowsybl::runSensitivityAnalysis, "Run a sensitivity analysis", py::call_guard<py::gil_scoped_release>(),
          py::arg("sensitivity_analysis_context"), py::arg("network"), py::arg("dc"), py::arg("parameters"), py::arg("provider"), py::arg("report_node"));

    py::class_<matrix>(m, "Matrix", py::buffer_protocol())
            .def_buffer([](matrix& m) -> py::buffer_info {
                return py::buffer_info(m.values,
                                       sizeof(double),
                                       py::format_descriptor<double>::format(),
                                       2,
                                       { m.row_count, m.column_count },
                                       { sizeof(double) * m.column_count, sizeof(double) });
            });

    m.def("get_sensitivity_matrix", &pypowsybl::getSensitivityMatrix, "Get sensitivity analysis result matrix for a given contingency",
              py::arg("sensitivity_analysis_result_context"), py::arg("matrix_id"), py::arg("contingency_id"));

    m.def("get_reference_matrix", &pypowsybl::getReferenceMatrix, "Get sensitivity analysis result reference matrix for a given contingency",
          py::arg("sensitivity_analysis_result_context"), py::arg("matrix_id"), py::arg("contingency_id"));

    py::class_<series>(m, "Series")
            .def_property_readonly("name", [](const series& s) {
                return s.name;
            })
            .def_property_readonly("index", [](const series& s) {
                return (bool) s.index;
            })
            .def_property_readonly("data", [](const series& s) -> py::object {
                switch(s.type) {
                    case 0:
                        return py::cast(pypowsybl::toVector<std::string>((array *) & s.data));
                    case 1:
                        return seriesAsNumpyArray<double>(s);
                    case 2:
                        return seriesAsNumpyArray<int>(s);
                    case 3:
                        return seriesAsNumpyArray<bool>(s);
                    default:
                        throw pypowsybl::PyPowsyblError("Series type not supported: " + std::to_string(s.type));
                }
            });
    bindArray<pypowsybl::SeriesArray>(m, "SeriesArray");

    py::class_<pypowsybl::SeriesMetadata>(m, "SeriesMetadata", "Metadata about one series")
            .def(py::init<const std::string&, int, bool, bool, bool>())
            .def_property_readonly("name", &pypowsybl::SeriesMetadata::name, "Name of this series.")
            .def_property_readonly("type", &pypowsybl::SeriesMetadata::type)
            .def_property_readonly("is_index", &pypowsybl::SeriesMetadata::isIndex)
            .def_property_readonly("is_modifiable", &pypowsybl::SeriesMetadata::isModifiable)
            .def_property_readonly("is_default", &pypowsybl::SeriesMetadata::isDefault);

    m.def("get_network_elements_dataframe_metadata", &pypowsybl::getNetworkDataframeMetadata, "Get dataframe metadata for a given network element type",
          py::arg("element_type"));

    m.def("get_network_elements_creation_dataframes_metadata", &pypowsybl::getNetworkElementCreationDataframesMetadata, "Get network elements creation tables metadata",
        py::arg("element_type"));

    m.def("create_network_elements_series_array", &pypowsybl::createNetworkElementsSeriesArray, "Create a network elements series array for a given element type",
          py::call_guard<py::gil_scoped_release>(), py::arg("network"), py::arg("element_type"), py::arg("filter_attributes_type"), py::arg("attributes"), py::arg("array"), py::arg("per_unit"), py::arg("nominal_apparent_power"));

    m.def("create_network_elements_extension_series_array", &pypowsybl::createNetworkElementsExtensionSeriesArray, "Create a network elements extensions series array for a given extension name",
          py::call_guard<py::gil_scoped_release>(), py::arg("network"), py::arg("extension_name"), py::arg("table_name"));

    m.def("get_extensions_names", &pypowsybl::getExtensionsNames, "get all the extensions names available");

    m.def("get_extensions_information", &pypowsybl::getExtensionsInformation, "get more information about all extensions");

    m.def("update_network_elements_with_series", pypowsybl::updateNetworkElementsWithSeries, "Update network elements for a given element type with a series",
          py::call_guard<py::gil_scoped_release>(), py::arg("network"), py::arg("dataframe"), py::arg("element_type"), py::arg("per_unit"), py::arg("nominal_apparent_power"));

    m.def("create_dataframe", ::createDataframe, "create dataframe to update or create new elements", py::arg("columns_values"), py::arg("columns_names"), py::arg("columns_types"),
          py::arg("is_index"));

    m.def("get_network_metadata", &pypowsybl::getNetworkMetadata, "get attributes", py::arg("network"));
    m.def("get_working_variant_id", &pypowsybl::getWorkingVariantId, "get the current working variant id", py::arg("network"));
    m.def("set_working_variant", &pypowsybl::setWorkingVariant, "set working variant", py::arg("network"), py::arg("variant"));
    m.def("remove_variant", &pypowsybl::removeVariant, "remove a variant", py::arg("network"), py::arg("variant"));
    m.def("clone_variant", &pypowsybl::cloneVariant, "clone a variant", py::arg("network"), py::arg("src"), py::arg("variant"), py::arg("may_overwrite"));
    m.def("get_variant_ids", &pypowsybl::getVariantsIds, "get all variant ids from a network", py::arg("network"));
    m.def("add_monitored_elements", &pypowsybl::addMonitoredElements, "Add monitors to get specific results on network after security analysis process", py::arg("security_analysis_context"),
          py::arg("contingency_context_type"), py::arg("branch_ids"), py::arg("voltage_level_ids"), py::arg("three_windings_transformer_ids"),
          py::arg("contingency_ids"));

    py::enum_<contingency_context_type>(m, "ContingencyContextType")
            .value("ALL", contingency_context_type::ALL)
            .value("NONE", contingency_context_type::NONE)
            .value("SPECIFIC", contingency_context_type::SPECIFIC)
            .value("ONLY_CONTINGENCIES", contingency_context_type::ONLY_CONTINGENCIES);

    py::enum_<sensitivity_function_type>(m, "SensitivityFunctionType")
            .value("BRANCH_ACTIVE_POWER_1", sensitivity_function_type::BRANCH_ACTIVE_POWER_1)
            .value("BRANCH_CURRENT_1",sensitivity_function_type::BRANCH_CURRENT_1)
            .value("BRANCH_REACTIVE_POWER_1",sensitivity_function_type::BRANCH_REACTIVE_POWER_1)
            .value("BRANCH_ACTIVE_POWER_2",sensitivity_function_type::BRANCH_ACTIVE_POWER_2)
            .value("BRANCH_CURRENT_2",sensitivity_function_type::BRANCH_CURRENT_2)
            .value("BRANCH_REACTIVE_POWER_2",sensitivity_function_type::BRANCH_REACTIVE_POWER_2)
            .value("BRANCH_ACTIVE_POWER_3",sensitivity_function_type::BRANCH_ACTIVE_POWER_3)
            .value("BRANCH_CURRENT_3",sensitivity_function_type::BRANCH_CURRENT_3)
            .value("BRANCH_REACTIVE_POWER_3",sensitivity_function_type::BRANCH_REACTIVE_POWER_3)
            .value("BUS_REACTIVE_POWER",sensitivity_function_type::BUS_REACTIVE_POWER)
            .value("BUS_VOLTAGE",sensitivity_function_type::BUS_VOLTAGE);

    py::enum_<sensitivity_variable_type>(m, "SensitivityVariableType")
            .value("AUTO_DETECT", sensitivity_variable_type::AUTO_DETECT)
            .value("INJECTION_ACTIVE_POWER", sensitivity_variable_type::INJECTION_ACTIVE_POWER)
            .value("INJECTION_REACTIVE_POWER", sensitivity_variable_type::INJECTION_REACTIVE_POWER)
            .value("TRANSFORMER_PHASE", sensitivity_variable_type::TRANSFORMER_PHASE)
            .value("BUS_TARGET_VOLTAGE", sensitivity_variable_type::BUS_TARGET_VOLTAGE)
            .value("HVDC_LINE_ACTIVE_POWER", sensitivity_variable_type::HVDC_LINE_ACTIVE_POWER)
            .value("TRANSFORMER_PHASE_1", sensitivity_variable_type::TRANSFORMER_PHASE_1)
            .value("TRANSFORMER_PHASE_2", sensitivity_variable_type::TRANSFORMER_PHASE_2)
            .value("TRANSFORMER_PHASE_3", sensitivity_variable_type::TRANSFORMER_PHASE_3);

    m.def("get_post_contingency_results", &pypowsybl::getPostContingencyResults, "get post contingency results of a security analysis", py::arg("result"));
    m.def("get_pre_contingency_result", &pypowsybl::getPreContingencyResult, "get pre contingency result of a security analysis", py::arg("result"));
    m.def("get_operator_strategy_results", &pypowsybl::getOperatorStrategyResults, "get operator strategy results of a security analysis", py::arg("result"));
    m.def("get_node_breaker_view_nodes", &pypowsybl::getNodeBreakerViewNodes, "get all nodes for a voltage level", py::arg("network"), py::arg("voltage_level"));
    m.def("get_node_breaker_view_internal_connections", &pypowsybl::getNodeBreakerViewInternalConnections,
    "get all internal connections for a voltage level", py::arg("network"), py::arg("voltage_level"));
    m.def("get_node_breaker_view_switches", &pypowsybl::getNodeBreakerViewSwitches, "get all switches for a voltage level in bus breaker view", py::arg("network"), py::arg("voltage_level"));
    m.def("get_bus_breaker_view_elements", &pypowsybl::getBusBreakerViewElements, "get all elements for a voltage level in bus breaker view", py::arg("network"), py::arg("voltage_level"));
    m.def("get_bus_breaker_view_buses", &pypowsybl::getBusBreakerViewBuses,
    "get all buses for a voltage level in bus breaker view", py::arg("network"), py::arg("voltage_level"));
    m.def("get_bus_breaker_view_switches", &pypowsybl::getBusBreakerViewSwitches, "get all switches for a voltage level", py::arg("network"), py::arg("voltage_level"));
    m.def("get_limit_violations", &pypowsybl::getLimitViolations, "get limit violations of a security analysis", py::arg("result"));

    m.def("get_branch_results", &pypowsybl::getBranchResults, "create a table with all branch results computed after security analysis",
          py::arg("result"));
    m.def("get_bus_results", &pypowsybl::getBusResults, "create a table with all bus results computed after security analysis",
          py::arg("result"));
    m.def("get_three_windings_transformer_results", &pypowsybl::getThreeWindingsTransformerResults,
          "create a table with all three windings transformer results computed after security analysis", py::arg("result"));
    m.def("create_element", ::createElementBind, "create a new element on the network", py::arg("network"),  py::arg("dataframes"),  py::arg("elementType"));

    py::enum_<validation_level_type>(m, "ValidationLevel")
        .value("EQUIPMENT", validation_level_type::EQUIPMENT)
        .value("STEADY_STATE_HYPOTHESIS", validation_level_type::STEADY_STATE_HYPOTHESIS)
        .export_values();

    m.def("get_validation_level", &pypowsybl::getValidationLevel, "get the validation level", py::arg("network"));

    m.def("validate", &pypowsybl::validate, "validate", py::arg("network"));

    m.def("set_min_validation_level", pypowsybl::setMinValidationLevel, "set minimum validation level",
          py::call_guard<py::gil_scoped_release>(), py::arg("network"), py::arg("validation_level"));
    m.def("set_logger", &setLogger, "Setup the logger", py::arg("logger"));
    m.def("get_logger", &getLogger, "Retrieve the logger");
    m.def("remove_elements", &pypowsybl::removeNetworkElements, "delete elements on the network", py::arg("network"),  py::arg("elementIds"));
    m.def("add_network_element_properties", &pypowsybl::addNetworkElementProperties, "add properties on network elements", py::arg("network"), py::arg("dataframe"));
    m.def("remove_network_element_properties", &pypowsybl::removeNetworkElementProperties, "remove properties on network elements", py::arg("network"), py::arg("ids"), py::arg("properties"));
    m.def("get_loadflow_provider_parameters_names", &pypowsybl::getLoadFlowProviderParametersNames, "get provider parameters for a loadflow provider", py::arg("provider"));
    m.def("create_loadflow_provider_parameters_series_array", &pypowsybl::createLoadFlowProviderParametersSeriesArray, "Create a parameters series array for a given loadflow provider",
          py::arg("provider"));
    m.def("get_security_analysis_provider_parameters_names", &pypowsybl::getSecurityAnalysisProviderParametersNames, "get provider parameters for a security analysis provider", py::arg("provider"));
    m.def("get_sensitivity_analysis_provider_parameters_names", &pypowsybl::getSensitivityAnalysisProviderParametersNames, "get provider parameters for a sensitivity analysis provider", py::arg("provider"));
    m.def("update_extensions", pypowsybl::updateNetworkElementsExtensionsWithSeries, "Update extensions of network elements for a given element type with a series",
          py::call_guard<py::gil_scoped_release>(), py::arg("network"), py::arg("name"), py::arg("table_name"), py::arg("dataframe"));
    m.def("remove_extensions", &pypowsybl::removeExtensions, "Remove extensions from network elements",
          py::call_guard<py::gil_scoped_release>(), py::arg("network"), py::arg("name"), py::arg("ids"));
    m.def("get_network_extensions_dataframe_metadata", &pypowsybl::getNetworkExtensionsDataframeMetadata, "Get dataframe metadata for a given network element extension",
          py::arg("name"), py::arg("table_name"));
    m.def("get_network_extensions_creation_dataframes_metadata", &pypowsybl::getNetworkExtensionsCreationDataframesMetadata, "Get network extension creation tables metadata for a given network element extension",
          py::arg("name"));
    m.def("create_extensions", ::createExtensionsBind, "create extensions of network elements given the extension name",
          py::call_guard<py::gil_scoped_release>(), py::arg("network"),  py::arg("dataframes"),  py::arg("name"));
    m.def("create_report_node", &pypowsybl::createReportNode, "Create a report node", py::arg("task_key"), py::arg("default_name"));
    m.def("print_report", &pypowsybl::printReport, "Print a report", py::arg("report_node"));
	m.def("json_report", &pypowsybl::jsonReport, "Print a report in json format", py::arg("report_node"));
    m.def("create_glsk_document", &pypowsybl::createGLSKdocument, "Create a glsk importer.", py::arg("filename"));

    m.def("get_glsk_injection_keys", &pypowsybl::getGLSKinjectionkeys, "Get glsk injection keys available for a country", py::arg("network"), py::arg("importer"), py::arg("country"), py::arg("instant"));

    m.def("get_glsk_countries", &pypowsybl::getGLSKcountries, "Get glsk countries", py::arg("importer"));

    m.def("get_glsk_factors", &pypowsybl::getGLSKInjectionFactors, "Get glsk factors", py::arg("network"), py::arg("importer"), py::arg("country"), py::arg("instant"));

    m.def("get_glsk_factors_start_timestamp", &pypowsybl::getInjectionFactorStartTimestamp, "Get glsk start timestamp", py::arg("importer"));

    m.def("get_glsk_factors_end_timestamp", &pypowsybl::getInjectionFactorEndTimestamp, "Get glsk end timestamp", py::arg("importer"));

    m.def("create_flow_decomposition", &pypowsybl::createFlowDecomposition, "Create a security analysis");

    m.def("add_contingency_for_flow_decomposition", &pypowsybl::addContingencyForFlowDecomposition, "Add a contingency for flow decomposition",
          py::arg("flow_decomposition_context"), py::arg("contingency_id"), py::arg("elements_ids"));

    m.def("add_precontingency_monitored_elements_for_flow_decomposition", &pypowsybl::addPrecontingencyMonitoredElementsForFlowDecomposition, "Add elements before contingency to be monitored for a flow decomposition",
          py::arg("flow_decomposition_context"), py::arg("branch_ids"));

    m.def("add_postcontingency_monitored_elements_for_flow_decomposition", &pypowsybl::addPostcontingencyMonitoredElementsForFlowDecomposition, "Add elements after contingency to be monitored for a flow decomposition",
          py::arg("flow_decomposition_context"), py::arg("branch_ids"), py::arg("contingency_ids"));

    m.def("add_additional_xnec_provider_for_flow_decomposition", &pypowsybl::addAdditionalXnecProviderForFlowDecomposition, "Add an additional default xnec provider for a flow decomposition",
          py::arg("flow_decomposition_context"), py::arg("default_xnec_provider"));

    m.def("run_flow_decomposition", &pypowsybl::runFlowDecomposition, "Run flow decomposition on a network",
          py::call_guard<py::gil_scoped_release>(), py::arg("flow_decomposition_context"), py::arg("network"), py::arg("flow_decomposition_parameters"), py::arg("loadflow_parameters"));

    py::enum_<pypowsybl::RescaleMode>(m, "RescaleMode")
            .value("NONE", pypowsybl::RescaleMode::NONE)
            .value("ACER_METHODOLOGY", pypowsybl::RescaleMode::ACER_METHODOLOGY)
            .value("PROPORTIONAL", pypowsybl::RescaleMode::PROPORTIONAL)
            .value("MAX_CURRENT_OVERLOAD", pypowsybl::RescaleMode::MAX_CURRENT_OVERLOAD);

    py::class_<pypowsybl::FlowDecompositionParameters>(m, "FlowDecompositionParameters")
                .def(py::init(&pypowsybl::createFlowDecompositionParameters))
                .def_readwrite("enable_losses_compensation", &pypowsybl::FlowDecompositionParameters::enable_losses_compensation)
                .def_readwrite("losses_compensation_epsilon", &pypowsybl::FlowDecompositionParameters::losses_compensation_epsilon)
                .def_readwrite("sensitivity_epsilon", &pypowsybl::FlowDecompositionParameters::sensitivity_epsilon)
                .def_readwrite("rescale_mode", &pypowsybl::FlowDecompositionParameters::rescale_mode)
                .def_readwrite("dc_fallback_enabled_after_ac_divergence", &pypowsybl::FlowDecompositionParameters::dc_fallback_enabled_after_ac_divergence)
                .def_readwrite("sensitivity_variable_batch_size", &pypowsybl::FlowDecompositionParameters::sensitivity_variable_batch_size);

    py::enum_<pypowsybl::DefaultXnecProvider>(m, "DefaultXnecProvider", "Define the default xnec providers")
            .value("GT_5_PERC_ZONE_TO_ZONE_PTDF", pypowsybl::DefaultXnecProvider::GT_5_PERC_ZONE_TO_ZONE_PTDF, "Select branches on base case with greater than 5 perc zone to zone PTDF or that is an interconnection.")
            .value("ALL_BRANCHES", pypowsybl::DefaultXnecProvider::ALL_BRANCHES, "Select all branches in a network.")
            .value("INTERCONNECTIONS", pypowsybl::DefaultXnecProvider::INTERCONNECTIONS, "Select all the interconnections in a network.");

    m.def("get_connectables_order_positions", &pypowsybl::getConnectablesOrderPositions, "Get connectables order positions", py::arg("network"), py::arg("voltage_level_id"));

    m.def("get_unused_order_positions", &pypowsybl::getUnusedConnectableOrderPositions, "Get unused order positions before or after", py::arg("network"), py::arg("busbar_section_id"), py::arg("before_or_after"));

    m.def("remove_aliases", &pypowsybl::removeAliases, "remove specified aliases on a network", py::arg("network"), py::arg("dataframe"));

    m.def("remove_internal_connections", &pypowsybl::removeInternalConnections, "remove specified internal connections", py::arg("network"), py::arg("dataframe"));

    m.def("close", &pypowsybl::closePypowsybl, "Closes pypowsybl module.");

    m.def("remove_elements_modification", &pypowsybl::removeElementsModification, "remove a list of feeder bays", py::arg("network"), py::arg("connectable_ids"), py::arg("extraDataDf"), py::arg("remove_modification_type"), py::arg("raise_exception"), py::arg("report_node"));

    dynamicSimulationBindings(m);
    voltageInitializerBinding(m);

    m.def("get_network_modification_metadata", &pypowsybl::getModificationMetadata, "Get network modification metadata", py::arg("network_modification_type"));

    m.def("get_network_modification_metadata_with_element_type", &pypowsybl::getModificationMetadataWithElementType, "Get network modification metadata with element type", py::arg("network_modification_type"), py::arg("element_type"));

    m.def("create_network_modification", ::createNetworkModificationBind, "Create and apply network modification", py::arg("network"), py::arg("dataframe"), py::arg("network_modification_type"), py::arg("raise_exception"), py::arg("report_node"));

    py::enum_<pypowsybl::InitialVoltageProfileMode>(m, "InitialVoltageProfileMode", "configure the voltage profile to use for the short-circuit study")
            .value("NOMINAL", pypowsybl::InitialVoltageProfileMode::NOMINAL,
                   "Nominal voltages are used for the calculation.")
            .value("PREVIOUS_VALUE", pypowsybl::InitialVoltageProfileMode::PREVIOUS_VALUE,
                   "Voltage profile calculated by the load flow is used for the calculation.");

    py::enum_<pypowsybl::ShortCircuitStudyType>(m, "ShortCircuitStudyType", "Indicates the type of short circuit study")
            .value("SUB_TRANSIENT", pypowsybl::ShortCircuitStudyType::SUB_TRANSIENT,
                   "It is the first stage of the short circuit, right when the fault happens. The subtransient reactance of generators will be used.")
            .value("TRANSIENT", pypowsybl::ShortCircuitStudyType::TRANSIENT,
                   "The second stage of the short circuit, before the system stabilizes. The transient reactance of generators will be used.")
            .value("STEADY_STATE", pypowsybl::ShortCircuitStudyType::STEADY_STATE,
                   "The last stage of the short circuit, once all transient effects are gone.");

    py::class_<pypowsybl::ShortCircuitAnalysisParameters>(m, "ShortCircuitAnalysisParameters")
        .def(py::init(&pypowsybl::createShortCircuitAnalysisParameters))
        .def_readwrite("with_voltage_result", &pypowsybl::ShortCircuitAnalysisParameters::with_voltage_result)
        .def_readwrite("with_feeder_result", &pypowsybl::ShortCircuitAnalysisParameters::with_feeder_result)
        .def_readwrite("with_limit_violations", &pypowsybl::ShortCircuitAnalysisParameters::with_limit_violations)
        .def_readwrite("study_type", &pypowsybl::ShortCircuitAnalysisParameters::study_type)
        .def_readwrite("with_fortescue_result", &pypowsybl::ShortCircuitAnalysisParameters::with_fortescue_result)
        .def_readwrite("min_voltage_drop_proportional_threshold", &pypowsybl::ShortCircuitAnalysisParameters::min_voltage_drop_proportional_threshold)
        .def_readwrite("initial_voltage_profile_mode", &pypowsybl::ShortCircuitAnalysisParameters::initial_voltage_profile_mode)
        .def_readwrite("provider_parameters_keys", &pypowsybl::ShortCircuitAnalysisParameters::provider_parameters_keys)
        .def_readwrite("provider_parameters_values", &pypowsybl::ShortCircuitAnalysisParameters::provider_parameters_values);

    m.def("set_default_shortcircuit_analysis_provider", &pypowsybl::setDefaultShortCircuitAnalysisProvider, "Set default short-circuit analysis provider", py::arg("provider"));
    m.def("get_default_shortcircuit_analysis_provider", &pypowsybl::getDefaultShortCircuitAnalysisProvider, "Get default short-circuit analysis provider");
    m.def("get_shortcircuit_provider_names", &pypowsybl::getShortCircuitAnalysisProviderNames, "Get supported short-circuit analysis providers");
    m.def("get_shortcircuit_provider_parameters_names", &pypowsybl::getShortCircuitAnalysisProviderParametersNames, "get provider parameters for a short-circuit analysis provider", py::arg("provider"));
    m.def("create_shortcircuit_analysis", &pypowsybl::createShortCircuitAnalysis, "Create a short-circuit analysis");
    m.def("run_shortcircuit_analysis", &pypowsybl::runShortCircuitAnalysis, "Run a short-circuit analysis", py::call_guard<py::gil_scoped_release>(),
          py::arg("shortcircuit_analysis_context"), py::arg("network"), py::arg("parameters"),
          py::arg("provider"), py::arg("report_node"));

    m.def("get_faults_dataframes_metadata", &pypowsybl::getFaultsMetaData, "Get faults metadata");
    m.def("set_faults", &pypowsybl::setFaults, "define faults for a short-circuit analysis", py::arg("analysisContext"),  py::arg("dataframe"));
    m.def("get_fault_results", &pypowsybl::getFaultResults, "gets the fault results computed after short-circuit analysis",
          py::arg("result"), py::arg("with_fortescue_result"));
    m.def("get_feeder_results", &pypowsybl::getFeederResults, "gets the feeder results computed after short-circuit analysis",
          py::arg("result"), py::arg("with_fortescue_result"));
    m.def("get_short_circuit_limit_violations", &pypowsybl::getShortCircuitLimitViolations, "gets the limit violations of a short-circuit analysis", py::arg("result"));
    m.def("get_short_circuit_bus_results", &pypowsybl::getShortCircuitBusResults, "gets the bus results of a short-circuit analysis", py::arg("result"), py::arg("with_fortescue_result"));

}

void setLogLevelFromPythonLogger(pypowsybl::GraalVmGuard* guard, exception_handler* exc) {
    py::object logger = CppToPythonLogger::get()->getLogger();
    if (!logger.is_none()) {
        py::gil_scoped_acquire acquire;
        py::object level = logger.attr("level");
        ::setLogLevel(guard->thread(), level.cast<int>(), exc);
     }
}

pypowsybl::JavaHandle loadNetworkFromBinaryBuffersPython(std::vector<py::buffer> byteBuffers, const std::map<std::string, std::string>& parameters, const std::vector<std::string>& postProcessors, pypowsybl::JavaHandle* reportNode) {
    std::vector<std::string> parameterNames;
    std::vector<std::string> parameterValues;
    parameterNames.reserve(parameters.size());
    parameterValues.reserve(parameters.size());
    for (std::pair<std::string, std::string> p : parameters) {
        parameterNames.push_back(p.first);
        parameterValues.push_back(p.second);
    }
    pypowsybl::ToCharPtrPtr parameterNamesPtr(parameterNames);
    pypowsybl::ToCharPtrPtr parameterValuesPtr(parameterValues);
    pypowsybl::ToCharPtrPtr postProcessorsPtr(postProcessors);

    char** dataPtrs = new char*[byteBuffers.size()];
    int* dataSizes = new int[byteBuffers.size()];
    for(int i=0; i < byteBuffers.size(); ++i) {
        py::buffer_info info = byteBuffers[i].request();
        dataPtrs[i] = static_cast<char*>(info.ptr);
        dataSizes[i] = info.size;
    }

    pypowsybl::JavaHandle networkHandle = pypowsybl::PowsyblCaller::get()->callJava<pypowsybl::JavaHandle>(::loadNetworkFromBinaryBuffers, dataPtrs, dataSizes, byteBuffers.size(),
                           parameterNamesPtr.get(), parameterNames.size(), parameterValuesPtr.get(), parameterValues.size(),
                           postProcessorsPtr.get(), postProcessors.size(), (reportNode == nullptr) ? nullptr : *reportNode);
    delete[] dataPtrs;
    delete[] dataSizes;
    return networkHandle;
}

py::bytes saveNetworkToBinaryBufferPython(const pypowsybl::JavaHandle& network, const std::string& format, const std::map<std::string, std::string>& parameters, pypowsybl::JavaHandle* reportNode) {
    std::vector<std::string> parameterNames;
    std::vector<std::string> parameterValues;
    parameterNames.reserve(parameters.size());
    parameterValues.reserve(parameters.size());
    for (std::pair<std::string, std::string> p : parameters) {
        parameterNames.push_back(p.first);
        parameterValues.push_back(p.second);
    }
    pypowsybl::ToCharPtrPtr parameterNamesPtr(parameterNames);
    pypowsybl::ToCharPtrPtr parameterValuesPtr(parameterValues);
    array* byteArray = pypowsybl::PowsyblCaller::get()->callJava<array*>(::saveNetworkToBinaryBuffer, network, (char*) format.data(), parameterNamesPtr.get(), parameterNames.size(),
                     parameterValuesPtr.get(), parameterValues.size(), reportNode == nullptr ? nullptr : *reportNode);
    py::gil_scoped_acquire acquire;
    py::bytes bytes((char*) byteArray->ptr, byteArray->length);
    pypowsybl::PowsyblCaller::get()->callJava<>(::freeNetworkBinaryBuffer, byteArray);
    return bytes;
}<|MERGE_RESOLUTION|>--- conflicted
+++ resolved
@@ -329,13 +329,10 @@
             .value("BRANCH", element_type::BRANCH)
             .value("TERMINAL", element_type::TERMINAL)
             .value("SUB_NETWORK", element_type::SUB_NETWORK)
-<<<<<<< HEAD
-            .value("INTERNAL_CONNECTION", element_type::INTERNAL_CONNECTION);
-=======
             .value("AREA", element_type::AREA)
             .value("AREA_VOLTAGE_LEVELS", element_type::AREA_VOLTAGE_LEVELS)
-            .value("AREA_BOUNDARIES", element_type::AREA_BOUNDARIES);
->>>>>>> 46a8cf52
+            .value("AREA_BOUNDARIES", element_type::AREA_BOUNDARIES)
+            .value("INTERNAL_CONNECTION", element_type::INTERNAL_CONNECTION);
 
     py::enum_<filter_attributes_type>(m, "FilterAttributesType")
             .value("ALL_ATTRIBUTES", filter_attributes_type::ALL_ATTRIBUTES)
