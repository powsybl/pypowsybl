--- conflicted
+++ resolved
@@ -341,13 +341,10 @@
     unsigned char tooltip_enabled;
     unsigned char topological_coloring;
     char* component_library;
-<<<<<<< HEAD
+    unsigned char display_current_feeder_info;
     char* active_power_unit;
     char* reactive_power_unit;
     //char* current_unit;
-=======
-    unsigned char display_current_feeder_info;
->>>>>>> 02fe97da
 } sld_parameters;
 
 typedef struct nad_parameters_struct {
