/**
 * Copyright (c) 2020-2022, RTE (http://www.rte-france.com)
 * This Source Code Form is subject to the terms of the Mozilla Public
 * License, v. 2.0. If a copy of the MPL was not distributed with this
 * file, You can obtain one at http://mozilla.org/MPL/2.0/.
 */
#ifndef PYPOWSYBL_H
#define PYPOWSYBL_H

#include <string>
#include <vector>
#include <map>
#include <memory>
#include <stdexcept>
#include <functional>
#include <mutex>
#include "powsybl-api.h"
#include "pypowsybl-java.h"

namespace pypowsybl {

std::string toString(char* cstring);

class GraalVmGuard {
public:
    GraalVmGuard();

    ~GraalVmGuard() noexcept(false);

    graal_isolatethread_t * thread() const {
        return thread_;
    }

private:
    bool shouldDetach = false;
    graal_isolatethread_t* thread_ = nullptr;
};

class PyPowsyblError : public std::runtime_error {
public:
    PyPowsyblError(const char* msg)
        : runtime_error(msg) {
    }

    PyPowsyblError(const std::string&  msg)
        : runtime_error(msg) {
    }
};

class PowsyblCaller {

public:

static PowsyblCaller* get();

template<typename F, typename... ARGS>
void callJava(F f, ARGS... args) {
    GraalVmGuard guard;
    exception_handler exc;

    beginCall_(&guard, &exc);
    f(guard.thread(), args..., &exc);
    if (exc.message) {
        throw PyPowsyblError(toString(exc.message));
    }
    endCall_();
}

template<typename T, typename F, typename... ARGS>
T callJava(F f, ARGS... args) {
    GraalVmGuard guard;
    exception_handler exc;

    beginCall_(&guard, &exc);
    auto r = f(guard.thread(), args..., &exc);
    if (exc.message) {
        throw PyPowsyblError(toString(exc.message));
    }
    endCall_();
    return r;
}

void setPreprocessingJavaCall(std::function <void(GraalVmGuard* guard, exception_handler* exc)> func);
void setPostProcessingJavaCall(std::function<void()> func);

private:

static PowsyblCaller* singleton_;
static std::mutex initMutex_;
std::function <void(GraalVmGuard* guard, exception_handler* exc)> beginCall_;
std::function <void()> endCall_;

};

template<typename T>
class ToPtr {
public:
    ~ToPtr() {
        delete[] ptr_;
    }

    T* get() const {
        return ptr_;
    }

protected:
    explicit ToPtr(size_t size)
            : ptr_(new T[size])
    {}

    T* ptr_;
};

class ToCharPtrPtr : public ToPtr<char*> {
public:
    explicit ToCharPtrPtr(const std::vector<std::string>& strings)
            : ToPtr<char*>(strings.size())
    {
        for (int i = 0; i < strings.size(); i++) {
            ptr_[i] = (char*) strings[i].data();
        }
    }
};

class ToIntPtr : public ToPtr<int> {
public:
    explicit ToIntPtr(const std::vector<int>& ints)
            : ToPtr<int>(ints.size())
    {
        for (int i = 0; i < ints.size(); i++) {
            ptr_[i] = ints[i];
        }
    }
};

class ToDoublePtr : public ToPtr<double> {
public:
    explicit ToDoublePtr(const std::vector<double>& doubles)
            : ToPtr<double>(doubles.size())
    {
        for (int i = 0; i < doubles.size(); i++) {
            ptr_[i] = doubles[i];
        }
    }
};

/**
 * Wraps a void* corresponding to a graalvm ObjectHandle
 * in order to handle its destruction.
 */
class JavaHandle {
public:
    //Implicit constructor from void* returned by graalvm
    JavaHandle(void* handle);
    ~JavaHandle() {}

    //Implicit conversion to void* for use as input to graalvm
    operator void*() {
        return handle_.get();
    }

private:
    //Object handle destruction will be called when no more reference
    std::shared_ptr<void> handle_;
};


template<typename T>
class Array {
public:
    explicit Array(array* delegate)
        : delegate_(delegate) {
    }

    int length() const { return delegate_->length; }

    T* begin() const { return (T*) delegate_->ptr; }

    T* end() const { return (T*) delegate_->ptr + delegate_->length; }

    ~Array();

private:
    array* delegate_;
};

typedef Array<slack_bus_result> SlackBusResultArray;
typedef Array<loadflow_component_result> LoadFlowComponentResultArray;
typedef Array<post_contingency_result> PostContingencyResultArray;
typedef Array<operator_strategy_result> OperatorStrategyResultArray;
typedef Array<limit_violation> LimitViolationArray;
typedef Array<series> SeriesArray;


template<typename T>
std::vector<T> toVector(array* arrayPtr) {
    std::vector<T> values;
    values.reserve(arrayPtr->length);
    for (int i = 0; i < arrayPtr->length; i++) {
        T value = *((T*) arrayPtr->ptr + i);
        values.push_back(value);
    }
    return values;
}

template<>
std::vector<std::string> toVector(array* arrayPtr);
/**
 * Creates a map from the structure and ***FREE*** the memory of the pointer !
*/
std::map<std::string, std::string> convertMapStructToStdMap(string_map* map);

enum class LoadFlowComponentStatus {
    CONVERGED = 0,
    MAX_ITERATION_REACHED,
    FAILED,
    NO_CALCULATION,
};

enum class PostContingencyComputationStatus {
    CONVERGED = 0,
    MAX_ITERATION_REACHED,
    SOLVER_FAILED,
    FAILED,
    NO_IMPACT
};

enum LimitType {
    ACTIVE_POWER = 0,
    APPARENT_POWER,
    CURRENT,
    LOW_VOLTAGE,
    HIGH_VOLTAGE,
    LOW_VOLTAGE_ANGLE,
    HIGH_VOLTAGE_ANGLE,
    LOW_SHORT_CIRCUIT_CURRENT,
    HIGH_SHORT_CIRCUIT_CURRENT,
    OTHER
};

enum VoltageInitMode {
    UNIFORM_VALUES = 0,
    PREVIOUS_VALUES,
    DC_VALUES,
};

enum BalanceType {
    PROPORTIONAL_TO_GENERATION_P = 0,
    PROPORTIONAL_TO_GENERATION_P_MAX,
    PROPORTIONAL_TO_GENERATION_REMAINING_MARGIN,
    PROPORTIONAL_TO_GENERATION_PARTICIPATION_FACTOR,
    PROPORTIONAL_TO_LOAD,
    PROPORTIONAL_TO_CONFORM_LOAD,
};

enum ConnectedComponentMode {
    MAIN = 0,
    ALL,
};

enum DefaultXnecProvider {
    GT_5_PERC_ZONE_TO_ZONE_PTDF = 0,
    ALL_BRANCHES,
    INTERCONNECTIONS,
};

enum OutputWriter {
    CSV = 0,
    CSV_MULTILINE,
};

enum XnecSelectionStrategy {
    ONLY_INTERCONNECTIONS = 0,
    INTERCONNECTION_OR_ZONE_TO_ZONE_PTDF_GT_5PC,
};

class SeriesMetadata {
public:
    SeriesMetadata(const std::string& name, int type, bool isIndex, bool isModifiable, bool isDefault):
        name_(name),
        type_(type),
        isIndex_(isIndex),
        isModifiable_(isModifiable),
        isDefault_(isDefault) {
    }

    const std::string& name() const { return name_; }
    int type() const { return type_; }
    bool isIndex() const { return isIndex_; }
    bool isModifiable() const { return isModifiable_; }
    bool isDefault() const { return isDefault_; }

private:
    std::string name_;
    int type_;
    bool isIndex_;
    bool isModifiable_;
    bool isDefault_;
};


class LoadFlowParameters {
public:
    LoadFlowParameters(loadflow_parameters* src);
    std::shared_ptr<loadflow_parameters> to_c_struct() const;
    void load_to_c_struct(loadflow_parameters& params) const;

    VoltageInitMode voltage_init_mode;
    bool transformer_voltage_control_on;
    bool use_reactive_limits;
    bool phase_shifter_regulation_on;
    bool twt_split_shunt_admittance;
    bool shunt_compensator_voltage_control_on;
    bool read_slack_bus;
    bool write_slack_bus;
    bool distributed_slack;
    BalanceType balance_type;
    bool dc_use_transformer_ratio;
    std::vector<std::string> countries_to_balance;
    ConnectedComponentMode connected_component_mode;
<<<<<<< HEAD
    double hvdc_ac_emulation;
=======
    bool hvdc_ac_emulation;
>>>>>>> ea84831d
    double dc_power_factor;
    std::vector<std::string> provider_parameters_keys;
    std::vector<std::string> provider_parameters_values;
};

class LoadFlowValidationParameters {
public:
    LoadFlowValidationParameters(loadflow_validation_parameters* src);
    std::shared_ptr<loadflow_validation_parameters> to_c_struct() const;
    void load_to_c_struct(loadflow_validation_parameters& params) const;

    LoadFlowParameters loadflow_parameters;
    double threshold;
    bool verbose;
    std::string loadflow_name;
    double epsilon_x;
    bool apply_reactance_correction;
    bool ok_missing_values;
    bool no_requirement_if_reactive_bound_inversion;
    bool compare_results;
    bool check_main_component_only;
    bool no_requirement_if_setpoint_outside_power_bounds;
};

class SecurityAnalysisParameters {
public:
    SecurityAnalysisParameters(security_analysis_parameters* src);
    std::shared_ptr<security_analysis_parameters> to_c_struct() const;

    LoadFlowParameters loadflow_parameters;
    double flow_proportional_threshold;
    double low_voltage_proportional_threshold;
    double low_voltage_absolute_threshold;
    double high_voltage_proportional_threshold;
    double high_voltage_absolute_threshold;
    std::vector<std::string> provider_parameters_keys;
    std::vector<std::string> provider_parameters_values;
};

class SensitivityAnalysisParameters {
public:
    SensitivityAnalysisParameters(sensitivity_analysis_parameters* src);
    std::shared_ptr<sensitivity_analysis_parameters> to_c_struct() const;
    void load_to_c_struct(sensitivity_analysis_parameters& params) const;

    LoadFlowParameters loadflow_parameters;
    std::vector<std::string> provider_parameters_keys;
    std::vector<std::string> provider_parameters_values;
};

class DynamicSimulationParameters {
public:
    DynamicSimulationParameters(dynamic_simulation_parameters* src);
    std::shared_ptr<dynamic_simulation_parameters> to_c_struct() const;

    double start_time;
    double stop_time;
    std::vector<std::string> provider_parameters_keys;
    std::vector<std::string> provider_parameters_values;
};

enum class RescaleMode {
    NONE = 0,
    ACER_METHODOLOGY,
    PROPORTIONAL,
    MAX_CURRENT_OVERLOAD
};

class FlowDecompositionParameters {
public:
    FlowDecompositionParameters(flow_decomposition_parameters* src);
    std::shared_ptr<flow_decomposition_parameters> to_c_struct() const;

    bool enable_losses_compensation;
    float losses_compensation_epsilon;
    float sensitivity_epsilon;
    RescaleMode rescale_mode;
    bool dc_fallback_enabled_after_ac_divergence;
    int sensitivity_variable_batch_size;
};

class SldParameters {
public:
    SldParameters(sld_parameters* src);
    std::shared_ptr<sld_parameters> to_c_struct() const;
    void sld_to_c_struct(sld_parameters& params) const;

    bool use_name;
    bool center_name;
    bool diagonal_label;
    bool nodes_infos;
    bool tooltip_enabled;
    bool topological_coloring;
    std::string component_library;
    bool display_current_feeder_info;
    std::string active_power_unit;
    std::string reactive_power_unit;
    std::string current_unit;
};

enum class NadLayoutType {
    FORCE_LAYOUT = 0,
    GEOGRAPHICAL
};

enum class EdgeInfoType {
    ACTIVE_POWER = 0,
    REACTIVE_POWER,
    CURRENT
};

class NadParameters {
public:
    NadParameters(nad_parameters* src);
    std::shared_ptr<nad_parameters> to_c_struct() const;
    void nad_to_c_struct(nad_parameters& params) const;

    bool edge_name_displayed;
    bool edge_info_along_edge;
    bool id_displayed;
    int power_value_precision;
    int current_value_precision;
    int angle_value_precision;
    int voltage_value_precision;
    bool bus_legend;
    bool substation_description_displayed;
    NadLayoutType layout_type;
    int scaling_factor;
    double radius_factor;
    EdgeInfoType edge_info_displayed;
    bool voltage_level_details;
    bool injections_added;
};

//=======short-circuit analysis==========
enum ShortCircuitStudyType {
    SUB_TRANSIENT = 0,
    TRANSIENT,
    STEADY_STATE
};

enum InitialVoltageProfileMode {
    NOMINAL = 0,
    // The enum is incomplete, the last case (CONFIGURED) will be done later.
    // For now the value of PREVIOUS_VALUE must be specified.
    PREVIOUS_VALUE = 2
};

class ShortCircuitAnalysisParameters {
public:
    ShortCircuitAnalysisParameters(shortcircuit_analysis_parameters* src);
    std::shared_ptr<shortcircuit_analysis_parameters> to_c_struct() const;

    bool with_voltage_result;
    bool with_feeder_result;
    bool with_limit_violations;
    ShortCircuitStudyType study_type;
    bool with_fortescue_result;
    double min_voltage_drop_proportional_threshold;
    InitialVoltageProfileMode initial_voltage_profile_mode;

    std::vector<std::string> provider_parameters_keys;
    std::vector<std::string> provider_parameters_values;
};

// RAO
enum ObjectiveFunctionType {
    SECURE_FLOW = 0,
    MAX_MIN_MARGIN,
    MAX_MIN_RELATIVE_MARGIN,
    MIN_COST
};

enum Unit {
    AMPERE = 0,
    DEGREE,
    MEGAWATT,
    KILOVOLT,
    PERCENT_IMAX,
    TAP,
    SECTION_COUNT
};

enum Solver {
    CBC,
    SCIP,
    XPRESS
};

enum PstModel {
    CONTINUOUS,
    APPROXIMATED_INTEGERS
};

enum class RaRangeShrinking {
    DISABLED,
    ENABLED,
    ENABLED_IN_FIRST_PRAO_AND_CRAO
};

enum class ExecutionCondition {
    DISABLED,
    POSSIBLE_CURATIVE_IMPROVEMENT,
    COST_INCREASE
};

class RaoParameters {
public:
    RaoParameters(rao_parameters* src);
    std::shared_ptr<rao_parameters> to_c_struct() const;
    void load_to_c_struct(rao_parameters& params) const;

    // Objective function parameters
    ObjectiveFunctionType objective_function_type;
    Unit unit;
    bool enforce_curative_security;
    double curative_min_obj_improvement;

    // range action solver
    Solver solver;
    double relative_mip_gap;
    std::string solver_specific_parameters;

    // range action optimization parameters
    double pst_ra_min_impact_threshold;
    double hvdc_ra_min_impact_threshold;
    double injection_ra_min_impact_threshold;
    int max_mip_iterations;
    double pst_sensitivity_threshold;
    double hvdc_sensitivity_threshold;
    double injection_ra_sensitivity_threshold;
    PstModel pst_model;
    RaRangeShrinking ra_range_shrinking;

    // topo optimization parameters
    int max_preventive_search_tree_depth;
    int max_curative_search_tree_depth;
    std::vector<std::vector<std::string>> predefined_combinations;
    // Missing predefinedCombinations (list of list of string..)
    double relative_min_impact_threshold;
    double absolute_min_impact_threshold;
    bool skip_actions_far_from_most_limiting_element;
    int max_number_of_boundaries_for_skipping_actions;

    // Multithreading parameters
    int available_cpus;

    // Second preventive rao parameters
    ExecutionCondition execution_condition;
    bool re_optimize_curative_range_actions;
    bool hint_from_first_preventive_rao;

    // Not optimized cnec parameters
    bool do_not_optimize_curative_cnecs_for_tsos_without_cras;

    // Load flow and sensitivity parameters
    std::string load_flow_provider;
    SensitivityAnalysisParameters sensitivity_parameters;
    std::string sensitivity_provider;
    double sensitivity_failure_overcost;

    std::vector<std::string> provider_parameters_keys;
    std::vector<std::string> provider_parameters_values;
};

RaoParameters* createRaoParameters();

char* copyStringToCharPtr(const std::string& str);
char** copyVectorStringToCharPtrPtr(const std::vector<std::string>& strings);
int* copyVectorInt(const std::vector<int>& ints);
double* copyVectorDouble(const std::vector<double>& doubles);

void deleteCharPtrPtr(char** charPtrPtr, int length);

::zone* createZone(const std::string& id, const std::vector<std::string>& injectionsIds, const std::vector<double>& injectionsShiftKeys);

void init(std::function <void(GraalVmGuard* guard, exception_handler* exc)> preJavaCall,
          std::function <void()> postJavaCallls);

void logMaxMemory();

void setJavaLibraryPath(const std::string& javaLibraryPath);

void setConfigRead(bool configRead);

void setDefaultLoadFlowProvider(const std::string& loadFlowProvider);

void setDefaultSecurityAnalysisProvider(const std::string& securityAnalysisProvider);

void setDefaultSensitivityAnalysisProvider(const std::string& sensitivityAnalysisProvider);

bool isConfigRead();

std::string getDefaultLoadFlowProvider();

std::string getDefaultSecurityAnalysisProvider();

std::string getDefaultSensitivityAnalysisProvider();

std::string getVersionTable();

JavaHandle createNetwork(const std::string& name, const std::string& id, bool allowVariantMultiThreadAccess);

JavaHandle merge(std::vector<JavaHandle>& others);

JavaHandle getSubNetwork(const JavaHandle& network, const std::string& subNetworkId);

JavaHandle detachSubNetwork(const JavaHandle& subNetwork);

void applySolvedValues(const JavaHandle& network);

void applySolvedTapPositionAndSolvedSectionCount(const JavaHandle& network);

bool updateSwitchPosition(const JavaHandle& network, const std::string& id, bool open);

bool updateConnectableStatus(const JavaHandle& network, const std::string& id, bool connected);

std::vector<std::string> getNetworkElementsIds(const JavaHandle& network, element_type elementType, const std::vector<double>& nominalVoltages,
                                               const std::vector<std::string>& countries, bool mainCc, bool mainSc,
                                               bool notConnectedToSameBusAtBothSides);

std::vector<std::string> getNetworkImportFormats();

std::vector<std::string> getNetworkImportSupportedExtensions();

std::vector<std::string> getNetworkExportFormats();

std::vector<std::string> getNetworkImportPostProcessors();

std::vector<std::string> getLoadFlowProviderNames();

std::vector<std::string> getSecurityAnalysisProviderNames();

std::vector<std::string> getSensitivityAnalysisProviderNames();

SeriesArray* createImporterParametersSeriesArray(const std::string& format);

SeriesArray* createExporterParametersSeriesArray(const std::string& format);

std::shared_ptr<network_metadata> getNetworkMetadata(const JavaHandle& network);

bool isNetworkLoadable(const std::string& file);

JavaHandle loadNetwork(const std::string& file, const std::map<std::string, std::string>& parameters, const std::vector<std::string>& postProcessors, JavaHandle* reportNode, bool allowVariantMultiThreadAccess);

JavaHandle loadNetworkFromString(const std::string& fileName, const std::string& fileContent, const std::map<std::string, std::string>& parameters, const std::vector<std::string>& postProcessors, JavaHandle* reportNode, bool allowVariantMultiThreadAccess);

void saveNetwork(const JavaHandle& network, const std::string& file, const std::string& format, const std::map<std::string, std::string>& parameters, JavaHandle* reportNode);

LoadFlowParameters* createLoadFlowParameters();

std::vector<std::string> getLoadFlowProviderParametersNames(const std::string& loadFlowProvider);

SeriesArray* createLoadFlowProviderParametersSeriesArray(const std::string& provider);

LoadFlowValidationParameters* createValidationConfig();

SecurityAnalysisParameters* createSecurityAnalysisParameters();

std::vector<std::string> getSecurityAnalysisProviderParametersNames(const std::string& securityAnalysisProvider);

SensitivityAnalysisParameters* createSensitivityAnalysisParameters();

SensitivityAnalysisParameters* createSensitivityAnalysisParametersFromCStruct(sensitivity_analysis_parameters* parameters_ptr);

std::vector<std::string> getSensitivityAnalysisProviderParametersNames(const std::string& sensitivityAnalysisProvider);

std::vector<std::string> getDynamicSimulationProviderParametersNames();

SeriesArray* createDynamicSimulationProviderParametersSeriesArray();

DynamicSimulationParameters* createDynamicSimulationParameters();

std::string saveNetworkToString(const JavaHandle& network, const std::string& format, const std::map<std::string, std::string>& parameters, JavaHandle* reportNode);

void reduceNetwork(const JavaHandle& network, const double v_min, const double v_max, const std::vector<std::string>& ids, const std::vector<std::string>& vls, const std::vector<int>& depths, bool withDangLingLines);

LoadFlowComponentResultArray* runLoadFlow(const JavaHandle& network, bool dc, const LoadFlowParameters& parameters, const std::string& provider, JavaHandle* reportNode);

SeriesArray* runLoadFlowValidation(const JavaHandle& network, validation_type validationType, const LoadFlowValidationParameters& validationParameters);

void writeSingleLineDiagramSvg(const JavaHandle& network, const std::string& containerId, const std::string& svgFile, const std::string& metadataFile, const SldParameters& parameters);

void writeMatrixMultiSubstationSingleLineDiagramSvg(const JavaHandle& network, const std::vector<std::vector<std::string>>& matrixIds, const std::string& svgFile, const std::string& metadataFile, const SldParameters& parameters);

std::string getSingleLineDiagramSvg(const JavaHandle& network, const std::string& containerId);

std::vector<std::string> getSingleLineDiagramSvgAndMetadata(const JavaHandle& network, const std::string& containerId, const SldParameters& parameters);

std::vector<std::string> getMatrixMultiSubstationSvgAndMetadata(const JavaHandle& network, const std::vector<std::vector<std::string>>& matrixIds, const SldParameters& parameters);

std::vector<std::string> getSingleLineDiagramComponentLibraryNames();

void writeNetworkAreaDiagramSvg(const JavaHandle& network, const std::string& svgFile, const std::string& metadataFile, const std::vector<std::string>& voltageLevelIds, int depth, double highNominalVoltageBound, double lowNominalVoltageBound, const NadParameters& parameters, dataframe* fixed_positions,
    dataframe* branch_labels, dataframe* three_wt_labels, dataframe* injections_labels, dataframe* bus_descriptions, dataframe* vl_descriptions, dataframe* bus_node_styles, dataframe* edge_styles, dataframe* three_wt_styles);

std::string getNetworkAreaDiagramSvg(const JavaHandle& network, const std::vector<std::string>& voltageLevelIds, int depth, double highNominalVoltageBound, double lowNominalVoltageBound, const NadParameters& parameters);

std::vector<std::string> getNetworkAreaDiagramSvgAndMetadata(const JavaHandle& network, const std::vector<std::string>& voltageLevelIds, int depth, double highNominalVoltageBound, double lowNominalVoltageBound, const NadParameters& parameters, dataframe* fixed_positions,
    dataframe* branch_labels, dataframe* three_wt_labels, dataframe* injections_labels, dataframe* bus_descriptions, dataframe* vl_descriptions, dataframe* bus_node_styles, dataframe* edge_styles, dataframe* three_wt_styles);

std::vector<std::string> getNetworkAreaDiagramDisplayedVoltageLevels(const JavaHandle& network, const std::vector<std::string>& voltageLevelIds, int depth);

SeriesArray* getNetworkAreaDiagramDefaultBranchLabels(const JavaHandle& network);

SeriesArray* getNetworkAreaDiagramDefaultTwtLabels(const JavaHandle& network);

SeriesArray* getNetworkAreaDiagramDefaultBusDescriptions(const JavaHandle& network);

SeriesArray* getNetworkAreaDiagramDefaultVoltageLevelDescriptions(const JavaHandle& network);

JavaHandle createSecurityAnalysis();

void addContingency(const JavaHandle& analysisContext, const std::string& contingencyId, const std::vector<std::string>& elementsIds);

void addContingencyFromJsonFile(const JavaHandle& analysisContext, const std::string& jsonFilePath);

void exportToJson(const JavaHandle& securityAnalysisResult, const std::string& jsonFilePath);

JavaHandle runSecurityAnalysis(const JavaHandle& securityAnalysisContext, const JavaHandle& network, const SecurityAnalysisParameters& parameters, const std::string& provider, bool dc, JavaHandle* reportNode);

JavaHandle createSensitivityAnalysis();

void addLoadActivePowerAction(const JavaHandle& analysisContext, const std::string& actionId, const std::string& loadId, bool relativeValue, double activePower);

void addLoadReactivePowerAction(const JavaHandle& analysisContext, const std::string& actionId, const std::string& loadId, bool relativeValue, double reactivePower);

void addGeneratorActivePowerAction(const JavaHandle& analysisContext, const std::string& actionId, const std::string& generatorId, bool relativeValue, double activePower);

void addSwitchAction(const JavaHandle& analysisContext, const std::string& actionId, const std::string& switchId, bool open);

void addPhaseTapChangerPositionAction(const JavaHandle& analysisContext, const std::string& actionId, const std::string& transformerId, bool isRelative, int tapPosition, ThreeSide side);

void addRatioTapChangerPositionAction(const JavaHandle& analysisContext, const std::string& actionId, const std::string& transformerId, bool isRelative, int tapPosition, ThreeSide side);

void addShuntCompensatorPositionAction(const JavaHandle& analysisContext, const std::string& actionId, const std::string& shuntId, int sectionCount);

void addTerminalsConnectionAction(const JavaHandle& analysisContext, const std::string& actionId, const std::string& elementId,
                                       ThreeSide side, bool opening);

void addOperatorStrategy(const JavaHandle& analysisContext, std::string operatorStrategyId, std::string contingencyId, const std::vector<std::string>& actionsIds,
                         condition_type conditionType, const std::vector<std::string>& subjectIds, const std::vector<violation_type>& violationTypesFilters);

void addActionFromJsonFile(const JavaHandle& analysisContext, const std::string& jsonFilePath);

void addOperatorStrategyFromJsonFile(const JavaHandle& analysisContext, const std::string& jsonFilePath);

void setZones(const JavaHandle& sensitivityAnalysisContext, const std::vector<::zone*>& zones);

void addFactorMatrix(const JavaHandle& sensitivityAnalysisContext, std::string matrixId, const std::vector<std::string>& branchesIds,
                     const std::vector<std::string>& variablesIds, const std::vector<std::string>& contingenciesIds, contingency_context_type ContingencyContextType,
                     sensitivity_function_type sensitivityFunctionType, sensitivity_variable_type sensitivityVariableType);

JavaHandle runSensitivityAnalysis(const JavaHandle& sensitivityAnalysisContext, const JavaHandle& network, bool dc, SensitivityAnalysisParameters& parameters, const std::string& provider, JavaHandle* reportNode);

matrix* getSensitivityMatrix(const JavaHandle& sensitivityAnalysisResultContext, const std::string& matrixId, const std::string &contingencyId);

matrix* getReferenceMatrix(const JavaHandle& sensitivityAnalysisResultContext, const std::string& matrixId, const std::string& contingencyId);

SeriesArray* createNetworkElementsSeriesArray(const JavaHandle& network, element_type elementType, filter_attributes_type filterAttributesType, const std::vector<std::string>& attributes, dataframe* dataframe, bool perUnit, double nominalApparentPower);

void removeNetworkElements(const JavaHandle& network, const std::vector<std::string>& elementIds);

SeriesArray* createNetworkElementsExtensionSeriesArray(const JavaHandle& network, const std::string& extensionName, const std::string& tableName);

std::vector<std::string> getExtensionsNames();

SeriesArray* getExtensionsInformation();

void updateNetworkElementsWithSeries(pypowsybl::JavaHandle network, dataframe* dataframe, element_type elementType, bool perUnit, double nominalApparentPower);

std::string getWorkingVariantId(const JavaHandle& network);

void setWorkingVariant(const JavaHandle& network, std::string& variant);

void removeVariant(const JavaHandle& network, std::string& variant);

void cloneVariant(const JavaHandle& network, std::string& src, std::string& variant, bool mayOverwrite);

std::vector<std::string> getVariantsIds(const JavaHandle& network);

void addMonitoredElements(const JavaHandle& securityAnalysisContext, contingency_context_type contingencyContextType, const std::vector<std::string>& branchIds,
                      const std::vector<std::string>& voltageLevelIds, const std::vector<std::string>& threeWindingsTransformerIds,
                      const std::vector<std::string>& contingencyIds);

SeriesArray* getLimitViolations(const JavaHandle& securityAnalysisResult);

PostContingencyResultArray* getPostContingencyResults(const JavaHandle& securityAnalysisResult);

OperatorStrategyResultArray* getOperatorStrategyResults(const JavaHandle& securityAnalysisResult);

pre_contingency_result* getPreContingencyResult(const JavaHandle& securityAnalysisResult);

SeriesArray* getBranchResults(const JavaHandle& securityAnalysisResult);

SeriesArray* getBusResults(const JavaHandle& securityAnalysisResult);

SeriesArray* getThreeWindingsTransformerResults(const JavaHandle& securityAnalysisResult);

SeriesArray* getNodeBreakerViewSwitches(const JavaHandle& network,std::string& voltageLevel);

SeriesArray* getNodeBreakerViewNodes(const JavaHandle& network,std::string& voltageLevel);

SeriesArray* getNodeBreakerViewInternalConnections(const JavaHandle& network,std::string& voltageLevel);

SeriesArray* getBusBreakerViewSwitches(const JavaHandle& network,std::string& voltageLevel);

SeriesArray* getBusBreakerViewBuses(const JavaHandle& network,std::string& voltageLevel);

SeriesArray* getBusBreakerViewElements(const JavaHandle& network,std::string& voltageLevel);

/**
 * Metadata of the dataframe of network elements data for a given element type.
 */
std::vector<SeriesMetadata> getNetworkDataframeMetadata(element_type elementType);

/**
 * Metadata of the list of dataframes to create network elements of the given type.
 */
std::vector<std::vector<SeriesMetadata>> getNetworkElementCreationDataframesMetadata(element_type elementType);

void createElement(pypowsybl::JavaHandle network, dataframe_array* dataframes, element_type elementType);

::validation_level_type getValidationLevel(const JavaHandle& network);

::validation_level_type validate(const JavaHandle& network);

void setMinValidationLevel(pypowsybl::JavaHandle network, validation_level_type validationLevel);

void setupLoggerCallback(void *& callback);

void addNetworkElementProperties(pypowsybl::JavaHandle network, dataframe* dataframe);

void removeNetworkElementProperties(pypowsybl::JavaHandle network, const std::vector<std::string>& ids, const std::vector<std::string>& properties);

void updateNetworkElementsExtensionsWithSeries(pypowsybl::JavaHandle network, std::string& name, std::string& tableName, dataframe* dataframe);

void removeExtensions(const JavaHandle& network, std::string& name, const std::vector<std::string>& ids);

std::vector<SeriesMetadata> getNetworkExtensionsDataframeMetadata(std::string& name, std::string& tableName);

std::vector<std::vector<SeriesMetadata>> getNetworkExtensionsCreationDataframesMetadata(std::string& name);

void createExtensions(pypowsybl::JavaHandle network, dataframe_array* dataframes, std::string& name);

JavaHandle createReportNode(const std::string& taskKey, const std::string& defaultName);

std::string printReport(const JavaHandle& reportNode);

std::string jsonReport(const JavaHandle& reportNode);

JavaHandle createGLSKdocument(std::string& filename);

std::vector<std::string> getGLSKinjectionkeys(pypowsybl::JavaHandle network, const JavaHandle& importer, std::string& country, long instant);

std::vector<std::string> getGLSKcountries(const JavaHandle& importer);

std::vector<double> getGLSKInjectionFactors(pypowsybl::JavaHandle network, const JavaHandle& importer, std::string& country, long instant);

long getInjectionFactorStartTimestamp(const JavaHandle& importer);

long getInjectionFactorEndTimestamp(const JavaHandle& importer);

JavaHandle createFlowDecomposition();

void addContingencyForFlowDecomposition(const JavaHandle& flowDecompositionContext, const std::string& contingencyId, const std::vector<std::string>& elementsIds);

void addPrecontingencyMonitoredElementsForFlowDecomposition(const JavaHandle& flowDecompositionContext, const std::vector<std::string>& branchIds);

void addPostcontingencyMonitoredElementsForFlowDecomposition(const JavaHandle& flowDecompositionContext, const std::vector<std::string>& branchIds, const std::vector<std::string>& contingencyIds);

void addAdditionalXnecProviderForFlowDecomposition(const JavaHandle& flowDecompositionContext, DefaultXnecProvider defaultXnecProvider);

SeriesArray* runFlowDecomposition(const JavaHandle& flowDecompositionContext, const JavaHandle& network, const FlowDecompositionParameters& flow_decomposition_parameters, const LoadFlowParameters& loadflow_parameters);

FlowDecompositionParameters* createFlowDecompositionParameters();

SeriesArray* getConnectablesOrderPositions(const JavaHandle& network, const std::string voltage_level_id);

std::vector<int> getUnusedConnectableOrderPositions(pypowsybl::JavaHandle network, std::string busbarSectionId, std::string beforeOrAfter);

void removeAliases(pypowsybl::JavaHandle network, dataframe* dataframe);

void removeInternalConnections(pypowsybl::JavaHandle network, dataframe* dataframe);

void closePypowsybl();

void removeElementsModification(pypowsybl::JavaHandle network, const std::vector<std::string>& connectableIds, dataframe* dataframe, remove_modification_type removeModificationType, bool throwException, JavaHandle* reportNode);

SldParameters* createSldParameters();

NadParameters* createNadParameters();

//=======dynamic modeling for dynawo package==========

//handle creation
JavaHandle createDynamicSimulationContext();
JavaHandle createDynamicModelMapping();
JavaHandle createTimeseriesMapping();
JavaHandle createEventMapping();

JavaHandle runDynamicSimulation(JavaHandle dynamicModelContext, JavaHandle network, JavaHandle dynamicMapping, JavaHandle eventMapping, JavaHandle timeSeriesMapping, DynamicSimulationParameters& parameters, JavaHandle reportNode);

// timeseries mapping
void addOutputVariables(JavaHandle outputVariablesHandle, std::string dynamicId, std::vector<std::string>& variables, bool isDynamic, OutputVariableType variableType);

// events mapping
void addEventMappings(JavaHandle eventMappingHandle, EventMappingType mappingType, dataframe* mappingDf);
std::vector<SeriesMetadata> getEventMappingsMetaData(EventMappingType mappingType);

// dynamic model mapping
void addDynamicMappings(JavaHandle dynamicMappingHandle, DynamicMappingType mappingType, dataframe_array* dataframes);
std::vector<std::vector<SeriesMetadata>> getDynamicMappingsMetaData(DynamicMappingType mappingType);
std::vector<std::string> getSupportedModels(DynamicMappingType mappingType);

// results
DynamicSimulationStatus getDynamicSimulationResultsStatus(JavaHandle resultsHandle);
std::string getDynamicSimulationResultsStatusText(JavaHandle resultsHandle);
SeriesArray* getDynamicCurve(JavaHandle resultHandle, std::string curveName);
std::vector<std::string> getAllDynamicCurvesIds(JavaHandle resultHandle);
SeriesArray* getFinalStateValues(JavaHandle resultHandle);
SeriesArray* getTimeline(JavaHandle resultHandle);

//=======END OF dynamic modeling for dynawo package==========

//=======Voltage initializer mapping========

JavaHandle createVoltageInitializerParams();
void voltageInitializerAddSpecificLowVoltageLimits(const JavaHandle& paramsHandle, const std::string& voltageLevelId, bool isRelative, double limit);
void voltageInitializerAddSpecificHighVoltageLimits(const JavaHandle& paramsHandle, const std::string& voltageLevelId, bool isRelative, double limit);
void voltageInitializerAddVariableShuntCompensators(const JavaHandle& paramsHandle, const std::string& idPtr);
void voltageInitializerAddConstantQGenerators(const JavaHandle& paramsHandle, const std::string& idPtr);
void voltageInitializerAddVariableTwoWindingsTransformers(const JavaHandle& paramsHandle, const std::string& idPtr);
void voltageInitializerAddConfiguredReactiveSlackBuses(const JavaHandle& paramsHandle, const std::string& idPtr);
void voltageInitializerSetObjective(const JavaHandle& paramsHandle, VoltageInitializerObjective cObjective);
void voltageInitializerSetObjectiveDistance(const JavaHandle& paramsHandle, double dist);
void voltageInitializerSetLogLevelAmpl(const JavaHandle& paramsHandle, VoltageInitializerLogLevelAmpl logLevelAmpl);
void voltageInitializerSetLogLevelSolver(const JavaHandle& paramsHandle, VoltageInitializerLogLevelSolver logLevelSolver);
void voltageInitializerSetReactiveSlackBusesMode(const JavaHandle& paramsHandle, VoltageInitializerReactiveSlackBusesMode reactiveSlackBusesMode);
void voltageInitializerSetMinPlausibleLowVoltageLimit(const JavaHandle& paramsHandle, double min_plausible_low_voltage_limit);
void voltageInitializerSetMaxPlausibleHighVoltageLimit(const JavaHandle& paramsHandle, double max_plausible_high_voltage_limit);
void voltageInitializerSetActivePowerVariationRate(const JavaHandle& paramsHandle, double active_power_variation_rate);
void voltageInitializerSetMinPlausibleActivePowerThreshold(const JavaHandle& paramsHandle, double min_plausible_active_power_threshold);
void voltageInitializerSetLowImpedanceThreshold(const JavaHandle& paramsHandle, double low_impedance_threshold);
void voltageInitializerSetMinNominalVoltageIgnoredBus(const JavaHandle& paramsHandle, double min_nominal_voltage_ignored_bus);
void voltageInitializerSetMinNominalVoltageIgnoredVoltageBounds(const JavaHandle& paramsHandle, double min_nominal_voltage_ignored_voltage_bounds);
void voltageInitializerSetMaxPlausiblePowerLimit(const JavaHandle& paramsHandle, double max_plausible_power_limit);
void voltageInitializerSetDefaultMinimalQPRange(const JavaHandle& paramsHandle, double default_minimal_qp_range);
void voltageInitializerSetHighActivePowerDefaultLimit(const JavaHandle& paramsHandle, double high_active_power_default_limit);
void voltageInitializerSetLowActivePowerDefaultLimit(const JavaHandle& paramsHandle, double low_active_power_default_limit);
void voltageInitializerSetDefaultQmaxPmaxRatio(const JavaHandle& paramsHandle, double default_qmax_pmax_ratio);
void voltageInitializerSetDefaultVariableScalingFactor(const JavaHandle& paramsHandle, double defaultVariableScalingFactor);
void voltageInitializerSetDefaultConstraintScalingFactor(const JavaHandle& paramsHandle, double defaultConstraintScalingFactor);
void voltageInitializerSetReactiveSlackVariableScalingFactor(const JavaHandle& paramsHandle, double reactiveSlackVariableScalingFactor);
void voltageInitializerSetTwoWindingTransformerRatioVariableScalingFactor(const JavaHandle& paramsHandle, double twoWindingTransformerRatioVariableScalingFactor);

void voltageInitializerApplyAllModifications(const JavaHandle& resultHandle, const JavaHandle& networkHandle);
VoltageInitializerStatus voltageInitializerGetStatus(const JavaHandle& resultHandle);
std::map<std::string, std::string> voltageInitializerGetIndicators(const JavaHandle& resultHandle);
JavaHandle runVoltageInitializer(bool debug, const JavaHandle& networkHandle, const JavaHandle& paramsHandle);

//=======End of voltage initializer mapping========

std::vector<SeriesMetadata> getModificationMetadata(network_modification_type networkModificationType);

std::vector<std::vector<SeriesMetadata>> getModificationMetadataWithElementType(network_modification_type networkModificationType, element_type elementType);

void createNetworkModification(pypowsybl::JavaHandle network, dataframe_array* dataframe, network_modification_type networkModificationType, bool throwException, JavaHandle* reportNode);

void splitOrMergeTransformers(pypowsybl::JavaHandle network, const std::vector<std::string>& transformerIds, bool merge, JavaHandle* reportNode);

void setDefaultShortCircuitAnalysisProvider(const std::string& shortCircuitAnalysisProvider);
std::string getDefaultShortCircuitAnalysisProvider();
std::vector<std::string> getShortCircuitAnalysisProviderNames();
ShortCircuitAnalysisParameters* createShortCircuitAnalysisParameters();
std::vector<std::string> getShortCircuitAnalysisProviderParametersNames(const std::string& shortCircuitAnalysisProvider);
JavaHandle createShortCircuitAnalysis();
JavaHandle runShortCircuitAnalysis(const JavaHandle& shortCircuitAnalysisContext, const JavaHandle& network, const ShortCircuitAnalysisParameters& parameters, const std::string& provider, JavaHandle* reportNode);
std::vector<SeriesMetadata> getFaultsMetaData();
void setFaults(pypowsybl::JavaHandle analysisContext, dataframe* dataframe);
SeriesArray* getFaultResults(const JavaHandle& shortCircuitAnalysisResult, bool withFortescueResult);
SeriesArray* getFeederResults(const JavaHandle& shortCircuitAnalysisResult, bool withFortescueResult);
SeriesArray* getShortCircuitLimitViolations(const JavaHandle& shortCircuitAnalysisResult);
SeriesArray* getShortCircuitBusResults(const JavaHandle& shortCircuitAnalysisResult, bool withFortescueResult);

// OpenRao
JavaHandle createRao();
JavaHandle getCrac(const JavaHandle& raoContext);
RaoComputationStatus getRaoResultStatus(const JavaHandle& raoResult);
SeriesArray* getFlowCnecResults(const JavaHandle& cracHandle, const JavaHandle& resultHandle);
SeriesArray* getAngleCnecResults(const JavaHandle& cracHandle, const JavaHandle& resultHandle);
SeriesArray* getVoltageCnecResults(const JavaHandle& cracHandle, const JavaHandle& resultHandle);
SeriesArray* getRaResults(const JavaHandle& cracHandle, const JavaHandle& resultHandle);
SeriesArray* getCostResults(const JavaHandle& cracHandle, const JavaHandle& resultHandle);
std::vector<std::string> getVirtualCostNames(const JavaHandle& resultHandle);
SeriesArray* getVirtualCostsResults(const JavaHandle& cracHandle, const JavaHandle& resultHandle, const std::string& virtualCostName);

JavaHandle createDefaultRaoParameters();
JavaHandle runRaoWithParameters(const JavaHandle& networkHandle, const JavaHandle& raoHandle, const RaoParameters& parameters);
JavaHandle runVoltageMonitoring(const JavaHandle& networkHandle, const JavaHandle& resultHandle, const JavaHandle& contextHandle, const LoadFlowParameters& parameters, const std::string& provider);
JavaHandle runAngleMonitoring(const JavaHandle& networkHandle, const JavaHandle& resultHandle, const JavaHandle& contextHandle, const LoadFlowParameters& parameters, const std::string& provider);

JavaHandle createGrid2opBackend(const JavaHandle& networkHandle, bool considerOpenBranchReactiveFlow, bool checkIsolatedAndDisconnectedInjections, int busesPerVoltageLevel, bool connectAllElementsToFirstBus);
void freeGrid2opBackend(const JavaHandle& backendHandle);
std::vector<std::string> getGrid2opStringValue(const JavaHandle& backendHandle, Grid2opStringValueType valueType);
array* getGrid2opIntegerValue(const JavaHandle& backendHandle, Grid2opIntegerValueType valueType);
array* getGrid2opDoubleValue(const JavaHandle& backendHandle, Grid2opDoubleValueType valueType);
void updateGrid2opDoubleValue(const JavaHandle& backendHandle, Grid2opUpdateDoubleValueType valueType, double* valuePtr, int* changedPtr);
void updateGrid2opIntegerValue(const JavaHandle& backendHandle, Grid2opUpdateIntegerValueType valueType, int* valuePtr, int* changedPtr);
bool checkGrid2opIsolatedAndDisconnectedInjections(const JavaHandle& backendHandle);
LoadFlowComponentResultArray* runGrid2opLoadFlow(const JavaHandle& network, bool dc, const LoadFlowParameters& parameters);

}
#endif //PYPOWSYBL_H<|MERGE_RESOLUTION|>--- conflicted
+++ resolved
@@ -318,11 +318,7 @@
     bool dc_use_transformer_ratio;
     std::vector<std::string> countries_to_balance;
     ConnectedComponentMode connected_component_mode;
-<<<<<<< HEAD
-    double hvdc_ac_emulation;
-=======
     bool hvdc_ac_emulation;
->>>>>>> ea84831d
     double dc_power_factor;
     std::vector<std::string> provider_parameters_keys;
     std::vector<std::string> provider_parameters_values;
