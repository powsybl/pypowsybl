--- conflicted
+++ resolved
@@ -74,12 +74,9 @@
             .value("HVDC_LINE", element_type::HVDC_LINE)
             .value("RATIO_TAP_CHANGER_STEP", element_type::RATIO_TAP_CHANGER_STEP)
             .value("PHASE_TAP_CHANGER_STEP", element_type::PHASE_TAP_CHANGER_STEP)
-<<<<<<< HEAD
             .value("RATIO_TAP_CHANGER", element_type::RATIO_TAP_CHANGER)
             .value("PHASE_TAP_CHANGER", element_type::PHASE_TAP_CHANGER)
-=======
             .value("REACTIVE_CAPABILITY_CURVE_POINT", element_type::REACTIVE_CAPABILITY_CURVE_POINT)
->>>>>>> 406afc6c
             .export_values();
 
     m.def("get_network_elements_ids", &pypowsybl::getNetworkElementsIds, "Get network elements ids for a given element type",
