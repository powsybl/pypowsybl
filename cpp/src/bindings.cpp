--- conflicted
+++ resolved
@@ -669,13 +669,8 @@
     m.def("get_security_analysis_provider_parameters_names", &pypowsybl::getSecurityAnalysisProviderParametersNames, "get provider parameters for a security analysis provider", py::arg("provider"));
     m.def("get_sensitivity_analysis_provider_parameters_names", &pypowsybl::getSensitivityAnalysisProviderParametersNames, "get provider parameters for a sensitivity analysis provider", py::arg("provider"));
     m.def("update_extensions", pypowsybl::updateNetworkElementsExtensionsWithSeries, "Update extensions of network elements for a given element type with a series",
-<<<<<<< HEAD
           py::call_guard<py::gil_scoped_release>(), py::arg("network"), py::arg("name"), py::arg("dataframe"));
     m.def("remove_extensions", &pypowsybl::removeExtensions, "Remove extensions from network elements",
-=======
-          py::call_guard<py::gil_scoped_release>(), py::arg("network"), py::arg("name"), py::arg("table_name"), py::arg("dataframe"));
-    m.def("remove_extensions", &pypowsybl::removeExtensions, "Remove extensions from network elements", 
->>>>>>> 60efd61f
           py::call_guard<py::gil_scoped_release>(), py::arg("network"), py::arg("name"), py::arg("ids"));
     m.def("get_network_extensions_dataframe_metadata", &pypowsybl::getNetworkExtensionsDataframeMetadata, "Get dataframe metadata for a given network element extension",
           py::arg("name"), py::arg("table_name"));
