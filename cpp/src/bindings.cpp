--- conflicted
+++ resolved
@@ -331,11 +331,7 @@
           py::arg("sensitivity_analysis_context"), py::arg("bus_ids"), py::arg("target_voltage_ids"));
 
     m.def("run_sensitivity_analysis", &pypowsybl::runSensitivityAnalysis, "Run a sensitivity analysis",
-<<<<<<< HEAD
-          py::arg("sensitivity_analysis_context"), py::arg("network"), py::arg("dc"), py::arg("parameters"));
-=======
-          py::arg("sensitivity_analysis_context"), py::arg("network"), py::arg("parameters"), py::arg("provider"));
->>>>>>> ac3f20aa
+          py::arg("sensitivity_analysis_context"), py::arg("network"), py::arg("dc"), py::arg("parameters"), py::arg("provider"));
 
     py::class_<matrix>(m, "Matrix", py::buffer_protocol())
             .def_buffer([](matrix& m) -> py::buffer_info {
