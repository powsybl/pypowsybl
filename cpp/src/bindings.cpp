/**
 * Copyright (c) 2020, RTE (http://www.rte-france.com)
 * This Source Code Form is subject to the terms of the Mozilla Public
 * License, v. 2.0. If a copy of the MPL was not distributed with this
 * file, You can obtain one at http://mozilla.org/MPL/2.0/.
 */
#include <pybind11/pybind11.h>
#include <pybind11/stl.h>
#include <pybind11/numpy.h>
#include "pypowsybl.h"

namespace py = pybind11;

template<typename T>
void bindArray(py::module_& m, const std::string& className) {
    py::class_<T>(m, className.c_str())
            .def("__len__", [](const T& a) {
                return a.length();
            })
            .def("__iter__", [](T& a) {
                return py::make_iterator(a.begin(), a.end());
            }, py::keep_alive<0, 1>());
}

<<<<<<< HEAD
std::shared_ptr<array> createArray(py::list columnsValues, const std::vector<std::string>& columnsNames, const std::vector<int>& columnsTypes, const std::vector<bool>& indexBool) {
    array* rawDataframe = new array();
    int columnsNumber = columnsNames.size();
    std::shared_ptr<array> dataframe = std::shared_ptr<array>(rawDataframe, [](array* dataframeToDestroy){
=======
std::shared_ptr<array> createArray(py::list columnsValues, const std::vector<std::string>& columnsNames, const std::vector<int>& columnsTypes, const std::vector<bool>& isIndex) {
    int columnsNumber = columnsNames.size();
    std::shared_ptr<array> dataframe(new array(), [](array* dataframeToDestroy){
>>>>>>> 7e552290
        for (int indice = 0 ; indice < dataframeToDestroy->length; indice ++) {
            series* column = ((series*) dataframeToDestroy->ptr) + indice;
            if (column->type == 0) {
                pypowsybl::deleteCharPtrPtr((char**) column->data.ptr, column->data.length);
            } else if (column->type == 1) {
                delete (double*) column->data.ptr;
            } else if (column->type == 2 || column->type == 3) {
                delete (int*) column->data.ptr;
            }
            delete column->name;
        }
        delete (series*) dataframeToDestroy->ptr;
        delete dataframeToDestroy;
    });
<<<<<<< HEAD
    rawDataframe->ptr = new series[columnsNumber];
=======
    dataframe->ptr = new series[columnsNumber];
>>>>>>> 7e552290
    series* columns = new series[columnsNumber];
    for (int indice = 0 ; indice < columnsNumber ; indice ++ ) {
        series* column = columns + indice;
        py::str name = (py::str) columnsNames[indice];
        column->name = strdup(((std::string) name).c_str());
<<<<<<< HEAD
        column->index = int(indexBool[indice]);
        int type = columnsTypes[indice];
        column->type = type;
        py::array data = (py::array) columnsValues[indice];
=======
        column->index = int(isIndex[indice]);
        int type = columnsTypes[indice];
        column->type = type;
>>>>>>> 7e552290
        if (type == 0) {
            std::vector<std::string> values = py::cast<std::vector<std::string>>(columnsValues[indice]);
            column->data.length = values.size();
            column->data.ptr = pypowsybl::copyVectorStringToCharPtrPtr(values);
        } else if (type == 1) {
            std::vector<double> values = py::cast<std::vector<double>>(columnsValues[indice]);
            column->data.length = values.size();
            column->data.ptr = pypowsybl::copyVectorDouble(values);
        } else if (type == 2 || type == 3) {
            std::vector<int> values = py::cast<std::vector<int>>(columnsValues[indice]);
            column->data.length = values.size();
            column->data.ptr = pypowsybl::copyVectorInt(values);
        }
    }
    dataframe->length = columnsNumber;
    dataframe->ptr = columns;
    return dataframe;
}

<<<<<<< HEAD
void updateNetworkElementsWithSeries(pypowsybl::JavaHandle network, py::list columnsValues, const std::vector<std::string>& columnsNames, const std::vector<int>& columnsTypes, const std::vector<bool>& indexBool, element_type elementType) {
    std::shared_ptr<array>  dataframe = createArray(columnsValues, columnsNames, columnsTypes, indexBool);
    pypowsybl::updateNetworkElementsWithSeries(network, (array*) dataframe.get(), elementType);
=======
void updateNetworkElementsWithSeries(pypowsybl::JavaHandle network, py::list columnsValues, const std::vector<std::string>& columnsNames, const std::vector<int>& columnsTypes, const std::vector<bool>& isIndex, element_type elementType) {
    std::shared_ptr<array>  dataframe = createArray(columnsValues, columnsNames, columnsTypes, isIndex);
    pypowsybl::updateNetworkElementsWithSeries(network, dataframe.get(), elementType);
>>>>>>> 7e552290
}

template<typename T>
py::array seriesAsNumpyArray(const series& series) {
	//Last argument is to bind lifetime of series to the returned array
    return py::array(py::dtype::of<T>(), series.data.length, series.data.ptr, py::cast(series));
}

// Reads parameters from config (if not disabled)
std::shared_ptr<load_flow_parameters> initLoadFlowParameters() {
        load_flow_parameters* parameters = new load_flow_parameters();
        std::shared_ptr<load_flow_parameters> config_params = pypowsybl::createLoadFlowParameters();
        parameters->voltage_init_mode = config_params->voltage_init_mode;
        parameters->transformer_voltage_control_on = config_params->transformer_voltage_control_on;
        parameters->no_generator_reactive_limits = config_params->no_generator_reactive_limits;
        parameters->phase_shifter_regulation_on = config_params->phase_shifter_regulation_on;
        parameters->twt_split_shunt_admittance = config_params->twt_split_shunt_admittance;
        parameters->simul_shunt = config_params->simul_shunt;
        parameters->read_slack_bus = config_params->read_slack_bus;
        parameters->write_slack_bus = config_params->write_slack_bus;
        parameters->distributed_slack = config_params->distributed_slack;
        parameters->balance_type = config_params->balance_type;
        parameters->dc_use_transformer_ratio = config_params->dc_use_transformer_ratio;
        //copy from config so that ownership is not transferred
        std::vector<std::string> configCountries(config_params->countries_to_balance, config_params->countries_to_balance + config_params->countries_to_balance_count);
        parameters->countries_to_balance = pypowsybl::copyVectorStringToCharPtrPtr(configCountries);
        parameters->countries_to_balance_count = configCountries.size();
        parameters->connected_component_mode = config_params->connected_component_mode;
    return std::shared_ptr<load_flow_parameters>(parameters, [](load_flow_parameters* ptr){
        pypowsybl::deleteCharPtrPtr(ptr->countries_to_balance, ptr->countries_to_balance_count);
        delete ptr;
    });
}

PYBIND11_MODULE(_pypowsybl, m) {
    pypowsybl::init();

    m.doc() = "PowSyBl Python API";

    py::register_exception<pypowsybl::PyPowsyblError>(m, "PyPowsyblError");

    py::class_<pypowsybl::JavaHandle>(m, "JavaHandle");

    m.def("set_java_library_path", &pypowsybl::setJavaLibraryPath, "Set java.library.path JVM property");

    m.def("set_debug_mode", &pypowsybl::setDebugMode, "Set debug mode");

    m.def("set_config_read", &pypowsybl::setConfigRead, "Set config read mode");

    m.def("is_config_read", &pypowsybl::isConfigRead, "Get config read mode");

    m.def("get_version_table", &pypowsybl::getVersionTable, "Get an ASCII table with all PowSybBl modules version");

    m.def("create_network", &pypowsybl::createNetwork, "Create an example network", py::arg("name"), py::arg("id"));

    m.def("update_switch_position", &pypowsybl::updateSwitchPosition, "Update a switch position");

    m.def("merge", &pypowsybl::merge, "Merge several networks");

    m.def("update_connectable_status", &pypowsybl::updateConnectableStatus, "Update a connectable (branch or injection) status");

    py::enum_<element_type>(m, "ElementType")
            .value("BUS", element_type::BUS)
            .value("LINE", element_type::LINE)
            .value("TWO_WINDINGS_TRANSFORMER", element_type::TWO_WINDINGS_TRANSFORMER)
            .value("THREE_WINDINGS_TRANSFORMER", element_type::THREE_WINDINGS_TRANSFORMER)
            .value("GENERATOR", element_type::GENERATOR)
            .value("LOAD", element_type::LOAD)
            .value("BATTERY", element_type::BATTERY)
            .value("SHUNT_COMPENSATOR", element_type::SHUNT_COMPENSATOR)
            .value("NON_LINEAR_SHUNT_COMPENSATOR_SECTION", element_type::NON_LINEAR_SHUNT_COMPENSATOR_SECTION)
            .value("LINEAR_SHUNT_COMPENSATOR_SECTION", element_type::LINEAR_SHUNT_COMPENSATOR_SECTION)
            .value("DANGLING_LINE", element_type::DANGLING_LINE)
            .value("LCC_CONVERTER_STATION", element_type::LCC_CONVERTER_STATION)
            .value("VSC_CONVERTER_STATION", element_type::VSC_CONVERTER_STATION)
            .value("STATIC_VAR_COMPENSATOR", element_type::STATIC_VAR_COMPENSATOR)
            .value("SWITCH", element_type::SWITCH)
            .value("VOLTAGE_LEVEL", element_type::VOLTAGE_LEVEL)
            .value("SUBSTATION", element_type::SUBSTATION)
            .value("BUSBAR_SECTION", element_type::BUSBAR_SECTION)
            .value("HVDC_LINE", element_type::HVDC_LINE)
            .value("RATIO_TAP_CHANGER_STEP", element_type::RATIO_TAP_CHANGER_STEP)
            .value("PHASE_TAP_CHANGER_STEP", element_type::PHASE_TAP_CHANGER_STEP)
            .value("RATIO_TAP_CHANGER", element_type::RATIO_TAP_CHANGER)
            .value("PHASE_TAP_CHANGER", element_type::PHASE_TAP_CHANGER)
            .value("REACTIVE_CAPABILITY_CURVE_POINT", element_type::REACTIVE_CAPABILITY_CURVE_POINT)
            .value("CURRENT_LIMITS", element_type::CURRENT_LIMITS)
            .export_values();

    m.def("get_network_elements_ids", &pypowsybl::getNetworkElementsIds, "Get network elements ids for a given element type",
          py::arg("network"), py::arg("element_type"), py::arg("nominal_voltages"),
          py::arg("countries"), py::arg("main_connected_component"), py::arg("main_synchronous_component"),
          py::arg("not_connected_to_same_bus_at_both_sides"));

    m.def("get_network_import_formats", &pypowsybl::getNetworkImportFormats, "Get supported import formats");
    m.def("get_network_export_formats", &pypowsybl::getNetworkExportFormats, "Get supported export formats");

    m.def("create_importer_parameters_series_array", &pypowsybl::createImporterParametersSeriesArray, "Create a parameters series array for a given import format",
          py::arg("format"));

    m.def("create_exporter_parameters_series_array", &pypowsybl::createExporterParametersSeriesArray, "Create a parameters series array for a given export format",
          py::arg("format"));

    m.def("load_network", &pypowsybl::loadNetwork, "Load a network from a file", py::arg("file"),
          py::arg("parameters"));

    m.def("load_network_from_string", &pypowsybl::loadNetworkFromString, "Load a network from a string",
          py::arg("file_name"), py::arg("file_content"),py::arg("parameters"));

    m.def("dump_network", &pypowsybl::dumpNetwork, "Dump network to a file in a given format", py::arg("network"),
          py::arg("file"),py::arg("format"), py::arg("parameters"));

    m.def("dump_network_to_string", &pypowsybl::dumpNetworkToString, "Dump network in a given format",
          py::arg("network"), py::arg("format"), py::arg("parameters"));

    m.def("reduce_network", &pypowsybl::reduceNetwork, "Reduce network", py::arg("network"), py::arg("v_min"), py::arg("v_max"),
          py::arg("ids"), py::arg("vls"), py::arg("depths"), py::arg("with_dangling_lines"));

    py::enum_<pypowsybl::LoadFlowComponentStatus>(m, "LoadFlowComponentStatus", "Loadflow status for one connected component.")
            .value("CONVERGED", pypowsybl::LoadFlowComponentStatus::CONVERGED, "The loadflow has converged.")
            .value("FAILED", pypowsybl::LoadFlowComponentStatus::FAILED, "The loadflow has failed.")
            .value("MAX_ITERATION_REACHED", pypowsybl::LoadFlowComponentStatus::MAX_ITERATION_REACHED, "The loadflow has reached its maximum iterations count.")
            .value("SOLVER_FAILED", pypowsybl::LoadFlowComponentStatus::SOLVER_FAILED, "The loadflow numerical solver has failed.")
            .export_values();

    py::class_<load_flow_component_result>(m, "LoadFlowComponentResult", "Loadflow result for one connected component of the network.")
            .def_property_readonly("connected_component_num", [](const load_flow_component_result& r) {
                return r.connected_component_num;
            })
            .def_property_readonly("synchronous_component_num", [](const load_flow_component_result& r) {
                return r.synchronous_component_num;
            })
            .def_property_readonly("status", [](const load_flow_component_result& r) {
                return static_cast<pypowsybl::LoadFlowComponentStatus>(r.status);
            })
            .def_property_readonly("iteration_count", [](const load_flow_component_result& r) {
                return r.iteration_count;
            })
            .def_property_readonly("slack_bus_id", [](const load_flow_component_result& r) {
                return r.slack_bus_id;
            })
            .def_property_readonly("slack_bus_active_power_mismatch", [](const load_flow_component_result& r) {
                return r.slack_bus_active_power_mismatch;
            });

    bindArray<pypowsybl::LoadFlowComponentResultArray>(m, "LoadFlowComponentResultArray");

    py::enum_<pypowsybl::VoltageInitMode>(m, "VoltageInitMode", "Define the computation starting point.")
            .value("UNIFORM_VALUES", pypowsybl::VoltageInitMode::UNIFORM_VALUES, "Initialize voltages to uniform values based on nominale voltage.")
            .value("PREVIOUS_VALUES", pypowsybl::VoltageInitMode::PREVIOUS_VALUES, "Use previously computed voltage values as as starting point.")
            .value("DC_VALUES", pypowsybl::VoltageInitMode::DC_VALUES, "Use values computed by a DC loadflow as a starting point.")
            .export_values();

    py::enum_<pypowsybl::BalanceType>(m, "BalanceType", "Define how to distribute slack bus imbalance.")
            .value("PROPORTIONAL_TO_GENERATION_P", pypowsybl::BalanceType::PROPORTIONAL_TO_GENERATION_P,
                   "Distribute slack on generators, in proportion of target P")
            .value("PROPORTIONAL_TO_GENERATION_P_MAX", pypowsybl::BalanceType::PROPORTIONAL_TO_GENERATION_P_MAX,
                   "Distribute slack on generators, in proportion of max P")
            .value("PROPORTIONAL_TO_LOAD", pypowsybl::BalanceType::PROPORTIONAL_TO_LOAD,
                   "Distribute slack on loads, in proportion of load")
            .value("PROPORTIONAL_TO_CONFORM_LOAD", pypowsybl::BalanceType::PROPORTIONAL_TO_CONFORM_LOAD,
                   "Distribute slack on loads, in proportion of conform load")
            .export_values();

    py::enum_<pypowsybl::ConnectedComponentMode>(m, "ConnectedComponentMode", "Define which connected components to run on.")
            .value("ALL", pypowsybl::ConnectedComponentMode::ALL, "Run on all connected components")
            .value("MAIN", pypowsybl::ConnectedComponentMode::MAIN, "Run only on the main connected component")
            .export_values();

    py::class_<load_flow_parameters, std::shared_ptr<load_flow_parameters>>(m, "LoadFlowParameters")
            .def(py::init(&initLoadFlowParameters))
            .def_property("voltage_init_mode", [](const load_flow_parameters& p) {
                return static_cast<pypowsybl::VoltageInitMode>(p.voltage_init_mode);
            }, [](load_flow_parameters& p, pypowsybl::VoltageInitMode voltageInitMode) {
                p.voltage_init_mode = voltageInitMode;
            })
            .def_property("transformer_voltage_control_on", [](const load_flow_parameters& p) {
                return (bool) p.transformer_voltage_control_on;
            }, [](load_flow_parameters& p, bool transformerVoltageControlOn) {
                p.transformer_voltage_control_on = transformerVoltageControlOn;
            })
            .def_property("no_generator_reactive_limits", [](const load_flow_parameters& p) {
                return (bool) p.no_generator_reactive_limits;
            }, [](load_flow_parameters& p, bool noGeneratorReactiveLimits) {
                p.no_generator_reactive_limits = noGeneratorReactiveLimits;
            })
            .def_property("phase_shifter_regulation_on", [](const load_flow_parameters& p) {
                return (bool) p.phase_shifter_regulation_on;
            }, [](load_flow_parameters& p, bool phaseShifterRegulationOn) {
                p.phase_shifter_regulation_on = phaseShifterRegulationOn;
            })
            .def_property("twt_split_shunt_admittance", [](const load_flow_parameters& p) {
                return (bool) p.twt_split_shunt_admittance;
            }, [](load_flow_parameters& p, bool twtSplitShuntAdmittance) {
                p.twt_split_shunt_admittance = twtSplitShuntAdmittance;
            })
            .def_property("simul_shunt", [](const load_flow_parameters& p) {
                return (bool) p.simul_shunt;
            }, [](load_flow_parameters& p, bool simulShunt) {
                p.simul_shunt = simulShunt;
            })
            .def_property("read_slack_bus", [](const load_flow_parameters& p) {
                return (bool) p.read_slack_bus;
            }, [](load_flow_parameters& p, bool readSlackBus) {
                p.read_slack_bus = readSlackBus;
            })
            .def_property("write_slack_bus", [](const load_flow_parameters& p) {
                return (bool) p.write_slack_bus;
            }, [](load_flow_parameters& p, bool writeSlackBus) {
                p.write_slack_bus = writeSlackBus;
            })
            .def_property("distributed_slack", [](const load_flow_parameters& p) {
                return (bool) p.distributed_slack;
            }, [](load_flow_parameters& p, bool distributedSlack) {
                p.distributed_slack = distributedSlack;
            })
            .def_property("balance_type", [](const load_flow_parameters& p) {
                return static_cast<pypowsybl::BalanceType>(p.balance_type);
            }, [](load_flow_parameters& p, pypowsybl::BalanceType balanceType) {
                p.balance_type = balanceType;
            })
            .def_property("dc_use_transformer_ratio", [](const load_flow_parameters& p) {
                return (bool) p.dc_use_transformer_ratio;
            }, [](load_flow_parameters& p, bool dcUseTransformerRatio) {
                p.dc_use_transformer_ratio = dcUseTransformerRatio;
            })
            .def_property("countries_to_balance", [](const load_flow_parameters& p) {
                return std::vector<std::string>(p.countries_to_balance, p.countries_to_balance + p.countries_to_balance_count);
            }, [](load_flow_parameters& p, const std::vector<std::string>& countriesToBalance) {
                pypowsybl::deleteCharPtrPtr(p.countries_to_balance, p.countries_to_balance_count);
                p.countries_to_balance = pypowsybl::copyVectorStringToCharPtrPtr(countriesToBalance);
                p.countries_to_balance_count = countriesToBalance.size();
            })
            .def_property("connected_component_mode", [](const load_flow_parameters& p) {
                return static_cast<pypowsybl::ConnectedComponentMode>(p.connected_component_mode);
            }, [](load_flow_parameters& p, pypowsybl::ConnectedComponentMode connectedComponentMode) {
                p.connected_component_mode = connectedComponentMode;
            });

    m.def("run_load_flow", &pypowsybl::runLoadFlow, "Run a load flow", py::arg("network"),
          py::arg("dc"), py::arg("parameters"), py::arg("provider"));

    m.def("write_single_line_diagram_svg", &pypowsybl::writeSingleLineDiagramSvg, "Write single line diagram SVG",
          py::arg("network"), py::arg("container_id"), py::arg("svg_file"));

    m.def("get_single_line_diagram_svg", &pypowsybl::getSingleLineDiagramSvg, "Get single line diagram SVG as a string",
          py::arg("network"), py::arg("container_id"));

    m.def("create_security_analysis", &pypowsybl::createSecurityAnalysis, "Create a security analysis");

    m.def("add_contingency", &pypowsybl::addContingency, "Add a contingency to a security analysis or sensitivity analysis",
          py::arg("analysis_context"), py::arg("contingency_id"), py::arg("elements_ids"));

    py::enum_<pypowsybl::LimitType>(m, "LimitType")
            .value("CURRENT", pypowsybl::LimitType::CURRENT)
            .value("LOW_VOLTAGE", pypowsybl::LimitType::LOW_VOLTAGE)
            .value("HIGH_VOLTAGE", pypowsybl::LimitType::HIGH_VOLTAGE)
            .export_values();

    py::enum_<pypowsybl::Side>(m, "Side")
            .value("NONE", pypowsybl::Side::NONE)
            .value("ONE", pypowsybl::Side::ONE)
            .value("TWO", pypowsybl::Side::TWO)
            .export_values();

    py::class_<network_metadata, std::shared_ptr<network_metadata>>(m, "NetworkMetadata")
            .def_property_readonly("id", [](const network_metadata& att) {
                return att.id;
            })
            .def_property_readonly("name", [](const network_metadata& att) {
                return att.name;
            })
            .def_property_readonly("source_format", [](const network_metadata& att) {
                return att.source_format;
            })
            .def_property_readonly("forecast_distance", [](const network_metadata& att) {
                return att.forecast_distance;
            })
            .def_property_readonly("case_date", [](const network_metadata& att) {
                return att.case_date;
            });

    py::class_<limit_violation>(m, "LimitViolation")
            .def_property_readonly("subject_id", [](const limit_violation& v) {
                return v.subject_id;
            })
            .def_property_readonly("subject_name", [](const limit_violation& v) {
                return v.subject_name;
            })
            .def_property_readonly("limit_type", [](const limit_violation& v) {
                return static_cast<pypowsybl::LimitType>(v.limit_type);
            })
            .def_property_readonly("limit", [](const limit_violation& v) {
                return v.limit;
            })
            .def_property_readonly("limit_name", [](const limit_violation& v) {
                return v.limit_name;
            })
            .def_property_readonly("acceptable_duration", [](const limit_violation& v) {
                return v.acceptable_duration;
            })
            .def_property_readonly("limit_reduction", [](const limit_violation& v) {
                return v.limit_reduction;
            })
            .def_property_readonly("value", [](const limit_violation& v) {
                return v.value;
            })
            .def_property_readonly("side", [](const limit_violation& v) {
                return static_cast<pypowsybl::Side>(v.side);
            });

    bindArray<pypowsybl::LimitViolationArray>(m, "LimitViolationArray");

    py::class_<contingency_result>(m, "ContingencyResult")
            .def_property_readonly("contingency_id", [](const contingency_result& r) {
                return r.contingency_id;
            })
            .def_property_readonly("status", [](const contingency_result& r) {
                return static_cast<pypowsybl::LoadFlowComponentStatus>(r.status);
            })
            .def_property_readonly("limit_violations", [](const contingency_result& r) {
                return pypowsybl::LimitViolationArray((array *) & r.limit_violations);
            });

    bindArray<pypowsybl::ContingencyResultArray>(m, "ContingencyResultArray");

    m.def("run_security_analysis", &pypowsybl::runSecurityAnalysis, "Run a security analysis",
          py::arg("security_analysis_context"), py::arg("network"), py::arg("parameters"),
          py::arg("provider"));

    m.def("create_sensitivity_analysis", &pypowsybl::createSensitivityAnalysis, "Create a sensitivity analysis");

    py::class_<::zone>(m, "Zone")
            .def(py::init([](const std::string& id, const std::vector<std::string>& injectionsIds, const std::vector<double>& injectionsShiftKeys) {
                return pypowsybl::createZone(id, injectionsIds, injectionsShiftKeys);
            }), py::arg("id"), py::arg("injections_ids"), py::arg("injections_shift_keys"));

    m.def("set_zones", &pypowsybl::setZones, "Add zones to sensitivity analysis",
          py::arg("sensitivity_analysis_context"), py::arg("zones"));

    m.def("set_branch_flow_factor_matrix", &pypowsybl::setBranchFlowFactorMatrix, "Add a branch_flow factor matrix to a sensitivity analysis",
          py::arg("sensitivity_analysis_context"), py::arg("branches_ids"), py::arg("variables_ids"));

    m.def("set_bus_voltage_factor_matrix", &pypowsybl::setBusVoltageFactorMatrix, "Add a bus_voltage factor matrix to a sensitivity analysis",
          py::arg("sensitivity_analysis_context"), py::arg("bus_ids"), py::arg("target_voltage_ids"));

    m.def("run_sensitivity_analysis", &pypowsybl::runSensitivityAnalysis, "Run a sensitivity analysis",
          py::arg("sensitivity_analysis_context"), py::arg("network"), py::arg("dc"), py::arg("parameters"), py::arg("provider"));

    py::class_<matrix>(m, "Matrix", py::buffer_protocol())
            .def_buffer([](matrix& m) -> py::buffer_info {
                return py::buffer_info(m.values,
                                       sizeof(double),
                                       py::format_descriptor<double>::format(),
                                       2,
                                       { m.row_count, m.column_count },
                                       { sizeof(double) * m.column_count, sizeof(double) });
            });

    m.def("get_branch_flows_sensitivity_matrix", &pypowsybl::getBranchFlowsSensitivityMatrix, "Get sensitivity analysis result matrix for a given contingency",
          py::arg("sensitivity_analysis_result_context"), py::arg("contingency_id"));

    m.def("get_bus_voltages_sensitivity_matrix", &pypowsybl::getBusVoltagesSensitivityMatrix, "Get sensitivity analysis result matrix for a given contingency",
          py::arg("sensitivity_analysis_result_context"), py::arg("contingency_id"));

    m.def("get_reference_flows", &pypowsybl::getReferenceFlows, "Get sensitivity analysis result reference flows for a given contingency",
          py::arg("sensitivity_analysis_result_context"), py::arg("contingency_id"));

    m.def("get_reference_voltages", &pypowsybl::getReferenceVoltages, "Get sensitivity analysis result reference voltages for a given contingency",
          py::arg("sensitivity_analysis_result_context"), py::arg("contingency_id"));

    py::class_<series>(m, "Series")
            .def_property_readonly("name", [](const series& s) {
                return s.name;
            })
            .def_property_readonly("index", [](const series& s) {
                return (bool) s.index;
            })
            .def_property_readonly("data", [](const series& s) -> py::object {
                switch(s.type) {
                    case 0:
                        return py::cast(pypowsybl::toVector<std::string>((array *) & s.data));
                    case 1:
                        return seriesAsNumpyArray<double>(s);
                    case 2:
                        return seriesAsNumpyArray<int>(s);
                    case 3:
                        return seriesAsNumpyArray<bool>(s);
                    default:
                        throw pypowsybl::PyPowsyblError("Series type not supported: " + std::to_string(s.type));
                }
            });

    m.def("create_network_elements_series_array", &pypowsybl::createNetworkElementsSeriesArray, "Create a network elements series array for a given element type",
          py::arg("network"), py::arg("element_type"));

    bindArray<pypowsybl::SeriesArray>(m, "SeriesArray");

    m.def("get_series_type", &pypowsybl::getSeriesType, "Get series type integer for a given element type and series_name",
            py::arg("element_type"), py::arg("series_name"));

<<<<<<< HEAD
    m.def("is_index", &pypowsybl::isIndex, "indicate if a column is a index for a given element type and series_name", 
            py::arg("element_type"), py::arg("series_name"));

=======
>>>>>>> 7e552290
    m.def("get_index_type", &pypowsybl::getIndexType, "Get index type integer for a given element type, index_name or index in the dataframe",
            py::arg("element_type"), py::arg("series_name"), py::arg("index"));
    
    m.def("update_network_elements_with_series", ::updateNetworkElementsWithSeries, "Update network elements for a given element type with a series",
          py::arg("network"), py::arg("columns_values"), py::arg("columns_names"), py::arg("columns_types"), 
          py::arg("index_bool"), py::arg("element_type"));

    m.def("get_network_metadata", &pypowsybl::getNetworkMetadata, "get attributes", py::arg("network"));
    m.def("get_working_variant_id", &pypowsybl::getWorkingVariantId, "get the current working variant id", py::arg("network"));
    m.def("set_working_variant", &pypowsybl::setWorkingVariant, "set working variant", py::arg("network"), py::arg("variant"));
    m.def("remove_variant", &pypowsybl::removeVariant, "remove a variant", py::arg("network"), py::arg("variant"));
    m.def("clone_variant", &pypowsybl::cloneVariant, "clone a variant", py::arg("network"), py::arg("src"), py::arg("variant"), py::arg("may_overwrite"));
    m.def("get_variant_ids", &pypowsybl::getVariantsIds, "get all variant ids from a network", py::arg("network"));
    m.def("add_monitored_elements", &pypowsybl::addMonitoredElements, "Add monitors to get specific results on network after security analysis process", py::arg("security_analysis_context"),
          py::arg("contingency_context_type"), py::arg("branch_ids"), py::arg("voltage_level_ids"), py::arg("three_windings_transformer_ids"),
          py::arg("contingency_ids"));

    py::enum_<contingency_context_type>(m, "ContingencyContextType")
            .value("ALL", contingency_context_type::ALL)
            .value("NONE", contingency_context_type::NONE)
            .value("SPECIFIC", contingency_context_type::SPECIFIC)
            .export_values();

    m.def("get_security_analysis_result", &pypowsybl::getSecurityAnalysisResult, "get result of a security analysis", py::arg("result"));
    m.def("get_node_breaker_view_nodes", &pypowsybl::getNodeBreakerViewNodes, "get all nodes for a voltage level", py::arg("network"), py::arg("voltage_level"));
    m.def("get_node_breaker_view_internal_connections", &pypowsybl::getNodeBreakerViewInternalConnections,
    "get all internal connections for a voltage level", py::arg("network"), py::arg("voltage_level"));
    m.def("get_node_breaker_view_switches", &pypowsybl::getNodeBreakerViewSwitches, "get all switches for a voltage level", py::arg("network"), py::arg("voltage_level"));
    m.def("get_limit_violations", &pypowsybl::getLimitViolations, "get limit violations of a security analysis", py::arg("result"));

    m.def("get_branch_results", &pypowsybl::getBranchResults, "create a table with all branch results computed after security analysis",
          py::arg("result"));
    m.def("get_bus_results", &pypowsybl::getBusResults, "create a table with all bus results computed after security analysis",
          py::arg("result"));
    m.def("get_three_windings_transformer_results", &pypowsybl::getThreeWindingsTransformerResults,
          "create a table with all three windings transformer results computed after security analysis", py::arg("result"));
}<|MERGE_RESOLUTION|>--- conflicted
+++ resolved
@@ -22,16 +22,9 @@
             }, py::keep_alive<0, 1>());
 }
 
-<<<<<<< HEAD
-std::shared_ptr<array> createArray(py::list columnsValues, const std::vector<std::string>& columnsNames, const std::vector<int>& columnsTypes, const std::vector<bool>& indexBool) {
-    array* rawDataframe = new array();
-    int columnsNumber = columnsNames.size();
-    std::shared_ptr<array> dataframe = std::shared_ptr<array>(rawDataframe, [](array* dataframeToDestroy){
-=======
 std::shared_ptr<array> createArray(py::list columnsValues, const std::vector<std::string>& columnsNames, const std::vector<int>& columnsTypes, const std::vector<bool>& isIndex) {
     int columnsNumber = columnsNames.size();
     std::shared_ptr<array> dataframe(new array(), [](array* dataframeToDestroy){
->>>>>>> 7e552290
         for (int indice = 0 ; indice < dataframeToDestroy->length; indice ++) {
             series* column = ((series*) dataframeToDestroy->ptr) + indice;
             if (column->type == 0) {
@@ -46,26 +39,15 @@
         delete (series*) dataframeToDestroy->ptr;
         delete dataframeToDestroy;
     });
-<<<<<<< HEAD
-    rawDataframe->ptr = new series[columnsNumber];
-=======
     dataframe->ptr = new series[columnsNumber];
->>>>>>> 7e552290
     series* columns = new series[columnsNumber];
     for (int indice = 0 ; indice < columnsNumber ; indice ++ ) {
         series* column = columns + indice;
         py::str name = (py::str) columnsNames[indice];
         column->name = strdup(((std::string) name).c_str());
-<<<<<<< HEAD
-        column->index = int(indexBool[indice]);
-        int type = columnsTypes[indice];
-        column->type = type;
-        py::array data = (py::array) columnsValues[indice];
-=======
         column->index = int(isIndex[indice]);
         int type = columnsTypes[indice];
         column->type = type;
->>>>>>> 7e552290
         if (type == 0) {
             std::vector<std::string> values = py::cast<std::vector<std::string>>(columnsValues[indice]);
             column->data.length = values.size();
@@ -85,15 +67,9 @@
     return dataframe;
 }
 
-<<<<<<< HEAD
-void updateNetworkElementsWithSeries(pypowsybl::JavaHandle network, py::list columnsValues, const std::vector<std::string>& columnsNames, const std::vector<int>& columnsTypes, const std::vector<bool>& indexBool, element_type elementType) {
-    std::shared_ptr<array>  dataframe = createArray(columnsValues, columnsNames, columnsTypes, indexBool);
-    pypowsybl::updateNetworkElementsWithSeries(network, (array*) dataframe.get(), elementType);
-=======
 void updateNetworkElementsWithSeries(pypowsybl::JavaHandle network, py::list columnsValues, const std::vector<std::string>& columnsNames, const std::vector<int>& columnsTypes, const std::vector<bool>& isIndex, element_type elementType) {
     std::shared_ptr<array>  dataframe = createArray(columnsValues, columnsNames, columnsTypes, isIndex);
     pypowsybl::updateNetworkElementsWithSeries(network, dataframe.get(), elementType);
->>>>>>> 7e552290
 }
 
 template<typename T>
@@ -495,18 +471,15 @@
     m.def("get_series_type", &pypowsybl::getSeriesType, "Get series type integer for a given element type and series_name",
             py::arg("element_type"), py::arg("series_name"));
 
-<<<<<<< HEAD
     m.def("is_index", &pypowsybl::isIndex, "indicate if a column is a index for a given element type and series_name", 
             py::arg("element_type"), py::arg("series_name"));
 
-=======
->>>>>>> 7e552290
     m.def("get_index_type", &pypowsybl::getIndexType, "Get index type integer for a given element type, index_name or index in the dataframe",
             py::arg("element_type"), py::arg("series_name"), py::arg("index"));
     
     m.def("update_network_elements_with_series", ::updateNetworkElementsWithSeries, "Update network elements for a given element type with a series",
           py::arg("network"), py::arg("columns_values"), py::arg("columns_names"), py::arg("columns_types"), 
-          py::arg("index_bool"), py::arg("element_type"));
+          py::arg("is_index"), py::arg("element_type"));
 
     m.def("get_network_metadata", &pypowsybl::getNetworkMetadata, "get attributes", py::arg("network"));
     m.def("get_working_variant_id", &pypowsybl::getWorkingVariantId, "get the current working variant id", py::arg("network"));
