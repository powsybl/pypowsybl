/**
 * Copyright (c) 2020, RTE (http://www.rte-france.com)
 * This Source Code Form is subject to the terms of the Mozilla Public
 * License, v. 2.0. If a copy of the MPL was not distributed with this
 * file, You can obtain one at http://mozilla.org/MPL/2.0/.
 */
#include <pybind11/pybind11.h>
#include <pybind11/stl.h>
#include <pybind11/numpy.h>
#include "pypowsybl.h"

namespace py = pybind11;

template<typename T>
void bindArray(py::module_& m, const std::string& className) {
    py::class_<T>(m, className.c_str())
            .def("__len__", [](const T& a) {
                return a.length();
            })
            .def("__iter__", [](T& a) {
                return py::make_iterator(a.begin(), a.end());
            }, py::keep_alive<0, 1>());
}

std::shared_ptr<array> createArray(py::list columnsValues, const std::vector<std::string>& columnsNames, const std::vector<int>& columnsTypes, const std::vector<bool>& isIndex) {
    int columnsNumber = columnsNames.size();
    std::shared_ptr<array> dataframe(new array(), [](array* dataframeToDestroy){
        for (int indice = 0 ; indice < dataframeToDestroy->length; indice ++) {
            series* column = ((series*) dataframeToDestroy->ptr) + indice;
            if (column->type == 0) {
                pypowsybl::deleteCharPtrPtr((char**) column->data.ptr, column->data.length);
            } else if (column->type == 1) {
                delete[] (double*) column->data.ptr;
            } else if (column->type == 2 || column->type == 3) {
                delete[] (int*) column->data.ptr;
            }
            delete[] column->name;
        }
        delete[] (series*) dataframeToDestroy->ptr;
        delete dataframeToDestroy;
    });
    dataframe->ptr = new series[columnsNumber];
    series* columns = new series[columnsNumber];
    for (int indice = 0 ; indice < columnsNumber ; indice ++ ) {
        series* column = columns + indice;
        py::str name = (py::str) columnsNames[indice];
        column->name = strdup(((std::string) name).c_str());
        column->index = int(isIndex[indice]);
        int type = columnsTypes[indice];
        column->type = type;
        if (type == 0) {
            std::vector<std::string> values = py::cast<std::vector<std::string>>(columnsValues[indice]);
            column->data.length = values.size();
            column->data.ptr = pypowsybl::copyVectorStringToCharPtrPtr(values);
        } else if (type == 1) {
            std::vector<double> values = py::cast<std::vector<double>>(columnsValues[indice]);
            column->data.length = values.size();
            column->data.ptr = pypowsybl::copyVectorDouble(values);
        } else if (type == 2 || type == 3) {
            std::vector<int> values = py::cast<std::vector<int>>(columnsValues[indice]);
            column->data.length = values.size();
            column->data.ptr = pypowsybl::copyVectorInt(values);
        }
    }
    dataframe->length = columnsNumber;
    dataframe->ptr = columns;
    return dataframe;
}

void updateNetworkElementsWithSeries(pypowsybl::JavaHandle network, array* dataframe, element_type elementType) {
    pypowsybl::updateNetworkElementsWithSeries(network, dataframe, elementType);
}

template<typename T>
py::array seriesAsNumpyArray(const series& series) {
	//Last argument is to bind lifetime of series to the returned array
    return py::array(py::dtype::of<T>(), series.data.length, series.data.ptr, py::cast(series));
}

// Reads parameters from config (if not disabled)
std::shared_ptr<load_flow_parameters> initLoadFlowParameters() {
        load_flow_parameters* parameters = new load_flow_parameters();
        std::shared_ptr<load_flow_parameters> config_params = pypowsybl::createLoadFlowParameters();
        parameters->voltage_init_mode = config_params->voltage_init_mode;
        parameters->transformer_voltage_control_on = config_params->transformer_voltage_control_on;
        parameters->no_generator_reactive_limits = config_params->no_generator_reactive_limits;
        parameters->phase_shifter_regulation_on = config_params->phase_shifter_regulation_on;
        parameters->twt_split_shunt_admittance = config_params->twt_split_shunt_admittance;
        parameters->simul_shunt = config_params->simul_shunt;
        parameters->read_slack_bus = config_params->read_slack_bus;
        parameters->write_slack_bus = config_params->write_slack_bus;
        parameters->distributed_slack = config_params->distributed_slack;
        parameters->balance_type = config_params->balance_type;
        parameters->dc_use_transformer_ratio = config_params->dc_use_transformer_ratio;
        //copy from config so that ownership is not transferred
        std::vector<std::string> configCountries(config_params->countries_to_balance, config_params->countries_to_balance + config_params->countries_to_balance_count);
        parameters->countries_to_balance = pypowsybl::copyVectorStringToCharPtrPtr(configCountries);
        parameters->countries_to_balance_count = configCountries.size();
        parameters->connected_component_mode = config_params->connected_component_mode;
    return std::shared_ptr<load_flow_parameters>(parameters, [](load_flow_parameters* ptr){
        pypowsybl::deleteCharPtrPtr(ptr->countries_to_balance, ptr->countries_to_balance_count);
        delete ptr;
    });
}

PYBIND11_MODULE(_pypowsybl, m) {
    pypowsybl::init();

    m.doc() = "PowSyBl Python API";

    py::register_exception<pypowsybl::PyPowsyblError>(m, "PyPowsyblError");

    py::class_<pypowsybl::JavaHandle>(m, "JavaHandle");

    m.def("set_java_library_path", &pypowsybl::setJavaLibraryPath, "Set java.library.path JVM property");

    m.def("set_debug_mode", &pypowsybl::setDebugMode, "Set debug mode");

    m.def("set_config_read", &pypowsybl::setConfigRead, "Set config read mode");

    m.def("is_config_read", &pypowsybl::isConfigRead, "Get config read mode");

    m.def("get_version_table", &pypowsybl::getVersionTable, "Get an ASCII table with all PowSybBl modules version");

    m.def("create_network", &pypowsybl::createNetwork, "Create an example network", py::arg("name"), py::arg("id"));

    m.def("update_switch_position", &pypowsybl::updateSwitchPosition, "Update a switch position");

    m.def("merge", &pypowsybl::merge, "Merge several networks");

    m.def("update_connectable_status", &pypowsybl::updateConnectableStatus, "Update a connectable (branch or injection) status");

    py::enum_<element_type>(m, "ElementType")
            .value("BUS", element_type::BUS)
            .value("LINE", element_type::LINE)
            .value("TWO_WINDINGS_TRANSFORMER", element_type::TWO_WINDINGS_TRANSFORMER)
            .value("THREE_WINDINGS_TRANSFORMER", element_type::THREE_WINDINGS_TRANSFORMER)
            .value("GENERATOR", element_type::GENERATOR)
            .value("LOAD", element_type::LOAD)
            .value("BATTERY", element_type::BATTERY)
            .value("SHUNT_COMPENSATOR", element_type::SHUNT_COMPENSATOR)
            .value("NON_LINEAR_SHUNT_COMPENSATOR_SECTION", element_type::NON_LINEAR_SHUNT_COMPENSATOR_SECTION)
            .value("LINEAR_SHUNT_COMPENSATOR_SECTION", element_type::LINEAR_SHUNT_COMPENSATOR_SECTION)
            .value("DANGLING_LINE", element_type::DANGLING_LINE)
            .value("LCC_CONVERTER_STATION", element_type::LCC_CONVERTER_STATION)
            .value("VSC_CONVERTER_STATION", element_type::VSC_CONVERTER_STATION)
            .value("STATIC_VAR_COMPENSATOR", element_type::STATIC_VAR_COMPENSATOR)
            .value("SWITCH", element_type::SWITCH)
            .value("VOLTAGE_LEVEL", element_type::VOLTAGE_LEVEL)
            .value("SUBSTATION", element_type::SUBSTATION)
            .value("BUSBAR_SECTION", element_type::BUSBAR_SECTION)
            .value("HVDC_LINE", element_type::HVDC_LINE)
            .value("RATIO_TAP_CHANGER_STEP", element_type::RATIO_TAP_CHANGER_STEP)
            .value("PHASE_TAP_CHANGER_STEP", element_type::PHASE_TAP_CHANGER_STEP)
            .value("RATIO_TAP_CHANGER", element_type::RATIO_TAP_CHANGER)
            .value("PHASE_TAP_CHANGER", element_type::PHASE_TAP_CHANGER)
            .value("REACTIVE_CAPABILITY_CURVE_POINT", element_type::REACTIVE_CAPABILITY_CURVE_POINT)
            .value("CURRENT_LIMITS", element_type::CURRENT_LIMITS)
            .export_values();

    py::enum_<filter_attributes_type>(m, "FilterAttributesType")
            .value("ALL_ATTRIBUTES", filter_attributes_type::ALL_ATTRIBUTES)
            .value("DEFAULT_ATTRIBUTES", filter_attributes_type::DEFAULT_ATTRIBUTES)
            .value("SELECTION_ATTRIBUTES", filter_attributes_type::SELECTION_ATTRIBUTES)
            .export_values();

    py::enum_<validation_type>(m, "ValidationType")
            .value("FLOWS", validation_type::FLOWS)
            .value("GENERATORS", validation_type::GENERATORS)
            .value("BUSES", validation_type::BUSES)
            .value("SVCS", validation_type::SVCS)
            .value("SHUNTS", validation_type::SHUNTS)
            .value("TWTS", validation_type::TWTS)
            .value("TWTS3W", validation_type::TWTS3W)
            .export_values();

    m.def("get_network_elements_ids", &pypowsybl::getNetworkElementsIds, "Get network elements ids for a given element type",
          py::arg("network"), py::arg("element_type"), py::arg("nominal_voltages"),
          py::arg("countries"), py::arg("main_connected_component"), py::arg("main_synchronous_component"),
          py::arg("not_connected_to_same_bus_at_both_sides"));

    m.def("get_network_import_formats", &pypowsybl::getNetworkImportFormats, "Get supported import formats");
    m.def("get_network_export_formats", &pypowsybl::getNetworkExportFormats, "Get supported export formats");

    m.def("create_importer_parameters_series_array", &pypowsybl::createImporterParametersSeriesArray, "Create a parameters series array for a given import format",
          py::arg("format"));

    m.def("create_exporter_parameters_series_array", &pypowsybl::createExporterParametersSeriesArray, "Create a parameters series array for a given export format",
          py::arg("format"));

    m.def("load_network", &pypowsybl::loadNetwork, "Load a network from a file", py::call_guard<py::gil_scoped_release>(),
          py::arg("file"), py::arg("parameters"));

    m.def("load_network_from_string", &pypowsybl::loadNetworkFromString, "Load a network from a string", py::call_guard<py::gil_scoped_release>(),
          py::arg("file_name"), py::arg("file_content"),py::arg("parameters"));

    m.def("dump_network", &pypowsybl::dumpNetwork, "Dump network to a file in a given format", py::call_guard<py::gil_scoped_release>(),
          py::arg("network"), py::arg("file"),py::arg("format"), py::arg("parameters"));

    m.def("dump_network_to_string", &pypowsybl::dumpNetworkToString, "Dump network in a given format", py::call_guard<py::gil_scoped_release>(),
          py::arg("network"), py::arg("format"), py::arg("parameters"));

    m.def("reduce_network", &pypowsybl::reduceNetwork, "Reduce network", py::call_guard<py::gil_scoped_release>(),
          py::arg("network"), py::arg("v_min"), py::arg("v_max"),
          py::arg("ids"), py::arg("vls"), py::arg("depths"), py::arg("with_dangling_lines"));

    py::enum_<pypowsybl::LoadFlowComponentStatus>(m, "LoadFlowComponentStatus", "Loadflow status for one connected component.")
            .value("CONVERGED", pypowsybl::LoadFlowComponentStatus::CONVERGED, "The loadflow has converged.")
            .value("FAILED", pypowsybl::LoadFlowComponentStatus::FAILED, "The loadflow has failed.")
            .value("MAX_ITERATION_REACHED", pypowsybl::LoadFlowComponentStatus::MAX_ITERATION_REACHED, "The loadflow has reached its maximum iterations count.")
            .value("SOLVER_FAILED", pypowsybl::LoadFlowComponentStatus::SOLVER_FAILED, "The loadflow numerical solver has failed.")
            .export_values();

    py::class_<load_flow_component_result>(m, "LoadFlowComponentResult", "Loadflow result for one connected component of the network.")
            .def_property_readonly("connected_component_num", [](const load_flow_component_result& r) {
                return r.connected_component_num;
            })
            .def_property_readonly("synchronous_component_num", [](const load_flow_component_result& r) {
                return r.synchronous_component_num;
            })
            .def_property_readonly("status", [](const load_flow_component_result& r) {
                return static_cast<pypowsybl::LoadFlowComponentStatus>(r.status);
            })
            .def_property_readonly("iteration_count", [](const load_flow_component_result& r) {
                return r.iteration_count;
            })
            .def_property_readonly("slack_bus_id", [](const load_flow_component_result& r) {
                return r.slack_bus_id;
            })
            .def_property_readonly("slack_bus_active_power_mismatch", [](const load_flow_component_result& r) {
                return r.slack_bus_active_power_mismatch;
            });

    bindArray<pypowsybl::LoadFlowComponentResultArray>(m, "LoadFlowComponentResultArray");

    py::enum_<pypowsybl::VoltageInitMode>(m, "VoltageInitMode", "Define the computation starting point.")
            .value("UNIFORM_VALUES", pypowsybl::VoltageInitMode::UNIFORM_VALUES, "Initialize voltages to uniform values based on nominale voltage.")
            .value("PREVIOUS_VALUES", pypowsybl::VoltageInitMode::PREVIOUS_VALUES, "Use previously computed voltage values as as starting point.")
            .value("DC_VALUES", pypowsybl::VoltageInitMode::DC_VALUES, "Use values computed by a DC loadflow as a starting point.")
            .export_values();

    py::enum_<pypowsybl::BalanceType>(m, "BalanceType", "Define how to distribute slack bus imbalance.")
            .value("PROPORTIONAL_TO_GENERATION_P", pypowsybl::BalanceType::PROPORTIONAL_TO_GENERATION_P,
                   "Distribute slack on generators, in proportion of target P")
            .value("PROPORTIONAL_TO_GENERATION_P_MAX", pypowsybl::BalanceType::PROPORTIONAL_TO_GENERATION_P_MAX,
                   "Distribute slack on generators, in proportion of max P")
            .value("PROPORTIONAL_TO_LOAD", pypowsybl::BalanceType::PROPORTIONAL_TO_LOAD,
                   "Distribute slack on loads, in proportion of load")
            .value("PROPORTIONAL_TO_CONFORM_LOAD", pypowsybl::BalanceType::PROPORTIONAL_TO_CONFORM_LOAD,
                   "Distribute slack on loads, in proportion of conform load")
            .export_values();

    py::enum_<pypowsybl::ConnectedComponentMode>(m, "ConnectedComponentMode", "Define which connected components to run on.")
            .value("ALL", pypowsybl::ConnectedComponentMode::ALL, "Run on all connected components")
            .value("MAIN", pypowsybl::ConnectedComponentMode::MAIN, "Run only on the main connected component")
            .export_values();

    py::class_<array_struct, std::shared_ptr<array_struct>>(m, "ArrayStruct")
            .def(py::init());


    py::class_<load_flow_parameters, std::shared_ptr<load_flow_parameters>>(m, "LoadFlowParameters")
            .def(py::init(&initLoadFlowParameters))
            .def_property("voltage_init_mode", [](const load_flow_parameters& p) {
                return static_cast<pypowsybl::VoltageInitMode>(p.voltage_init_mode);
            }, [](load_flow_parameters& p, pypowsybl::VoltageInitMode voltageInitMode) {
                p.voltage_init_mode = voltageInitMode;
            })
            .def_property("transformer_voltage_control_on", [](const load_flow_parameters& p) {
                return (bool) p.transformer_voltage_control_on;
            }, [](load_flow_parameters& p, bool transformerVoltageControlOn) {
                p.transformer_voltage_control_on = transformerVoltageControlOn;
            })
            .def_property("no_generator_reactive_limits", [](const load_flow_parameters& p) {
                return (bool) p.no_generator_reactive_limits;
            }, [](load_flow_parameters& p, bool noGeneratorReactiveLimits) {
                p.no_generator_reactive_limits = noGeneratorReactiveLimits;
            })
            .def_property("phase_shifter_regulation_on", [](const load_flow_parameters& p) {
                return (bool) p.phase_shifter_regulation_on;
            }, [](load_flow_parameters& p, bool phaseShifterRegulationOn) {
                p.phase_shifter_regulation_on = phaseShifterRegulationOn;
            })
            .def_property("twt_split_shunt_admittance", [](const load_flow_parameters& p) {
                return (bool) p.twt_split_shunt_admittance;
            }, [](load_flow_parameters& p, bool twtSplitShuntAdmittance) {
                p.twt_split_shunt_admittance = twtSplitShuntAdmittance;
            })
            .def_property("simul_shunt", [](const load_flow_parameters& p) {
                return (bool) p.simul_shunt;
            }, [](load_flow_parameters& p, bool simulShunt) {
                p.simul_shunt = simulShunt;
            })
            .def_property("read_slack_bus", [](const load_flow_parameters& p) {
                return (bool) p.read_slack_bus;
            }, [](load_flow_parameters& p, bool readSlackBus) {
                p.read_slack_bus = readSlackBus;
            })
            .def_property("write_slack_bus", [](const load_flow_parameters& p) {
                return (bool) p.write_slack_bus;
            }, [](load_flow_parameters& p, bool writeSlackBus) {
                p.write_slack_bus = writeSlackBus;
            })
            .def_property("distributed_slack", [](const load_flow_parameters& p) {
                return (bool) p.distributed_slack;
            }, [](load_flow_parameters& p, bool distributedSlack) {
                p.distributed_slack = distributedSlack;
            })
            .def_property("balance_type", [](const load_flow_parameters& p) {
                return static_cast<pypowsybl::BalanceType>(p.balance_type);
            }, [](load_flow_parameters& p, pypowsybl::BalanceType balanceType) {
                p.balance_type = balanceType;
            })
            .def_property("dc_use_transformer_ratio", [](const load_flow_parameters& p) {
                return (bool) p.dc_use_transformer_ratio;
            }, [](load_flow_parameters& p, bool dcUseTransformerRatio) {
                p.dc_use_transformer_ratio = dcUseTransformerRatio;
            })
            .def_property("countries_to_balance", [](const load_flow_parameters& p) {
                return std::vector<std::string>(p.countries_to_balance, p.countries_to_balance + p.countries_to_balance_count);
            }, [](load_flow_parameters& p, const std::vector<std::string>& countriesToBalance) {
                pypowsybl::deleteCharPtrPtr(p.countries_to_balance, p.countries_to_balance_count);
                p.countries_to_balance = pypowsybl::copyVectorStringToCharPtrPtr(countriesToBalance);
                p.countries_to_balance_count = countriesToBalance.size();
            })
            .def_property("connected_component_mode", [](const load_flow_parameters& p) {
                return static_cast<pypowsybl::ConnectedComponentMode>(p.connected_component_mode);
            }, [](load_flow_parameters& p, pypowsybl::ConnectedComponentMode connectedComponentMode) {
                p.connected_component_mode = connectedComponentMode;
            });

    m.def("run_load_flow", &pypowsybl::runLoadFlow, "Run a load flow", py::call_guard<py::gil_scoped_release>(),
          py::arg("network"), py::arg("dc"), py::arg("parameters"), py::arg("provider"));

    m.def("run_load_flow_validation", &pypowsybl::runLoadFlowValidation, "Run a load flow validation", py::arg("network"), py::arg("validation_type"));

    m.def("write_single_line_diagram_svg", &pypowsybl::writeSingleLineDiagramSvg, "Write single line diagram SVG",
          py::arg("network"), py::arg("container_id"), py::arg("svg_file"));

    m.def("get_single_line_diagram_svg", &pypowsybl::getSingleLineDiagramSvg, "Get single line diagram SVG as a string",
          py::arg("network"), py::arg("container_id"));

    m.def("write_network_area_diagram_svg", &pypowsybl::writeNetworkAreaDiagramSvg, "Write network area diagram SVG",
          py::arg("network"), py::arg("svg_file"), py::arg("voltage_level_id"), py::arg("depth"));

    m.def("get_network_area_diagram_svg", &pypowsybl::getNetworkAreaDiagramSvg, "Get network area diagram SVG as a string",
          py::arg("network"), py::arg("voltage_level_id"), py::arg("depth"));

    m.def("create_security_analysis", &pypowsybl::createSecurityAnalysis, "Create a security analysis");

    m.def("add_contingency", &pypowsybl::addContingency, "Add a contingency to a security analysis or sensitivity analysis",
          py::arg("analysis_context"), py::arg("contingency_id"), py::arg("elements_ids"));

    py::enum_<pypowsybl::LimitType>(m, "LimitType")
            .value("CURRENT", pypowsybl::LimitType::CURRENT)
            .value("LOW_VOLTAGE", pypowsybl::LimitType::LOW_VOLTAGE)
            .value("HIGH_VOLTAGE", pypowsybl::LimitType::HIGH_VOLTAGE)
            .export_values();

    py::enum_<pypowsybl::Side>(m, "Side")
            .value("NONE", pypowsybl::Side::NONE)
            .value("ONE", pypowsybl::Side::ONE)
            .value("TWO", pypowsybl::Side::TWO)
            .export_values();

    py::class_<network_metadata, std::shared_ptr<network_metadata>>(m, "NetworkMetadata")
            .def_property_readonly("id", [](const network_metadata& att) {
                return att.id;
            })
            .def_property_readonly("name", [](const network_metadata& att) {
                return att.name;
            })
            .def_property_readonly("source_format", [](const network_metadata& att) {
                return att.source_format;
            })
            .def_property_readonly("forecast_distance", [](const network_metadata& att) {
                return att.forecast_distance;
            })
            .def_property_readonly("case_date", [](const network_metadata& att) {
                return att.case_date;
            });

    py::class_<limit_violation>(m, "LimitViolation")
            .def_property_readonly("subject_id", [](const limit_violation& v) {
                return v.subject_id;
            })
            .def_property_readonly("subject_name", [](const limit_violation& v) {
                return v.subject_name;
            })
            .def_property_readonly("limit_type", [](const limit_violation& v) {
                return static_cast<pypowsybl::LimitType>(v.limit_type);
            })
            .def_property_readonly("limit", [](const limit_violation& v) {
                return v.limit;
            })
            .def_property_readonly("limit_name", [](const limit_violation& v) {
                return v.limit_name;
            })
            .def_property_readonly("acceptable_duration", [](const limit_violation& v) {
                return v.acceptable_duration;
            })
            .def_property_readonly("limit_reduction", [](const limit_violation& v) {
                return v.limit_reduction;
            })
            .def_property_readonly("value", [](const limit_violation& v) {
                return v.value;
            })
            .def_property_readonly("side", [](const limit_violation& v) {
                return static_cast<pypowsybl::Side>(v.side);
            });

    bindArray<pypowsybl::LimitViolationArray>(m, "LimitViolationArray");

    py::class_<contingency_result>(m, "ContingencyResult")
            .def_property_readonly("contingency_id", [](const contingency_result& r) {
                return r.contingency_id;
            })
            .def_property_readonly("status", [](const contingency_result& r) {
                return static_cast<pypowsybl::LoadFlowComponentStatus>(r.status);
            })
            .def_property_readonly("limit_violations", [](const contingency_result& r) {
                return pypowsybl::LimitViolationArray((array *) & r.limit_violations);
            });

    bindArray<pypowsybl::ContingencyResultArray>(m, "ContingencyResultArray");

    m.def("run_security_analysis", &pypowsybl::runSecurityAnalysis, "Run a security analysis", py::call_guard<py::gil_scoped_release>(),
          py::arg("security_analysis_context"), py::arg("network"), py::arg("parameters"),
          py::arg("provider"));

    m.def("create_sensitivity_analysis", &pypowsybl::createSensitivityAnalysis, "Create run_sea sensitivity analysis");

    py::class_<::zone>(m, "Zone")
            .def(py::init([](const std::string& id, const std::vector<std::string>& injectionsIds, const std::vector<double>& injectionsShiftKeys) {
                return pypowsybl::createZone(id, injectionsIds, injectionsShiftKeys);
            }), py::arg("id"), py::arg("injections_ids"), py::arg("injections_shift_keys"));

    m.def("set_zones", &pypowsybl::setZones, "Add zones to sensitivity analysis",
          py::arg("sensitivity_analysis_context"), py::arg("zones"));

    m.def("set_branch_flow_factor_matrix", &pypowsybl::setBranchFlowFactorMatrix, "Add a branch_flow factor matrix to a sensitivity analysis",
          py::arg("sensitivity_analysis_context"), py::arg("branches_ids"), py::arg("variables_ids"));

    m.def("set_bus_voltage_factor_matrix", &pypowsybl::setBusVoltageFactorMatrix, "Add a bus_voltage factor matrix to a sensitivity analysis",
          py::arg("sensitivity_analysis_context"), py::arg("bus_ids"), py::arg("target_voltage_ids"));

    m.def("run_sensitivity_analysis", &pypowsybl::runSensitivityAnalysis, "Run a sensitivity analysis", py::call_guard<py::gil_scoped_release>(),
          py::arg("sensitivity_analysis_context"), py::arg("network"), py::arg("dc"), py::arg("parameters"), py::arg("provider"));

    py::class_<matrix>(m, "Matrix", py::buffer_protocol())
            .def_buffer([](matrix& m) -> py::buffer_info {
                return py::buffer_info(m.values,
                                       sizeof(double),
                                       py::format_descriptor<double>::format(),
                                       2,
                                       { m.row_count, m.column_count },
                                       { sizeof(double) * m.column_count, sizeof(double) });
            });

    m.def("get_branch_flows_sensitivity_matrix", &pypowsybl::getBranchFlowsSensitivityMatrix, "Get sensitivity analysis result matrix for a given contingency",
          py::arg("sensitivity_analysis_result_context"), py::arg("contingency_id"));

    m.def("get_bus_voltages_sensitivity_matrix", &pypowsybl::getBusVoltagesSensitivityMatrix, "Get sensitivity analysis result matrix for a given contingency",
          py::arg("sensitivity_analysis_result_context"), py::arg("contingency_id"));

    m.def("get_reference_flows", &pypowsybl::getReferenceFlows, "Get sensitivity analysis result reference flows for a given contingency",
          py::arg("sensitivity_analysis_result_context"), py::arg("contingency_id"));

    m.def("get_reference_voltages", &pypowsybl::getReferenceVoltages, "Get sensitivity analysis result reference voltages for a given contingency",
          py::arg("sensitivity_analysis_result_context"), py::arg("contingency_id"));

    py::class_<series>(m, "Series")
            .def_property_readonly("name", [](const series& s) {
                return s.name;
            })
            .def_property_readonly("index", [](const series& s) {
                return (bool) s.index;
            })
            .def_property_readonly("data", [](const series& s) -> py::object {
                switch(s.type) {
                    case 0:
                        return py::cast(pypowsybl::toVector<std::string>((array *) & s.data));
                    case 1:
                        return seriesAsNumpyArray<double>(s);
                    case 2:
                        return seriesAsNumpyArray<int>(s);
                    case 3:
                        return seriesAsNumpyArray<bool>(s);
                    default:
                        throw pypowsybl::PyPowsyblError("Series type not supported: " + std::to_string(s.type));
                }
            });
<<<<<<< HEAD

    m.def("create_network_elements_series_array", &pypowsybl::createNetworkElementsSeriesArray, "Create a network elements series array for a given element type",
          py::call_guard<py::gil_scoped_release>(), py::arg("network"), py::arg("element_type"), py::arg("filter_attributes_type"), py::arg("attributes"));

=======
>>>>>>> 2ff6b6ff
    bindArray<pypowsybl::SeriesArray>(m, "SeriesArray");

    py::class_<pypowsybl::SeriesMetadata>(m, "SeriesMetadata", "Metadata about one series")
            .def(py::init<const std::string&, int, bool, bool>())
            .def_property_readonly("name", &pypowsybl::SeriesMetadata::name, "Name of this series.")
            .def_property_readonly("type", &pypowsybl::SeriesMetadata::type)
            .def_property_readonly("is_index", &pypowsybl::SeriesMetadata::isIndex)
            .def_property_readonly("is_modifiable", &pypowsybl::SeriesMetadata::isModifiable);

    m.def("get_series_metadata", &pypowsybl::getSeriesMetadata, "Get series metadata for a given element type", py::arg("element_type"));

    m.def("create_network_elements_series_array", &pypowsybl::createNetworkElementsSeriesArray, "Create a network elements series array for a given element type",
          py::call_guard<py::gil_scoped_release>(), py::arg("network"), py::arg("element_type"));
    
    m.def("update_network_elements_with_series", ::updateNetworkElementsWithSeries, "Update network elements for a given element type with a series",
          py::call_guard<py::gil_scoped_release>(), py::arg("network"), py::arg("array"), py::arg("element_type"));

    m.def("create_dataframe", ::createArray, "create dataframe to update or create new elements", py::arg("columns_values"), py::arg("columns_names"), py::arg("columns_types"), 
          py::arg("is_index"));

    m.def("get_network_metadata", &pypowsybl::getNetworkMetadata, "get attributes", py::arg("network"));
    m.def("get_working_variant_id", &pypowsybl::getWorkingVariantId, "get the current working variant id", py::arg("network"));
    m.def("set_working_variant", &pypowsybl::setWorkingVariant, "set working variant", py::arg("network"), py::arg("variant"));
    m.def("remove_variant", &pypowsybl::removeVariant, "remove a variant", py::arg("network"), py::arg("variant"));
    m.def("clone_variant", &pypowsybl::cloneVariant, "clone a variant", py::arg("network"), py::arg("src"), py::arg("variant"), py::arg("may_overwrite"));
    m.def("get_variant_ids", &pypowsybl::getVariantsIds, "get all variant ids from a network", py::arg("network"));
    m.def("add_monitored_elements", &pypowsybl::addMonitoredElements, "Add monitors to get specific results on network after security analysis process", py::arg("security_analysis_context"),
          py::arg("contingency_context_type"), py::arg("branch_ids"), py::arg("voltage_level_ids"), py::arg("three_windings_transformer_ids"),
          py::arg("contingency_ids"));

    py::enum_<contingency_context_type>(m, "ContingencyContextType")
            .value("ALL", contingency_context_type::ALL)
            .value("NONE", contingency_context_type::NONE)
            .value("SPECIFIC", contingency_context_type::SPECIFIC)
            .export_values();

    m.def("get_security_analysis_result", &pypowsybl::getSecurityAnalysisResult, "get result of a security analysis", py::arg("result"));
    m.def("get_node_breaker_view_nodes", &pypowsybl::getNodeBreakerViewNodes, "get all nodes for a voltage level", py::arg("network"), py::arg("voltage_level"));
    m.def("get_node_breaker_view_internal_connections", &pypowsybl::getNodeBreakerViewInternalConnections,
    "get all internal connections for a voltage level", py::arg("network"), py::arg("voltage_level"));
    m.def("get_node_breaker_view_switches", &pypowsybl::getNodeBreakerViewSwitches, "get all switches for a voltage level in bus breaker view", py::arg("network"), py::arg("voltage_level"));
    m.def("get_bus_breaker_view_elements", &pypowsybl::getBusBreakerViewElements, "get all elements for a voltage level in bus breaker view", py::arg("network"), py::arg("voltage_level"));
    m.def("get_bus_breaker_view_buses", &pypowsybl::getBusBreakerViewBuses,
    "get all buses for a voltage level in bus breaker view", py::arg("network"), py::arg("voltage_level"));
    m.def("get_bus_breaker_view_switches", &pypowsybl::getBusBreakerViewSwitches, "get all switches for a voltage level", py::arg("network"), py::arg("voltage_level"));
    m.def("get_limit_violations", &pypowsybl::getLimitViolations, "get limit violations of a security analysis", py::arg("result"));

    m.def("get_branch_results", &pypowsybl::getBranchResults, "create a table with all branch results computed after security analysis",
          py::arg("result"));
    m.def("get_bus_results", &pypowsybl::getBusResults, "create a table with all bus results computed after security analysis",
          py::arg("result"));
    m.def("get_three_windings_transformer_results", &pypowsybl::getThreeWindingsTransformerResults,
          "create a table with all three windings transformer results computed after security analysis", py::arg("result"));
}<|MERGE_RESOLUTION|>--- conflicted
+++ resolved
@@ -490,13 +490,6 @@
                         throw pypowsybl::PyPowsyblError("Series type not supported: " + std::to_string(s.type));
                 }
             });
-<<<<<<< HEAD
-
-    m.def("create_network_elements_series_array", &pypowsybl::createNetworkElementsSeriesArray, "Create a network elements series array for a given element type",
-          py::call_guard<py::gil_scoped_release>(), py::arg("network"), py::arg("element_type"), py::arg("filter_attributes_type"), py::arg("attributes"));
-
-=======
->>>>>>> 2ff6b6ff
     bindArray<pypowsybl::SeriesArray>(m, "SeriesArray");
 
     py::class_<pypowsybl::SeriesMetadata>(m, "SeriesMetadata", "Metadata about one series")
@@ -509,7 +502,7 @@
     m.def("get_series_metadata", &pypowsybl::getSeriesMetadata, "Get series metadata for a given element type", py::arg("element_type"));
 
     m.def("create_network_elements_series_array", &pypowsybl::createNetworkElementsSeriesArray, "Create a network elements series array for a given element type",
-          py::call_guard<py::gil_scoped_release>(), py::arg("network"), py::arg("element_type"));
+          py::call_guard<py::gil_scoped_release>(), py::arg("network"), py::arg("element_type"), py::arg("filter_attributes_type"), py::arg("attributes"));
     
     m.def("update_network_elements_with_series", ::updateNetworkElementsWithSeries, "Update network elements for a given element type with a series",
           py::call_guard<py::gil_scoped_release>(), py::arg("network"), py::arg("array"), py::arg("element_type"));
