--- conflicted
+++ resolved
@@ -183,10 +183,6 @@
             .value("RATIO_TAP_CHANGER", element_type::RATIO_TAP_CHANGER)
             .value("PHASE_TAP_CHANGER", element_type::PHASE_TAP_CHANGER)
             .value("REACTIVE_CAPABILITY_CURVE_POINT", element_type::REACTIVE_CAPABILITY_CURVE_POINT)
-<<<<<<< HEAD
-            .value("CURRENT_LIMITS", element_type::CURRENT_LIMITS)
-=======
->>>>>>> d8ea7737
             .value("OPERATIONAL_LIMITS", element_type::OPERATIONAL_LIMITS)
             .export_values();
 
