/**
 * Copyright (c) 2020-2022, RTE (http://www.rte-france.com)
 * This Source Code Form is subject to the terms of the Mozilla Public
 * License, v. 2.0. If a copy of the MPL was not distributed with this
 * file, You can obtain one at http://mozilla.org/MPL/2.0/.
 */
#include <pybind11/pybind11.h>
#include <pybind11/stl.h>
#include <pybind11/numpy.h>
#include "pypowsybl.h"
#include "pylogging.h"

namespace py = pybind11;

template<typename T>
void bindArray(py::module_& m, const std::string& className) {
    py::class_<T>(m, className.c_str())
            .def("__len__", [](const T& a) {
                return a.length();
            })
            .def("__iter__", [](T& a) {
                return py::make_iterator(a.begin(), a.end());
            }, py::keep_alive<0, 1>());
}

void deleteDataframe(dataframe* df) {
    for (int indice = 0 ; indice < df->series_count; indice ++) {
        series* column = df->series + indice;
        if (column->type == 0) {
            pypowsybl::deleteCharPtrPtr((char**) column->data.ptr, column->data.length);
        } else if (column->type == 1) {
            delete[] (double*) column->data.ptr;
        } else if (column->type == 2 || column->type == 3) {
            delete[] (int*) column->data.ptr;
        }
        delete[] column->name;
    }
    delete[] df->series;
    delete df;
}

std::shared_ptr<dataframe> createDataframe(py::list columnsValues, const std::vector<std::string>& columnsNames, const std::vector<int>& columnsTypes, const std::vector<bool>& isIndex) {
    int columnsNumber = columnsNames.size();
    std::shared_ptr<dataframe> dataframe(new ::dataframe(), ::deleteDataframe);
    series* columns = new series[columnsNumber];
    for (int indice = 0 ; indice < columnsNumber ; indice ++ ) {
        series* column = columns + indice;
        py::str name = (py::str) columnsNames[indice];
        column->name = strdup(((std::string) name).c_str());
        column->index = int(isIndex[indice]);
        int type = columnsTypes[indice];
        column->type = type;
        if (type == 0) {
            try {
                std::vector<std::string> values = py::cast<std::vector<std::string>>(columnsValues[indice]);
                column->data.length = values.size();
                column->data.ptr = pypowsybl::copyVectorStringToCharPtrPtr(values);
            }
            catch(const py::cast_error& e) {
                throw pypowsybl::PyPowsyblError("Data of column \"" + columnsNames[indice] + "\" has the wrong type, expected string");  
            }
        } else if (type == 1) {
            try {
                std::vector<double> values = py::cast<std::vector<double>>(columnsValues[indice]);
                column->data.length = values.size();
                column->data.ptr = pypowsybl::copyVectorDouble(values);
            }
            catch(const py::cast_error& e) {
                throw pypowsybl::PyPowsyblError("Data of column \"" + columnsNames[indice] + "\" has the wrong type, expected float");  
            }
        } else if (type == 2 || type == 3) {
            try {
                std::vector<int> values = py::cast<std::vector<int>>(columnsValues[indice]);
                column->data.length = values.size();
                column->data.ptr = pypowsybl::copyVectorInt(values);
            }
            catch(const py::cast_error& e) {
                std::string expected = type == 2 ? "int" : "bool";
                throw pypowsybl::PyPowsyblError("Data of column \"" + columnsNames[indice] + "\" has the wrong type, expected " + expected);  
            }
        }
    }
    dataframe->series_count = columnsNumber;
    dataframe->series = columns;
    return dataframe;
}

std::shared_ptr<dataframe_array> createDataframeArray(const std::vector<dataframe*>& dataframes) {
    std::shared_ptr<dataframe_array> dataframeArray(new dataframe_array(), [](dataframe_array* dataframeToDestroy){
        delete[] dataframeToDestroy->dataframes;
        delete dataframeToDestroy;
    });
    dataframe* dataframesFinal = new dataframe[dataframes.size()];
    for (int indice = 0 ; indice < dataframes.size() ; indice ++) {
        dataframesFinal[indice] = *dataframes[indice];
    }
    dataframeArray->dataframes = dataframesFinal;
    dataframeArray->dataframes_count = dataframes.size();
    return dataframeArray;
}

void createElement(pypowsybl::JavaHandle network, const std::vector<dataframe*>& dataframes, element_type elementType) {
    std::shared_ptr<dataframe_array> dataframeArray = ::createDataframeArray(dataframes);
    pypowsybl::createElement(network, dataframeArray.get(), elementType);
}

void createExtensions(pypowsybl::JavaHandle network, const std::vector<dataframe*>& dataframes, std::string& name) {
    std::shared_ptr<dataframe_array> dataframeArray = ::createDataframeArray(dataframes);
    pypowsybl::createExtensions(network, dataframeArray.get(), name);
}

template<typename T>
py::array seriesAsNumpyArray(const series& series) {
	//Last argument is to bind lifetime of series to the returned array
    return py::array(py::dtype::of<T>(), series.data.length, series.data.ptr, py::cast(series));
}

PYBIND11_MODULE(_pypowsybl, m) {
    pypowsybl::init();

    m.doc() = "PowSyBl Python API";

    py::register_exception<pypowsybl::PyPowsyblError>(m, "PyPowsyblError");

    py::class_<pypowsybl::JavaHandle>(m, "JavaHandle");

    m.def("set_java_library_path", &pypowsybl::setJavaLibraryPath, "Set java.library.path JVM property");

    m.def("set_config_read", &pypowsybl::setConfigRead, "Set config read mode");

    m.def("set_default_loadflow_provider", &pypowsybl::setDefaultLoadFlowProvider, "Set default loadflow provider", py::arg("provider"));

    m.def("set_default_security_analysis_provider", &pypowsybl::setDefaultSecurityAnalysisProvider, "Set default security analysis provider", py::arg("provider"));

    m.def("set_default_sensitivity_analysis_provider", &pypowsybl::setDefaultSensitivityAnalysisProvider, "Set default sensitivity analysis provider", py::arg("provider"));

    m.def("is_config_read", &pypowsybl::isConfigRead, "Get config read mode");

    m.def("get_default_loadflow_provider", &pypowsybl::getDefaultLoadFlowProvider, "Get default loadflow provider");

    m.def("get_default_security_analysis_provider", &pypowsybl::getDefaultSecurityAnalysisProvider, "Get default security analysis provider");

    m.def("get_default_sensitivity_analysis_provider", &pypowsybl::getDefaultSensitivityAnalysisProvider, "Get default sensitivity analysis provider");

    m.def("get_version_table", &pypowsybl::getVersionTable, "Get an ASCII table with all PowSybBl modules version");

    m.def("create_network", &pypowsybl::createNetwork, "Create an example network", py::arg("name"), py::arg("id"));

    m.def("update_switch_position", &pypowsybl::updateSwitchPosition, "Update a switch position");

    m.def("merge", &pypowsybl::merge, "Merge several networks");

    m.def("update_connectable_status", &pypowsybl::updateConnectableStatus, "Update a connectable (branch or injection) status");

    py::enum_<element_type>(m, "ElementType")
            .value("BUS", element_type::BUS)
            .value("LINE", element_type::LINE)
            .value("TWO_WINDINGS_TRANSFORMER", element_type::TWO_WINDINGS_TRANSFORMER)
            .value("THREE_WINDINGS_TRANSFORMER", element_type::THREE_WINDINGS_TRANSFORMER)
            .value("GENERATOR", element_type::GENERATOR)
            .value("LOAD", element_type::LOAD)
            .value("BATTERY", element_type::BATTERY)
            .value("SHUNT_COMPENSATOR", element_type::SHUNT_COMPENSATOR)
            .value("NON_LINEAR_SHUNT_COMPENSATOR_SECTION", element_type::NON_LINEAR_SHUNT_COMPENSATOR_SECTION)
            .value("LINEAR_SHUNT_COMPENSATOR_SECTION", element_type::LINEAR_SHUNT_COMPENSATOR_SECTION)
            .value("DANGLING_LINE", element_type::DANGLING_LINE)
            .value("LCC_CONVERTER_STATION", element_type::LCC_CONVERTER_STATION)
            .value("VSC_CONVERTER_STATION", element_type::VSC_CONVERTER_STATION)
            .value("STATIC_VAR_COMPENSATOR", element_type::STATIC_VAR_COMPENSATOR)
            .value("SWITCH", element_type::SWITCH)
            .value("VOLTAGE_LEVEL", element_type::VOLTAGE_LEVEL)
            .value("SUBSTATION", element_type::SUBSTATION)
            .value("BUSBAR_SECTION", element_type::BUSBAR_SECTION)
            .value("HVDC_LINE", element_type::HVDC_LINE)
            .value("RATIO_TAP_CHANGER_STEP", element_type::RATIO_TAP_CHANGER_STEP)
            .value("PHASE_TAP_CHANGER_STEP", element_type::PHASE_TAP_CHANGER_STEP)
            .value("RATIO_TAP_CHANGER", element_type::RATIO_TAP_CHANGER)
            .value("PHASE_TAP_CHANGER", element_type::PHASE_TAP_CHANGER)
            .value("REACTIVE_CAPABILITY_CURVE_POINT", element_type::REACTIVE_CAPABILITY_CURVE_POINT)
            .value("OPERATIONAL_LIMITS", element_type::OPERATIONAL_LIMITS)
            .value("MINMAX_REACTIVE_LIMITS", element_type::MINMAX_REACTIVE_LIMITS);

    py::enum_<filter_attributes_type>(m, "FilterAttributesType")
            .value("ALL_ATTRIBUTES", filter_attributes_type::ALL_ATTRIBUTES)
            .value("DEFAULT_ATTRIBUTES", filter_attributes_type::DEFAULT_ATTRIBUTES)
            .value("SELECTION_ATTRIBUTES", filter_attributes_type::SELECTION_ATTRIBUTES);

    py::enum_<validation_type>(m, "ValidationType")
            .value("FLOWS", validation_type::FLOWS)
            .value("GENERATORS", validation_type::GENERATORS)
            .value("BUSES", validation_type::BUSES)
            .value("SVCS", validation_type::SVCS)
            .value("SHUNTS", validation_type::SHUNTS)
            .value("TWTS", validation_type::TWTS)
            .value("TWTS3W", validation_type::TWTS3W);

    m.def("get_network_elements_ids", &pypowsybl::getNetworkElementsIds, "Get network elements ids for a given element type",
          py::arg("network"), py::arg("element_type"), py::arg("nominal_voltages"),
          py::arg("countries"), py::arg("main_connected_component"), py::arg("main_synchronous_component"),
          py::arg("not_connected_to_same_bus_at_both_sides"));

    m.def("get_network_import_formats", &pypowsybl::getNetworkImportFormats, "Get supported import formats");
    m.def("get_network_export_formats", &pypowsybl::getNetworkExportFormats, "Get supported export formats");


    m.def("get_loadflow_provider_names", &pypowsybl::getLoadFlowProviderNames, "Get supported loadflow providers");
    m.def("get_security_analysis_provider_names", &pypowsybl::getSecurityAnalysisProviderNames, "Get supported security analysis providers");
    m.def("get_sensitivity_analysis_provider_names", &pypowsybl::getSensitivityAnalysisProviderNames, "Get supported sensitivity analysis providers");

    m.def("create_importer_parameters_series_array", &pypowsybl::createImporterParametersSeriesArray, "Create a parameters series array for a given import format",
          py::arg("format"));

    m.def("create_exporter_parameters_series_array", &pypowsybl::createExporterParametersSeriesArray, "Create a parameters series array for a given export format",
          py::arg("format"));

    m.def("load_network", &pypowsybl::loadNetwork, "Load a network from a file", py::call_guard<py::gil_scoped_release>(),
          py::arg("file"), py::arg("parameters"), py::arg("reporter"));

    m.def("load_network_from_string", &pypowsybl::loadNetworkFromString, "Load a network from a string", py::call_guard<py::gil_scoped_release>(),
          py::arg("file_name"), py::arg("file_content"),py::arg("parameters"), py::arg("reporter"));

    m.def("dump_network", &pypowsybl::dumpNetwork, "Dump network to a file in a given format", py::call_guard<py::gil_scoped_release>(),
          py::arg("network"), py::arg("file"),py::arg("format"), py::arg("parameters"), py::arg("reporter"));

    m.def("dump_network_to_string", &pypowsybl::dumpNetworkToString, "Dump network in a given format", py::call_guard<py::gil_scoped_release>(),
          py::arg("network"), py::arg("format"), py::arg("parameters"), py::arg("reporter"));

    m.def("reduce_network", &pypowsybl::reduceNetwork, "Reduce network", py::call_guard<py::gil_scoped_release>(),
          py::arg("network"), py::arg("v_min"), py::arg("v_max"),
          py::arg("ids"), py::arg("vls"), py::arg("depths"), py::arg("with_dangling_lines"));

    py::enum_<pypowsybl::LoadFlowComponentStatus>(m, "LoadFlowComponentStatus", "Loadflow status for one connected component.")
            .value("CONVERGED", pypowsybl::LoadFlowComponentStatus::CONVERGED, "The loadflow has converged.")
            .value("FAILED", pypowsybl::LoadFlowComponentStatus::FAILED, "The loadflow has failed.")
            .value("MAX_ITERATION_REACHED", pypowsybl::LoadFlowComponentStatus::MAX_ITERATION_REACHED, "The loadflow has reached its maximum iterations count.")
            .value("SOLVER_FAILED", pypowsybl::LoadFlowComponentStatus::SOLVER_FAILED, "The loadflow numerical solver has failed.");

    py::class_<load_flow_component_result>(m, "LoadFlowComponentResult", "Loadflow result for one connected component of the network.")
            .def_property_readonly("connected_component_num", [](const load_flow_component_result& r) {
                return r.connected_component_num;
            })
            .def_property_readonly("synchronous_component_num", [](const load_flow_component_result& r) {
                return r.synchronous_component_num;
            })
            .def_property_readonly("status", [](const load_flow_component_result& r) {
                return static_cast<pypowsybl::LoadFlowComponentStatus>(r.status);
            })
            .def_property_readonly("iteration_count", [](const load_flow_component_result& r) {
                return r.iteration_count;
            })
            .def_property_readonly("slack_bus_id", [](const load_flow_component_result& r) {
                return r.slack_bus_id;
            })
            .def_property_readonly("slack_bus_active_power_mismatch", [](const load_flow_component_result& r) {
                return r.slack_bus_active_power_mismatch;
            })
            .def_property_readonly("distributed_active_power", [](const load_flow_component_result& r) {
                return r.distributed_active_power;
            });

    bindArray<pypowsybl::LoadFlowComponentResultArray>(m, "LoadFlowComponentResultArray");

    py::enum_<pypowsybl::VoltageInitMode>(m, "VoltageInitMode", "Define the computation starting point.")
            .value("UNIFORM_VALUES", pypowsybl::VoltageInitMode::UNIFORM_VALUES, "Initialize voltages to uniform values based on nominale voltage.")
            .value("PREVIOUS_VALUES", pypowsybl::VoltageInitMode::PREVIOUS_VALUES, "Use previously computed voltage values as as starting point.")
            .value("DC_VALUES", pypowsybl::VoltageInitMode::DC_VALUES, "Use values computed by a DC loadflow as a starting point.");

    py::enum_<pypowsybl::BalanceType>(m, "BalanceType", "Define how to distribute slack bus imbalance.")
            .value("PROPORTIONAL_TO_GENERATION_P", pypowsybl::BalanceType::PROPORTIONAL_TO_GENERATION_P,
                   "Distribute slack on generators, in proportion of target P")
            .value("PROPORTIONAL_TO_GENERATION_P_MAX", pypowsybl::BalanceType::PROPORTIONAL_TO_GENERATION_P_MAX,
                   "Distribute slack on generators, in proportion of max P")
            .value("PROPORTIONAL_TO_LOAD", pypowsybl::BalanceType::PROPORTIONAL_TO_LOAD,
                   "Distribute slack on loads, in proportion of load")
            .value("PROPORTIONAL_TO_CONFORM_LOAD", pypowsybl::BalanceType::PROPORTIONAL_TO_CONFORM_LOAD,
                   "Distribute slack on loads, in proportion of conform load");

    py::enum_<pypowsybl::ConnectedComponentMode>(m, "ConnectedComponentMode", "Define which connected components to run on.")
            .value("ALL", pypowsybl::ConnectedComponentMode::ALL, "Run on all connected components")
            .value("MAIN", pypowsybl::ConnectedComponentMode::MAIN, "Run only on the main connected component");
    
    py::class_<array_struct, std::shared_ptr<array_struct>>(m, "ArrayStruct")
            .def(py::init());

    py::class_<dataframe, std::shared_ptr<dataframe>>(m, "Dataframe");

    py::class_<pypowsybl::LoadFlowParameters>(m, "LoadFlowParameters")
            .def(py::init(&pypowsybl::createLoadFlowParameters))
            .def_readwrite("voltage_init_mode", &pypowsybl::LoadFlowParameters::voltage_init_mode)
            .def_readwrite("transformer_voltage_control_on", &pypowsybl::LoadFlowParameters::transformer_voltage_control_on)
            .def_readwrite("no_generator_reactive_limits", &pypowsybl::LoadFlowParameters::no_generator_reactive_limits)
            .def_readwrite("phase_shifter_regulation_on", &pypowsybl::LoadFlowParameters::phase_shifter_regulation_on)
            .def_readwrite("twt_split_shunt_admittance", &pypowsybl::LoadFlowParameters::twt_split_shunt_admittance)
            .def_readwrite("simul_shunt", &pypowsybl::LoadFlowParameters::simul_shunt)
            .def_readwrite("read_slack_bus", &pypowsybl::LoadFlowParameters::read_slack_bus)
            .def_readwrite("write_slack_bus", &pypowsybl::LoadFlowParameters::write_slack_bus)
            .def_readwrite("distributed_slack", &pypowsybl::LoadFlowParameters::distributed_slack)
            .def_readwrite("balance_type", &pypowsybl::LoadFlowParameters::balance_type)
            .def_readwrite("dc_use_transformer_ratio", &pypowsybl::LoadFlowParameters::dc_use_transformer_ratio)
            .def_readwrite("countries_to_balance", &pypowsybl::LoadFlowParameters::countries_to_balance)
            .def_readwrite("connected_component_mode", &pypowsybl::LoadFlowParameters::connected_component_mode)
            .def_readwrite("provider_parameters_keys", &pypowsybl::LoadFlowParameters::provider_parameters_keys)
            .def_readwrite("provider_parameters_values", &pypowsybl::LoadFlowParameters::provider_parameters_values);

    py::class_<pypowsybl::SecurityAnalysisParameters>(m, "SecurityAnalysisParameters")
            .def(py::init(&pypowsybl::createSecurityAnalysisParameters))
            .def_readwrite("load_flow_parameters", &pypowsybl::SecurityAnalysisParameters::load_flow_parameters)
            .def_readwrite("flow_proportional_threshold", &pypowsybl::SecurityAnalysisParameters::flow_proportional_threshold)
            .def_readwrite("low_voltage_proportional_threshold", &pypowsybl::SecurityAnalysisParameters::low_voltage_proportional_threshold)
            .def_readwrite("low_voltage_absolute_threshold", &pypowsybl::SecurityAnalysisParameters::low_voltage_absolute_threshold)
            .def_readwrite("high_voltage_proportional_threshold", &pypowsybl::SecurityAnalysisParameters::high_voltage_proportional_threshold)
            .def_readwrite("high_voltage_absolute_threshold", &pypowsybl::SecurityAnalysisParameters::high_voltage_absolute_threshold)
            .def_readwrite("provider_parameters_keys", &pypowsybl::SecurityAnalysisParameters::provider_parameters_keys)
            .def_readwrite("provider_parameters_values", &pypowsybl::SecurityAnalysisParameters::provider_parameters_values);

    py::class_<pypowsybl::SensitivityAnalysisParameters>(m, "SensitivityAnalysisParameters")
            .def(py::init(&pypowsybl::createSensitivityAnalysisParameters))
            .def_readwrite("load_flow_parameters", &pypowsybl::SensitivityAnalysisParameters::load_flow_parameters)
            .def_readwrite("provider_parameters_keys", &pypowsybl::SensitivityAnalysisParameters::provider_parameters_keys)
            .def_readwrite("provider_parameters_values", &pypowsybl::SensitivityAnalysisParameters::provider_parameters_values);

    m.def("run_load_flow", &pypowsybl::runLoadFlow, "Run a load flow", py::call_guard<py::gil_scoped_release>(),
          py::arg("network"), py::arg("dc"), py::arg("parameters"), py::arg("provider"), py::arg("reporter"));

    m.def("run_load_flow_validation", &pypowsybl::runLoadFlowValidation, "Run a load flow validation", py::arg("network"), py::arg("validation_type"));

    m.def("write_single_line_diagram_svg", &pypowsybl::writeSingleLineDiagramSvg, "Write single line diagram SVG",
          py::arg("network"), py::arg("container_id"), py::arg("svg_file"));

    m.def("get_single_line_diagram_svg", &pypowsybl::getSingleLineDiagramSvg, "Get single line diagram SVG as a string",
          py::arg("network"), py::arg("container_id"));

    m.def("write_network_area_diagram_svg", &pypowsybl::writeNetworkAreaDiagramSvg, "Write network area diagram SVG",
          py::arg("network"), py::arg("svg_file"), py::arg("voltage_level_ids"), py::arg("depth"));

    m.def("get_network_area_diagram_svg", &pypowsybl::getNetworkAreaDiagramSvg, "Get network area diagram SVG as a string",
          py::arg("network"), py::arg("voltage_level_ids"), py::arg("depth"));

    m.def("create_security_analysis", &pypowsybl::createSecurityAnalysis, "Create a security analysis");

    m.def("add_contingency", &pypowsybl::addContingency, "Add a contingency to a security analysis or sensitivity analysis",
          py::arg("analysis_context"), py::arg("contingency_id"), py::arg("elements_ids"));

    py::enum_<pypowsybl::LimitType>(m, "LimitType")
            .value("CURRENT", pypowsybl::LimitType::CURRENT)
            .value("LOW_VOLTAGE", pypowsybl::LimitType::LOW_VOLTAGE)
            .value("HIGH_VOLTAGE", pypowsybl::LimitType::HIGH_VOLTAGE);

    py::enum_<pypowsybl::Side>(m, "Side")
            .value("NONE", pypowsybl::Side::NONE)
            .value("ONE", pypowsybl::Side::ONE)
            .value("TWO", pypowsybl::Side::TWO);

    py::class_<network_metadata, std::shared_ptr<network_metadata>>(m, "NetworkMetadata")
            .def_property_readonly("id", [](const network_metadata& att) {
                return att.id;
            })
            .def_property_readonly("name", [](const network_metadata& att) {
                return att.name;
            })
            .def_property_readonly("source_format", [](const network_metadata& att) {
                return att.source_format;
            })
            .def_property_readonly("forecast_distance", [](const network_metadata& att) {
                return att.forecast_distance;
            })
            .def_property_readonly("case_date", [](const network_metadata& att) {
                return att.case_date;
            });

    py::class_<limit_violation>(m, "LimitViolation")
            .def_property_readonly("subject_id", [](const limit_violation& v) {
                return v.subject_id;
            })
            .def_property_readonly("subject_name", [](const limit_violation& v) {
                return v.subject_name;
            })
            .def_property_readonly("limit_type", [](const limit_violation& v) {
                return static_cast<pypowsybl::LimitType>(v.limit_type);
            })
            .def_property_readonly("limit", [](const limit_violation& v) {
                return v.limit;
            })
            .def_property_readonly("limit_name", [](const limit_violation& v) {
                return v.limit_name;
            })
            .def_property_readonly("acceptable_duration", [](const limit_violation& v) {
                return v.acceptable_duration;
            })
            .def_property_readonly("limit_reduction", [](const limit_violation& v) {
                return v.limit_reduction;
            })
            .def_property_readonly("value", [](const limit_violation& v) {
                return v.value;
            })
            .def_property_readonly("side", [](const limit_violation& v) {
                return static_cast<pypowsybl::Side>(v.side);
            });

    bindArray<pypowsybl::LimitViolationArray>(m, "LimitViolationArray");

    py::class_<contingency_result>(m, "ContingencyResult")
            .def_property_readonly("contingency_id", [](const contingency_result& r) {
                return r.contingency_id;
            })
            .def_property_readonly("status", [](const contingency_result& r) {
                return static_cast<pypowsybl::LoadFlowComponentStatus>(r.status);
            })
            .def_property_readonly("limit_violations", [](const contingency_result& r) {
                return pypowsybl::LimitViolationArray((array *) & r.limit_violations);
            });

    bindArray<pypowsybl::ContingencyResultArray>(m, "ContingencyResultArray");

    m.def("run_security_analysis", &pypowsybl::runSecurityAnalysis, "Run a security analysis", py::call_guard<py::gil_scoped_release>(),
          py::arg("security_analysis_context"), py::arg("network"), py::arg("parameters"),
          py::arg("provider"), py::arg("dc"), py::arg("reporter"));

    m.def("create_sensitivity_analysis", &pypowsybl::createSensitivityAnalysis, "Create run_sea sensitivity analysis");

    py::class_<::zone>(m, "Zone")
            .def(py::init([](const std::string& id, const std::vector<std::string>& injectionsIds, const std::vector<double>& injectionsShiftKeys) {
                return pypowsybl::createZone(id, injectionsIds, injectionsShiftKeys);
            }), py::arg("id"), py::arg("injections_ids"), py::arg("injections_shift_keys"));

    m.def("set_zones", &pypowsybl::setZones, "Add zones to sensitivity analysis",
          py::arg("sensitivity_analysis_context"), py::arg("zones"));

    m.def("add_branch_flow_factor_matrix", &pypowsybl::addBranchFlowFactorMatrix, "Add a branch_flow factor matrix to a sensitivity analysis",
              py::arg("sensitivity_analysis_context"), py::arg("matrix_id"), py::arg("branches_ids"), py::arg("variables_ids"));

    m.def("add_precontingency_branch_flow_factor_matrix", &pypowsybl::addPreContingencyBranchFlowFactorMatrix, "Add a branch_flow factor matrix to a sensitivity analysis",
                  py::arg("sensitivity_analysis_context"), py::arg("matrix_id"), py::arg("branches_ids"), py::arg("variables_ids"));

    m.def("add_postcontingency_branch_flow_factor_matrix", &pypowsybl::addPostContingencyBranchFlowFactorMatrix, "Add a branch_flow factor matrix to a sensitivity analysis",
                  py::arg("sensitivity_analysis_context"), py::arg("matrix_id"), py::arg("branches_ids"), py::arg("variables_ids"), py::arg("contingencies_ids"));

    m.def("set_bus_voltage_factor_matrix", &pypowsybl::setBusVoltageFactorMatrix, "Add a bus_voltage factor matrix to a sensitivity analysis",
          py::arg("sensitivity_analysis_context"), py::arg("bus_ids"), py::arg("target_voltage_ids"));

    m.def("run_sensitivity_analysis", &pypowsybl::runSensitivityAnalysis, "Run a sensitivity analysis", py::call_guard<py::gil_scoped_release>(),
          py::arg("sensitivity_analysis_context"), py::arg("network"), py::arg("dc"), py::arg("parameters"), py::arg("provider"), py::arg("reporter"));

    py::class_<matrix>(m, "Matrix", py::buffer_protocol())
            .def_buffer([](matrix& m) -> py::buffer_info {
                return py::buffer_info(m.values,
                                       sizeof(double),
                                       py::format_descriptor<double>::format(),
                                       2,
                                       { m.row_count, m.column_count },
                                       { sizeof(double) * m.column_count, sizeof(double) });
            });

    m.def("get_branch_flows_sensitivity_matrix", &pypowsybl::getBranchFlowsSensitivityMatrix, "Get sensitivity analysis result matrix for a given contingency",
              py::arg("sensitivity_analysis_result_context"), py::arg("matrix_id"), py::arg("contingency_id"));

    m.def("get_bus_voltages_sensitivity_matrix", &pypowsybl::getBusVoltagesSensitivityMatrix, "Get sensitivity analysis result matrix for a given contingency",
          py::arg("sensitivity_analysis_result_context"), py::arg("contingency_id"));

    m.def("get_reference_flows", &pypowsybl::getReferenceFlows, "Get sensitivity analysis result reference flows for a given contingency",
          py::arg("sensitivity_analysis_result_context"), py::arg("matrix_id"), py::arg("contingency_id"));

    m.def("get_reference_voltages", &pypowsybl::getReferenceVoltages, "Get sensitivity analysis result reference voltages for a given contingency",
          py::arg("sensitivity_analysis_result_context"), py::arg("contingency_id"));

    py::class_<series>(m, "Series")
            .def_property_readonly("name", [](const series& s) {
                return s.name;
            })
            .def_property_readonly("index", [](const series& s) {
                return (bool) s.index;
            })
            .def_property_readonly("data", [](const series& s) -> py::object {
                switch(s.type) {
                    case 0:
                        return py::cast(pypowsybl::toVector<std::string>((array *) & s.data));
                    case 1:
                        return seriesAsNumpyArray<double>(s);
                    case 2:
                        return seriesAsNumpyArray<int>(s);
                    case 3:
                        return seriesAsNumpyArray<bool>(s);
                    default:
                        throw pypowsybl::PyPowsyblError("Series type not supported: " + std::to_string(s.type));
                }
            });
    bindArray<pypowsybl::SeriesArray>(m, "SeriesArray");

    py::class_<pypowsybl::SeriesMetadata>(m, "SeriesMetadata", "Metadata about one series")
            .def(py::init<const std::string&, int, bool, bool, bool>())
            .def_property_readonly("name", &pypowsybl::SeriesMetadata::name, "Name of this series.")
            .def_property_readonly("type", &pypowsybl::SeriesMetadata::type)
            .def_property_readonly("is_index", &pypowsybl::SeriesMetadata::isIndex)
            .def_property_readonly("is_modifiable", &pypowsybl::SeriesMetadata::isModifiable)
            .def_property_readonly("is_default", &pypowsybl::SeriesMetadata::isDefault);

    m.def("get_network_elements_dataframe_metadata", &pypowsybl::getNetworkDataframeMetadata, "Get dataframe metadata for a given network element type",
          py::arg("element_type"));

    m.def("get_network_elements_creation_dataframes_metadata", &pypowsybl::getNetworkElementCreationDataframesMetadata, "Get network elements creation tables metadata",
        py::arg("element_type"));

    m.def("create_network_elements_series_array", &pypowsybl::createNetworkElementsSeriesArray, "Create a network elements series array for a given element type",
          py::call_guard<py::gil_scoped_release>(), py::arg("network"), py::arg("element_type"), py::arg("filter_attributes_type"), py::arg("attributes"), py::arg("array"));

    m.def("create_network_elements_extension_series_array", &pypowsybl::createNetworkElementsExtensionSeriesArray, "Create a network elements extensions series array for a given extension name",
          py::call_guard<py::gil_scoped_release>(), py::arg("network"), py::arg("extension_name"));

    m.def("get_extensions_names", &pypowsybl::getExtensionsNames, "get all the extensions names available");
    
    m.def("update_network_elements_with_series", pypowsybl::updateNetworkElementsWithSeries, "Update network elements for a given element type with a series",
          py::call_guard<py::gil_scoped_release>(), py::arg("network"), py::arg("dataframe"), py::arg("element_type"));

    m.def("create_dataframe", ::createDataframe, "create dataframe to update or create new elements", py::arg("columns_values"), py::arg("columns_names"), py::arg("columns_types"), 
          py::arg("is_index"));

    m.def("get_network_metadata", &pypowsybl::getNetworkMetadata, "get attributes", py::arg("network"));
    m.def("get_working_variant_id", &pypowsybl::getWorkingVariantId, "get the current working variant id", py::arg("network"));
    m.def("set_working_variant", &pypowsybl::setWorkingVariant, "set working variant", py::arg("network"), py::arg("variant"));
    m.def("remove_variant", &pypowsybl::removeVariant, "remove a variant", py::arg("network"), py::arg("variant"));
    m.def("clone_variant", &pypowsybl::cloneVariant, "clone a variant", py::arg("network"), py::arg("src"), py::arg("variant"), py::arg("may_overwrite"));
    m.def("get_variant_ids", &pypowsybl::getVariantsIds, "get all variant ids from a network", py::arg("network"));
    m.def("add_monitored_elements", &pypowsybl::addMonitoredElements, "Add monitors to get specific results on network after security analysis process", py::arg("security_analysis_context"),
          py::arg("contingency_context_type"), py::arg("branch_ids"), py::arg("voltage_level_ids"), py::arg("three_windings_transformer_ids"),
          py::arg("contingency_ids"));

    py::enum_<contingency_context_type>(m, "ContingencyContextType")
            .value("ALL", contingency_context_type::ALL)
            .value("NONE", contingency_context_type::NONE)
            .value("SPECIFIC", contingency_context_type::SPECIFIC);

    m.def("get_security_analysis_result", &pypowsybl::getSecurityAnalysisResult, "get result of a security analysis", py::arg("result"));
    m.def("get_node_breaker_view_nodes", &pypowsybl::getNodeBreakerViewNodes, "get all nodes for a voltage level", py::arg("network"), py::arg("voltage_level"));
    m.def("get_node_breaker_view_internal_connections", &pypowsybl::getNodeBreakerViewInternalConnections,
    "get all internal connections for a voltage level", py::arg("network"), py::arg("voltage_level"));
    m.def("get_node_breaker_view_switches", &pypowsybl::getNodeBreakerViewSwitches, "get all switches for a voltage level in bus breaker view", py::arg("network"), py::arg("voltage_level"));
    m.def("get_bus_breaker_view_elements", &pypowsybl::getBusBreakerViewElements, "get all elements for a voltage level in bus breaker view", py::arg("network"), py::arg("voltage_level"));
    m.def("get_bus_breaker_view_buses", &pypowsybl::getBusBreakerViewBuses,
    "get all buses for a voltage level in bus breaker view", py::arg("network"), py::arg("voltage_level"));
    m.def("get_bus_breaker_view_switches", &pypowsybl::getBusBreakerViewSwitches, "get all switches for a voltage level", py::arg("network"), py::arg("voltage_level"));
    m.def("get_limit_violations", &pypowsybl::getLimitViolations, "get limit violations of a security analysis", py::arg("result"));

    m.def("get_branch_results", &pypowsybl::getBranchResults, "create a table with all branch results computed after security analysis",
          py::arg("result"));
    m.def("get_bus_results", &pypowsybl::getBusResults, "create a table with all bus results computed after security analysis",
          py::arg("result"));
    m.def("get_three_windings_transformer_results", &pypowsybl::getThreeWindingsTransformerResults,
          "create a table with all three windings transformer results computed after security analysis", py::arg("result"));
    m.def("create_element", ::createElement, "create a new element on the network", py::arg("network"),  py::arg("dataframes"),  py::arg("elementType"));

    py::enum_<validation_level_type>(m, "ValidationLevel")
        .value("EQUIPMENT", validation_level_type::EQUIPMENT)
        .value("STEADY_STATE_HYPOTHESIS", validation_level_type::STEADY_STATE_HYPOTHESIS)
        .export_values();

    m.def("get_validation_level", &pypowsybl::getValidationLevel, "get the validation level", py::arg("network"));

    m.def("validate", &pypowsybl::validate, "validate", py::arg("network"));

    m.def("set_min_validation_level", pypowsybl::setMinValidationLevel, "set minimum validation level",
          py::call_guard<py::gil_scoped_release>(), py::arg("network"), py::arg("validation_level"));
    m.def("set_logger", &setLogger, "Setup the logger", py::arg("logger"));
    m.def("get_logger", &getLogger, "Retrieve the logger");
    m.def("remove_elements", &pypowsybl::removeNetworkElements, "delete elements on the network", py::arg("network"),  py::arg("elementIds"));
    m.def("add_network_element_properties", &pypowsybl::addNetworkElementProperties, "add properties on network elements", py::arg("network"), py::arg("dataframe"));
    m.def("remove_network_element_properties", &pypowsybl::removeNetworkElementProperties, "remove properties on network elements", py::arg("network"), py::arg("ids"), py::arg("properties"));
    m.def("get_loadflow_provider_parameters_names", &pypowsybl::getLoadFlowProviderParametersNames, "get provider parameters for a loadflow provider", py::arg("provider"));
    m.def("get_security_analysis_provider_parameters_names", &pypowsybl::getSecurityAnalysisProviderParametersNames, "get provider parameters for a security analysis provider", py::arg("provider"));
    m.def("get_sensitivity_analysis_provider_parameters_names", &pypowsybl::getSensitivityAnalysisProviderParametersNames, "get provider parameters for a sensitivity analysis provider", py::arg("provider"));
    m.def("update_extensions", pypowsybl::updateNetworkElementsExtensionsWithSeries, "Update extensions of network elements for a given element type with a series",
          py::call_guard<py::gil_scoped_release>(), py::arg("network"), py::arg("name"), py::arg("dataframe"));
    m.def("remove_extensions", &pypowsybl::removeExtensions, "Remove extensions from network elements", 
          py::call_guard<py::gil_scoped_release>(), py::arg("network"), py::arg("name"), py::arg("ids"));
    m.def("get_network_extensions_dataframe_metadata", &pypowsybl::getNetworkExtensionsDataframeMetadata, "Get dataframe metadata for a given network element extension",
          py::arg("name"));
    m.def("get_network_extensions_creation_dataframes_metadata", &pypowsybl::getNetworkExtensionsCreationDataframesMetadata, "Get network extension creation tables metadata for a given network element extension",
          py::arg("name"));
    m.def("create_extensions", ::createExtensions, "create extensions of network elements given the extension name", 
          py::call_guard<py::gil_scoped_release>(), py::arg("network"),  py::arg("dataframes"),  py::arg("name"));
    m.def("create_reporter_model", &pypowsybl::createReporterModel, "Create a reporter model", py::arg("task_key"), py::arg("default_name"));
    m.def("print_report", &pypowsybl::printReport, "Print a report", py::arg("reporter_model"));
	m.def("json_report", &pypowsybl::jsonReport, "Print a report in json format", py::arg("reporter_model"));
    m.def("create_glsk_document", &pypowsybl::createGLSKdocument, "Create a glsk importer.", py::arg("filename"));

    m.def("get_glsk_injection_keys", &pypowsybl::getGLSKinjectionkeys, "Get glsk injection keys available for a country", py::arg("network"), py::arg("importer"), py::arg("country"), py::arg("instant"));

    m.def("get_glsk_countries", &pypowsybl::getGLSKcountries, "Get glsk countries", py::arg("importer"));

    m.def("get_glsk_factors", &pypowsybl::getGLSKInjectionFactors, "Get glsk factors", py::arg("network"), py::arg("importer"), py::arg("country"), py::arg("instant"));

    m.def("get_glsk_factors_start_timestamp", &pypowsybl::getInjectionFactorStartTimestamp, "Get glsk start timestamp", py::arg("importer"));

    m.def("get_glsk_factors_end_timestamp", &pypowsybl::getInjectionFactorEndTimestamp, "Get glsk end timestamp", py::arg("importer"));

<<<<<<< HEAD
    m.def("create_line_on_line", &pypowsybl::createLineOnLine, "create a new line between a tee point and an existing voltage level", py::arg("network"), py::arg("bbs_or_bus_id"),  
            py::arg("new_line_id"), py::arg("new_line_r"), py::arg("new_line_x"), py::arg("new_line_b1"), py::arg("new_line_b2"), py::arg("new_line_g1"), py::arg("new_line_g2"), 
            py::arg("line_id"), py::arg("line1_id"), py::arg("line1_name"), py::arg("line2_id"), py::arg("line2_name"), py::arg("position_percent"),
            py::arg("create_fictitious_substation"), py::arg("fictitious_voltage_level_id"), py::arg("fictitious_voltage_level_name"), py::arg("fictitious_substation_id"), py::arg("fictitious_substation_name"));

    m.def("connect_voltage_level_on_line", &pypowsybl::connectVoltageLevelOnLine, "connect a voltage level on a line", py::arg("network"), py::arg("bbs_or_bus_id"), py::arg("line_id"),
            py::arg("line1_id"), py::arg("line1_name"), py::arg("line2_id"), py::arg("line2_name"), py::arg("position_percent"));
=======
    m.def("run_flow_decomposition", &pypowsybl::runFlowDecomposition, "Run flow decomposition on a network", 
          py::call_guard<py::gil_scoped_release>(), py::arg("network"), py::arg("flow_decomposition_parameters"), py::arg("load_flow_parameters"));

    py::enum_<pypowsybl::XnecSelectionStrategy>(m, "XnecSelectionStrategy", "Define how to select branches")
            .value("ONLY_INTERCONNECTIONS", pypowsybl::XnecSelectionStrategy::ONLY_INTERCONNECTIONS,
                   "Select only branches that connect two different countries")
            .value("INTERCONNECTION_OR_ZONE_TO_ZONE_PTDF_GT_5PC", pypowsybl::XnecSelectionStrategy::INTERCONNECTION_OR_ZONE_TO_ZONE_PTDF_GT_5PC,
                   "Select branches that are interconnections or have a maximum zone to zone PTDF greater than 5%");

    py::class_<pypowsybl::FlowDecompositionParameters>(m, "FlowDecompositionParameters")
                .def(py::init(&pypowsybl::createFlowDecompositionParameters))
                .def_readwrite("enable_losses_compensation", &pypowsybl::FlowDecompositionParameters::enable_losses_compensation)
                .def_readwrite("losses_compensation_epsilon", &pypowsybl::FlowDecompositionParameters::losses_compensation_epsilon)
                .def_readwrite("sensitivity_epsilon", &pypowsybl::FlowDecompositionParameters::sensitivity_epsilon)
                .def_readwrite("rescale_enabled", &pypowsybl::FlowDecompositionParameters::rescale_enabled)
                .def_readwrite("xnec_selection_strategy", &pypowsybl::FlowDecompositionParameters::xnec_selection_strategy)
                .def_readwrite("dc_fallback_enabled_after_ac_divergence", &pypowsybl::FlowDecompositionParameters::dc_fallback_enabled_after_ac_divergence);
>>>>>>> ac27d616

}<|MERGE_RESOLUTION|>--- conflicted
+++ resolved
@@ -592,15 +592,6 @@
 
     m.def("get_glsk_factors_end_timestamp", &pypowsybl::getInjectionFactorEndTimestamp, "Get glsk end timestamp", py::arg("importer"));
 
-<<<<<<< HEAD
-    m.def("create_line_on_line", &pypowsybl::createLineOnLine, "create a new line between a tee point and an existing voltage level", py::arg("network"), py::arg("bbs_or_bus_id"),  
-            py::arg("new_line_id"), py::arg("new_line_r"), py::arg("new_line_x"), py::arg("new_line_b1"), py::arg("new_line_b2"), py::arg("new_line_g1"), py::arg("new_line_g2"), 
-            py::arg("line_id"), py::arg("line1_id"), py::arg("line1_name"), py::arg("line2_id"), py::arg("line2_name"), py::arg("position_percent"),
-            py::arg("create_fictitious_substation"), py::arg("fictitious_voltage_level_id"), py::arg("fictitious_voltage_level_name"), py::arg("fictitious_substation_id"), py::arg("fictitious_substation_name"));
-
-    m.def("connect_voltage_level_on_line", &pypowsybl::connectVoltageLevelOnLine, "connect a voltage level on a line", py::arg("network"), py::arg("bbs_or_bus_id"), py::arg("line_id"),
-            py::arg("line1_id"), py::arg("line1_name"), py::arg("line2_id"), py::arg("line2_name"), py::arg("position_percent"));
-=======
     m.def("run_flow_decomposition", &pypowsybl::runFlowDecomposition, "Run flow decomposition on a network", 
           py::call_guard<py::gil_scoped_release>(), py::arg("network"), py::arg("flow_decomposition_parameters"), py::arg("load_flow_parameters"));
 
@@ -618,6 +609,12 @@
                 .def_readwrite("rescale_enabled", &pypowsybl::FlowDecompositionParameters::rescale_enabled)
                 .def_readwrite("xnec_selection_strategy", &pypowsybl::FlowDecompositionParameters::xnec_selection_strategy)
                 .def_readwrite("dc_fallback_enabled_after_ac_divergence", &pypowsybl::FlowDecompositionParameters::dc_fallback_enabled_after_ac_divergence);
->>>>>>> ac27d616
-
+
+    m.def("create_line_on_line", &pypowsybl::createLineOnLine, "create a new line between a tee point and an existing voltage level", py::arg("network"), py::arg("bbs_or_bus_id"),  
+            py::arg("new_line_id"), py::arg("new_line_r"), py::arg("new_line_x"), py::arg("new_line_b1"), py::arg("new_line_b2"), py::arg("new_line_g1"), py::arg("new_line_g2"), 
+            py::arg("line_id"), py::arg("line1_id"), py::arg("line1_name"), py::arg("line2_id"), py::arg("line2_name"), py::arg("position_percent"),
+            py::arg("create_fictitious_substation"), py::arg("fictitious_voltage_level_id"), py::arg("fictitious_voltage_level_name"), py::arg("fictitious_substation_id"), py::arg("fictitious_substation_name"));
+
+    m.def("connect_voltage_level_on_line", &pypowsybl::connectVoltageLevelOnLine, "connect a voltage level on a line", py::arg("network"), py::arg("bbs_or_bus_id"), py::arg("line_id"),
+            py::arg("line1_id"), py::arg("line1_name"), py::arg("line2_id"), py::arg("line2_name"), py::arg("position_percent"));
 }