--- conflicted
+++ resolved
@@ -44,7 +44,6 @@
     FAILED,
 };
 
-<<<<<<< HEAD
 enum LimitType {
     CURRENT = 0,
     LOW_VOLTAGE,
@@ -55,7 +54,8 @@
     NONE = -1,
     ONE,
     TWO,
-=======
+};
+
 enum VoltageInitMode {
     UNIFORM_VALUES = 0,
     PREVIOUS_VALUES,
@@ -67,7 +67,6 @@
     PROPORTIONAL_TO_GENERATION_P_MAX,
     PROPORTIONAL_TO_LOAD,
     PROPORTIONAL_TO_CONFORM_LOAD,
->>>>>>> 7a01b7de
 };
 
 void init();
