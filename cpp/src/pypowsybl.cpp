/**
 * Copyright (c) 2020-2022, RTE (http://www.rte-france.com)
 * This Source Code Form is subject to the terms of the Mozilla Public
 * License, v. 2.0. If a copy of the MPL was not distributed with this
 * file, You can obtain one at http://mozilla.org/MPL/2.0/.
 */
#include "pypowsybl.h"
#include "pylogging.h"
#include "pypowsybl-java.h"
#include <iostream>

namespace pypowsybl {

graal_isolate_t* isolate = nullptr;

void init() {
    graal_isolatethread_t* thread = nullptr;

    if (graal_create_isolate(nullptr, &isolate, &thread) != 0) {
        throw std::runtime_error("graal_create_isolate error");
    }
}

class GraalVmGuard {
public:
    GraalVmGuard() {
        if (!isolate) {
            throw std::runtime_error("isolate has not been created");
        }
        //if thread already attached to the isolate,
        //we assume it's a nested call --> do nothing

        thread_ = graal_get_current_thread(isolate);
        if (thread_ == nullptr) {
            if (graal_attach_thread(isolate, &thread_) != 0) {
                throw std::runtime_error("graal_create_isolate error");
            }
            shouldDetach = true;
       }
    }

    ~GraalVmGuard() noexcept(false) {
        if (shouldDetach && graal_detach_thread(thread_) != 0) {
            throw std::runtime_error("graal_detach_thread error");
        }
    }

    graal_isolatethread_t * thread() const {
        return thread_;
    }

private:
    bool shouldDetach = false;
    graal_isolatethread_t* thread_ = nullptr;
};

//copies to string and frees memory allocated by java
std::string toString(char* cstring);

template<typename F, typename... ARGS>
void callJava(F f, ARGS... args) {
    GraalVmGuard guard;
    exception_handler exc;

    //Explicitly update log level on java side
    if( CppToPythonLogger::get()->loggerInitialized() ) {
      py::gil_scoped_acquire acquire;
      py::object level = CppToPythonLogger::get()->getLogger().attr("get_level")();
      ::setLogLevel(guard.thread(), level.cast<int>(), &exc);
    }

    f(guard.thread(), args..., &exc);
    if (exc.message) {
        throw PyPowsyblError(toString(exc.message));
    }
}

template<typename T, typename F, typename... ARGS>
T callJava(F f, ARGS... args) {
    GraalVmGuard guard;
    exception_handler exc;
    auto r = f(guard.thread(), args..., &exc);
    if (exc.message) {
        throw PyPowsyblError(toString(exc.message));
    }
    return r;
}

//Destruction of java object when the shared_ptr has no more references
JavaHandle::JavaHandle(void* handle):
    handle_(handle, [](void* to_be_deleted) {
        callJava<>(::destroyObjectHandle, to_be_deleted);
    })
{
}

template<>
Array<load_flow_component_result>::~Array() {
    callJava<>(::freeLoadFlowComponentResultPointer, delegate_);
}

template<>
Array<contingency_result>::~Array() {
    callJava<>(::freeContingencyResultArrayPointer, delegate_);
}

template<>
Array<limit_violation>::~Array() {
    // already freed by contingency_result
}

template<>
Array<series>::~Array() {
    callJava<>(::freeSeriesArray, delegate_);
}

template<typename T>
class ToPtr {
public:
    ~ToPtr() {
        delete[] ptr_;
    }

    T* get() const {
        return ptr_;
    }

protected:
    explicit ToPtr(size_t size)
            : ptr_(new T[size])
    {}

    T* ptr_;
};

class ToCharPtrPtr : public ToPtr<char*> {
public:
    explicit ToCharPtrPtr(const std::vector<std::string>& strings)
            : ToPtr<char*>(strings.size())
    {
        for (int i = 0; i < strings.size(); i++) {
            ptr_[i] = (char*) strings[i].data();
        }
    }
};

class ToIntPtr : public ToPtr<int> {
public:
    explicit ToIntPtr(const std::vector<int>& ints)
            : ToPtr<int>(ints.size())
    {
        for (int i = 0; i < ints.size(); i++) {
            ptr_[i] = ints[i];
        }
    }
};

class ToDoublePtr : public ToPtr<double> {
public:
    explicit ToDoublePtr(const std::vector<double>& doubles)
            : ToPtr<double>(doubles.size())
    {
        for (int i = 0; i < doubles.size(); i++) {
            ptr_[i] = doubles[i];
        }
    }
};

template<>
std::vector<std::string> toVector(array* arrayPtr) {
    std::vector<std::string> strings;
    strings.reserve(arrayPtr->length);
    for (int i = 0; i < arrayPtr->length; i++) {
        char** ptr = (char**) arrayPtr->ptr + i;
        std::string str = *ptr ? *ptr : "";
        strings.emplace_back(str);
    }
    return strings;
}

class ToStringVector {
public:
    ToStringVector(array* arrayPtr)
        : arrayPtr_(arrayPtr) {
    }

    ~ToStringVector() {
        callJava<>(::freeStringArray, arrayPtr_);
    }

    std::vector<std::string> get() {
        return toVector<std::string>(arrayPtr_);
    }

private:
    array* arrayPtr_;
};

char* copyStringToCharPtr(const std::string& str) {
    char* c = new char[str.size() + 1];
    str.copy(c, str.size());
    c[str.size()] = '\0';
    return c;
}

char** copyVectorStringToCharPtrPtr(const std::vector<std::string>& strings) {
    char** charPtrPtr = new char*[strings.size()];
    for (int i = 0; i < strings.size(); i++) {
        charPtrPtr[i] = copyStringToCharPtr(strings[i]);
    }
    return charPtrPtr;
}

int* copyVectorInt(const std::vector<int>& ints) {
    int* intPtr = new int[ints.size()];
    std::copy(ints.begin(), ints.end(), intPtr);
    return intPtr;
}

double* copyVectorDouble(const std::vector<double>& doubles) {
    double* doublePtr = new double[doubles.size()];
    std::copy(doubles.begin(), doubles.end(), doublePtr);
    return doublePtr;
}

void deleteCharPtrPtr(char** charPtrPtr, int length) {
    for (int i = 0; i < length; i++) {
        delete[] charPtrPtr[i];
    }
    delete[] charPtrPtr;
}

void freeCString(char* str) {
    callJava<>(::freeString, str);
}

//copies to string and frees memory allocated by java
std::string toString(char* cstring) {
    std::string res = cstring;
    freeCString(cstring);
    return res;
}

void setJavaLibraryPath(const std::string& javaLibraryPath) {
    callJava<>(::setJavaLibraryPath, (char*) javaLibraryPath.data());
}

void setConfigRead(bool configRead) {
    callJava<>(::setConfigRead, configRead);
}

void setDefaultLoadFlowProvider(const std::string& loadFlowProvider) {
    callJava<>(::setDefaultLoadFlowProvider, (char*) loadFlowProvider.data());
}

void setDefaultSecurityAnalysisProvider(const std::string& securityAnalysisProvider) {
    callJava<>(::setDefaultSecurityAnalysisProvider, (char*) securityAnalysisProvider.data());
}

void setDefaultSensitivityAnalysisProvider(const std::string& sensitivityAnalysisProvider) {
    callJava<>(::setDefaultSensitivityAnalysisProvider, (char*) sensitivityAnalysisProvider.data());
}

std::string getDefaultLoadFlowProvider() {
    return toString(callJava<char*>(::getDefaultLoadFlowProvider));
}

std::string getDefaultSecurityAnalysisProvider() {
    return toString(callJava<char*>(::getDefaultSecurityAnalysisProvider));
}

std::string getDefaultSensitivityAnalysisProvider() {
    return toString(callJava<char*>(::getDefaultSensitivityAnalysisProvider));
}

bool isConfigRead() {
    return callJava<bool>(::isConfigRead);
}

std::string getVersionTable() {
    return toString(callJava<char*>(::getVersionTable));
}

JavaHandle createNetwork(const std::string& name, const std::string& id) {
    return callJava<JavaHandle>(::createNetwork, (char*) name.data(), (char*) id.data());
}

void merge(JavaHandle network, std::vector<JavaHandle>& others) {
    std::vector<void*> othersPtrs;
    othersPtrs.reserve(others.size());
    for(int i = 0; i < others.size(); ++i) {
      void* ptr = others[i];
      othersPtrs.push_back(ptr);
    }
    int count = othersPtrs.size();
    void** networksData = (void**)othersPtrs.data();

    callJava<>(::merge, network, networksData, count);
}

std::vector<std::string> getNetworkImportFormats() {
    auto formatsArrayPtr = callJava<array*>(::getNetworkImportFormats);
    ToStringVector formats(formatsArrayPtr);
    return formats.get();
}

std::vector<std::string> getNetworkExportFormats() {
    auto formatsArrayPtr = callJava<array*>(::getNetworkExportFormats);
    ToStringVector formats(formatsArrayPtr);
    return formats.get();
}

std::vector<std::string> getLoadFlowProviderNames() {
    auto formatsArrayPtr = callJava<array*>(::getLoadFlowProviderNames);
    ToStringVector formats(formatsArrayPtr);
    return formats.get();
}

std::vector<std::string> getSecurityAnalysisProviderNames() {
    auto formatsArrayPtr = callJava<array*>(::getSecurityAnalysisProviderNames);
    ToStringVector formats(formatsArrayPtr);
    return formats.get();
}

std::vector<std::string> getSensitivityAnalysisProviderNames() {
    auto formatsArrayPtr = callJava<array*>(::getSensitivityAnalysisProviderNames);
    ToStringVector formats(formatsArrayPtr);
    return formats.get();
}

SeriesArray* createImporterParametersSeriesArray(const std::string& format) {
    return new SeriesArray(callJava<array*>(::createImporterParametersSeriesArray, (char*) format.data()));
}

SeriesArray* createExporterParametersSeriesArray(const std::string& format) {
    return new SeriesArray(callJava<array*>(::createExporterParametersSeriesArray, (char*) format.data()));
}

std::shared_ptr<network_metadata> getNetworkMetadata(const JavaHandle& network) {
    network_metadata* attributes = callJava<network_metadata*>(::getNetworkMetadata, network);
    return std::shared_ptr<network_metadata>(attributes, [](network_metadata* ptr){
        callJava(::freeNetworkMetadata, ptr);
    });
}

JavaHandle loadNetwork(const std::string& file, const std::map<std::string, std::string>& parameters) {
    std::vector<std::string> parameterNames;
    std::vector<std::string> parameterValues;
    parameterNames.reserve(parameters.size());
    parameterValues.reserve(parameters.size());
    for (std::pair<std::string, std::string> p : parameters) {
        parameterNames.push_back(p.first);
        parameterValues.push_back(p.second);
    }
    ToCharPtrPtr parameterNamesPtr(parameterNames);
    ToCharPtrPtr parameterValuesPtr(parameterValues);
    return callJava<JavaHandle>(::loadNetwork, (char*) file.data(), parameterNamesPtr.get(), parameterNames.size(),
                              parameterValuesPtr.get(), parameterValues.size());
}

JavaHandle loadNetworkFromString(const std::string& fileName, const std::string& fileContent, const std::map<std::string, std::string>& parameters) {
    std::vector<std::string> parameterNames;
    std::vector<std::string> parameterValues;
    parameterNames.reserve(parameters.size());
    parameterValues.reserve(parameters.size());
    for (std::pair<std::string, std::string> p : parameters) {
        parameterNames.push_back(p.first);
        parameterValues.push_back(p.second);
    }
    ToCharPtrPtr parameterNamesPtr(parameterNames);
    ToCharPtrPtr parameterValuesPtr(parameterValues);
    return callJava<JavaHandle>(::loadNetworkFromString, (char*) fileName.data(), (char*) fileContent.data(),
                           parameterNamesPtr.get(), parameterNames.size(),
                           parameterValuesPtr.get(), parameterValues.size());
}

void dumpNetwork(const JavaHandle& network, const std::string& file, const std::string& format, const std::map<std::string, std::string>& parameters) {
    std::vector<std::string> parameterNames;
    std::vector<std::string> parameterValues;
    parameterNames.reserve(parameters.size());
    parameterValues.reserve(parameters.size());
    for (std::pair<std::string, std::string> p : parameters) {
        parameterNames.push_back(p.first);
        parameterValues.push_back(p.second);
    }
    ToCharPtrPtr parameterNamesPtr(parameterNames);
    ToCharPtrPtr parameterValuesPtr(parameterValues);
    callJava(::dumpNetwork, network, (char*) file.data(), (char*) format.data(), parameterNamesPtr.get(), parameterNames.size(),
                parameterValuesPtr.get(), parameterValues.size());
}

std::string dumpNetworkToString(const JavaHandle& network, const std::string& format, const std::map<std::string, std::string>& parameters) {
    std::vector<std::string> parameterNames;
    std::vector<std::string> parameterValues;
    parameterNames.reserve(parameters.size());
    parameterValues.reserve(parameters.size());
    for (std::pair<std::string, std::string> p : parameters) {
        parameterNames.push_back(p.first);
        parameterValues.push_back(p.second);
    }
    ToCharPtrPtr parameterNamesPtr(parameterNames);
    ToCharPtrPtr parameterValuesPtr(parameterValues);
    return toString(callJava<char*>(::dumpNetworkToString, network, (char*) format.data(), parameterNamesPtr.get(), parameterNames.size(),
             parameterValuesPtr.get(), parameterValues.size()));
}

void reduceNetwork(const JavaHandle& network, double v_min, double v_max, const std::vector<std::string>& ids,
                   const std::vector<std::string>& vls, const std::vector<int>& depths, bool withDangLingLines) {
    ToCharPtrPtr elementIdPtr(ids);
    ToCharPtrPtr vlsPtr(vls);
    ToIntPtr depthsPtr(depths);
    callJava(::reduceNetwork, network, v_min, v_max, elementIdPtr.get(), ids.size(), vlsPtr.get(), vls.size(), depthsPtr.get(), depths.size(), withDangLingLines);
}

bool updateSwitchPosition(const JavaHandle& network, const std::string& id, bool open) {
    return callJava<bool>(::updateSwitchPosition, network, (char*) id.data(), open);
}

bool updateConnectableStatus(const JavaHandle& network, const std::string& id, bool connected) {
    return callJava<bool>(::updateConnectableStatus, network, (char*) id.data(), connected);
}

std::vector<std::string> getNetworkElementsIds(const JavaHandle& network, element_type elementType, const std::vector<double>& nominalVoltages,
                                               const std::vector<std::string>& countries, bool mainCc, bool mainSc,
                                               bool notConnectedToSameBusAtBothSides) {
    ToDoublePtr nominalVoltagePtr(nominalVoltages);
    ToCharPtrPtr countryPtr(countries);
    auto elementsIdsArrayPtr = callJava<array*>(::getNetworkElementsIds, network, elementType,
                                                       nominalVoltagePtr.get(), nominalVoltages.size(),
                                                       countryPtr.get(), countries.size(), mainCc, mainSc,
                                                       notConnectedToSameBusAtBothSides);
    ToStringVector elementsIds(elementsIdsArrayPtr);
    return elementsIds.get();
}

std::shared_ptr<load_flow_parameters> createLoadFlowParameters() {
    load_flow_parameters* parameters = callJava<load_flow_parameters*>(::createLoadFlowParameters);
    return std::shared_ptr<load_flow_parameters>(parameters, [](load_flow_parameters* ptr){
        callJava(::freeLoadFlowParameters, ptr);
    });
}

LoadFlowComponentResultArray* runLoadFlow(const JavaHandle& network, bool dc, const std::shared_ptr<load_flow_parameters>& parameters,
                                          const std::string& provider) {
    return new LoadFlowComponentResultArray(
            callJava<array*>(::runLoadFlow, network, dc, parameters.get(), (char *) provider.data()));
}

SeriesArray* runLoadFlowValidation(const JavaHandle& network, validation_type validationType) {
    return new SeriesArray(callJava<array*>(::runLoadFlowValidation, network, validationType));
}

void writeSingleLineDiagramSvg(const JavaHandle& network, const std::string& containerId, const std::string& svgFile) {
    callJava(::writeSingleLineDiagramSvg, network, (char*) containerId.data(), (char*) svgFile.data());
}

std::string getSingleLineDiagramSvg(const JavaHandle& network, const std::string& containerId) {
    return toString(callJava<char*>(::getSingleLineDiagramSvg, network, (char*) containerId.data()));
}

void writeNetworkAreaDiagramSvg(const JavaHandle& network, const std::string& svgFile, const std::vector<std::string>& voltageLevelIds, int depth) {
    ToCharPtrPtr voltageLevelIdPtr(voltageLevelIds);
    callJava(::writeNetworkAreaDiagramSvg, network, (char*) svgFile.data(), voltageLevelIdPtr.get(), voltageLevelIds.size(), depth);
}

std::string getNetworkAreaDiagramSvg(const JavaHandle& network, const std::vector<std::string>&  voltageLevelIds, int depth) {
    ToCharPtrPtr voltageLevelIdPtr(voltageLevelIds);
    return toString(callJava<char*>(::getNetworkAreaDiagramSvg, network, voltageLevelIdPtr.get(), voltageLevelIds.size(), depth));
}

JavaHandle createSecurityAnalysis() {
    return callJava<JavaHandle>(::createSecurityAnalysis);
}

void addContingency(const JavaHandle& analysisContext, const std::string& contingencyId, const std::vector<std::string>& elementsIds) {
    ToCharPtrPtr elementIdPtr(elementsIds);
    callJava(::addContingency, analysisContext, (char*) contingencyId.data(), elementIdPtr.get(), elementsIds.size());
}

JavaHandle runSecurityAnalysis(const JavaHandle& securityAnalysisContext, const JavaHandle& network, load_flow_parameters& parameters,
                                            const std::string& provider, bool dc) {
    return callJava<JavaHandle>(::runSecurityAnalysis, securityAnalysisContext, network, &parameters, (char *) provider.data(), dc);
}

JavaHandle createSensitivityAnalysis() {
    return callJava<JavaHandle>(::createSensitivityAnalysis);
}

::zone* createZone(const std::string& id, const std::vector<std::string>& injectionsIds, const std::vector<double>& injectionsShiftKeys) {
    auto z = new ::zone;
    z->id = copyStringToCharPtr(id);
    z->length = injectionsIds.size();
    z->injections_ids = new char*[injectionsIds.size()];
    for (int i = 0; i < injectionsIds.size(); i++) {
        z->injections_ids[i] = copyStringToCharPtr(injectionsIds[i]);
    }
    z->injections_shift_keys = new double[injectionsShiftKeys.size()];
    for (int i = 0; i < injectionsIds.size(); i++) {
        z->injections_shift_keys[i] = injectionsShiftKeys[i];
    }
    return z;
}

void deleteZone(::zone* z) {
    delete[] z->id;
    for (int i = 0; i < z->length; i++) {
        delete[] z->injections_ids[i];
    }
    delete[] z->injections_ids;
    delete[] z->injections_shift_keys;
}

class ZonesPtr {
public:
    ZonesPtr(const std::vector<zone*>& vector)
        : vector_(vector) {
    }

    ~ZonesPtr() {
        for (auto z : vector_) {
            deleteZone(z);
        }
    }

    ::zone** get() const {
        return (::zone**) &vector_[0];
    }

private:
    const std::vector<::zone*>& vector_;
};

void setZones(const JavaHandle& sensitivityAnalysisContext, const std::vector<::zone*>& zones) {
    ZonesPtr zonesPtr(zones);
    callJava(::setZones, sensitivityAnalysisContext, zonesPtr.get(), zones.size());
}

void addBranchFlowFactorMatrix(const JavaHandle& sensitivityAnalysisContext, std::string matrixId, const std::vector<std::string>& branchesIds,
                               const std::vector<std::string>& variablesIds) {
       ToCharPtrPtr branchIdPtr(branchesIds);
       ToCharPtrPtr variableIdPtr(variablesIds);
       callJava(::addBranchFlowFactorMatrix, sensitivityAnalysisContext, branchIdPtr.get(), branchesIds.size(),
                 variableIdPtr.get(), variablesIds.size(), (char*) matrixId.c_str());
}

void addPreContingencyBranchFlowFactorMatrix(const JavaHandle& sensitivityAnalysisContext, std::string matrixId, const std::vector<std::string>& branchesIds,
                               const std::vector<std::string>& variablesIds) {
       ToCharPtrPtr branchIdPtr(branchesIds);
       ToCharPtrPtr variableIdPtr(variablesIds);
       callJava(::addPreContingencyBranchFlowFactorMatrix, sensitivityAnalysisContext, branchIdPtr.get(), branchesIds.size(),
                  variableIdPtr.get(), variablesIds.size(), (char*) matrixId.c_str());
}

void addPostContingencyBranchFlowFactorMatrix(const JavaHandle& sensitivityAnalysisContext, std::string matrixId, const std::vector<std::string>& branchesIds,
                               const std::vector<std::string>& variablesIds, const std::vector<std::string>& contingenciesIds) {
       ToCharPtrPtr branchIdPtr(branchesIds);
       ToCharPtrPtr variableIdPtr(variablesIds);
       ToCharPtrPtr contingenciesIdPtr(contingenciesIds);
       callJava(::addPostContingencyBranchFlowFactorMatrix, sensitivityAnalysisContext, branchIdPtr.get(), branchesIds.size(),
                  variableIdPtr.get(), variablesIds.size(), contingenciesIdPtr.get(), contingenciesIds.size(), (char*) matrixId.c_str());
}

void setBusVoltageFactorMatrix(const JavaHandle& sensitivityAnalysisContext, const std::vector<std::string>& busIds,
                               const std::vector<std::string>& targetVoltageIds) {
    ToCharPtrPtr busVoltageIdPtr(busIds);
    ToCharPtrPtr targetVoltageIdPtr(targetVoltageIds);
    callJava(::setBusVoltageFactorMatrix, sensitivityAnalysisContext, busVoltageIdPtr.get(),
                busIds.size(), targetVoltageIdPtr.get(), targetVoltageIds.size());
}

JavaHandle runSensitivityAnalysis(const JavaHandle& sensitivityAnalysisContext, const JavaHandle& network, bool dc, load_flow_parameters& parameters, const std::string& provider) {
    return callJava<JavaHandle>(::runSensitivityAnalysis, sensitivityAnalysisContext, network, dc, &parameters, (char *) provider.data());
}


matrix* getBranchFlowsSensitivityMatrix(const JavaHandle& sensitivityAnalysisResultContext, const std::string& matrixId, const std::string& contingencyId) {
    return callJava<matrix*>(::getBranchFlowsSensitivityMatrix, sensitivityAnalysisResultContext,
                                (char*) matrixId.c_str(), (char*) contingencyId.c_str());
}

matrix* getBusVoltagesSensitivityMatrix(const JavaHandle& sensitivityAnalysisResultContext, const std::string& contingencyId) {
    return callJava<matrix*>(::getBusVoltagesSensitivityMatrix, sensitivityAnalysisResultContext,
                                (char*) contingencyId.c_str());
}

matrix* getReferenceFlows(const JavaHandle& sensitivityAnalysisResultContext, const std::string& matrixId, const std::string& contingencyId) {
    return callJava<matrix*>(::getReferenceFlows, sensitivityAnalysisResultContext,
                                (char*) matrixId.c_str(), (char*) contingencyId.c_str());
}

matrix* getReferenceVoltages(const JavaHandle& sensitivityAnalysisResultContext, const std::string& contingencyId) {
    return callJava<matrix*>(::getReferenceVoltages, sensitivityAnalysisResultContext,
                                (char*) contingencyId.c_str());
}

SeriesArray* createNetworkElementsSeriesArray(const JavaHandle& network, element_type elementType, filter_attributes_type filterAttributesType, const std::vector<std::string>& attributes, dataframe* dataframe) {
	ToCharPtrPtr attributesPtr(attributes);
    return new SeriesArray(callJava<array*>(::createNetworkElementsSeriesArray, network, elementType, filterAttributesType, attributesPtr.get(), attributes.size(), dataframe));
}

std::string getWorkingVariantId(const JavaHandle& network) {
    return toString(callJava<char*>(::getWorkingVariantId, network));
}

void setWorkingVariant(const JavaHandle& network, std::string& variant) {
    callJava<>(::setWorkingVariant, network, (char*) variant.c_str());
}

void removeVariant(const JavaHandle& network, std::string& variant) {
    callJava<>(::removeVariant, network, (char*) variant.c_str());
}

void cloneVariant(const JavaHandle& network, std::string& src, std::string& variant, bool mayOverwrite) {
    callJava<>(::cloneVariant, network, (char*) src.c_str(), (char*) variant.c_str(), mayOverwrite);
}

std::vector<std::string> getVariantsIds(const JavaHandle& network) {
    auto formatsArrayPtr = callJava<array*>(::getVariantsIds, network);
    ToStringVector formats(formatsArrayPtr);
    return formats.get();
}

void addMonitoredElements(const JavaHandle& securityAnalysisContext, contingency_context_type contingencyContextType, const std::vector<std::string>& branchIds,
                      const std::vector<std::string>& voltageLevelIds, const std::vector<std::string>& threeWindingsTransformerIds,
                      const std::vector<std::string>& contingencyIds) {
    ToCharPtrPtr branchIdsPtr(branchIds);
    ToCharPtrPtr voltageLevelIdsPtr(voltageLevelIds);
    ToCharPtrPtr threeWindingsTransformerIdsPtr(threeWindingsTransformerIds);
    ToCharPtrPtr contingencyIdsPtr(contingencyIds);
    callJava<>(::addMonitoredElements, securityAnalysisContext, contingencyContextType, branchIdsPtr.get(), branchIds.size(),
    voltageLevelIdsPtr.get(), voltageLevelIds.size(), threeWindingsTransformerIdsPtr.get(),
    threeWindingsTransformerIds.size(), contingencyIdsPtr.get(), contingencyIds.size());
}

ContingencyResultArray* getSecurityAnalysisResult(const JavaHandle& securityAnalysisResult) {
    return new ContingencyResultArray(callJava<array*>(::getSecurityAnalysisResult, securityAnalysisResult));
}

SeriesArray* getLimitViolations(const JavaHandle& securityAnalysisResult) {
    return new SeriesArray(callJava<array*>(::getLimitViolations, securityAnalysisResult));
}

SeriesArray* getBranchResults(const JavaHandle& securityAnalysisResult) {
    return new SeriesArray(callJava<array*>(::getBranchResults, securityAnalysisResult));
}

SeriesArray* getBusResults(const JavaHandle& securityAnalysisResult) {
    return new SeriesArray(callJava<array*>(::getBusResults, securityAnalysisResult));
}

SeriesArray* getThreeWindingsTransformerResults(const JavaHandle& securityAnalysisResult) {
    return new SeriesArray(callJava<array*>(::getThreeWindingsTransformerResults, securityAnalysisResult));
}

SeriesArray* getNodeBreakerViewSwitches(const JavaHandle& network, std::string& voltageLevel) {
    return new SeriesArray(callJava<array*>(::getNodeBreakerViewSwitches, network, (char*) voltageLevel.c_str()));
}

SeriesArray* getNodeBreakerViewNodes(const JavaHandle& network, std::string& voltageLevel) {
    return new SeriesArray(callJava<array*>(::getNodeBreakerViewNodes, network, (char*) voltageLevel.c_str()));
}

SeriesArray* getNodeBreakerViewInternalConnections(const JavaHandle& network, std::string& voltageLevel) {
    return new SeriesArray(callJava<array*>(::getNodeBreakerViewInternalConnections, network, (char*) voltageLevel.c_str()));
}

SeriesArray* getBusBreakerViewSwitches(const JavaHandle& network, std::string& voltageLevel) {
    return new SeriesArray(callJava<array*>(::getBusBreakerViewSwitches, network, (char*) voltageLevel.c_str()));
}

SeriesArray* getBusBreakerViewBuses(const JavaHandle& network, std::string& voltageLevel) {
    return new SeriesArray(callJava<array*>(::getBusBreakerViewBuses, network, (char*) voltageLevel.c_str()));
}

SeriesArray* getBusBreakerViewElements(const JavaHandle& network, std::string& voltageLevel) {
    return new SeriesArray(callJava<array*>(::getBusBreakerViewElements, network, (char*) voltageLevel.c_str()));
}

void updateNetworkElementsWithSeries(pypowsybl::JavaHandle network, dataframe* dataframe, element_type elementType) {
    pypowsybl::callJava<>(::updateNetworkElementsWithSeries, network, elementType, dataframe);
}

std::vector<SeriesMetadata> convertDataframeMetadata(dataframe_metadata* dataframeMetadata) {
    std::vector<SeriesMetadata> res;
    for (int i = 0; i < dataframeMetadata->attributes_count; i++) {
        const series_metadata& series = dataframeMetadata->attributes_metadata[i];
        res.push_back(SeriesMetadata(series.name, series.type, series.is_index, series.is_modifiable, series.is_default));
    }
    return res;
}

std::vector<SeriesMetadata> getNetworkDataframeMetadata(element_type elementType) {

    dataframe_metadata* metadata = pypowsybl::callJava<dataframe_metadata*>(::getSeriesMetadata, elementType);
    std::vector<SeriesMetadata> res = convertDataframeMetadata(metadata);
    callJava(::freeDataframeMetadata, metadata);
    return res;
}

std::vector<std::vector<SeriesMetadata>> getNetworkElementCreationDataframesMetadata(element_type elementType) {

    dataframes_metadata* allDataframesMetadata = pypowsybl::callJava<dataframes_metadata*>(::getCreationMetadata, elementType);
    std::vector<std::vector<SeriesMetadata>> res;
    for (int i =0; i < allDataframesMetadata->dataframes_count; i++) {
        res.push_back(convertDataframeMetadata(allDataframesMetadata->dataframes_metadata + i));
    }
    pypowsybl::callJava(::freeDataframesMetadata, allDataframesMetadata);
    return res;
}

void createElement(pypowsybl::JavaHandle network, dataframe_array* dataframes, element_type elementType) {
    pypowsybl::callJava<>(::createElement, network, elementType, dataframes);
}

<<<<<<< HEAD
void setupCallback(void *& callback) {
    pypowsybl::callJava<>(::setupCallback, callback);
=======
::validation_level_type getValidationLevel(const JavaHandle& network) {
    // TBD
    //return validation_level_type::EQUIPMENT;
    return callJava<validation_level_type>(::getValidationLevel, network);
}

::validation_level_type validate(const JavaHandle& network) {
    // TBD
    //return validation_level_type::STEADY_STATE_HYPOTHESIS;
    return callJava<validation_level_type>(::validate, network);
}

void setMinValidationLevel(pypowsybl::JavaHandle network, validation_level_type validationLevel) {
    pypowsybl::callJava<>(::setMinValidationLevel, network, validationLevel);
>>>>>>> 5091d969
}

}<|MERGE_RESOLUTION|>--- conflicted
+++ resolved
@@ -712,10 +712,6 @@
     pypowsybl::callJava<>(::createElement, network, elementType, dataframes);
 }
 
-<<<<<<< HEAD
-void setupCallback(void *& callback) {
-    pypowsybl::callJava<>(::setupCallback, callback);
-=======
 ::validation_level_type getValidationLevel(const JavaHandle& network) {
     // TBD
     //return validation_level_type::EQUIPMENT;
@@ -730,7 +726,10 @@
 
 void setMinValidationLevel(pypowsybl::JavaHandle network, validation_level_type validationLevel) {
     pypowsybl::callJava<>(::setMinValidationLevel, network, validationLevel);
->>>>>>> 5091d969
+}
+
+void setupCallback(void *& callback) {
+    pypowsybl::callJava<>(::setupCallback, callback);
 }
 
 }