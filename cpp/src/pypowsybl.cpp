--- conflicted
+++ resolved
@@ -481,8 +481,7 @@
                 idPtr.get(), valuePtr.get(), elementCount);
 }
 
-<<<<<<< HEAD
-void createElement(void *network, element_type elementType,
+void createElement(const JavaHandle& network, element_type elementType,
                    const std::vector<std::string> &doubleKeys, const std::vector<double> &doubleVals,
                    const std::vector<std::string> &strKeys, const std::vector<std::string> &strVals,
                    const std::vector<std::string> &intKeys, const std::vector<int> &intVals) {
@@ -499,14 +498,7 @@
             intKeysPtr.get(), intValsPtr.get(), intKeys.size());
 }
 
-void destroyObjectHandle(void* objectHandle) {
-    callJava<>(::destroyObjectHandle, objectHandle);
-}
-
-std::string getWorkingVariantId(void* network) {
-=======
 std::string getWorkingVariantId(const JavaHandle& network) {
->>>>>>> 3b140ab2
     return std::string(callJava<char*>(::getWorkingVariantId, network));
 }
 
