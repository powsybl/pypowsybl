/**
 * Copyright (c) 2020, RTE (http://www.rte-france.com)
 * This Source Code Form is subject to the terms of the Mozilla Public
 * License, v. 2.0. If a copy of the MPL was not distributed with this
 * file, You can obtain one at http://mozilla.org/MPL/2.0/.
 */
#include "pypowsybl.h"
#include "pypowsybl-java.h"
#include <iostream>

namespace pypowsybl {

graal_isolate_t* isolate = nullptr;

void init() {
    graal_isolatethread_t* thread = nullptr;

    if (graal_create_isolate(nullptr, &isolate, &thread) != 0) {
        throw std::runtime_error("graal_create_isolate error");
    }
}

class GraalVmGuard {
public:
    GraalVmGuard() {
        if (!isolate) {
            throw std::runtime_error("isolate has not been created");
        }
        //if thread already attached to the isolate,
        //we assume it's a nested call --> do nothing

        thread_ = graal_get_current_thread(isolate);
        if (thread_ == nullptr) {
            if (graal_attach_thread(isolate, &thread_) != 0) {
                throw std::runtime_error("graal_create_isolate error");
            }
            shouldDetach = true;
       }
    }

    ~GraalVmGuard() noexcept(false) {
        if (shouldDetach && graal_detach_thread(thread_) != 0) {
            throw std::runtime_error("graal_detach_thread error");
        }
    }

    graal_isolatethread_t * thread() const {
        return thread_;
    }

private:
    bool shouldDetach = false;
    graal_isolatethread_t* thread_ = nullptr;
};

//copies to string and frees memory allocated by java
std::string toString(char* cstring);

template<typename F, typename... ARGS>
void callJava(F f, ARGS... args) {
    GraalVmGuard guard;
    exception_handler exc;
    f(guard.thread(), args..., &exc);
    if (exc.message) {
        throw PyPowsyblError(toString(exc.message));
    }
}

template<typename T, typename F, typename... ARGS>
T callJava(F f, ARGS... args) {
    GraalVmGuard guard;
    exception_handler exc;
    auto r = f(guard.thread(), args..., &exc);
    if (exc.message) {
        throw PyPowsyblError(toString(exc.message));
    }
    return r;
}

//Destruction of java object when the shared_ptr has no more references
JavaHandle::JavaHandle(void* handle):
    handle_(handle, [](void* to_be_deleted) {
        callJava<>(::destroyObjectHandle, to_be_deleted);
    })
{
}

template<>
Array<load_flow_component_result>::~Array() {
    callJava<>(::freeLoadFlowComponentResultPointer, delegate_);
}

template<>
Array<contingency_result>::~Array() {
    callJava<>(::freeContingencyResultArrayPointer, delegate_);
}

template<>
Array<limit_violation>::~Array() {
    // already freed by contingency_result
}

template<>
Array<series>::~Array() {
    callJava<>(::freeSeriesArray, delegate_);
}

template<typename T>
class ToPtr {
public:
    ~ToPtr() {
        delete[] ptr_;
    }

    T* get() const {
        return ptr_;
    }

protected:
    explicit ToPtr(size_t size)
            : ptr_(new T[size])
    {}

    T* ptr_;
};

class ToCharPtrPtr : public ToPtr<char*> {
public:
    explicit ToCharPtrPtr(const std::vector<std::string>& strings)
            : ToPtr<char*>(strings.size())
    {
        for (int i = 0; i < strings.size(); i++) {
            ptr_[i] = (char*) strings[i].data();
        }
    }
};

class ToIntPtr : public ToPtr<int> {
public:
    explicit ToIntPtr(const std::vector<int>& ints)
            : ToPtr<int>(ints.size())
    {
        for (int i = 0; i < ints.size(); i++) {
            ptr_[i] = ints[i];
        }
    }
};

class ToDoublePtr : public ToPtr<double> {
public:
    explicit ToDoublePtr(const std::vector<double>& doubles)
            : ToPtr<double>(doubles.size())
    {
        for (int i = 0; i < doubles.size(); i++) {
            ptr_[i] = doubles[i];
        }
    }
};

template<>
std::vector<std::string> toVector(array* arrayPtr) {
    std::vector<std::string> strings;
    strings.reserve(arrayPtr->length);
    for (int i = 0; i < arrayPtr->length; i++) {
        char** ptr = (char**) arrayPtr->ptr + i;
        std::string str = *ptr ? *ptr : "";
        strings.emplace_back(str);
    }
    return strings;
}

class ToStringVector {
public:
    ToStringVector(array* arrayPtr)
        : arrayPtr_(arrayPtr) {
    }

    ~ToStringVector() {
        callJava<>(::freeStringArray, arrayPtr_);
    }

    std::vector<std::string> get() {
        return toVector<std::string>(arrayPtr_);
    }

private:
    array* arrayPtr_;
};

char* copyStringToCharPtr(const std::string& str) {
    char* c = new char[str.size() + 1];
    str.copy(c, str.size());
    c[str.size()] = '\0';
    return c;
}

char** copyVectorStringToCharPtrPtr(const std::vector<std::string>& strings) {
    char** charPtrPtr = new char*[strings.size()];
    for (int i = 0; i < strings.size(); i++) {
        charPtrPtr[i] = copyStringToCharPtr((char*) strings[i].c_str());
    }
    return charPtrPtr;
}

void deleteCharPtrPtr(char** charPtrPtr, int length) {
    for (int i = 0; i < length; i++) {
        delete charPtrPtr[i];
    }
    delete charPtrPtr;
}

void freeCString(char* str) {
    callJava<>(::freeString, str);
}

//copies to string and frees memory allocated by java
std::string toString(char* cstring) {
    std::string res = cstring;
    freeCString(cstring);
    return res;
}

void setJavaLibraryPath(const std::string& javaLibraryPath) {
    callJava<>(::setJavaLibraryPath, (char*) javaLibraryPath.data());
}

void setDebugMode(bool debug) {
    callJava<>(::setDebugMode, debug);
}

void setConfigRead(bool configRead) {
    callJava<>(::setConfigRead, configRead);
}

bool isConfigRead() {
    return callJava<bool>(::isConfigRead);
}

std::string getVersionTable() {
    return toString(callJava<char*>(::getVersionTable));
}

JavaHandle createNetwork(const std::string& name, const std::string& id) {
    return callJava<JavaHandle>(::createNetwork, (char*) name.data(), (char*) id.data());
}

void merge(JavaHandle network, std::vector<JavaHandle>& others) {
    std::vector<void*> othersPtrs;
    othersPtrs.reserve(others.size());
    for(int i = 0; i < others.size(); ++i) {
      void* ptr = others[i];
      othersPtrs.push_back(ptr);
    }
    int count = othersPtrs.size();
    void** networksData = (void**)othersPtrs.data();

    callJava<>(::merge, network, networksData, count);
}

std::vector<std::string> getNetworkImportFormats() {
    auto formatsArrayPtr = callJava<array*>(::getNetworkImportFormats);
    ToStringVector formats(formatsArrayPtr);
    return formats.get();
}

std::vector<std::string> getNetworkExportFormats() {
    auto formatsArrayPtr = callJava<array*>(::getNetworkExportFormats);
    ToStringVector formats(formatsArrayPtr);
    return formats.get();
}

SeriesArray* createImporterParametersSeriesArray(const std::string& format) {
    return new SeriesArray(callJava<array*>(::createImporterParametersSeriesArray, (char*) format.data()));
}

<<<<<<< HEAD
SeriesArray* createExporterParametersSeriesArray(const std::string& format) {
    return new SeriesArray(callJava<array*>(::createExporterParametersSeriesArray, (char*) format.data()));
=======
std::shared_ptr<network_metadata> getNetworkMetadata(const JavaHandle& network) {
    network_metadata* attributes = callJava<network_metadata*>(::getNetworkMetadata, network);
    return std::shared_ptr<network_metadata>(attributes, [](network_metadata* ptr){
        callJava(::freeNetworkMetadata, ptr);
    });
>>>>>>> c3192c9c
}

JavaHandle loadNetwork(const std::string& file, const std::map<std::string, std::string>& parameters) {
    std::vector<std::string> parameterNames;
    std::vector<std::string> parameterValues;
    parameterNames.reserve(parameters.size());
    parameterValues.reserve(parameters.size());
    for (std::pair<std::string, std::string> p : parameters) {
        parameterNames.push_back(p.first);
        parameterValues.push_back(p.second);
    }
    ToCharPtrPtr parameterNamesPtr(parameterNames);
    ToCharPtrPtr parameterValuesPtr(parameterValues);
    return callJava<JavaHandle>(::loadNetwork, (char*) file.data(), parameterNamesPtr.get(), parameterNames.size(),
                              parameterValuesPtr.get(), parameterValues.size());
}

JavaHandle loadNetworkFromString(const std::string& fileName, const std::string& fileContent, const std::map<std::string, std::string>& parameters) {
    std::vector<std::string> parameterNames;
    std::vector<std::string> parameterValues;
    parameterNames.reserve(parameters.size());
    parameterValues.reserve(parameters.size());
    for (std::pair<std::string, std::string> p : parameters) {
        parameterNames.push_back(p.first);
        parameterValues.push_back(p.second);
    }
    ToCharPtrPtr parameterNamesPtr(parameterNames);
    ToCharPtrPtr parameterValuesPtr(parameterValues);
    return callJava<JavaHandle>(::loadNetworkFromString, (char*) fileName.data(), (char*) fileContent.data(),
                           parameterNamesPtr.get(), parameterNames.size(),
                           parameterValuesPtr.get(), parameterValues.size());
}

void dumpNetwork(const JavaHandle& network, const std::string& file, const std::string& format, const std::map<std::string, std::string>& parameters) {
    std::vector<std::string> parameterNames;
    std::vector<std::string> parameterValues;
    parameterNames.reserve(parameters.size());
    parameterValues.reserve(parameters.size());
    for (std::pair<std::string, std::string> p : parameters) {
        parameterNames.push_back(p.first);
        parameterValues.push_back(p.second);
    }
    ToCharPtrPtr parameterNamesPtr(parameterNames);
    ToCharPtrPtr parameterValuesPtr(parameterValues);
    callJava(::dumpNetwork, network, (char*) file.data(), (char*) format.data(), parameterNamesPtr.get(), parameterNames.size(),
                parameterValuesPtr.get(), parameterValues.size());
}

std::string dumpNetworkToString(const JavaHandle& network, const std::string& format, const std::map<std::string, std::string>& parameters) {
    std::vector<std::string> parameterNames;
    std::vector<std::string> parameterValues;
    parameterNames.reserve(parameters.size());
    parameterValues.reserve(parameters.size());
    for (std::pair<std::string, std::string> p : parameters) {
        parameterNames.push_back(p.first);
        parameterValues.push_back(p.second);
    }
    ToCharPtrPtr parameterNamesPtr(parameterNames);
    ToCharPtrPtr parameterValuesPtr(parameterValues);
    return toString(callJava<char*>(::dumpNetworkToString, network, (char*) format.data(), parameterNamesPtr.get(), parameterNames.size(),
             parameterValuesPtr.get(), parameterValues.size()));
}

void reduceNetwork(const JavaHandle& network, double v_min, double v_max, const std::vector<std::string>& ids,
                   const std::vector<std::string>& vls, const std::vector<int>& depths, bool withDangLingLines) {
    ToCharPtrPtr elementIdPtr(ids);
    ToCharPtrPtr vlsPtr(vls);
    ToIntPtr depthsPtr(depths);
    callJava(::reduceNetwork, network, v_min, v_max, elementIdPtr.get(), ids.size(), vlsPtr.get(), vls.size(), depthsPtr.get(), depths.size(), withDangLingLines);
}

bool updateSwitchPosition(const JavaHandle& network, const std::string& id, bool open) {
    return callJava<bool>(::updateSwitchPosition, network, (char*) id.data(), open);
}

bool updateConnectableStatus(const JavaHandle& network, const std::string& id, bool connected) {
    return callJava<bool>(::updateConnectableStatus, network, (char*) id.data(), connected);
}

std::vector<std::string> getNetworkElementsIds(const JavaHandle& network, element_type elementType, const std::vector<double>& nominalVoltages,
                                               const std::vector<std::string>& countries, bool mainCc, bool mainSc,
                                               bool notConnectedToSameBusAtBothSides) {
    ToDoublePtr nominalVoltagePtr(nominalVoltages);
    ToCharPtrPtr countryPtr(countries);
    auto elementsIdsArrayPtr = callJava<array*>(::getNetworkElementsIds, network, elementType,
                                                       nominalVoltagePtr.get(), nominalVoltages.size(),
                                                       countryPtr.get(), countries.size(), mainCc, mainSc,
                                                       notConnectedToSameBusAtBothSides);
    ToStringVector elementsIds(elementsIdsArrayPtr);
    return elementsIds.get();
}

std::shared_ptr<load_flow_parameters> createLoadFlowParameters() {
    load_flow_parameters* parameters = callJava<load_flow_parameters*>(::createLoadFlowParameters);
    return std::shared_ptr<load_flow_parameters>(parameters, [](load_flow_parameters* ptr){
        callJava(::freeLoadFlowParameters, ptr);
    });
}

LoadFlowComponentResultArray* runLoadFlow(const JavaHandle& network, bool dc, const std::shared_ptr<load_flow_parameters>& parameters,
                                          const std::string& provider) {
    return new LoadFlowComponentResultArray(
            callJava<array*>(::runLoadFlow, network, dc, parameters.get(), (char *) provider.data()));
}

void writeSingleLineDiagramSvg(const JavaHandle& network, const std::string& containerId, const std::string& svgFile) {
    callJava(::writeSingleLineDiagramSvg, network, (char*) containerId.data(), (char*) svgFile.data());
}

std::string getSingleLineDiagramSvg(const JavaHandle& network, const std::string& containerId) {
    return toString(callJava<char*>(::getSingleLineDiagramSvg, network, (char*) containerId.data()));
}

JavaHandle createSecurityAnalysis() {
    return callJava<JavaHandle>(::createSecurityAnalysis);
}

void addContingency(const JavaHandle& analysisContext, const std::string& contingencyId, const std::vector<std::string>& elementsIds) {
    ToCharPtrPtr elementIdPtr(elementsIds);
    callJava(::addContingency, analysisContext, (char*) contingencyId.data(), elementIdPtr.get(), elementsIds.size());
}

JavaHandle runSecurityAnalysis(const JavaHandle& securityAnalysisContext, const JavaHandle& network, load_flow_parameters& parameters,
                                            const std::string& provider) {
    return callJava<JavaHandle>(::runSecurityAnalysis, securityAnalysisContext, network, &parameters, (char *) provider.data());
}

JavaHandle createSensitivityAnalysis() {
    return callJava<JavaHandle>(::createSensitivityAnalysis);
}

::zone* createZone(const std::string& id, const std::vector<std::string>& injectionsIds, const std::vector<double>& injectionsShiftKeys) {
    auto z = new ::zone;
    z->id = copyStringToCharPtr(id);
    z->length = injectionsIds.size();
    z->injections_ids = new char*[injectionsIds.size()];
    for (int i = 0; i < injectionsIds.size(); i++) {
        z->injections_ids[i] = copyStringToCharPtr(injectionsIds[i]);
    }
    z->injections_shift_keys = new double[injectionsShiftKeys.size()];
    for (int i = 0; i < injectionsIds.size(); i++) {
        z->injections_shift_keys[i] = injectionsShiftKeys[i];
    }
    return z;
}

void deleteZone(::zone* z) {
    delete[] z->id;
    for (int i = 0; i < z->length; i++) {
        delete[] z->injections_ids[i];
    }
    delete[] z->injections_ids;
    delete[] z->injections_shift_keys;
}

class ZonesPtr {
public:
    ZonesPtr(const std::vector<zone*>& vector)
        : vector_(vector) {
    }

    ~ZonesPtr() {
        for (auto z : vector_) {
            deleteZone(z);
        }
    }

    ::zone** get() const {
        return (::zone**) &vector_[0];
    }

private:
    const std::vector<::zone*>& vector_;
};

void setZones(const JavaHandle& sensitivityAnalysisContext, const std::vector<::zone*>& zones) {
    ZonesPtr zonesPtr(zones);
    callJava(::setZones, sensitivityAnalysisContext, zonesPtr.get(), zones.size());
}

void setBranchFlowFactorMatrix(const JavaHandle& sensitivityAnalysisContext, const std::vector<std::string>& branchesIds,
                               const std::vector<std::string>& variablesIds) {
    ToCharPtrPtr branchIdPtr(branchesIds);
    ToCharPtrPtr variableIdPtr(variablesIds);
    callJava(::setBranchFlowFactorMatrix, sensitivityAnalysisContext, branchIdPtr.get(), branchesIds.size(),
                variableIdPtr.get(), variablesIds.size());
}

void setBusVoltageFactorMatrix(const JavaHandle& sensitivityAnalysisContext, const std::vector<std::string>& busIds,
                               const std::vector<std::string>& targetVoltageIds) {
    ToCharPtrPtr busVoltageIdPtr(busIds);
    ToCharPtrPtr targetVoltageIdPtr(targetVoltageIds);
    callJava(::setBusVoltageFactorMatrix, sensitivityAnalysisContext, busVoltageIdPtr.get(),
                busIds.size(), targetVoltageIdPtr.get(), targetVoltageIds.size());
}

JavaHandle runSensitivityAnalysis(const JavaHandle& sensitivityAnalysisContext, const JavaHandle& network, bool dc, load_flow_parameters& parameters, const std::string& provider) {
    return callJava<JavaHandle>(::runSensitivityAnalysis, sensitivityAnalysisContext, network, dc, &parameters, (char *) provider.data());
}

matrix* getBranchFlowsSensitivityMatrix(const JavaHandle& sensitivityAnalysisResultContext, const std::string& contingencyId) {
    return callJava<matrix*>(::getBranchFlowsSensitivityMatrix, sensitivityAnalysisResultContext,
                                (char*) contingencyId.c_str());
}

matrix* getBusVoltagesSensitivityMatrix(const JavaHandle& sensitivityAnalysisResultContext, const std::string& contingencyId) {
    return callJava<matrix*>(::getBusVoltagesSensitivityMatrix, sensitivityAnalysisResultContext,
                                (char*) contingencyId.c_str());
}

matrix* getReferenceFlows(const JavaHandle& sensitivityAnalysisResultContext, const std::string& contingencyId) {
    return callJava<matrix*>(::getReferenceFlows, sensitivityAnalysisResultContext,
                                (char*) contingencyId.c_str());
}

matrix* getReferenceVoltages(const JavaHandle& sensitivityAnalysisResultContext, const std::string& contingencyId) {
    return callJava<matrix*>(::getReferenceVoltages, sensitivityAnalysisResultContext,
                                (char*) contingencyId.c_str());
}

SeriesArray* createNetworkElementsSeriesArray(const JavaHandle& network, element_type elementType) {
    return new SeriesArray(callJava<array*>(::createNetworkElementsSeriesArray, network, elementType));
}

int getSeriesType(element_type elementType, const std::string& seriesName) {
    return callJava<int>(::getSeriesType, elementType, (char *) seriesName.c_str());
}

void updateNetworkElementsWithIntSeries(const JavaHandle& network, element_type elementType, const std::string& seriesName, const std::vector<std::string>& ids,
                                        const std::vector<int>& values, int elementCount) {
    ToCharPtrPtr idPtr(ids);
    ToIntPtr valuePtr(values);
    callJava(::updateNetworkElementsWithIntSeries, network, elementType, (char *) seriesName.c_str(),
                    idPtr.get(), valuePtr.get(), elementCount);
}

void updateNetworkElementsWithDoubleSeries(const JavaHandle& network, element_type elementType, const std::string& seriesName, const std::vector<std::string>& ids,
                                           const std::vector<double>& values, int elementCount) {
    ToCharPtrPtr idPtr(ids);
    ToDoublePtr valuePtr(values);
    callJava(::updateNetworkElementsWithDoubleSeries, network, elementType, (char *) seriesName.c_str(),
                    idPtr.get(), valuePtr.get(), elementCount);
}

void updateNetworkElementsWithStringSeries(const JavaHandle& network, element_type elementType, const std::string& seriesName, const std::vector<std::string>& ids,
                                           const std::vector<std::string>& values, int elementCount) {
    ToCharPtrPtr idPtr(ids);
    ToCharPtrPtr valuePtr(values);
    callJava<>(::updateNetworkElementsWithStringSeries, network, elementType, (char *) seriesName.c_str(),
                idPtr.get(), valuePtr.get(), elementCount);
}

std::string getWorkingVariantId(const JavaHandle& network) {
    return toString(callJava<char*>(::getWorkingVariantId, network));
}

void setWorkingVariant(const JavaHandle& network, std::string& variant) {
    callJava<>(::setWorkingVariant, network, (char*) variant.c_str());
}

void removeVariant(const JavaHandle& network, std::string& variant) {
    callJava<>(::removeVariant, network, (char*) variant.c_str());
}

void cloneVariant(const JavaHandle& network, std::string& src, std::string& variant, bool mayOverwrite) {
    callJava<>(::cloneVariant, network, (char*) src.c_str(), (char*) variant.c_str(), mayOverwrite);
}

std::vector<std::string> getVariantsIds(const JavaHandle& network) {
    auto formatsArrayPtr = callJava<array*>(::getVariantsIds, network);
    ToStringVector formats(formatsArrayPtr);
    return formats.get();
}
void addMonitoredElements(const JavaHandle& securityAnalysisContext, contingency_context_type contingencyContextType, const std::vector<std::string>& branchIds,
                      const std::vector<std::string>& voltageLevelIds, const std::vector<std::string>& threeWindingsTransformerIds,
                      const std::vector<std::string>& contingencyIds) {
    ToCharPtrPtr branchIdsPtr(branchIds);
    ToCharPtrPtr voltageLevelIdsPtr(voltageLevelIds);
    ToCharPtrPtr threeWindingsTransformerIdsPtr(threeWindingsTransformerIds);
    ToCharPtrPtr contingencyIdsPtr(contingencyIds);
    callJava<>(::addMonitoredElements, securityAnalysisContext, contingencyContextType, branchIdsPtr.get(), branchIds.size(),
    voltageLevelIdsPtr.get(), voltageLevelIds.size(), threeWindingsTransformerIdsPtr.get(),
    threeWindingsTransformerIds.size(), contingencyIdsPtr.get(), contingencyIds.size());
}

ContingencyResultArray* getSecurityAnalysisResult(const JavaHandle& securityAnalysisResult) {
    return new ContingencyResultArray(callJava<array*>(::getSecurityAnalysisResult, securityAnalysisResult));
}

SeriesArray* getLimitViolations(const JavaHandle& securityAnalysisResult) {
    return new SeriesArray(callJava<array*>(::getLimitViolations, securityAnalysisResult));
}

SeriesArray* getBranchResults(const JavaHandle& securityAnalysisResult) {
    return new SeriesArray(callJava<array*>(::getBranchResults, securityAnalysisResult));
}

SeriesArray* getBusResults(const JavaHandle& securityAnalysisResult) {
    return new SeriesArray(callJava<array*>(::getBusResults, securityAnalysisResult));
}

SeriesArray* getThreeWindingsTransformerResults(const JavaHandle& securityAnalysisResult) {
    return new SeriesArray(callJava<array*>(::getThreeWindingsTransformerResults, securityAnalysisResult));
}

SeriesArray* getNodeBreakerViewSwitches(const JavaHandle& network, std::string& voltageLevel) {
    return new SeriesArray(callJava<array*>(::getNodeBreakerViewSwitches, network, (char*) voltageLevel.c_str()));
}

SeriesArray* getNodeBreakerViewNodes(const JavaHandle& network, std::string& voltageLevel) {
    return new SeriesArray(callJava<array*>(::getNodeBreakerViewNodes, network, (char*) voltageLevel.c_str()));
}

SeriesArray* getNodeBreakerViewInternalConnections(const JavaHandle& network, std::string& voltageLevel) {
    return new SeriesArray(callJava<array*>(::getNodeBreakerViewInternalConnections, network, (char*) voltageLevel.c_str()));
}

}<|MERGE_RESOLUTION|>--- conflicted
+++ resolved
@@ -273,16 +273,15 @@
     return new SeriesArray(callJava<array*>(::createImporterParametersSeriesArray, (char*) format.data()));
 }
 
-<<<<<<< HEAD
 SeriesArray* createExporterParametersSeriesArray(const std::string& format) {
     return new SeriesArray(callJava<array*>(::createExporterParametersSeriesArray, (char*) format.data()));
-=======
+}
+
 std::shared_ptr<network_metadata> getNetworkMetadata(const JavaHandle& network) {
     network_metadata* attributes = callJava<network_metadata*>(::getNetworkMetadata, network);
     return std::shared_ptr<network_metadata>(attributes, [](network_metadata* ptr){
         callJava(::freeNetworkMetadata, ptr);
     });
->>>>>>> c3192c9c
 }
 
 JavaHandle loadNetwork(const std::string& file, const std::map<std::string, std::string>& parameters) {
@@ -556,6 +555,7 @@
     ToStringVector formats(formatsArrayPtr);
     return formats.get();
 }
+
 void addMonitoredElements(const JavaHandle& securityAnalysisContext, contingency_context_type contingencyContextType, const std::vector<std::string>& branchIds,
                       const std::vector<std::string>& voltageLevelIds, const std::vector<std::string>& threeWindingsTransformerIds,
                       const std::vector<std::string>& contingencyIds) {
