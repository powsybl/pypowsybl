/**
 * Copyright (c) 2020, RTE (http://www.rte-france.com)
 * This Source Code Form is subject to the terms of the Mozilla Public
 * License, v. 2.0. If a copy of the MPL was not distributed with this
 * file, You can obtain one at http://mozilla.org/MPL/2.0/.
 */
#include "pypowsybl.h"
#include "pypowsybl-java.h"
#include <iostream>

namespace pypowsybl {

graal_isolate_t* isolate = nullptr;

void init() {
    graal_isolatethread_t* thread = nullptr;

    if (graal_create_isolate(nullptr, &isolate, &thread) != 0) {
        throw std::runtime_error("graal_create_isolate error");
    }
}

class GraalVmGuard {
public:
    GraalVmGuard() {
        if (!isolate) {
            throw std::runtime_error("isolate has not been created");
        }
        if (graal_attach_thread(isolate, &thread_) != 0) {
            throw std::runtime_error("graal_create_isolate error");
        }
    }

    ~GraalVmGuard() noexcept(false) {
        if (graal_detach_thread(thread_) != 0) {
            throw std::runtime_error("graal_detach_thread error");
        }
    }

    graal_isolatethread_t * thread() const {
        return thread_;
    }

private:
    graal_isolatethread_t* thread_ = nullptr;
};

template<>
Array<load_flow_component_result>::~Array() {
    GraalVmGuard guard;
    freeLoadFlowComponentResultPointer(guard.thread(), delegate_);
}

template<>
Array<bus>::~Array() {
    GraalVmGuard guard;
    freeBusArray(guard.thread(), delegate_);
}

template<>
Array<generator>::~Array() {
    GraalVmGuard guard;
    freeGeneratorArray(guard.thread(), delegate_);
}

template<>
Array<load>::~Array() {
    GraalVmGuard guard;
    freeLoadArray(guard.thread(), delegate_);
}

template<>
Array<contingency_result>::~Array() {
    GraalVmGuard guard;
    freeContingencyResultArrayPointer(guard.thread(), delegate_);
}

template<>
Array<limit_violation>::~Array() {
    // already freed by contingency_result
}

template<>
Array<series>::~Array() {
    GraalVmGuard guard;
    freeNetworkElementsSeriesArray(guard.thread(), delegate_);
}

template<typename T>
class ToPtr {
public:
    ~ToPtr() {
        delete[] ptr_;
    }

    T* get() const {
        return ptr_;
    }

protected:
    explicit ToPtr(size_t size)
            : ptr_(new T[size])
    {}

    T* ptr_;
};

class ToCharPtrPtr : public ToPtr<char*> {
public:
    explicit ToCharPtrPtr(const std::vector<std::string>& strings)
            : ToPtr<char*>(strings.size())
    {
        for (int i = 0; i < strings.size(); i++) {
            ptr_[i] = (char*) strings[i].data();
        }
    }
};

class ToDoublePtr : public ToPtr<double> {
public:
    explicit ToDoublePtr(const std::vector<double>& doubles)
            : ToPtr<double>(doubles.size())
    {
        for (int i = 0; i < doubles.size(); i++) {
            ptr_[i] = doubles[i];
        }
    }
};

class ToIntPtr : public ToPtr<int> {
public:
    explicit ToIntPtr(const std::vector<int>& ints)
            : ToPtr<int>(ints.size())
    {
        for (int i = 0; i < ints.size(); i++) {
            ptr_[i] = ints[i];
        }
    }
};

template<>
std::vector<std::string> toVector(array* arrayPtr) {
    std::vector<std::string> strings;
    strings.reserve(arrayPtr->length);
    for (int i = 0; i < arrayPtr->length; i++) {
        char** ptr = (char**) arrayPtr->ptr + i;
        std::string str = *ptr ? *ptr : "";
        strings.emplace_back(str);
    }
    return strings;
}

template<typename F, typename... ARGS>
void executeJava(F f, ARGS... args) {
   exception_handler exc;
   f(args..., &exc);
   if (exc.message) {
       throw PyPowsyblError(exc.message);
   }
}

template<typename T, typename F, typename... ARGS>
T executeJava(F f, ARGS... args) {
   exception_handler exc;
   auto r = f(args..., &exc);
   if (exc.message) {
       throw PyPowsyblError(exc.message);
   }
   return r;
}

void setDebugMode(bool debug) {
    GraalVmGuard guard;
    setDebugMode(guard.thread(), debug);
}

std::string getVersionTable() {
    GraalVmGuard guard;
    return std::string(executeJava<char*>(::getVersionTable, guard.thread()));
}

void* createEmptyNetwork(const std::string& id) {
    GraalVmGuard guard;
    return executeJava<void*>(::createEmptyNetwork, guard.thread(), (char*) id.data());
}

void* createIeeeNetwork(int busCount) {
    GraalVmGuard guard;
    return executeJava<void*>(::createIeeeNetwork, guard.thread(), busCount);
}

void* createEurostagTutorialExample1Network() {
    GraalVmGuard guard;
    return executeJava<void*>(::createEurostagTutorialExample1Network, guard.thread());
}

void* loadNetwork(const std::string& file) {
    GraalVmGuard guard;
    return executeJava<void*>(::loadNetwork, guard.thread(), (char*) file.data());
}

void dumpNetwork(void* network, const std::string& file, const std::string& format) {
    GraalVmGuard guard;
    executeJava(::dumpNetwork, guard.thread(), network, (char*) file.data(), (char*) format.data());
}

void reduceNetwork(void* network, double v_min, double v_max, const std::vector<std::string>& ids,
                   const std::vector<std::string>& vls, const std::vector<int>& depths, bool withDangLingLines) {
    GraalVmGuard guard;
    ToCharPtrPtr elementIdPtr(ids);
    ToCharPtrPtr vlsPtr(vls);
    ToIntPtr depthsPtr(depths);
    executeJava(::reduceNetwork, guard.thread(), network, v_min, v_max, elementIdPtr.get(), ids.size(), vlsPtr.get(), vls.size(), depthsPtr.get(), depths.size(), withDangLingLines);
}

bool updateSwitchPosition(void* network, const std::string& id, bool open) {
    GraalVmGuard guard;
    return executeJava<bool>(::updateSwitchPosition, guard.thread(), network, (char*) id.data(), open);
}

bool updateConnectableStatus(void* network, const std::string& id, bool connected) {
    GraalVmGuard guard;
    return executeJava<bool>(::updateConnectableStatus, guard.thread(), network, (char*) id.data(), connected);
}

std::vector<std::string> getNetworkElementsIds(void* network, element_type elementType, const std::vector<double>& nominalVoltages,
                                               const std::vector<std::string>& countries, bool mainCc, bool mainSc,
                                               bool notConnectedToSameBusAtBothSides) {
    GraalVmGuard guard;
    ToDoublePtr nominalVoltagePtr(nominalVoltages);
    ToCharPtrPtr countryPtr(countries);
    auto elementsIdsArrayPtr = executeJava<array*>(::getNetworkElementsIds, guard.thread(), network, elementType,
                                                       nominalVoltagePtr.get(), nominalVoltages.size(),
                                                       countryPtr.get(), countries.size(), mainCc, mainSc,
                                                       notConnectedToSameBusAtBothSides);
    std::vector<std::string> elementsIds = toVector<std::string>(elementsIdsArrayPtr);
    freeNetworkElementsIds(guard.thread(), elementsIdsArrayPtr);
    return elementsIds;
}

LoadFlowComponentResultArray* runLoadFlow(void* network, bool dc, load_flow_parameters& parameters, const std::string& provider) {
    GraalVmGuard guard;
    return new LoadFlowComponentResultArray(
            executeJava<array*>(::runLoadFlow, guard.thread(), network, dc, &parameters, (char *) provider.data()));
}

BusArray* getBusArray(void* network) {
    GraalVmGuard guard;
    return new BusArray(executeJava<array*>(::getBusArray, guard.thread(), network));
}

GeneratorArray* getGeneratorArray(void* network) {
    GraalVmGuard guard;
    return new GeneratorArray(executeJava<array*>(::getGeneratorArray, guard.thread(), network));
}

LoadArray* getLoadArray(void* network) {
    GraalVmGuard guard;
    return new LoadArray(executeJava<array*>(::getLoadArray, guard.thread(), network));
}

void writeSingleLineDiagramSvg(void* network, const std::string& containerId, const std::string& svgFile) {
    GraalVmGuard guard;
    executeJava(::writeSingleLineDiagramSvg, guard.thread(), network, (char*) containerId.data(),
                (char*) svgFile.data());
}

void* createSecurityAnalysis() {
    GraalVmGuard guard;
    return createSecurityAnalysis(guard.thread());
}

void addContingency(void* analysisContext, const std::string& contingencyId, const std::vector<std::string>& elementsIds) {
    GraalVmGuard guard;
    ToCharPtrPtr elementIdPtr(elementsIds);
    executeJava(::addContingency, guard.thread(), analysisContext, (char*) contingencyId.data(), elementIdPtr.get(),
                elementsIds.size());
}

ContingencyResultArray* runSecurityAnalysis(void* securityAnalysisContext, void* network, load_flow_parameters& parameters,
                                            const std::string& provider) {
    GraalVmGuard guard;
    return new ContingencyResultArray(executeJava<array*>(::runSecurityAnalysis, guard.thread(), securityAnalysisContext,
                                                          network, &parameters, (char *) provider.data()));
}

void* createSensitivityAnalysis() {
    GraalVmGuard guard;
    return createSensitivityAnalysis(guard.thread());
}

void setBranchFlowFactorMatrix(void* sensitivityAnalysisContext, const std::vector<std::string>& branchesIds,
                     const std::vector<std::string>& injectionsOrTransfosIds) {
    GraalVmGuard guard;
    ToCharPtrPtr branchIdPtr(branchesIds);
    ToCharPtrPtr injectionOrTransfoIdPtr(injectionsOrTransfosIds);
    executeJava(::setBranchFlowFactorMatrix, guard.thread(), sensitivityAnalysisContext, branchIdPtr.get(), branchesIds.size(),
                injectionOrTransfoIdPtr.get(), injectionsOrTransfosIds.size());
}

<<<<<<< HEAD
void setBusVoltageFactorMatrix(void* sensitivityAnalysisContext, const std::vector<std::string>& busIds,
                               const std::vector<std::string>& targetVoltageIds) {
    GraalVmGuard guard;
    ToCharPtrPtr busVoltageIdPtr(busIds);
    ToCharPtrPtr targetVoltageIdPtr(targetVoltageIds);
    executeJava(::setBusVoltageFactorMatrix, guard.thread(), sensitivityAnalysisContext, busVoltageIdPtr.get(), busIds.size(),
                targetVoltageIdPtr.get(), targetVoltageIds.size());
=======
void* runSensitivityAnalysis(void* sensitivityAnalysisContext, void* network, load_flow_parameters& parameters, const std::string& provider) {
    GraalVmGuard guard;
    return executeJava<void*>(::runSensitivityAnalysis, guard.thread(), sensitivityAnalysisContext, network, &parameters, (char *) provider.data());
>>>>>>> ac3f20aa
}

void* runSensitivityAnalysis(void* sensitivityAnalysisContext, void* network, bool dc, load_flow_parameters& parameters) {
    GraalVmGuard guard;
    return executeJava<void*>(::runSensitivityAnalysis, guard.thread(), sensitivityAnalysisContext, network, dc, &parameters);
}

matrix* getBranchFlowsSensitivityMatrix(void* sensitivityAnalysisResultContext, const std::string& contingencyId) {
    GraalVmGuard guard;
    return executeJava<matrix*>(::getBranchFlowsSensitivityMatrix, guard.thread(), sensitivityAnalysisResultContext,
                                (char*) contingencyId.c_str());
}

matrix* getBusVoltagesSensitivityMatrix(void* sensitivityAnalysisResultContext, const std::string& contingencyId) {
    GraalVmGuard guard;
    return executeJava<matrix*>(::getBusVoltagesSensitivityMatrix, guard.thread(), sensitivityAnalysisResultContext,
                                (char*) contingencyId.c_str());
}

matrix* getReferenceFlows(void* sensitivityAnalysisResultContext, const std::string& contingencyId) {
    GraalVmGuard guard;
    return executeJava<matrix*>(::getReferenceFlows, guard.thread(), sensitivityAnalysisResultContext,
                                (char*) contingencyId.c_str());
}

matrix* getReferenceVoltages(void* sensitivityAnalysisResultContext, const std::string& contingencyId) {
    GraalVmGuard guard;
    return executeJava<matrix*>(::getReferenceVoltages, guard.thread(), sensitivityAnalysisResultContext,
                                (char*) contingencyId.c_str());
}

SeriesArray* createNetworkElementsSeriesArray(void* network, element_type elementType) {
    GraalVmGuard guard;
    return new SeriesArray(executeJava<array*>(::createNetworkElementsSeriesArray, guard.thread(), network, elementType));
}

void destroyObjectHandle(void* objectHandle) {
    GraalVmGuard guard;
    destroyObjectHandle(guard.thread(), objectHandle);
}

}<|MERGE_RESOLUTION|>--- conflicted
+++ resolved
@@ -298,24 +298,19 @@
                 injectionOrTransfoIdPtr.get(), injectionsOrTransfosIds.size());
 }
 
-<<<<<<< HEAD
 void setBusVoltageFactorMatrix(void* sensitivityAnalysisContext, const std::vector<std::string>& busIds,
                                const std::vector<std::string>& targetVoltageIds) {
-    GraalVmGuard guard;
-    ToCharPtrPtr busVoltageIdPtr(busIds);
-    ToCharPtrPtr targetVoltageIdPtr(targetVoltageIds);
-    executeJava(::setBusVoltageFactorMatrix, guard.thread(), sensitivityAnalysisContext, busVoltageIdPtr.get(), busIds.size(),
-                targetVoltageIdPtr.get(), targetVoltageIds.size());
-=======
-void* runSensitivityAnalysis(void* sensitivityAnalysisContext, void* network, load_flow_parameters& parameters, const std::string& provider) {
-    GraalVmGuard guard;
-    return executeJava<void*>(::runSensitivityAnalysis, guard.thread(), sensitivityAnalysisContext, network, &parameters, (char *) provider.data());
->>>>>>> ac3f20aa
-}
-
-void* runSensitivityAnalysis(void* sensitivityAnalysisContext, void* network, bool dc, load_flow_parameters& parameters) {
-    GraalVmGuard guard;
-    return executeJava<void*>(::runSensitivityAnalysis, guard.thread(), sensitivityAnalysisContext, network, dc, &parameters);
+        GraalVmGuard guard;
+        ToCharPtrPtr busVoltageIdPtr(busIds);
+        ToCharPtrPtr targetVoltageIdPtr(targetVoltageIds);
+        executeJava(::setBusVoltageFactorMatrix, guard.thread(), sensitivityAnalysisContext, busVoltageIdPtr.get(),
+                    busIds.size(),
+                    targetVoltageIdPtr.get(), targetVoltageIds.size());
+}
+
+void* runSensitivityAnalysis(void* sensitivityAnalysisContext, void* network, bool dc, load_flow_parameters& parameters, const std::string& provider) {
+    GraalVmGuard guard;
+    return executeJava<void*>(::runSensitivityAnalysis, guard.thread(), sensitivityAnalysisContext, dc, network, &parameters, (char *) provider.data());
 }
 
 matrix* getBranchFlowsSensitivityMatrix(void* sensitivityAnalysisResultContext, const std::string& contingencyId) {
