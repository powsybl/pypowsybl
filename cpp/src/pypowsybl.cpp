/**
 * Copyright (c) 2020-2022, RTE (http://www.rte-france.com)
 * This Source Code Form is subject to the terms of the Mozilla Public
 * License, v. 2.0. If a copy of the MPL was not distributed with this
 * file, You can obtain one at http://mozilla.org/MPL/2.0/.
 */
#include "pypowsybl.h"
#include "pylogging.h"
#include "pypowsybl-java.h"
#include <iostream>

namespace pypowsybl {

graal_isolate_t* isolate = nullptr;

void init() {
    graal_isolatethread_t* thread = nullptr;

    if (graal_create_isolate(nullptr, &isolate, &thread) != 0) {
        throw std::runtime_error("graal_create_isolate error");
    }
}

class GraalVmGuard {
public:
    GraalVmGuard() {
        if (!isolate) {
            throw std::runtime_error("isolate has not been created");
        }
        //if thread already attached to the isolate,
        //we assume it's a nested call --> do nothing

        thread_ = graal_get_current_thread(isolate);
        if (thread_ == nullptr) {
            if (graal_attach_thread(isolate, &thread_) != 0) {
                throw std::runtime_error("graal_create_isolate error");
            }
            shouldDetach = true;
       }
    }

    ~GraalVmGuard() noexcept(false) {
        if (shouldDetach && graal_detach_thread(thread_) != 0) {
            throw std::runtime_error("graal_detach_thread error");
        }
    }

    graal_isolatethread_t * thread() const {
        return thread_;
    }

private:
    bool shouldDetach = false;
    graal_isolatethread_t* thread_ = nullptr;
};

//copies to string and frees memory allocated by java
std::string toString(char* cstring);

//Explicitly update log level on java side
void setLogLevelFromPythonLogger(GraalVmGuard* guard, exception_handler* exc) {
    py::object logger = CppToPythonLogger::get()->getLogger();
    if (!logger.is_none()) {
        py::gil_scoped_acquire acquire;
        py::object level = logger.attr("level");
        ::setLogLevel(guard->thread(), level.cast<int>(), exc);
     }
}

template<typename F, typename... ARGS>
void callJava(F f, ARGS... args) {
    GraalVmGuard guard;
    exception_handler exc;

    setLogLevelFromPythonLogger(&guard, &exc);

    f(guard.thread(), args..., &exc);
    if (exc.message) {
        throw PyPowsyblError(toString(exc.message));
    }
    {
        py::gil_scoped_acquire acquire;
        if (PyErr_Occurred() != nullptr) {
            throw py::error_already_set();
        }
    }
}

template<typename T, typename F, typename... ARGS>
T callJava(F f, ARGS... args) {
    GraalVmGuard guard;
    exception_handler exc;

    setLogLevelFromPythonLogger(&guard, &exc);

    auto r = f(guard.thread(), args..., &exc);
    if (exc.message) {
        throw PyPowsyblError(toString(exc.message));
    }
    {
        py::gil_scoped_acquire acquire;
        if (PyErr_Occurred() != nullptr) {
            throw py::error_already_set();
        }
    }
    return r;
}

//Destruction of java object when the shared_ptr has no more references
JavaHandle::JavaHandle(void* handle):
    handle_(handle, [](void* to_be_deleted) {
        callJava<>(::destroyObjectHandle, to_be_deleted);
    })
{
}

template<>
Array<load_flow_component_result>::~Array() {
    callJava<>(::freeLoadFlowComponentResultPointer, delegate_);
}

template<>
Array<contingency_result>::~Array() {
    callJava<>(::freeContingencyResultArrayPointer, delegate_);
}

template<>
Array<limit_violation>::~Array() {
    // already freed by contingency_result
}

template<>
Array<series>::~Array() {
    callJava<>(::freeSeriesArray, delegate_);
}

template<typename T>
class ToPtr {
public:
    ~ToPtr() {
        delete[] ptr_;
    }

    T* get() const {
        return ptr_;
    }

protected:
    explicit ToPtr(size_t size)
            : ptr_(new T[size])
    {}

    T* ptr_;
};

class ToCharPtrPtr : public ToPtr<char*> {
public:
    explicit ToCharPtrPtr(const std::vector<std::string>& strings)
            : ToPtr<char*>(strings.size())
    {
        for (int i = 0; i < strings.size(); i++) {
            ptr_[i] = (char*) strings[i].data();
        }
    }
};

class ToIntPtr : public ToPtr<int> {
public:
    explicit ToIntPtr(const std::vector<int>& ints)
            : ToPtr<int>(ints.size())
    {
        for (int i = 0; i < ints.size(); i++) {
            ptr_[i] = ints[i];
        }
    }
};

class ToDoublePtr : public ToPtr<double> {
public:
    explicit ToDoublePtr(const std::vector<double>& doubles)
            : ToPtr<double>(doubles.size())
    {
        for (int i = 0; i < doubles.size(); i++) {
            ptr_[i] = doubles[i];
        }
    }
};

template<>
std::vector<std::string> toVector(array* arrayPtr) {
    std::vector<std::string> strings;
    strings.reserve(arrayPtr->length);
    for (int i = 0; i < arrayPtr->length; i++) {
        char** ptr = (char**) arrayPtr->ptr + i;
        std::string str = *ptr ? *ptr : "";
        strings.emplace_back(str);
    }
    return strings;
}

class ToStringVector {
public:
    ToStringVector(array* arrayPtr)
        : arrayPtr_(arrayPtr) {
    }

    ~ToStringVector() {
        callJava<>(::freeStringArray, arrayPtr_);
    }

    std::vector<std::string> get() {
        return toVector<std::string>(arrayPtr_);
    }

private:
    array* arrayPtr_;
};

char* copyStringToCharPtr(const std::string& str) {
    char* c = new char[str.size() + 1];
    str.copy(c, str.size());
    c[str.size()] = '\0';
    return c;
}

char** copyVectorStringToCharPtrPtr(const std::vector<std::string>& strings) {
    char** charPtrPtr = new char*[strings.size()];
    for (int i = 0; i < strings.size(); i++) {
        charPtrPtr[i] = copyStringToCharPtr(strings[i]);
    }
    return charPtrPtr;
}

int* copyVectorInt(const std::vector<int>& ints) {
    int* intPtr = new int[ints.size()];
    std::copy(ints.begin(), ints.end(), intPtr);
    return intPtr;
}

double* copyVectorDouble(const std::vector<double>& doubles) {
    double* doublePtr = new double[doubles.size()];
    std::copy(doubles.begin(), doubles.end(), doublePtr);
    return doublePtr;
}

void deleteCharPtrPtr(char** charPtrPtr, int length) {
    for (int i = 0; i < length; i++) {
        delete[] charPtrPtr[i];
    }
    delete[] charPtrPtr;
}

void freeCString(char* str) {
    callJava<>(::freeString, str);
}

//copies to string and frees memory allocated by java
std::string toString(char* cstring) {
    std::string res = cstring;
    freeCString(cstring);
    return res;
}

<<<<<<< HEAD
FlowDecompositionParameters::FlowDecompositionParameters(flow_decomposition_parameters* src) {
    save_intermediates = (bool) src->save_intermediates;
    enable_losses_compensation = (bool) src->enable_losses_compensation;
    losses_compensation_epsilon = (float) src->losses_compensation_epsilon;
    sensitivity_epsilon = (float) src->sensitivity_epsilon;
    rescale_enabled = (bool) src->rescale_enabled;
    branch_selection_strategy = static_cast<BranchSelectionStrategy>(src->branch_selection_strategy);
    contingency_strategy = static_cast<ContingencyStrategy>(src->contingency_strategy);
}

std::shared_ptr<flow_decomposition_parameters> FlowDecompositionParameters::to_c_struct() const {
    flow_decomposition_parameters* res = new flow_decomposition_parameters();
    res->save_intermediates = (unsigned char) save_intermediates;
    res->enable_losses_compensation = (unsigned char) enable_losses_compensation;
    res->losses_compensation_epsilon = losses_compensation_epsilon;
    res->sensitivity_epsilon = sensitivity_epsilon;
    res->rescale_enabled = (unsigned char) rescale_enabled;
    res->branch_selection_strategy = branch_selection_strategy;
    res->contingency_strategy = contingency_strategy;
    //Memory has been allocated here on C side, we need to clean it up on C side (not java side)
    return std::shared_ptr<flow_decomposition_parameters>(res, [](flow_decomposition_parameters* ptr){
=======
void copyCharPtrPtrToVector(char** src, int count, std::vector<std::string>& dest) {
    dest.clear();
    std::copy(src, src + count, std::back_inserter(dest));
}

void deleteLoadFlowParameters(load_flow_parameters* ptr) {
    pypowsybl::deleteCharPtrPtr(ptr->countries_to_balance, ptr->countries_to_balance_count);
    pypowsybl::deleteCharPtrPtr(ptr->provider_parameters_keys, ptr->provider_parameters_keys_count);
    pypowsybl::deleteCharPtrPtr(ptr->provider_parameters_values, ptr->provider_parameters_values_count);
}

LoadFlowParameters::LoadFlowParameters(load_flow_parameters* src) {
    voltage_init_mode = static_cast<VoltageInitMode>(src->voltage_init_mode);
    transformer_voltage_control_on = (bool) src->transformer_voltage_control_on;
    no_generator_reactive_limits = (bool) src->no_generator_reactive_limits;
    phase_shifter_regulation_on = (bool) src->phase_shifter_regulation_on;
    twt_split_shunt_admittance = (bool) src->twt_split_shunt_admittance;
    simul_shunt = (bool) src->simul_shunt;
    read_slack_bus = (bool) src->read_slack_bus;
    write_slack_bus = (bool) src->write_slack_bus;
    distributed_slack = (bool) src->distributed_slack;
    balance_type = static_cast<BalanceType>(src->balance_type);
    dc_use_transformer_ratio = (bool) src->dc_use_transformer_ratio;
    connected_component_mode = static_cast<ConnectedComponentMode>(src->connected_component_mode);
    copyCharPtrPtrToVector(src->countries_to_balance, src->countries_to_balance_count, countries_to_balance);
    copyCharPtrPtrToVector(src->provider_parameters_keys, src->provider_parameters_keys_count, provider_parameters_keys);
    copyCharPtrPtrToVector(src->provider_parameters_values, src->provider_parameters_values_count, provider_parameters_values);
}

void LoadFlowParameters::load_to_c_struct(load_flow_parameters& res) const {
    res.voltage_init_mode = voltage_init_mode;
    res.transformer_voltage_control_on = (unsigned char) transformer_voltage_control_on;
    res.no_generator_reactive_limits = (unsigned char) no_generator_reactive_limits;
    res.phase_shifter_regulation_on = (unsigned char) phase_shifter_regulation_on;
    res.twt_split_shunt_admittance = (unsigned char) twt_split_shunt_admittance;
    res.simul_shunt = (unsigned char) simul_shunt;
    res.read_slack_bus = (unsigned char) read_slack_bus;
    res.write_slack_bus = (unsigned char) write_slack_bus;
    res.distributed_slack = (unsigned char) distributed_slack;
    res.balance_type = balance_type;
    res.dc_use_transformer_ratio = (unsigned char) dc_use_transformer_ratio;
    res.connected_component_mode = connected_component_mode;
    res.countries_to_balance = pypowsybl::copyVectorStringToCharPtrPtr(countries_to_balance);
    res.countries_to_balance_count = countries_to_balance.size();
    res.provider_parameters_keys = pypowsybl::copyVectorStringToCharPtrPtr(provider_parameters_keys);
    res.provider_parameters_keys_count = provider_parameters_keys.size();
    res.provider_parameters_values = pypowsybl::copyVectorStringToCharPtrPtr(provider_parameters_values);
    res.provider_parameters_values_count = provider_parameters_values.size();
}

std::shared_ptr<load_flow_parameters> LoadFlowParameters::to_c_struct() const {
    load_flow_parameters* res = new load_flow_parameters();
    load_to_c_struct(*res);
    //Memory has been allocated here on C side, we need to clean it up on C side (not java side)
    return std::shared_ptr<load_flow_parameters>(res, [](load_flow_parameters* ptr){
        deleteLoadFlowParameters(ptr);
        delete ptr;
    });
}

void deleteSecurityAnalysisParameters(security_analysis_parameters* ptr) {
    deleteLoadFlowParameters(&ptr->load_flow_parameters);
    pypowsybl::deleteCharPtrPtr(ptr->provider_parameters_keys, ptr->provider_parameters_keys_count);
    pypowsybl::deleteCharPtrPtr(ptr->provider_parameters_values, ptr->provider_parameters_values_count);
}

SecurityAnalysisParameters::SecurityAnalysisParameters(security_analysis_parameters* src):
    load_flow_parameters(&src->load_flow_parameters)
{
    flow_proportional_threshold = (double) src->flow_proportional_threshold;
    low_voltage_proportional_threshold = (double) src->low_voltage_proportional_threshold;
    low_voltage_absolute_threshold = (double) src->low_voltage_absolute_threshold;
    high_voltage_proportional_threshold = (double) src->high_voltage_proportional_threshold;
    high_voltage_absolute_threshold = (double) src->high_voltage_absolute_threshold;
    copyCharPtrPtrToVector(src->provider_parameters_keys, src->provider_parameters_keys_count, provider_parameters_keys);
    copyCharPtrPtrToVector(src->provider_parameters_values, src->provider_parameters_values_count, provider_parameters_values);
}

std::shared_ptr<security_analysis_parameters> SecurityAnalysisParameters::to_c_struct() const {
    security_analysis_parameters* res = new security_analysis_parameters();
    load_flow_parameters.load_to_c_struct(res->load_flow_parameters);
    res->flow_proportional_threshold = (double) flow_proportional_threshold;
    res->low_voltage_proportional_threshold = (double) low_voltage_proportional_threshold;
    res->low_voltage_absolute_threshold = (double) low_voltage_absolute_threshold;
    res->high_voltage_proportional_threshold = (double) high_voltage_proportional_threshold;
    res->high_voltage_absolute_threshold = (double) high_voltage_absolute_threshold;
    res->provider_parameters_keys = pypowsybl::copyVectorStringToCharPtrPtr(provider_parameters_keys);
    res->provider_parameters_keys_count = provider_parameters_keys.size();
    res->provider_parameters_values = pypowsybl::copyVectorStringToCharPtrPtr(provider_parameters_values);
    res->provider_parameters_values_count = provider_parameters_values.size();
    //Memory has been allocated here on C side, we need to clean it up on C side (not java side)
    return std::shared_ptr<security_analysis_parameters>(res, [](security_analysis_parameters* ptr){
        deleteSecurityAnalysisParameters(ptr);
        delete ptr;
    });
}

void deleteSensitivityAnalysisParameters(sensitivity_analysis_parameters* ptr) {
    deleteLoadFlowParameters(&ptr->load_flow_parameters);
    pypowsybl::deleteCharPtrPtr(ptr->provider_parameters_keys, ptr->provider_parameters_keys_count);
    pypowsybl::deleteCharPtrPtr(ptr->provider_parameters_values, ptr->provider_parameters_values_count);
}

SensitivityAnalysisParameters::SensitivityAnalysisParameters(sensitivity_analysis_parameters* src):
    load_flow_parameters(&src->load_flow_parameters)
{
    copyCharPtrPtrToVector(src->provider_parameters_keys, src->provider_parameters_keys_count, provider_parameters_keys);
    copyCharPtrPtrToVector(src->provider_parameters_values, src->provider_parameters_values_count, provider_parameters_values);
}

std::shared_ptr<sensitivity_analysis_parameters> SensitivityAnalysisParameters::to_c_struct() const {
    sensitivity_analysis_parameters* res = new sensitivity_analysis_parameters();
    load_flow_parameters.load_to_c_struct(res->load_flow_parameters);
    res->provider_parameters_keys = pypowsybl::copyVectorStringToCharPtrPtr(provider_parameters_keys);
    res->provider_parameters_keys_count = provider_parameters_keys.size();
    res->provider_parameters_values = pypowsybl::copyVectorStringToCharPtrPtr(provider_parameters_values);
    res->provider_parameters_values_count = provider_parameters_values.size();
    //Memory has been allocated here on C side, we need to clean it up on C side (not java side)
    return std::shared_ptr<sensitivity_analysis_parameters>(res, [](sensitivity_analysis_parameters* ptr){
        deleteSensitivityAnalysisParameters(ptr);
>>>>>>> ac67bb2d
        delete ptr;
    });
}

void setJavaLibraryPath(const std::string& javaLibraryPath) {
    callJava<>(::setJavaLibraryPath, (char*) javaLibraryPath.data());
}

void setConfigRead(bool configRead) {
    callJava<>(::setConfigRead, configRead);
}

void setDefaultLoadFlowProvider(const std::string& loadFlowProvider) {
    callJava<>(::setDefaultLoadFlowProvider, (char*) loadFlowProvider.data());
}

void setDefaultSecurityAnalysisProvider(const std::string& securityAnalysisProvider) {
    callJava<>(::setDefaultSecurityAnalysisProvider, (char*) securityAnalysisProvider.data());
}

void setDefaultSensitivityAnalysisProvider(const std::string& sensitivityAnalysisProvider) {
    callJava<>(::setDefaultSensitivityAnalysisProvider, (char*) sensitivityAnalysisProvider.data());
}

std::string getDefaultLoadFlowProvider() {
    return toString(callJava<char*>(::getDefaultLoadFlowProvider));
}

std::string getDefaultSecurityAnalysisProvider() {
    return toString(callJava<char*>(::getDefaultSecurityAnalysisProvider));
}

std::string getDefaultSensitivityAnalysisProvider() {
    return toString(callJava<char*>(::getDefaultSensitivityAnalysisProvider));
}

bool isConfigRead() {
    return callJava<bool>(::isConfigRead);
}

std::string getVersionTable() {
    return toString(callJava<char*>(::getVersionTable));
}

JavaHandle createNetwork(const std::string& name, const std::string& id) {
    return callJava<JavaHandle>(::createNetwork, (char*) name.data(), (char*) id.data());
}

void merge(JavaHandle network, std::vector<JavaHandle>& others) {
    std::vector<void*> othersPtrs;
    othersPtrs.reserve(others.size());
    for(int i = 0; i < others.size(); ++i) {
      void* ptr = others[i];
      othersPtrs.push_back(ptr);
    }
    int count = othersPtrs.size();
    void** networksData = (void**)othersPtrs.data();

    callJava<>(::merge, network, networksData, count);
}

std::vector<std::string> getNetworkImportFormats() {
    auto formatsArrayPtr = callJava<array*>(::getNetworkImportFormats);
    ToStringVector formats(formatsArrayPtr);
    return formats.get();
}

std::vector<std::string> getNetworkExportFormats() {
    auto formatsArrayPtr = callJava<array*>(::getNetworkExportFormats);
    ToStringVector formats(formatsArrayPtr);
    return formats.get();
}

std::vector<std::string> getLoadFlowProviderNames() {
    auto formatsArrayPtr = callJava<array*>(::getLoadFlowProviderNames);
    ToStringVector formats(formatsArrayPtr);
    return formats.get();
}

std::vector<std::string> getSecurityAnalysisProviderNames() {
    auto formatsArrayPtr = callJava<array*>(::getSecurityAnalysisProviderNames);
    ToStringVector formats(formatsArrayPtr);
    return formats.get();
}

std::vector<std::string> getSensitivityAnalysisProviderNames() {
    auto formatsArrayPtr = callJava<array*>(::getSensitivityAnalysisProviderNames);
    ToStringVector formats(formatsArrayPtr);
    return formats.get();
}

SeriesArray* createImporterParametersSeriesArray(const std::string& format) {
    return new SeriesArray(callJava<array*>(::createImporterParametersSeriesArray, (char*) format.data()));
}

SeriesArray* createExporterParametersSeriesArray(const std::string& format) {
    return new SeriesArray(callJava<array*>(::createExporterParametersSeriesArray, (char*) format.data()));
}

std::shared_ptr<network_metadata> getNetworkMetadata(const JavaHandle& network) {
    network_metadata* attributes = callJava<network_metadata*>(::getNetworkMetadata, network);
    return std::shared_ptr<network_metadata>(attributes, [](network_metadata* ptr){
        callJava(::freeNetworkMetadata, ptr);
    });
}

JavaHandle loadNetwork(const std::string& file, const std::map<std::string, std::string>& parameters, JavaHandle* reporter) {
    std::vector<std::string> parameterNames;
    std::vector<std::string> parameterValues;
    parameterNames.reserve(parameters.size());
    parameterValues.reserve(parameters.size());
    for (std::pair<std::string, std::string> p : parameters) {
        parameterNames.push_back(p.first);
        parameterValues.push_back(p.second);
    }
    ToCharPtrPtr parameterNamesPtr(parameterNames);
    ToCharPtrPtr parameterValuesPtr(parameterValues);
    return callJava<JavaHandle>(::loadNetwork, (char*) file.data(), parameterNamesPtr.get(), parameterNames.size(),
                              parameterValuesPtr.get(), parameterValues.size(), (reporter == nullptr) ? nullptr : *reporter);
}

JavaHandle loadNetworkFromString(const std::string& fileName, const std::string& fileContent, const std::map<std::string, std::string>& parameters, JavaHandle* reporter) {
    std::vector<std::string> parameterNames;
    std::vector<std::string> parameterValues;
    parameterNames.reserve(parameters.size());
    parameterValues.reserve(parameters.size());
    for (std::pair<std::string, std::string> p : parameters) {
        parameterNames.push_back(p.first);
        parameterValues.push_back(p.second);
    }
    ToCharPtrPtr parameterNamesPtr(parameterNames);
    ToCharPtrPtr parameterValuesPtr(parameterValues);
    return callJava<JavaHandle>(::loadNetworkFromString, (char*) fileName.data(), (char*) fileContent.data(),
                           parameterNamesPtr.get(), parameterNames.size(),
                           parameterValuesPtr.get(), parameterValues.size(), (reporter == nullptr) ? nullptr : *reporter);
}

void dumpNetwork(const JavaHandle& network, const std::string& file, const std::string& format, const std::map<std::string, std::string>& parameters, JavaHandle* reporter) {
    std::vector<std::string> parameterNames;
    std::vector<std::string> parameterValues;
    parameterNames.reserve(parameters.size());
    parameterValues.reserve(parameters.size());
    for (std::pair<std::string, std::string> p : parameters) {
        parameterNames.push_back(p.first);
        parameterValues.push_back(p.second);
    }
    ToCharPtrPtr parameterNamesPtr(parameterNames);
    ToCharPtrPtr parameterValuesPtr(parameterValues);
    callJava(::dumpNetwork, network, (char*) file.data(), (char*) format.data(), parameterNamesPtr.get(), parameterNames.size(),
                parameterValuesPtr.get(), parameterValues.size(), (reporter == nullptr) ? nullptr : *reporter);
}

std::string dumpNetworkToString(const JavaHandle& network, const std::string& format, const std::map<std::string, std::string>& parameters, JavaHandle* reporter) {
    std::vector<std::string> parameterNames;
    std::vector<std::string> parameterValues;
    parameterNames.reserve(parameters.size());
    parameterValues.reserve(parameters.size());
    for (std::pair<std::string, std::string> p : parameters) {
        parameterNames.push_back(p.first);
        parameterValues.push_back(p.second);
    }
    ToCharPtrPtr parameterNamesPtr(parameterNames);
    ToCharPtrPtr parameterValuesPtr(parameterValues);
    return toString(callJava<char*>(::dumpNetworkToString, network, (char*) format.data(), parameterNamesPtr.get(), parameterNames.size(),
             parameterValuesPtr.get(), parameterValues.size(), (reporter == nullptr) ? nullptr : *reporter));
}

void reduceNetwork(const JavaHandle& network, double v_min, double v_max, const std::vector<std::string>& ids,
                   const std::vector<std::string>& vls, const std::vector<int>& depths, bool withDangLingLines) {
    ToCharPtrPtr elementIdPtr(ids);
    ToCharPtrPtr vlsPtr(vls);
    ToIntPtr depthsPtr(depths);
    callJava(::reduceNetwork, network, v_min, v_max, elementIdPtr.get(), ids.size(), vlsPtr.get(), vls.size(), depthsPtr.get(), depths.size(), withDangLingLines);
}

bool updateSwitchPosition(const JavaHandle& network, const std::string& id, bool open) {
    return callJava<bool>(::updateSwitchPosition, network, (char*) id.data(), open);
}

bool updateConnectableStatus(const JavaHandle& network, const std::string& id, bool connected) {
    return callJava<bool>(::updateConnectableStatus, network, (char*) id.data(), connected);
}

std::vector<std::string> getNetworkElementsIds(const JavaHandle& network, element_type elementType, const std::vector<double>& nominalVoltages,
                                               const std::vector<std::string>& countries, bool mainCc, bool mainSc,
                                               bool notConnectedToSameBusAtBothSides) {
    ToDoublePtr nominalVoltagePtr(nominalVoltages);
    ToCharPtrPtr countryPtr(countries);
    auto elementsIdsArrayPtr = callJava<array*>(::getNetworkElementsIds, network, elementType,
                                                       nominalVoltagePtr.get(), nominalVoltages.size(),
                                                       countryPtr.get(), countries.size(), mainCc, mainSc,
                                                       notConnectedToSameBusAtBothSides);
    ToStringVector elementsIds(elementsIdsArrayPtr);
    return elementsIds.get();
}

LoadFlowParameters* createLoadFlowParameters() {
    load_flow_parameters* parameters_ptr = callJava<load_flow_parameters*>(::createLoadFlowParameters);
    auto parameters = std::shared_ptr<load_flow_parameters>(parameters_ptr, [](load_flow_parameters* ptr){
       //Memory has been allocated on java side, we need to clean it up on java side
       callJava(::freeLoadFlowParameters, ptr);
    });
    return new LoadFlowParameters(parameters.get());
}


SecurityAnalysisParameters* createSecurityAnalysisParameters() {
    security_analysis_parameters* parameters_ptr = callJava<security_analysis_parameters*>(::createSecurityAnalysisParameters);
    auto parameters = std::shared_ptr<security_analysis_parameters>(parameters_ptr, [](security_analysis_parameters* ptr){
        callJava(::freeSecurityAnalysisParameters, ptr);
    });
    return new SecurityAnalysisParameters(parameters.get());
}

SensitivityAnalysisParameters* createSensitivityAnalysisParameters() {
    sensitivity_analysis_parameters* parameters_ptr = callJava<sensitivity_analysis_parameters*>(::createSensitivityAnalysisParameters);
     auto parameters = std::shared_ptr<sensitivity_analysis_parameters>(parameters_ptr, [](sensitivity_analysis_parameters* ptr){
        callJava(::freeSensitivityAnalysisParameters, ptr);
    });
    return new SensitivityAnalysisParameters(parameters.get());
}

LoadFlowComponentResultArray* runLoadFlow(const JavaHandle& network, bool dc, const LoadFlowParameters& parameters,
                                          const std::string& provider, JavaHandle* reporter) {
    auto c_parameters = parameters.to_c_struct();
    return new LoadFlowComponentResultArray(
            callJava<array*>(::runLoadFlow, network, dc, c_parameters.get(), (char *) provider.data(), (reporter == nullptr) ? nullptr : *reporter));
}

SeriesArray* runLoadFlowValidation(const JavaHandle& network, validation_type validationType) {
    return new SeriesArray(callJava<array*>(::runLoadFlowValidation, network, validationType));
}

void writeSingleLineDiagramSvg(const JavaHandle& network, const std::string& containerId, const std::string& svgFile) {
    callJava(::writeSingleLineDiagramSvg, network, (char*) containerId.data(), (char*) svgFile.data());
}

std::string getSingleLineDiagramSvg(const JavaHandle& network, const std::string& containerId) {
    return toString(callJava<char*>(::getSingleLineDiagramSvg, network, (char*) containerId.data()));
}

void writeNetworkAreaDiagramSvg(const JavaHandle& network, const std::string& svgFile, const std::vector<std::string>& voltageLevelIds, int depth) {
    ToCharPtrPtr voltageLevelIdPtr(voltageLevelIds);
    callJava(::writeNetworkAreaDiagramSvg, network, (char*) svgFile.data(), voltageLevelIdPtr.get(), voltageLevelIds.size(), depth);
}

std::string getNetworkAreaDiagramSvg(const JavaHandle& network, const std::vector<std::string>&  voltageLevelIds, int depth) {
    ToCharPtrPtr voltageLevelIdPtr(voltageLevelIds);
    return toString(callJava<char*>(::getNetworkAreaDiagramSvg, network, voltageLevelIdPtr.get(), voltageLevelIds.size(), depth));
}

JavaHandle createSecurityAnalysis() {
    return callJava<JavaHandle>(::createSecurityAnalysis);
}

void addContingency(const JavaHandle& analysisContext, const std::string& contingencyId, const std::vector<std::string>& elementsIds) {
    ToCharPtrPtr elementIdPtr(elementsIds);
    callJava(::addContingency, analysisContext, (char*) contingencyId.data(), elementIdPtr.get(), elementsIds.size());
}

JavaHandle runSecurityAnalysis(const JavaHandle& securityAnalysisContext, const JavaHandle& network, const SecurityAnalysisParameters& parameters,
                               const std::string& provider, bool dc, JavaHandle* reporter) {
    auto c_parameters = parameters.to_c_struct();
    return callJava<JavaHandle>(::runSecurityAnalysis, securityAnalysisContext, network, c_parameters.get(), (char *) provider.data(), dc, (reporter == nullptr) ? nullptr : *reporter);
}

JavaHandle createSensitivityAnalysis() {
    return callJava<JavaHandle>(::createSensitivityAnalysis);
}

::zone* createZone(const std::string& id, const std::vector<std::string>& injectionsIds, const std::vector<double>& injectionsShiftKeys) {
    auto z = new ::zone;
    z->id = copyStringToCharPtr(id);
    z->length = injectionsIds.size();
    z->injections_ids = new char*[injectionsIds.size()];
    for (int i = 0; i < injectionsIds.size(); i++) {
        z->injections_ids[i] = copyStringToCharPtr(injectionsIds[i]);
    }
    z->injections_shift_keys = new double[injectionsShiftKeys.size()];
    for (int i = 0; i < injectionsIds.size(); i++) {
        z->injections_shift_keys[i] = injectionsShiftKeys[i];
    }
    return z;
}

void deleteZone(::zone* z) {
    delete[] z->id;
    for (int i = 0; i < z->length; i++) {
        delete[] z->injections_ids[i];
    }
    delete[] z->injections_ids;
    delete[] z->injections_shift_keys;
}

class ZonesPtr {
public:
    ZonesPtr(const std::vector<zone*>& vector)
        : vector_(vector) {
    }

    ~ZonesPtr() {
        for (auto z : vector_) {
            deleteZone(z);
        }
    }

    ::zone** get() const {
        return (::zone**) &vector_[0];
    }

private:
    const std::vector<::zone*>& vector_;
};

void setZones(const JavaHandle& sensitivityAnalysisContext, const std::vector<::zone*>& zones) {
    ZonesPtr zonesPtr(zones);
    callJava(::setZones, sensitivityAnalysisContext, zonesPtr.get(), zones.size());
}

void addBranchFlowFactorMatrix(const JavaHandle& sensitivityAnalysisContext, std::string matrixId, const std::vector<std::string>& branchesIds,
                               const std::vector<std::string>& variablesIds) {
       ToCharPtrPtr branchIdPtr(branchesIds);
       ToCharPtrPtr variableIdPtr(variablesIds);
       callJava(::addBranchFlowFactorMatrix, sensitivityAnalysisContext, branchIdPtr.get(), branchesIds.size(),
                 variableIdPtr.get(), variablesIds.size(), (char*) matrixId.c_str());
}

void addPreContingencyBranchFlowFactorMatrix(const JavaHandle& sensitivityAnalysisContext, std::string matrixId, const std::vector<std::string>& branchesIds,
                               const std::vector<std::string>& variablesIds) {
       ToCharPtrPtr branchIdPtr(branchesIds);
       ToCharPtrPtr variableIdPtr(variablesIds);
       callJava(::addPreContingencyBranchFlowFactorMatrix, sensitivityAnalysisContext, branchIdPtr.get(), branchesIds.size(),
                  variableIdPtr.get(), variablesIds.size(), (char*) matrixId.c_str());
}

void addPostContingencyBranchFlowFactorMatrix(const JavaHandle& sensitivityAnalysisContext, std::string matrixId, const std::vector<std::string>& branchesIds,
                               const std::vector<std::string>& variablesIds, const std::vector<std::string>& contingenciesIds) {
       ToCharPtrPtr branchIdPtr(branchesIds);
       ToCharPtrPtr variableIdPtr(variablesIds);
       ToCharPtrPtr contingenciesIdPtr(contingenciesIds);
       callJava(::addPostContingencyBranchFlowFactorMatrix, sensitivityAnalysisContext, branchIdPtr.get(), branchesIds.size(),
                  variableIdPtr.get(), variablesIds.size(), contingenciesIdPtr.get(), contingenciesIds.size(), (char*) matrixId.c_str());
}

void setBusVoltageFactorMatrix(const JavaHandle& sensitivityAnalysisContext, const std::vector<std::string>& busIds,
                               const std::vector<std::string>& targetVoltageIds) {
    ToCharPtrPtr busVoltageIdPtr(busIds);
    ToCharPtrPtr targetVoltageIdPtr(targetVoltageIds);
    callJava(::setBusVoltageFactorMatrix, sensitivityAnalysisContext, busVoltageIdPtr.get(),
                busIds.size(), targetVoltageIdPtr.get(), targetVoltageIds.size());
}

JavaHandle runSensitivityAnalysis(const JavaHandle& sensitivityAnalysisContext, const JavaHandle& network, bool dc, SensitivityAnalysisParameters& parameters, const std::string& provider, JavaHandle* reporter) {
    auto c_parameters = parameters.to_c_struct();
    return callJava<JavaHandle>(::runSensitivityAnalysis, sensitivityAnalysisContext, network, dc, c_parameters.get(), (char *) provider.data(), (reporter == nullptr) ? nullptr : *reporter);
}

matrix* getBranchFlowsSensitivityMatrix(const JavaHandle& sensitivityAnalysisResultContext, const std::string& matrixId, const std::string& contingencyId) {
    return callJava<matrix*>(::getBranchFlowsSensitivityMatrix, sensitivityAnalysisResultContext,
                                (char*) matrixId.c_str(), (char*) contingencyId.c_str());
}

matrix* getBusVoltagesSensitivityMatrix(const JavaHandle& sensitivityAnalysisResultContext, const std::string& contingencyId) {
    return callJava<matrix*>(::getBusVoltagesSensitivityMatrix, sensitivityAnalysisResultContext,
                                (char*) contingencyId.c_str());
}

matrix* getReferenceFlows(const JavaHandle& sensitivityAnalysisResultContext, const std::string& matrixId, const std::string& contingencyId) {
    return callJava<matrix*>(::getReferenceFlows, sensitivityAnalysisResultContext,
                                (char*) matrixId.c_str(), (char*) contingencyId.c_str());
}

matrix* getReferenceVoltages(const JavaHandle& sensitivityAnalysisResultContext, const std::string& contingencyId) {
    return callJava<matrix*>(::getReferenceVoltages, sensitivityAnalysisResultContext,
                                (char*) contingencyId.c_str());
}

SeriesArray* createNetworkElementsSeriesArray(const JavaHandle& network, element_type elementType, filter_attributes_type filterAttributesType, const std::vector<std::string>& attributes, dataframe* dataframe) {
	ToCharPtrPtr attributesPtr(attributes);
    return new SeriesArray(callJava<array*>(::createNetworkElementsSeriesArray, network, elementType, filterAttributesType, attributesPtr.get(), attributes.size(), dataframe));
}

SeriesArray* createNetworkElementsExtensionSeriesArray(const JavaHandle& network, const std::string& extensionName) {
    return new SeriesArray(callJava<array*>(::createNetworkElementsExtensionSeriesArray, network, (char*) extensionName.c_str()));
}

std::vector<std::string> getExtensionsNames() {
    auto formatsArrayPtr = callJava<array*>(::getExtensionsNames);
    ToStringVector formats(formatsArrayPtr);
    return formats.get();
}

std::string getWorkingVariantId(const JavaHandle& network) {
    return toString(callJava<char*>(::getWorkingVariantId, network));
}

void setWorkingVariant(const JavaHandle& network, std::string& variant) {
    callJava<>(::setWorkingVariant, network, (char*) variant.c_str());
}

void removeVariant(const JavaHandle& network, std::string& variant) {
    callJava<>(::removeVariant, network, (char*) variant.c_str());
}

void cloneVariant(const JavaHandle& network, std::string& src, std::string& variant, bool mayOverwrite) {
    callJava<>(::cloneVariant, network, (char*) src.c_str(), (char*) variant.c_str(), mayOverwrite);
}

std::vector<std::string> getVariantsIds(const JavaHandle& network) {
    auto formatsArrayPtr = callJava<array*>(::getVariantsIds, network);
    ToStringVector formats(formatsArrayPtr);
    return formats.get();
}

void addMonitoredElements(const JavaHandle& securityAnalysisContext, contingency_context_type contingencyContextType, const std::vector<std::string>& branchIds,
                      const std::vector<std::string>& voltageLevelIds, const std::vector<std::string>& threeWindingsTransformerIds,
                      const std::vector<std::string>& contingencyIds) {
    ToCharPtrPtr branchIdsPtr(branchIds);
    ToCharPtrPtr voltageLevelIdsPtr(voltageLevelIds);
    ToCharPtrPtr threeWindingsTransformerIdsPtr(threeWindingsTransformerIds);
    ToCharPtrPtr contingencyIdsPtr(contingencyIds);
    callJava<>(::addMonitoredElements, securityAnalysisContext, contingencyContextType, branchIdsPtr.get(), branchIds.size(),
    voltageLevelIdsPtr.get(), voltageLevelIds.size(), threeWindingsTransformerIdsPtr.get(),
    threeWindingsTransformerIds.size(), contingencyIdsPtr.get(), contingencyIds.size());
}

ContingencyResultArray* getSecurityAnalysisResult(const JavaHandle& securityAnalysisResult) {
    return new ContingencyResultArray(callJava<array*>(::getSecurityAnalysisResult, securityAnalysisResult));
}

SeriesArray* getLimitViolations(const JavaHandle& securityAnalysisResult) {
    return new SeriesArray(callJava<array*>(::getLimitViolations, securityAnalysisResult));
}

SeriesArray* getBranchResults(const JavaHandle& securityAnalysisResult) {
    return new SeriesArray(callJava<array*>(::getBranchResults, securityAnalysisResult));
}

SeriesArray* getBusResults(const JavaHandle& securityAnalysisResult) {
    return new SeriesArray(callJava<array*>(::getBusResults, securityAnalysisResult));
}

SeriesArray* getThreeWindingsTransformerResults(const JavaHandle& securityAnalysisResult) {
    return new SeriesArray(callJava<array*>(::getThreeWindingsTransformerResults, securityAnalysisResult));
}

SeriesArray* getNodeBreakerViewSwitches(const JavaHandle& network, std::string& voltageLevel) {
    return new SeriesArray(callJava<array*>(::getNodeBreakerViewSwitches, network, (char*) voltageLevel.c_str()));
}

SeriesArray* getNodeBreakerViewNodes(const JavaHandle& network, std::string& voltageLevel) {
    return new SeriesArray(callJava<array*>(::getNodeBreakerViewNodes, network, (char*) voltageLevel.c_str()));
}

SeriesArray* getNodeBreakerViewInternalConnections(const JavaHandle& network, std::string& voltageLevel) {
    return new SeriesArray(callJava<array*>(::getNodeBreakerViewInternalConnections, network, (char*) voltageLevel.c_str()));
}

SeriesArray* getBusBreakerViewSwitches(const JavaHandle& network, std::string& voltageLevel) {
    return new SeriesArray(callJava<array*>(::getBusBreakerViewSwitches, network, (char*) voltageLevel.c_str()));
}

SeriesArray* getBusBreakerViewBuses(const JavaHandle& network, std::string& voltageLevel) {
    return new SeriesArray(callJava<array*>(::getBusBreakerViewBuses, network, (char*) voltageLevel.c_str()));
}

SeriesArray* getBusBreakerViewElements(const JavaHandle& network, std::string& voltageLevel) {
    return new SeriesArray(callJava<array*>(::getBusBreakerViewElements, network, (char*) voltageLevel.c_str()));
}

void updateNetworkElementsWithSeries(pypowsybl::JavaHandle network, dataframe* dataframe, element_type elementType) {
    pypowsybl::callJava<>(::updateNetworkElementsWithSeries, network, elementType, dataframe);
}

std::vector<SeriesMetadata> convertDataframeMetadata(dataframe_metadata* dataframeMetadata) {
    std::vector<SeriesMetadata> res;
    for (int i = 0; i < dataframeMetadata->attributes_count; i++) {
        const series_metadata& series = dataframeMetadata->attributes_metadata[i];
        res.push_back(SeriesMetadata(series.name, series.type, series.is_index, series.is_modifiable, series.is_default));
    }
    return res;
}

std::vector<SeriesMetadata> getNetworkDataframeMetadata(element_type elementType) {
    dataframe_metadata* metadata = pypowsybl::callJava<dataframe_metadata*>(::getSeriesMetadata, elementType);
    std::vector<SeriesMetadata> res = convertDataframeMetadata(metadata);
    callJava(::freeDataframeMetadata, metadata);
    return res;
}

std::vector<std::vector<SeriesMetadata>> getNetworkElementCreationDataframesMetadata(element_type elementType) {

    dataframes_metadata* allDataframesMetadata = pypowsybl::callJava<dataframes_metadata*>(::getCreationMetadata, elementType);
    std::vector<std::vector<SeriesMetadata>> res;
    for (int i =0; i < allDataframesMetadata->dataframes_count; i++) {
        res.push_back(convertDataframeMetadata(allDataframesMetadata->dataframes_metadata + i));
    }
    pypowsybl::callJava(::freeDataframesMetadata, allDataframesMetadata);
    return res;
}

void createElement(pypowsybl::JavaHandle network, dataframe_array* dataframes, element_type elementType) {
    pypowsybl::callJava<>(::createElement, network, elementType, dataframes);
}

::validation_level_type getValidationLevel(const JavaHandle& network) {
    // TBD
    //return validation_level_type::EQUIPMENT;
    return callJava<validation_level_type>(::getValidationLevel, network);
}

::validation_level_type validate(const JavaHandle& network) {
    // TBD
    //return validation_level_type::STEADY_STATE_HYPOTHESIS;
    return callJava<validation_level_type>(::validate, network);
}

void setMinValidationLevel(pypowsybl::JavaHandle network, validation_level_type validationLevel) {
    pypowsybl::callJava<>(::setMinValidationLevel, network, validationLevel);
}

void setupLoggerCallback(void *& callback) {
    pypowsybl::callJava<>(::setupLoggerCallback, callback);
}

void removeNetworkElements(const JavaHandle& network, const std::vector<std::string>& elementIds) {
    ToCharPtrPtr elementIdsPtr(elementIds);
    pypowsybl::callJava<>(::removeNetworkElements, network, elementIdsPtr.get(), elementIds.size());
}

void addNetworkElementProperties(pypowsybl::JavaHandle network, dataframe* dataframe) {
    pypowsybl::callJava<>(::addNetworkElementProperties, network, dataframe);
}

void removeNetworkElementProperties(pypowsybl::JavaHandle network, const std::vector<std::string>& ids, const std::vector<std::string>& properties) {
    ToCharPtrPtr idsPtr(ids);
    ToCharPtrPtr propertiesPtr(properties);
    pypowsybl::callJava<>(::removeNetworkElementProperties, network, idsPtr.get(), ids.size(), propertiesPtr.get(), properties.size());
}

std::vector<std::string> getLoadFlowProviderParametersNames(const std::string& loadFlowProvider) {
    auto providerParametersArrayPtr = pypowsybl::callJava<array*>(::getLoadFlowProviderParametersNames, (char*) loadFlowProvider.c_str());
    ToStringVector providerParameters(providerParametersArrayPtr);
    return providerParameters.get();
}

std::vector<std::string> getSecurityAnalysisProviderParametersNames(const std::string& securityAnalysisProvider) {
    auto providerParametersArrayPtr = pypowsybl::callJava<array*>(::getSecurityAnalysisProviderParametersNames, (char*) securityAnalysisProvider.c_str());
    ToStringVector providerParameters(providerParametersArrayPtr);
    return providerParameters.get();
}

std::vector<std::string> getSensitivityAnalysisProviderParametersNames(const std::string& sensitivityAnalysisProvider) {
    auto providerParametersArrayPtr = pypowsybl::callJava<array*>(::getSensitivityAnalysisProviderParametersNames, (char*) sensitivityAnalysisProvider.c_str());
    ToStringVector providerParameters(providerParametersArrayPtr);
    return providerParameters.get();
}

void updateNetworkElementsExtensionsWithSeries(pypowsybl::JavaHandle network, std::string& name, dataframe* dataframe) {
    pypowsybl::callJava<>(::updateNetworkElementsExtensionsWithSeries, network, (char*) name.data(), dataframe);
}

void removeExtensions(const JavaHandle& network, std::string& name, const std::vector<std::string>& ids) {
    ToCharPtrPtr idsPtr(ids);
    pypowsybl::callJava<>(::removeExtensions, network, (char*) name.data(), idsPtr.get(), ids.size());
}

std::vector<SeriesMetadata> getNetworkExtensionsDataframeMetadata(std::string& name) {
    dataframe_metadata* metadata = pypowsybl::callJava<dataframe_metadata*>(::getExtensionSeriesMetadata, (char*) name.data());
    std::vector<SeriesMetadata> res = convertDataframeMetadata(metadata);
    callJava(::freeDataframeMetadata, metadata);
    return res;
}

std::vector<std::vector<SeriesMetadata>> getNetworkExtensionsCreationDataframesMetadata(std::string& name) {
    dataframes_metadata* allDataframesMetadata = pypowsybl::callJava<dataframes_metadata*>(::getExtensionsCreationMetadata, (char*) name.data());
    std::vector<std::vector<SeriesMetadata>> res;
    for (int i =0; i < allDataframesMetadata->dataframes_count; i++) {
        res.push_back(convertDataframeMetadata(allDataframesMetadata->dataframes_metadata + i));
    }
    pypowsybl::callJava(::freeDataframesMetadata, allDataframesMetadata);
    return res;
}

void createExtensions(pypowsybl::JavaHandle network, dataframe_array* dataframes, std::string& name) {
        pypowsybl::callJava<>(::createExtensions, network, (char*) name.data(), dataframes);

}

JavaHandle createGLSKdocument(std::string& filename) {
    return callJava<JavaHandle>(::createGLSKdocument, (char*) filename.c_str());
}

std::vector<std::string> getGLSKinjectionkeys(pypowsybl::JavaHandle network, const JavaHandle& importer, std::string& country, long instant) {
    auto keysArrayPtr = callJava<array*>(::getGLSKinjectionkeys, network, importer, (char*) country.c_str(), instant);
    ToStringVector keys(keysArrayPtr);
    return keys.get();
}

std::vector<std::string> getGLSKcountries(const JavaHandle& importer) {
    auto countriesArrayPtr = callJava<array*>(::getGLSKcountries, importer);
    ToStringVector countries(countriesArrayPtr);
    return countries.get();
}

std::vector<double> getGLSKInjectionFactors(pypowsybl::JavaHandle network, const JavaHandle& importer, std::string& country, long instant) {
    auto countriesArrayPtr = callJava<array*>(::getInjectionFactor, network, importer, (char*) country.c_str(), instant);
    std::vector<double> values = toVector<double>(countriesArrayPtr);
    return values;
}

long getInjectionFactorStartTimestamp(const JavaHandle& importer) {
    return callJava<long>(::getInjectionFactorStartTimestamp, importer);
}

long getInjectionFactorEndTimestamp(const JavaHandle& importer) {
    return callJava<long>(::getInjectionFactorEndTimestamp, importer);
}

JavaHandle createReporterModel(const std::string& taskKey, const std::string& defaultName) {
    return callJava<JavaHandle>(::createReporterModel, (char*) taskKey.data(), (char*) defaultName.data());
}

std::string printReport(const JavaHandle& reporterModel) {
    return toString(callJava<char*>(::printReport, reporterModel));
}

<<<<<<< HEAD
SeriesArray* runFlowDecomposition(const JavaHandle& network, const FlowDecompositionParameters& parameters) {
    auto c_parameters = parameters.to_c_struct();
    return new SeriesArray(callJava<array*>(::runFlowDecomposition, network, c_parameters.get()));
}

FlowDecompositionParameters* createFlowDecompositionParameters() {
    flow_decomposition_parameters* parameters_ptr = callJava<flow_decomposition_parameters*>(::createFlowDecompositionParameters);
    auto parameters = std::shared_ptr<flow_decomposition_parameters>(parameters_ptr, [](flow_decomposition_parameters* ptr){
       //Memory has been allocated on java side, we need to clean it up on java side
       callJava(::freeFlowDecompositionParameters, ptr);
    });
    return new FlowDecompositionParameters(parameters.get());
}
=======
std::string jsonReport(const JavaHandle& reporterModel) {
    return toString(callJava<char*>(::jsonReport, reporterModel));
}

>>>>>>> ac67bb2d
}<|MERGE_RESOLUTION|>--- conflicted
+++ resolved
@@ -261,29 +261,6 @@
     return res;
 }
 
-<<<<<<< HEAD
-FlowDecompositionParameters::FlowDecompositionParameters(flow_decomposition_parameters* src) {
-    save_intermediates = (bool) src->save_intermediates;
-    enable_losses_compensation = (bool) src->enable_losses_compensation;
-    losses_compensation_epsilon = (float) src->losses_compensation_epsilon;
-    sensitivity_epsilon = (float) src->sensitivity_epsilon;
-    rescale_enabled = (bool) src->rescale_enabled;
-    branch_selection_strategy = static_cast<BranchSelectionStrategy>(src->branch_selection_strategy);
-    contingency_strategy = static_cast<ContingencyStrategy>(src->contingency_strategy);
-}
-
-std::shared_ptr<flow_decomposition_parameters> FlowDecompositionParameters::to_c_struct() const {
-    flow_decomposition_parameters* res = new flow_decomposition_parameters();
-    res->save_intermediates = (unsigned char) save_intermediates;
-    res->enable_losses_compensation = (unsigned char) enable_losses_compensation;
-    res->losses_compensation_epsilon = losses_compensation_epsilon;
-    res->sensitivity_epsilon = sensitivity_epsilon;
-    res->rescale_enabled = (unsigned char) rescale_enabled;
-    res->branch_selection_strategy = branch_selection_strategy;
-    res->contingency_strategy = contingency_strategy;
-    //Memory has been allocated here on C side, we need to clean it up on C side (not java side)
-    return std::shared_ptr<flow_decomposition_parameters>(res, [](flow_decomposition_parameters* ptr){
-=======
 void copyCharPtrPtrToVector(char** src, int count, std::vector<std::string>& dest) {
     dest.clear();
     std::copy(src, src + count, std::back_inserter(dest));
@@ -404,7 +381,31 @@
     //Memory has been allocated here on C side, we need to clean it up on C side (not java side)
     return std::shared_ptr<sensitivity_analysis_parameters>(res, [](sensitivity_analysis_parameters* ptr){
         deleteSensitivityAnalysisParameters(ptr);
->>>>>>> ac67bb2d
+        delete ptr;
+    });
+}
+
+FlowDecompositionParameters::FlowDecompositionParameters(flow_decomposition_parameters* src) {
+    save_intermediates = (bool) src->save_intermediates;
+    enable_losses_compensation = (bool) src->enable_losses_compensation;
+    losses_compensation_epsilon = (float) src->losses_compensation_epsilon;
+    sensitivity_epsilon = (float) src->sensitivity_epsilon;
+    rescale_enabled = (bool) src->rescale_enabled;
+    branch_selection_strategy = static_cast<BranchSelectionStrategy>(src->branch_selection_strategy);
+    contingency_strategy = static_cast<ContingencyStrategy>(src->contingency_strategy);
+}
+
+std::shared_ptr<flow_decomposition_parameters> FlowDecompositionParameters::to_c_struct() const {
+    flow_decomposition_parameters* res = new flow_decomposition_parameters();
+    res->save_intermediates = (unsigned char) save_intermediates;
+    res->enable_losses_compensation = (unsigned char) enable_losses_compensation;
+    res->losses_compensation_epsilon = losses_compensation_epsilon;
+    res->sensitivity_epsilon = sensitivity_epsilon;
+    res->rescale_enabled = (unsigned char) rescale_enabled;
+    res->branch_selection_strategy = branch_selection_strategy;
+    res->contingency_strategy = contingency_strategy;
+    //Memory has been allocated here on C side, we need to clean it up on C side (not java side)
+    return std::shared_ptr<flow_decomposition_parameters>(res, [](flow_decomposition_parameters* ptr){
         delete ptr;
     });
 }
@@ -1032,7 +1033,10 @@
     return toString(callJava<char*>(::printReport, reporterModel));
 }
 
-<<<<<<< HEAD
+std::string jsonReport(const JavaHandle& reporterModel) {
+    return toString(callJava<char*>(::jsonReport, reporterModel));
+}
+
 SeriesArray* runFlowDecomposition(const JavaHandle& network, const FlowDecompositionParameters& parameters) {
     auto c_parameters = parameters.to_c_struct();
     return new SeriesArray(callJava<array*>(::runFlowDecomposition, network, c_parameters.get()));
@@ -1046,10 +1050,4 @@
     });
     return new FlowDecompositionParameters(parameters.get());
 }
-=======
-std::string jsonReport(const JavaHandle& reporterModel) {
-    return toString(callJava<char*>(::jsonReport, reporterModel));
-}
-
->>>>>>> ac67bb2d
 }