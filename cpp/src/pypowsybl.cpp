/**
 * Copyright (c) 2020-2022, RTE (http://www.rte-france.com)
 * This Source Code Form is subject to the terms of the Mozilla Public
 * License, v. 2.0. If a copy of the MPL was not distributed with this
 * file, You can obtain one at http://mozilla.org/MPL/2.0/.
 */
#include "pypowsybl.h"
#include "pypowsybl-java.h"
#include <iostream>

namespace pypowsybl {

graal_isolate_t* isolate = nullptr;

void init() {
    graal_isolatethread_t* thread = nullptr;

    if (graal_create_isolate(nullptr, &isolate, &thread) != 0) {
        throw std::runtime_error("graal_create_isolate error");
    }
}

class GraalVmGuard {
public:
    GraalVmGuard() {
        if (!isolate) {
            throw std::runtime_error("isolate has not been created");
        }
        //if thread already attached to the isolate,
        //we assume it's a nested call --> do nothing

        thread_ = graal_get_current_thread(isolate);
        if (thread_ == nullptr) {
            if (graal_attach_thread(isolate, &thread_) != 0) {
                throw std::runtime_error("graal_create_isolate error");
            }
            shouldDetach = true;
       }
    }

    ~GraalVmGuard() noexcept(false) {
        if (shouldDetach && graal_detach_thread(thread_) != 0) {
            throw std::runtime_error("graal_detach_thread error");
        }
    }

    graal_isolatethread_t * thread() const {
        return thread_;
    }

private:
    bool shouldDetach = false;
    graal_isolatethread_t* thread_ = nullptr;
};

//copies to string and frees memory allocated by java
std::string toString(char* cstring);

template<typename F, typename... ARGS>
void callJava(F f, ARGS... args) {
    GraalVmGuard guard;
    exception_handler exc;
    f(guard.thread(), args..., &exc);
    if (exc.message) {
        throw PyPowsyblError(toString(exc.message));
    }
}

template<typename T, typename F, typename... ARGS>
T callJava(F f, ARGS... args) {
    GraalVmGuard guard;
    exception_handler exc;
    auto r = f(guard.thread(), args..., &exc);
    if (exc.message) {
        throw PyPowsyblError(toString(exc.message));
    }
    return r;
}

//Destruction of java object when the shared_ptr has no more references
JavaHandle::JavaHandle(void* handle):
    handle_(handle, [](void* to_be_deleted) {
        callJava<>(::destroyObjectHandle, to_be_deleted);
    })
{
}

template<>
Array<load_flow_component_result>::~Array() {
    callJava<>(::freeLoadFlowComponentResultPointer, delegate_);
}

template<>
Array<contingency_result>::~Array() {
    callJava<>(::freeContingencyResultArrayPointer, delegate_);
}

template<>
Array<limit_violation>::~Array() {
    // already freed by contingency_result
}

template<>
Array<series>::~Array() {
    callJava<>(::freeSeriesArray, delegate_);
}

template<typename T>
class ToPtr {
public:
    ~ToPtr() {
        delete[] ptr_;
    }

    T* get() const {
        return ptr_;
    }

protected:
    explicit ToPtr(size_t size)
            : ptr_(new T[size])
    {}

    T* ptr_;
};

class ToCharPtrPtr : public ToPtr<char*> {
public:
    explicit ToCharPtrPtr(const std::vector<std::string>& strings)
            : ToPtr<char*>(strings.size())
    {
        for (int i = 0; i < strings.size(); i++) {
            ptr_[i] = (char*) strings[i].data();
        }
    }
};

class ToIntPtr : public ToPtr<int> {
public:
    explicit ToIntPtr(const std::vector<int>& ints)
            : ToPtr<int>(ints.size())
    {
        for (int i = 0; i < ints.size(); i++) {
            ptr_[i] = ints[i];
        }
    }
};

class ToDoublePtr : public ToPtr<double> {
public:
    explicit ToDoublePtr(const std::vector<double>& doubles)
            : ToPtr<double>(doubles.size())
    {
        for (int i = 0; i < doubles.size(); i++) {
            ptr_[i] = doubles[i];
        }
    }
};

template<>
std::vector<std::string> toVector(array* arrayPtr) {
    std::vector<std::string> strings;
    strings.reserve(arrayPtr->length);
    for (int i = 0; i < arrayPtr->length; i++) {
        char** ptr = (char**) arrayPtr->ptr + i;
        std::string str = *ptr ? *ptr : "";
        strings.emplace_back(str);
    }
    return strings;
}

class ToStringVector {
public:
    ToStringVector(array* arrayPtr)
        : arrayPtr_(arrayPtr) {
    }

    ~ToStringVector() {
        callJava<>(::freeStringArray, arrayPtr_);
    }

    std::vector<std::string> get() {
        return toVector<std::string>(arrayPtr_);
    }

private:
    array* arrayPtr_;
};

char* copyStringToCharPtr(const std::string& str) {
    char* c = new char[str.size() + 1];
    str.copy(c, str.size());
    c[str.size()] = '\0';
    return c;
}

char** copyVectorStringToCharPtrPtr(const std::vector<std::string>& strings) {
    char** charPtrPtr = new char*[strings.size()];
    for (int i = 0; i < strings.size(); i++) {
        charPtrPtr[i] = copyStringToCharPtr(strings[i]);
    }
    return charPtrPtr;
}

int* copyVectorInt(const std::vector<int>& ints) {
    int* intPtr = new int[ints.size()];
    std::copy(ints.begin(), ints.end(), intPtr);
    return intPtr;
}

double* copyVectorDouble(const std::vector<double>& doubles) {
    double* doublePtr = new double[doubles.size()];
    std::copy(doubles.begin(), doubles.end(), doublePtr);
    return doublePtr;
}

void deleteCharPtrPtr(char** charPtrPtr, int length) {
    for (int i = 0; i < length; i++) {
        delete[] charPtrPtr[i];
    }
    delete[] charPtrPtr;
}

void freeCString(char* str) {
    callJava<>(::freeString, str);
}

//copies to string and frees memory allocated by java
std::string toString(char* cstring) {
    std::string res = cstring;
    freeCString(cstring);
    return res;
}

void setJavaLibraryPath(const std::string& javaLibraryPath) {
    callJava<>(::setJavaLibraryPath, (char*) javaLibraryPath.data());
}

void setDebugMode(bool debug) {
    callJava<>(::setDebugMode, debug);
}

void setConfigRead(bool configRead) {
    callJava<>(::setConfigRead, configRead);
}

bool isConfigRead() {
    return callJava<bool>(::isConfigRead);
}

std::string getVersionTable() {
    return toString(callJava<char*>(::getVersionTable));
}

JavaHandle createNetwork(const std::string& name, const std::string& id) {
    return callJava<JavaHandle>(::createNetwork, (char*) name.data(), (char*) id.data());
}

void merge(JavaHandle network, std::vector<JavaHandle>& others) {
    std::vector<void*> othersPtrs;
    othersPtrs.reserve(others.size());
    for(int i = 0; i < others.size(); ++i) {
      void* ptr = others[i];
      othersPtrs.push_back(ptr);
    }
    int count = othersPtrs.size();
    void** networksData = (void**)othersPtrs.data();

    callJava<>(::merge, network, networksData, count);
}

std::vector<std::string> getNetworkImportFormats() {
    auto formatsArrayPtr = callJava<array*>(::getNetworkImportFormats);
    ToStringVector formats(formatsArrayPtr);
    return formats.get();
}

std::vector<std::string> getNetworkExportFormats() {
    auto formatsArrayPtr = callJava<array*>(::getNetworkExportFormats);
    ToStringVector formats(formatsArrayPtr);
    return formats.get();
}

SeriesArray* createImporterParametersSeriesArray(const std::string& format) {
    return new SeriesArray(callJava<array*>(::createImporterParametersSeriesArray, (char*) format.data()));
}

SeriesArray* createExporterParametersSeriesArray(const std::string& format) {
    return new SeriesArray(callJava<array*>(::createExporterParametersSeriesArray, (char*) format.data()));
}

std::shared_ptr<network_metadata> getNetworkMetadata(const JavaHandle& network) {
    network_metadata* attributes = callJava<network_metadata*>(::getNetworkMetadata, network);
    return std::shared_ptr<network_metadata>(attributes, [](network_metadata* ptr){
        callJava(::freeNetworkMetadata, ptr);
    });
}

JavaHandle loadNetwork(const std::string& file, const std::map<std::string, std::string>& parameters) {
    std::vector<std::string> parameterNames;
    std::vector<std::string> parameterValues;
    parameterNames.reserve(parameters.size());
    parameterValues.reserve(parameters.size());
    for (std::pair<std::string, std::string> p : parameters) {
        parameterNames.push_back(p.first);
        parameterValues.push_back(p.second);
    }
    ToCharPtrPtr parameterNamesPtr(parameterNames);
    ToCharPtrPtr parameterValuesPtr(parameterValues);
    return callJava<JavaHandle>(::loadNetwork, (char*) file.data(), parameterNamesPtr.get(), parameterNames.size(),
                              parameterValuesPtr.get(), parameterValues.size());
}

JavaHandle loadNetworkFromString(const std::string& fileName, const std::string& fileContent, const std::map<std::string, std::string>& parameters) {
    std::vector<std::string> parameterNames;
    std::vector<std::string> parameterValues;
    parameterNames.reserve(parameters.size());
    parameterValues.reserve(parameters.size());
    for (std::pair<std::string, std::string> p : parameters) {
        parameterNames.push_back(p.first);
        parameterValues.push_back(p.second);
    }
    ToCharPtrPtr parameterNamesPtr(parameterNames);
    ToCharPtrPtr parameterValuesPtr(parameterValues);
    return callJava<JavaHandle>(::loadNetworkFromString, (char*) fileName.data(), (char*) fileContent.data(),
                           parameterNamesPtr.get(), parameterNames.size(),
                           parameterValuesPtr.get(), parameterValues.size());
}

void dumpNetwork(const JavaHandle& network, const std::string& file, const std::string& format, const std::map<std::string, std::string>& parameters) {
    std::vector<std::string> parameterNames;
    std::vector<std::string> parameterValues;
    parameterNames.reserve(parameters.size());
    parameterValues.reserve(parameters.size());
    for (std::pair<std::string, std::string> p : parameters) {
        parameterNames.push_back(p.first);
        parameterValues.push_back(p.second);
    }
    ToCharPtrPtr parameterNamesPtr(parameterNames);
    ToCharPtrPtr parameterValuesPtr(parameterValues);
    callJava(::dumpNetwork, network, (char*) file.data(), (char*) format.data(), parameterNamesPtr.get(), parameterNames.size(),
                parameterValuesPtr.get(), parameterValues.size());
}

std::string dumpNetworkToString(const JavaHandle& network, const std::string& format, const std::map<std::string, std::string>& parameters) {
    std::vector<std::string> parameterNames;
    std::vector<std::string> parameterValues;
    parameterNames.reserve(parameters.size());
    parameterValues.reserve(parameters.size());
    for (std::pair<std::string, std::string> p : parameters) {
        parameterNames.push_back(p.first);
        parameterValues.push_back(p.second);
    }
    ToCharPtrPtr parameterNamesPtr(parameterNames);
    ToCharPtrPtr parameterValuesPtr(parameterValues);
    return toString(callJava<char*>(::dumpNetworkToString, network, (char*) format.data(), parameterNamesPtr.get(), parameterNames.size(),
             parameterValuesPtr.get(), parameterValues.size()));
}

void reduceNetwork(const JavaHandle& network, double v_min, double v_max, const std::vector<std::string>& ids,
                   const std::vector<std::string>& vls, const std::vector<int>& depths, bool withDangLingLines) {
    ToCharPtrPtr elementIdPtr(ids);
    ToCharPtrPtr vlsPtr(vls);
    ToIntPtr depthsPtr(depths);
    callJava(::reduceNetwork, network, v_min, v_max, elementIdPtr.get(), ids.size(), vlsPtr.get(), vls.size(), depthsPtr.get(), depths.size(), withDangLingLines);
}

bool updateSwitchPosition(const JavaHandle& network, const std::string& id, bool open) {
    return callJava<bool>(::updateSwitchPosition, network, (char*) id.data(), open);
}

bool updateConnectableStatus(const JavaHandle& network, const std::string& id, bool connected) {
    return callJava<bool>(::updateConnectableStatus, network, (char*) id.data(), connected);
}

std::vector<std::string> getNetworkElementsIds(const JavaHandle& network, element_type elementType, const std::vector<double>& nominalVoltages,
                                               const std::vector<std::string>& countries, bool mainCc, bool mainSc,
                                               bool notConnectedToSameBusAtBothSides) {
    ToDoublePtr nominalVoltagePtr(nominalVoltages);
    ToCharPtrPtr countryPtr(countries);
    auto elementsIdsArrayPtr = callJava<array*>(::getNetworkElementsIds, network, elementType,
                                                       nominalVoltagePtr.get(), nominalVoltages.size(),
                                                       countryPtr.get(), countries.size(), mainCc, mainSc,
                                                       notConnectedToSameBusAtBothSides);
    ToStringVector elementsIds(elementsIdsArrayPtr);
    return elementsIds.get();
}

std::shared_ptr<load_flow_parameters> createLoadFlowParameters() {
    load_flow_parameters* parameters = callJava<load_flow_parameters*>(::createLoadFlowParameters);
    return std::shared_ptr<load_flow_parameters>(parameters, [](load_flow_parameters* ptr){
        callJava(::freeLoadFlowParameters, ptr);
    });
}

LoadFlowComponentResultArray* runLoadFlow(const JavaHandle& network, bool dc, const std::shared_ptr<load_flow_parameters>& parameters,
                                          const std::string& provider) {
    return new LoadFlowComponentResultArray(
            callJava<array*>(::runLoadFlow, network, dc, parameters.get(), (char *) provider.data()));
}

SeriesArray* runLoadFlowValidation(const JavaHandle& network, validation_type validationType) {
    return new SeriesArray(callJava<array*>(::runLoadFlowValidation, network, validationType));
}

void writeSingleLineDiagramSvg(const JavaHandle& network, const std::string& containerId, const std::string& svgFile) {
    callJava(::writeSingleLineDiagramSvg, network, (char*) containerId.data(), (char*) svgFile.data());
}

std::string getSingleLineDiagramSvg(const JavaHandle& network, const std::string& containerId) {
    return toString(callJava<char*>(::getSingleLineDiagramSvg, network, (char*) containerId.data()));
}

void writeNetworkAreaDiagramSvg(const JavaHandle& network, const std::string& svgFile, const std::string& voltageLevelId, int depth) {
    callJava(::writeNetworkAreaDiagramSvg, network, (char*) svgFile.data(), (char*) voltageLevelId.data(), depth);
}

std::string getNetworkAreaDiagramSvg(const JavaHandle& network, const std::string& voltageLevelId, int depth) {
    return toString(callJava<char*>(::getNetworkAreaDiagramSvg, network, (char*) voltageLevelId.data(), depth));
}

JavaHandle createSecurityAnalysis() {
    return callJava<JavaHandle>(::createSecurityAnalysis);
}

void addContingency(const JavaHandle& analysisContext, const std::string& contingencyId, const std::vector<std::string>& elementsIds) {
    ToCharPtrPtr elementIdPtr(elementsIds);
    callJava(::addContingency, analysisContext, (char*) contingencyId.data(), elementIdPtr.get(), elementsIds.size());
}

JavaHandle runSecurityAnalysis(const JavaHandle& securityAnalysisContext, const JavaHandle& network, load_flow_parameters& parameters,
                                            const std::string& provider) {
    return callJava<JavaHandle>(::runSecurityAnalysis, securityAnalysisContext, network, &parameters, (char *) provider.data());
}

JavaHandle createSensitivityAnalysis() {
    return callJava<JavaHandle>(::createSensitivityAnalysis);
}

::zone* createZone(const std::string& id, const std::vector<std::string>& injectionsIds, const std::vector<double>& injectionsShiftKeys) {
    auto z = new ::zone;
    z->id = copyStringToCharPtr(id);
    z->length = injectionsIds.size();
    z->injections_ids = new char*[injectionsIds.size()];
    for (int i = 0; i < injectionsIds.size(); i++) {
        z->injections_ids[i] = copyStringToCharPtr(injectionsIds[i]);
    }
    z->injections_shift_keys = new double[injectionsShiftKeys.size()];
    for (int i = 0; i < injectionsIds.size(); i++) {
        z->injections_shift_keys[i] = injectionsShiftKeys[i];
    }
    return z;
}

void deleteZone(::zone* z) {
    delete[] z->id;
    for (int i = 0; i < z->length; i++) {
        delete[] z->injections_ids[i];
    }
    delete[] z->injections_ids;
    delete[] z->injections_shift_keys;
}

class ZonesPtr {
public:
    ZonesPtr(const std::vector<zone*>& vector)
        : vector_(vector) {
    }

    ~ZonesPtr() {
        for (auto z : vector_) {
            deleteZone(z);
        }
    }

    ::zone** get() const {
        return (::zone**) &vector_[0];
    }

private:
    const std::vector<::zone*>& vector_;
};

void setZones(const JavaHandle& sensitivityAnalysisContext, const std::vector<::zone*>& zones) {
    ZonesPtr zonesPtr(zones);
    callJava(::setZones, sensitivityAnalysisContext, zonesPtr.get(), zones.size());
}

void setBranchFlowFactorMatrix(const JavaHandle& sensitivityAnalysisContext, const std::vector<std::string>& branchesIds,
                               const std::vector<std::string>& variablesIds) {
    ToCharPtrPtr branchIdPtr(branchesIds);
    ToCharPtrPtr variableIdPtr(variablesIds);
    callJava(::setBranchFlowFactorMatrix, sensitivityAnalysisContext, branchIdPtr.get(), branchesIds.size(),
                variableIdPtr.get(), variablesIds.size());
}

void setBusVoltageFactorMatrix(const JavaHandle& sensitivityAnalysisContext, const std::vector<std::string>& busIds,
                               const std::vector<std::string>& targetVoltageIds) {
    ToCharPtrPtr busVoltageIdPtr(busIds);
    ToCharPtrPtr targetVoltageIdPtr(targetVoltageIds);
    callJava(::setBusVoltageFactorMatrix, sensitivityAnalysisContext, busVoltageIdPtr.get(),
                busIds.size(), targetVoltageIdPtr.get(), targetVoltageIds.size());
}

JavaHandle runSensitivityAnalysis(const JavaHandle& sensitivityAnalysisContext, const JavaHandle& network, bool dc, load_flow_parameters& parameters, const std::string& provider) {
    return callJava<JavaHandle>(::runSensitivityAnalysis, sensitivityAnalysisContext, network, dc, &parameters, (char *) provider.data());
}

matrix* getBranchFlowsSensitivityMatrix(const JavaHandle& sensitivityAnalysisResultContext, const std::string& contingencyId) {
    return callJava<matrix*>(::getBranchFlowsSensitivityMatrix, sensitivityAnalysisResultContext,
                                (char*) contingencyId.c_str());
}

matrix* getBusVoltagesSensitivityMatrix(const JavaHandle& sensitivityAnalysisResultContext, const std::string& contingencyId) {
    return callJava<matrix*>(::getBusVoltagesSensitivityMatrix, sensitivityAnalysisResultContext,
                                (char*) contingencyId.c_str());
}

matrix* getReferenceFlows(const JavaHandle& sensitivityAnalysisResultContext, const std::string& contingencyId) {
    return callJava<matrix*>(::getReferenceFlows, sensitivityAnalysisResultContext,
                                (char*) contingencyId.c_str());
}

matrix* getReferenceVoltages(const JavaHandle& sensitivityAnalysisResultContext, const std::string& contingencyId) {
    return callJava<matrix*>(::getReferenceVoltages, sensitivityAnalysisResultContext,
                                (char*) contingencyId.c_str());
}

SeriesArray* createNetworkElementsSeriesArray(const JavaHandle& network, element_type elementType, filter_attributes_type filterAttributesType, const std::vector<std::string>& attributes) {
	ToCharPtrPtr attributesPtr(attributes);
    return new SeriesArray(callJava<array*>(::createNetworkElementsSeriesArray, network, elementType, filterAttributesType, attributesPtr.get(), attributes.size()));
}

std::string getWorkingVariantId(const JavaHandle& network) {
    return toString(callJava<char*>(::getWorkingVariantId, network));
}

void setWorkingVariant(const JavaHandle& network, std::string& variant) {
    callJava<>(::setWorkingVariant, network, (char*) variant.c_str());
}

void removeVariant(const JavaHandle& network, std::string& variant) {
    callJava<>(::removeVariant, network, (char*) variant.c_str());
}

void cloneVariant(const JavaHandle& network, std::string& src, std::string& variant, bool mayOverwrite) {
    callJava<>(::cloneVariant, network, (char*) src.c_str(), (char*) variant.c_str(), mayOverwrite);
}

std::vector<std::string> getVariantsIds(const JavaHandle& network) {
    auto formatsArrayPtr = callJava<array*>(::getVariantsIds, network);
    ToStringVector formats(formatsArrayPtr);
    return formats.get();
}

void addMonitoredElements(const JavaHandle& securityAnalysisContext, contingency_context_type contingencyContextType, const std::vector<std::string>& branchIds,
                      const std::vector<std::string>& voltageLevelIds, const std::vector<std::string>& threeWindingsTransformerIds,
                      const std::vector<std::string>& contingencyIds) {
    ToCharPtrPtr branchIdsPtr(branchIds);
    ToCharPtrPtr voltageLevelIdsPtr(voltageLevelIds);
    ToCharPtrPtr threeWindingsTransformerIdsPtr(threeWindingsTransformerIds);
    ToCharPtrPtr contingencyIdsPtr(contingencyIds);
    callJava<>(::addMonitoredElements, securityAnalysisContext, contingencyContextType, branchIdsPtr.get(), branchIds.size(),
    voltageLevelIdsPtr.get(), voltageLevelIds.size(), threeWindingsTransformerIdsPtr.get(),
    threeWindingsTransformerIds.size(), contingencyIdsPtr.get(), contingencyIds.size());
}

ContingencyResultArray* getSecurityAnalysisResult(const JavaHandle& securityAnalysisResult) {
    return new ContingencyResultArray(callJava<array*>(::getSecurityAnalysisResult, securityAnalysisResult));
}

SeriesArray* getLimitViolations(const JavaHandle& securityAnalysisResult) {
    return new SeriesArray(callJava<array*>(::getLimitViolations, securityAnalysisResult));
}

SeriesArray* getBranchResults(const JavaHandle& securityAnalysisResult) {
    return new SeriesArray(callJava<array*>(::getBranchResults, securityAnalysisResult));
}

SeriesArray* getBusResults(const JavaHandle& securityAnalysisResult) {
    return new SeriesArray(callJava<array*>(::getBusResults, securityAnalysisResult));
}

SeriesArray* getThreeWindingsTransformerResults(const JavaHandle& securityAnalysisResult) {
    return new SeriesArray(callJava<array*>(::getThreeWindingsTransformerResults, securityAnalysisResult));
}

SeriesArray* getNodeBreakerViewSwitches(const JavaHandle& network, std::string& voltageLevel) {
    return new SeriesArray(callJava<array*>(::getNodeBreakerViewSwitches, network, (char*) voltageLevel.c_str()));
}

SeriesArray* getNodeBreakerViewNodes(const JavaHandle& network, std::string& voltageLevel) {
    return new SeriesArray(callJava<array*>(::getNodeBreakerViewNodes, network, (char*) voltageLevel.c_str()));
}

SeriesArray* getNodeBreakerViewInternalConnections(const JavaHandle& network, std::string& voltageLevel) {
    return new SeriesArray(callJava<array*>(::getNodeBreakerViewInternalConnections, network, (char*) voltageLevel.c_str()));
}

SeriesArray* getBusBreakerViewSwitches(const JavaHandle& network, std::string& voltageLevel) {
    return new SeriesArray(callJava<array*>(::getBusBreakerViewSwitches, network, (char*) voltageLevel.c_str()));
}

SeriesArray* getBusBreakerViewBuses(const JavaHandle& network, std::string& voltageLevel) {
    return new SeriesArray(callJava<array*>(::getBusBreakerViewBuses, network, (char*) voltageLevel.c_str()));
}

SeriesArray* getBusBreakerViewElements(const JavaHandle& network, std::string& voltageLevel) {
    return new SeriesArray(callJava<array*>(::getBusBreakerViewElements, network, (char*) voltageLevel.c_str()));
}

void updateNetworkElementsWithSeries(pypowsybl::JavaHandle network, dataframe* dataframe, element_type elementType) {
    pypowsybl::callJava<>(::updateNetworkElementsWithSeries, network, elementType, dataframe);
}

std::vector<SeriesMetadata> convertDataframeMetadata(dataframe_metadata* dataframeMetadata) {
    std::vector<SeriesMetadata> res;
<<<<<<< HEAD
    for (int i = 0; i < dataframeMetadata->attributes_count; i++) {
        const series_metadata& series = dataframeMetadata->attributes_metadata[i];
        res.push_back(SeriesMetadata(series.name, series.type, series.is_index, series.is_modifiable));
=======
    for (const series_metadata& series: array) {
        res.push_back(SeriesMetadata(series.name, series.type, series.is_index, series.is_modifiable, series.is_default));
>>>>>>> d0af29c0
    }
    return res;
}

std::vector<SeriesMetadata> getNetworkDataframeMetadata(element_type elementType) {

    dataframe_metadata* metadata = pypowsybl::callJava<dataframe_metadata*>(::getSeriesMetadata, elementType);
    std::vector<SeriesMetadata> res = convertDataframeMetadata(metadata);
    callJava(::freeDataframeMetadata, metadata);
    return res;
}

std::vector<std::vector<SeriesMetadata>> getNetworkElementCreationDataframesMetadata(element_type elementType) {

    dataframes_metadata* allDataframesMetadata = pypowsybl::callJava<dataframes_metadata*>(::getCreationMetadata, elementType);
    std::vector<std::vector<SeriesMetadata>> res;
    for (int i =0; i < allDataframesMetadata->dataframes_count; i++) {
        res.push_back(convertDataframeMetadata(allDataframesMetadata->dataframes_metadata + i));
    }
    pypowsybl::callJava(::freeDataframesMetadata, allDataframesMetadata);
    return res;
}

void createElement(pypowsybl::JavaHandle network, dataframe_array* dataframes, element_type elementType) {
    pypowsybl::callJava<>(::createElement, network, elementType, dataframes);
}

}<|MERGE_RESOLUTION|>--- conflicted
+++ resolved
@@ -615,14 +615,9 @@
 
 std::vector<SeriesMetadata> convertDataframeMetadata(dataframe_metadata* dataframeMetadata) {
     std::vector<SeriesMetadata> res;
-<<<<<<< HEAD
     for (int i = 0; i < dataframeMetadata->attributes_count; i++) {
         const series_metadata& series = dataframeMetadata->attributes_metadata[i];
-        res.push_back(SeriesMetadata(series.name, series.type, series.is_index, series.is_modifiable));
-=======
-    for (const series_metadata& series: array) {
         res.push_back(SeriesMetadata(series.name, series.type, series.is_index, series.is_modifiable, series.is_default));
->>>>>>> d0af29c0
     }
     return res;
 }
