/**
 * Copyright (c) 2020-2022, RTE (http://www.rte-france.com)
 * This Source Code Form is subject to the terms of the Mozilla Public
 * License, v. 2.0. If a copy of the MPL was not distributed with this
 * file, You can obtain one at http://mozilla.org/MPL/2.0/.
 */
#include "pypowsybl.h"
#include "pylogging.h"
#include "pypowsybl-java.h"
#include <iostream>

namespace pypowsybl {

graal_isolate_t* isolate = nullptr;

void init() {
    graal_isolatethread_t* thread = nullptr;

    if (graal_create_isolate(nullptr, &isolate, &thread) != 0) {
        throw std::runtime_error("graal_create_isolate error");
    }
}

class GraalVmGuard {
public:
    GraalVmGuard() {
        if (!isolate) {
            throw std::runtime_error("isolate has not been created");
        }
        //if thread already attached to the isolate,
        //we assume it's a nested call --> do nothing

        thread_ = graal_get_current_thread(isolate);
        if (thread_ == nullptr) {
            if (graal_attach_thread(isolate, &thread_) != 0) {
                throw std::runtime_error("graal_create_isolate error");
            }
            shouldDetach = true;
       }
    }

    ~GraalVmGuard() noexcept(false) {
        if (shouldDetach && graal_detach_thread(thread_) != 0) {
            throw std::runtime_error("graal_detach_thread error");
        }
    }

    graal_isolatethread_t * thread() const {
        return thread_;
    }

private:
    bool shouldDetach = false;
    graal_isolatethread_t* thread_ = nullptr;
};

//copies to string and frees memory allocated by java
std::string toString(char* cstring);

//Explicitly update log level on java side
void setLogLevelFromPythonLogger(GraalVmGuard* guard, exception_handler* exc) {
    py::object logger = CppToPythonLogger::get()->getLogger();
    if (!logger.is_none()) {
        py::gil_scoped_acquire acquire;
        py::object level = logger.attr("level");
        ::setLogLevel(guard->thread(), level.cast<int>(), exc);
     }
}

template<typename F, typename... ARGS>
void callJava(F f, ARGS... args) {
    GraalVmGuard guard;
    exception_handler exc;

    setLogLevelFromPythonLogger(&guard, &exc);

    f(guard.thread(), args..., &exc);
    if (exc.message) {
        throw PyPowsyblError(toString(exc.message));
    }
    {
        py::gil_scoped_acquire acquire;
        if (PyErr_Occurred() != nullptr) {
            throw py::error_already_set();
        }
    }
}

template<typename T, typename F, typename... ARGS>
T callJava(F f, ARGS... args) {
    GraalVmGuard guard;
    exception_handler exc;

    setLogLevelFromPythonLogger(&guard, &exc);

    auto r = f(guard.thread(), args..., &exc);
    if (exc.message) {
        throw PyPowsyblError(toString(exc.message));
    }
    {
        py::gil_scoped_acquire acquire;
        if (PyErr_Occurred() != nullptr) {
            throw py::error_already_set();
        }
    }
    return r;
}

//Destruction of java object when the shared_ptr has no more references
JavaHandle::JavaHandle(void* handle):
    handle_(handle, [](void* to_be_deleted) {
        callJava<>(::destroyObjectHandle, to_be_deleted);
    })
{
}

template<>
Array<load_flow_component_result>::~Array() {
    callJava<>(::freeLoadFlowComponentResultPointer, delegate_);
}

template<>
Array<contingency_result>::~Array() {
    callJava<>(::freeContingencyResultArrayPointer, delegate_);
}

template<>
Array<limit_violation>::~Array() {
    // already freed by contingency_result
}

template<>
Array<series>::~Array() {
    callJava<>(::freeSeriesArray, delegate_);
}

template<typename T>
class ToPtr {
public:
    ~ToPtr() {
        delete[] ptr_;
    }

    T* get() const {
        return ptr_;
    }

protected:
    explicit ToPtr(size_t size)
            : ptr_(new T[size])
    {}

    T* ptr_;
};

class ToCharPtrPtr : public ToPtr<char*> {
public:
    explicit ToCharPtrPtr(const std::vector<std::string>& strings)
            : ToPtr<char*>(strings.size())
    {
        for (int i = 0; i < strings.size(); i++) {
            ptr_[i] = (char*) strings[i].data();
        }
    }
};

class ToIntPtr : public ToPtr<int> {
public:
    explicit ToIntPtr(const std::vector<int>& ints)
            : ToPtr<int>(ints.size())
    {
        for (int i = 0; i < ints.size(); i++) {
            ptr_[i] = ints[i];
        }
    }
};

class ToDoublePtr : public ToPtr<double> {
public:
    explicit ToDoublePtr(const std::vector<double>& doubles)
            : ToPtr<double>(doubles.size())
    {
        for (int i = 0; i < doubles.size(); i++) {
            ptr_[i] = doubles[i];
        }
    }
};

template<>
std::vector<std::string> toVector(array* arrayPtr) {
    std::vector<std::string> strings;
    strings.reserve(arrayPtr->length);
    for (int i = 0; i < arrayPtr->length; i++) {
        char** ptr = (char**) arrayPtr->ptr + i;
        std::string str = *ptr ? *ptr : "";
        strings.emplace_back(str);
    }
    return strings;
}

class ToStringVector {
public:
    ToStringVector(array* arrayPtr)
        : arrayPtr_(arrayPtr) {
    }

    ~ToStringVector() {
        callJava<>(::freeStringArray, arrayPtr_);
    }

    std::vector<std::string> get() {
        return toVector<std::string>(arrayPtr_);
    }

private:
    array* arrayPtr_;
};

char* copyStringToCharPtr(const std::string& str) {
    char* c = new char[str.size() + 1];
    str.copy(c, str.size());
    c[str.size()] = '\0';
    return c;
}

char** copyVectorStringToCharPtrPtr(const std::vector<std::string>& strings) {
    char** charPtrPtr = new char*[strings.size()];
    for (int i = 0; i < strings.size(); i++) {
        charPtrPtr[i] = copyStringToCharPtr(strings[i]);
    }
    return charPtrPtr;
}

int* copyVectorInt(const std::vector<int>& ints) {
    int* intPtr = new int[ints.size()];
    std::copy(ints.begin(), ints.end(), intPtr);
    return intPtr;
}

double* copyVectorDouble(const std::vector<double>& doubles) {
    double* doublePtr = new double[doubles.size()];
    std::copy(doubles.begin(), doubles.end(), doublePtr);
    return doublePtr;
}

void deleteCharPtrPtr(char** charPtrPtr, int length) {
    for (int i = 0; i < length; i++) {
        delete[] charPtrPtr[i];
    }
    delete[] charPtrPtr;
}

void freeCString(char* str) {
    callJava<>(::freeString, str);
}

//copies to string and frees memory allocated by java
std::string toString(char* cstring) {
    std::string res = cstring;
    freeCString(cstring);
    return res;
}

void copyCharPtrPtrToVector(char** src, int count, std::vector<std::string>& dest) {
    dest.clear();
    std::copy(src, src + count, std::back_inserter(dest));
}

void deleteLoadFlowParameters(load_flow_parameters* ptr) {
    pypowsybl::deleteCharPtrPtr(ptr->countries_to_balance, ptr->countries_to_balance_count);
    pypowsybl::deleteCharPtrPtr(ptr->provider_parameters_keys, ptr->provider_parameters_keys_count);
    pypowsybl::deleteCharPtrPtr(ptr->provider_parameters_values, ptr->provider_parameters_values_count);
}

LoadFlowParameters::LoadFlowParameters(load_flow_parameters* src) {
    voltage_init_mode = static_cast<VoltageInitMode>(src->voltage_init_mode);
    transformer_voltage_control_on = (bool) src->transformer_voltage_control_on;
    no_generator_reactive_limits = (bool) src->no_generator_reactive_limits;
    phase_shifter_regulation_on = (bool) src->phase_shifter_regulation_on;
    twt_split_shunt_admittance = (bool) src->twt_split_shunt_admittance;
    simul_shunt = (bool) src->simul_shunt;
    read_slack_bus = (bool) src->read_slack_bus;
    write_slack_bus = (bool) src->write_slack_bus;
    distributed_slack = (bool) src->distributed_slack;
    balance_type = static_cast<BalanceType>(src->balance_type);
    dc_use_transformer_ratio = (bool) src->dc_use_transformer_ratio;
    connected_component_mode = static_cast<ConnectedComponentMode>(src->connected_component_mode);
    copyCharPtrPtrToVector(src->countries_to_balance, src->countries_to_balance_count, countries_to_balance);
    copyCharPtrPtrToVector(src->provider_parameters_keys, src->provider_parameters_keys_count, provider_parameters_keys);
    copyCharPtrPtrToVector(src->provider_parameters_values, src->provider_parameters_values_count, provider_parameters_values);
}

void LoadFlowParameters::load_to_c_struct(load_flow_parameters& res) const {
    res.voltage_init_mode = voltage_init_mode;
    res.transformer_voltage_control_on = (unsigned char) transformer_voltage_control_on;
    res.no_generator_reactive_limits = (unsigned char) no_generator_reactive_limits;
    res.phase_shifter_regulation_on = (unsigned char) phase_shifter_regulation_on;
    res.twt_split_shunt_admittance = (unsigned char) twt_split_shunt_admittance;
    res.simul_shunt = (unsigned char) simul_shunt;
    res.read_slack_bus = (unsigned char) read_slack_bus;
    res.write_slack_bus = (unsigned char) write_slack_bus;
    res.distributed_slack = (unsigned char) distributed_slack;
    res.balance_type = balance_type;
    res.dc_use_transformer_ratio = (unsigned char) dc_use_transformer_ratio;
    res.connected_component_mode = connected_component_mode;
    res.countries_to_balance = pypowsybl::copyVectorStringToCharPtrPtr(countries_to_balance);
    res.countries_to_balance_count = countries_to_balance.size();
    res.provider_parameters_keys = pypowsybl::copyVectorStringToCharPtrPtr(provider_parameters_keys);
    res.provider_parameters_keys_count = provider_parameters_keys.size();
    res.provider_parameters_values = pypowsybl::copyVectorStringToCharPtrPtr(provider_parameters_values);
    res.provider_parameters_values_count = provider_parameters_values.size();
}

std::shared_ptr<load_flow_parameters> LoadFlowParameters::to_c_struct() const {
    load_flow_parameters* res = new load_flow_parameters();
    load_to_c_struct(*res);
    //Memory has been allocated here on C side, we need to clean it up on C side (not java side)
    return std::shared_ptr<load_flow_parameters>(res, [](load_flow_parameters* ptr){
        deleteLoadFlowParameters(ptr);
        delete ptr;
    });
}

void deleteSecurityAnalysisParameters(security_analysis_parameters* ptr) {
    deleteLoadFlowParameters(&ptr->load_flow_parameters);
    pypowsybl::deleteCharPtrPtr(ptr->provider_parameters_keys, ptr->provider_parameters_keys_count);
    pypowsybl::deleteCharPtrPtr(ptr->provider_parameters_values, ptr->provider_parameters_values_count);
}

SecurityAnalysisParameters::SecurityAnalysisParameters(security_analysis_parameters* src):
    load_flow_parameters(&src->load_flow_parameters)
{
    flow_proportional_threshold = (double) src->flow_proportional_threshold;
    low_voltage_proportional_threshold = (double) src->low_voltage_proportional_threshold;
    low_voltage_absolute_threshold = (double) src->low_voltage_absolute_threshold;
    high_voltage_proportional_threshold = (double) src->high_voltage_proportional_threshold;
    high_voltage_absolute_threshold = (double) src->high_voltage_absolute_threshold;
    copyCharPtrPtrToVector(src->provider_parameters_keys, src->provider_parameters_keys_count, provider_parameters_keys);
    copyCharPtrPtrToVector(src->provider_parameters_values, src->provider_parameters_values_count, provider_parameters_values);
}

std::shared_ptr<security_analysis_parameters> SecurityAnalysisParameters::to_c_struct() const {
    security_analysis_parameters* res = new security_analysis_parameters();
    load_flow_parameters.load_to_c_struct(res->load_flow_parameters);
    res->flow_proportional_threshold = (double) flow_proportional_threshold;
    res->low_voltage_proportional_threshold = (double) low_voltage_proportional_threshold;
    res->low_voltage_absolute_threshold = (double) low_voltage_absolute_threshold;
    res->high_voltage_proportional_threshold = (double) high_voltage_proportional_threshold;
    res->high_voltage_absolute_threshold = (double) high_voltage_absolute_threshold;
    res->provider_parameters_keys = pypowsybl::copyVectorStringToCharPtrPtr(provider_parameters_keys);
    res->provider_parameters_keys_count = provider_parameters_keys.size();
    res->provider_parameters_values = pypowsybl::copyVectorStringToCharPtrPtr(provider_parameters_values);
    res->provider_parameters_values_count = provider_parameters_values.size();
    //Memory has been allocated here on C side, we need to clean it up on C side (not java side)
    return std::shared_ptr<security_analysis_parameters>(res, [](security_analysis_parameters* ptr){
        deleteSecurityAnalysisParameters(ptr);
        delete ptr;
    });
}

void deleteSensitivityAnalysisParameters(sensitivity_analysis_parameters* ptr) {
    deleteLoadFlowParameters(&ptr->load_flow_parameters);
    pypowsybl::deleteCharPtrPtr(ptr->provider_parameters_keys, ptr->provider_parameters_keys_count);
    pypowsybl::deleteCharPtrPtr(ptr->provider_parameters_values, ptr->provider_parameters_values_count);
}

SensitivityAnalysisParameters::SensitivityAnalysisParameters(sensitivity_analysis_parameters* src):
    load_flow_parameters(&src->load_flow_parameters)
{
    copyCharPtrPtrToVector(src->provider_parameters_keys, src->provider_parameters_keys_count, provider_parameters_keys);
    copyCharPtrPtrToVector(src->provider_parameters_values, src->provider_parameters_values_count, provider_parameters_values);
}

std::shared_ptr<sensitivity_analysis_parameters> SensitivityAnalysisParameters::to_c_struct() const {
    sensitivity_analysis_parameters* res = new sensitivity_analysis_parameters();
    load_flow_parameters.load_to_c_struct(res->load_flow_parameters);
    res->provider_parameters_keys = pypowsybl::copyVectorStringToCharPtrPtr(provider_parameters_keys);
    res->provider_parameters_keys_count = provider_parameters_keys.size();
    res->provider_parameters_values = pypowsybl::copyVectorStringToCharPtrPtr(provider_parameters_values);
    res->provider_parameters_values_count = provider_parameters_values.size();
    //Memory has been allocated here on C side, we need to clean it up on C side (not java side)
    return std::shared_ptr<sensitivity_analysis_parameters>(res, [](sensitivity_analysis_parameters* ptr){
        deleteSensitivityAnalysisParameters(ptr);
        delete ptr;
    });
}

FlowDecompositionParameters::FlowDecompositionParameters(flow_decomposition_parameters* src) {
    enable_losses_compensation = (bool) src->enable_losses_compensation;
    losses_compensation_epsilon = (float) src->losses_compensation_epsilon;
    sensitivity_epsilon = (float) src->sensitivity_epsilon;
    rescale_enabled = (bool) src->rescale_enabled;
    xnec_selection_strategy = static_cast<XnecSelectionStrategy>(src->xnec_selection_strategy);
    dc_fallback_enabled_after_ac_divergence = (bool) src->dc_fallback_enabled_after_ac_divergence;
}

std::shared_ptr<flow_decomposition_parameters> FlowDecompositionParameters::to_c_struct() const {
    flow_decomposition_parameters* res = new flow_decomposition_parameters();
    res->enable_losses_compensation = (unsigned char) enable_losses_compensation;
    res->losses_compensation_epsilon = losses_compensation_epsilon;
    res->sensitivity_epsilon = sensitivity_epsilon;
    res->rescale_enabled = (unsigned char) rescale_enabled;
    res->xnec_selection_strategy = xnec_selection_strategy;
    res->dc_fallback_enabled_after_ac_divergence = (unsigned char) dc_fallback_enabled_after_ac_divergence;
    //Memory has been allocated here on C side, we need to clean it up on C side (not java side)
    return std::shared_ptr<flow_decomposition_parameters>(res, [](flow_decomposition_parameters* ptr){
        delete ptr;
    });
}

void setJavaLibraryPath(const std::string& javaLibraryPath) {
    callJava<>(::setJavaLibraryPath, (char*) javaLibraryPath.data());
}

void setConfigRead(bool configRead) {
    callJava<>(::setConfigRead, configRead);
}

void setDefaultLoadFlowProvider(const std::string& loadFlowProvider) {
    callJava<>(::setDefaultLoadFlowProvider, (char*) loadFlowProvider.data());
}

void setDefaultSecurityAnalysisProvider(const std::string& securityAnalysisProvider) {
    callJava<>(::setDefaultSecurityAnalysisProvider, (char*) securityAnalysisProvider.data());
}

void setDefaultSensitivityAnalysisProvider(const std::string& sensitivityAnalysisProvider) {
    callJava<>(::setDefaultSensitivityAnalysisProvider, (char*) sensitivityAnalysisProvider.data());
}

std::string getDefaultLoadFlowProvider() {
    return toString(callJava<char*>(::getDefaultLoadFlowProvider));
}

std::string getDefaultSecurityAnalysisProvider() {
    return toString(callJava<char*>(::getDefaultSecurityAnalysisProvider));
}

std::string getDefaultSensitivityAnalysisProvider() {
    return toString(callJava<char*>(::getDefaultSensitivityAnalysisProvider));
}

bool isConfigRead() {
    return callJava<bool>(::isConfigRead);
}

std::string getVersionTable() {
    return toString(callJava<char*>(::getVersionTable));
}

JavaHandle createNetwork(const std::string& name, const std::string& id) {
    return callJava<JavaHandle>(::createNetwork, (char*) name.data(), (char*) id.data());
}

void merge(JavaHandle network, std::vector<JavaHandle>& others) {
    std::vector<void*> othersPtrs;
    othersPtrs.reserve(others.size());
    for(int i = 0; i < others.size(); ++i) {
      void* ptr = others[i];
      othersPtrs.push_back(ptr);
    }
    int count = othersPtrs.size();
    void** networksData = (void**)othersPtrs.data();

    callJava<>(::merge, network, networksData, count);
}

std::vector<std::string> getNetworkImportFormats() {
    auto formatsArrayPtr = callJava<array*>(::getNetworkImportFormats);
    ToStringVector formats(formatsArrayPtr);
    return formats.get();
}

std::vector<std::string> getNetworkExportFormats() {
    auto formatsArrayPtr = callJava<array*>(::getNetworkExportFormats);
    ToStringVector formats(formatsArrayPtr);
    return formats.get();
}

std::vector<std::string> getLoadFlowProviderNames() {
    auto formatsArrayPtr = callJava<array*>(::getLoadFlowProviderNames);
    ToStringVector formats(formatsArrayPtr);
    return formats.get();
}

std::vector<std::string> getSecurityAnalysisProviderNames() {
    auto formatsArrayPtr = callJava<array*>(::getSecurityAnalysisProviderNames);
    ToStringVector formats(formatsArrayPtr);
    return formats.get();
}

std::vector<std::string> getSensitivityAnalysisProviderNames() {
    auto formatsArrayPtr = callJava<array*>(::getSensitivityAnalysisProviderNames);
    ToStringVector formats(formatsArrayPtr);
    return formats.get();
}

SeriesArray* createImporterParametersSeriesArray(const std::string& format) {
    return new SeriesArray(callJava<array*>(::createImporterParametersSeriesArray, (char*) format.data()));
}

SeriesArray* createExporterParametersSeriesArray(const std::string& format) {
    return new SeriesArray(callJava<array*>(::createExporterParametersSeriesArray, (char*) format.data()));
}

std::shared_ptr<network_metadata> getNetworkMetadata(const JavaHandle& network) {
    network_metadata* attributes = callJava<network_metadata*>(::getNetworkMetadata, network);
    return std::shared_ptr<network_metadata>(attributes, [](network_metadata* ptr){
        callJava(::freeNetworkMetadata, ptr);
    });
}

JavaHandle loadNetwork(const std::string& file, const std::map<std::string, std::string>& parameters, JavaHandle* reporter) {
    std::vector<std::string> parameterNames;
    std::vector<std::string> parameterValues;
    parameterNames.reserve(parameters.size());
    parameterValues.reserve(parameters.size());
    for (std::pair<std::string, std::string> p : parameters) {
        parameterNames.push_back(p.first);
        parameterValues.push_back(p.second);
    }
    ToCharPtrPtr parameterNamesPtr(parameterNames);
    ToCharPtrPtr parameterValuesPtr(parameterValues);
    return callJava<JavaHandle>(::loadNetwork, (char*) file.data(), parameterNamesPtr.get(), parameterNames.size(),
                              parameterValuesPtr.get(), parameterValues.size(), (reporter == nullptr) ? nullptr : *reporter);
}

JavaHandle loadNetworkFromString(const std::string& fileName, const std::string& fileContent, const std::map<std::string, std::string>& parameters, JavaHandle* reporter) {
    std::vector<std::string> parameterNames;
    std::vector<std::string> parameterValues;
    parameterNames.reserve(parameters.size());
    parameterValues.reserve(parameters.size());
    for (std::pair<std::string, std::string> p : parameters) {
        parameterNames.push_back(p.first);
        parameterValues.push_back(p.second);
    }
    ToCharPtrPtr parameterNamesPtr(parameterNames);
    ToCharPtrPtr parameterValuesPtr(parameterValues);
    return callJava<JavaHandle>(::loadNetworkFromString, (char*) fileName.data(), (char*) fileContent.data(),
                           parameterNamesPtr.get(), parameterNames.size(),
                           parameterValuesPtr.get(), parameterValues.size(), (reporter == nullptr) ? nullptr : *reporter);
}

void dumpNetwork(const JavaHandle& network, const std::string& file, const std::string& format, const std::map<std::string, std::string>& parameters, JavaHandle* reporter) {
    std::vector<std::string> parameterNames;
    std::vector<std::string> parameterValues;
    parameterNames.reserve(parameters.size());
    parameterValues.reserve(parameters.size());
    for (std::pair<std::string, std::string> p : parameters) {
        parameterNames.push_back(p.first);
        parameterValues.push_back(p.second);
    }
    ToCharPtrPtr parameterNamesPtr(parameterNames);
    ToCharPtrPtr parameterValuesPtr(parameterValues);
    callJava(::dumpNetwork, network, (char*) file.data(), (char*) format.data(), parameterNamesPtr.get(), parameterNames.size(),
                parameterValuesPtr.get(), parameterValues.size(), (reporter == nullptr) ? nullptr : *reporter);
}

std::string dumpNetworkToString(const JavaHandle& network, const std::string& format, const std::map<std::string, std::string>& parameters, JavaHandle* reporter) {
    std::vector<std::string> parameterNames;
    std::vector<std::string> parameterValues;
    parameterNames.reserve(parameters.size());
    parameterValues.reserve(parameters.size());
    for (std::pair<std::string, std::string> p : parameters) {
        parameterNames.push_back(p.first);
        parameterValues.push_back(p.second);
    }
    ToCharPtrPtr parameterNamesPtr(parameterNames);
    ToCharPtrPtr parameterValuesPtr(parameterValues);
    return toString(callJava<char*>(::dumpNetworkToString, network, (char*) format.data(), parameterNamesPtr.get(), parameterNames.size(),
             parameterValuesPtr.get(), parameterValues.size(), (reporter == nullptr) ? nullptr : *reporter));
}

void reduceNetwork(const JavaHandle& network, double v_min, double v_max, const std::vector<std::string>& ids,
                   const std::vector<std::string>& vls, const std::vector<int>& depths, bool withDangLingLines) {
    ToCharPtrPtr elementIdPtr(ids);
    ToCharPtrPtr vlsPtr(vls);
    ToIntPtr depthsPtr(depths);
    callJava(::reduceNetwork, network, v_min, v_max, elementIdPtr.get(), ids.size(), vlsPtr.get(), vls.size(), depthsPtr.get(), depths.size(), withDangLingLines);
}

bool updateSwitchPosition(const JavaHandle& network, const std::string& id, bool open) {
    return callJava<bool>(::updateSwitchPosition, network, (char*) id.data(), open);
}

bool updateConnectableStatus(const JavaHandle& network, const std::string& id, bool connected) {
    return callJava<bool>(::updateConnectableStatus, network, (char*) id.data(), connected);
}

std::vector<std::string> getNetworkElementsIds(const JavaHandle& network, element_type elementType, const std::vector<double>& nominalVoltages,
                                               const std::vector<std::string>& countries, bool mainCc, bool mainSc,
                                               bool notConnectedToSameBusAtBothSides) {
    ToDoublePtr nominalVoltagePtr(nominalVoltages);
    ToCharPtrPtr countryPtr(countries);
    auto elementsIdsArrayPtr = callJava<array*>(::getNetworkElementsIds, network, elementType,
                                                       nominalVoltagePtr.get(), nominalVoltages.size(),
                                                       countryPtr.get(), countries.size(), mainCc, mainSc,
                                                       notConnectedToSameBusAtBothSides);
    ToStringVector elementsIds(elementsIdsArrayPtr);
    return elementsIds.get();
}

LoadFlowParameters* createLoadFlowParameters() {
    load_flow_parameters* parameters_ptr = callJava<load_flow_parameters*>(::createLoadFlowParameters);
    auto parameters = std::shared_ptr<load_flow_parameters>(parameters_ptr, [](load_flow_parameters* ptr){
       //Memory has been allocated on java side, we need to clean it up on java side
       callJava(::freeLoadFlowParameters, ptr);
    });
    return new LoadFlowParameters(parameters.get());
}


SecurityAnalysisParameters* createSecurityAnalysisParameters() {
    security_analysis_parameters* parameters_ptr = callJava<security_analysis_parameters*>(::createSecurityAnalysisParameters);
    auto parameters = std::shared_ptr<security_analysis_parameters>(parameters_ptr, [](security_analysis_parameters* ptr){
        callJava(::freeSecurityAnalysisParameters, ptr);
    });
    return new SecurityAnalysisParameters(parameters.get());
}

SensitivityAnalysisParameters* createSensitivityAnalysisParameters() {
    sensitivity_analysis_parameters* parameters_ptr = callJava<sensitivity_analysis_parameters*>(::createSensitivityAnalysisParameters);
     auto parameters = std::shared_ptr<sensitivity_analysis_parameters>(parameters_ptr, [](sensitivity_analysis_parameters* ptr){
        callJava(::freeSensitivityAnalysisParameters, ptr);
    });
    return new SensitivityAnalysisParameters(parameters.get());
}

LoadFlowComponentResultArray* runLoadFlow(const JavaHandle& network, bool dc, const LoadFlowParameters& parameters,
                                          const std::string& provider, JavaHandle* reporter) {
    auto c_parameters = parameters.to_c_struct();
    return new LoadFlowComponentResultArray(
            callJava<array*>(::runLoadFlow, network, dc, c_parameters.get(), (char *) provider.data(), (reporter == nullptr) ? nullptr : *reporter));
}

SeriesArray* runLoadFlowValidation(const JavaHandle& network, validation_type validationType) {
    return new SeriesArray(callJava<array*>(::runLoadFlowValidation, network, validationType));
}

void writeSingleLineDiagramSvg(const JavaHandle& network, const std::string& containerId, const std::string& svgFile) {
    callJava(::writeSingleLineDiagramSvg, network, (char*) containerId.data(), (char*) svgFile.data());
}

std::string getSingleLineDiagramSvg(const JavaHandle& network, const std::string& containerId) {
    return toString(callJava<char*>(::getSingleLineDiagramSvg, network, (char*) containerId.data()));
}

void writeNetworkAreaDiagramSvg(const JavaHandle& network, const std::string& svgFile, const std::vector<std::string>& voltageLevelIds, int depth) {
    ToCharPtrPtr voltageLevelIdPtr(voltageLevelIds);
    callJava(::writeNetworkAreaDiagramSvg, network, (char*) svgFile.data(), voltageLevelIdPtr.get(), voltageLevelIds.size(), depth);
}

std::string getNetworkAreaDiagramSvg(const JavaHandle& network, const std::vector<std::string>&  voltageLevelIds, int depth) {
    ToCharPtrPtr voltageLevelIdPtr(voltageLevelIds);
    return toString(callJava<char*>(::getNetworkAreaDiagramSvg, network, voltageLevelIdPtr.get(), voltageLevelIds.size(), depth));
}

JavaHandle createSecurityAnalysis() {
    return callJava<JavaHandle>(::createSecurityAnalysis);
}

void addContingency(const JavaHandle& analysisContext, const std::string& contingencyId, const std::vector<std::string>& elementsIds) {
    ToCharPtrPtr elementIdPtr(elementsIds);
    callJava(::addContingency, analysisContext, (char*) contingencyId.data(), elementIdPtr.get(), elementsIds.size());
}

JavaHandle runSecurityAnalysis(const JavaHandle& securityAnalysisContext, const JavaHandle& network, const SecurityAnalysisParameters& parameters,
                               const std::string& provider, bool dc, JavaHandle* reporter) {
    auto c_parameters = parameters.to_c_struct();
    return callJava<JavaHandle>(::runSecurityAnalysis, securityAnalysisContext, network, c_parameters.get(), (char *) provider.data(), dc, (reporter == nullptr) ? nullptr : *reporter);
}

JavaHandle createSensitivityAnalysis() {
    return callJava<JavaHandle>(::createSensitivityAnalysis);
}

::zone* createZone(const std::string& id, const std::vector<std::string>& injectionsIds, const std::vector<double>& injectionsShiftKeys) {
    auto z = new ::zone;
    z->id = copyStringToCharPtr(id);
    z->length = injectionsIds.size();
    z->injections_ids = new char*[injectionsIds.size()];
    for (int i = 0; i < injectionsIds.size(); i++) {
        z->injections_ids[i] = copyStringToCharPtr(injectionsIds[i]);
    }
    z->injections_shift_keys = new double[injectionsShiftKeys.size()];
    for (int i = 0; i < injectionsIds.size(); i++) {
        z->injections_shift_keys[i] = injectionsShiftKeys[i];
    }
    return z;
}

void deleteZone(::zone* z) {
    delete[] z->id;
    for (int i = 0; i < z->length; i++) {
        delete[] z->injections_ids[i];
    }
    delete[] z->injections_ids;
    delete[] z->injections_shift_keys;
}

class ZonesPtr {
public:
    ZonesPtr(const std::vector<zone*>& vector)
        : vector_(vector) {
    }

    ~ZonesPtr() {
        for (auto z : vector_) {
            deleteZone(z);
        }
    }

    ::zone** get() const {
        return (::zone**) &vector_[0];
    }

private:
    const std::vector<::zone*>& vector_;
};

void setZones(const JavaHandle& sensitivityAnalysisContext, const std::vector<::zone*>& zones) {
    ZonesPtr zonesPtr(zones);
    callJava(::setZones, sensitivityAnalysisContext, zonesPtr.get(), zones.size());
}

void addBranchFlowFactorMatrix(const JavaHandle& sensitivityAnalysisContext, std::string matrixId, const std::vector<std::string>& branchesIds,
                               const std::vector<std::string>& variablesIds) {
       ToCharPtrPtr branchIdPtr(branchesIds);
       ToCharPtrPtr variableIdPtr(variablesIds);
       callJava(::addBranchFlowFactorMatrix, sensitivityAnalysisContext, branchIdPtr.get(), branchesIds.size(),
                 variableIdPtr.get(), variablesIds.size(), (char*) matrixId.c_str());
}

void addPreContingencyBranchFlowFactorMatrix(const JavaHandle& sensitivityAnalysisContext, std::string matrixId, const std::vector<std::string>& branchesIds,
                               const std::vector<std::string>& variablesIds) {
       ToCharPtrPtr branchIdPtr(branchesIds);
       ToCharPtrPtr variableIdPtr(variablesIds);
       callJava(::addPreContingencyBranchFlowFactorMatrix, sensitivityAnalysisContext, branchIdPtr.get(), branchesIds.size(),
                  variableIdPtr.get(), variablesIds.size(), (char*) matrixId.c_str());
}

void addPostContingencyBranchFlowFactorMatrix(const JavaHandle& sensitivityAnalysisContext, std::string matrixId, const std::vector<std::string>& branchesIds,
                               const std::vector<std::string>& variablesIds, const std::vector<std::string>& contingenciesIds) {
       ToCharPtrPtr branchIdPtr(branchesIds);
       ToCharPtrPtr variableIdPtr(variablesIds);
       ToCharPtrPtr contingenciesIdPtr(contingenciesIds);
       callJava(::addPostContingencyBranchFlowFactorMatrix, sensitivityAnalysisContext, branchIdPtr.get(), branchesIds.size(),
                  variableIdPtr.get(), variablesIds.size(), contingenciesIdPtr.get(), contingenciesIds.size(), (char*) matrixId.c_str());
}

void setBusVoltageFactorMatrix(const JavaHandle& sensitivityAnalysisContext, const std::vector<std::string>& busIds,
                               const std::vector<std::string>& targetVoltageIds) {
    ToCharPtrPtr busVoltageIdPtr(busIds);
    ToCharPtrPtr targetVoltageIdPtr(targetVoltageIds);
    callJava(::setBusVoltageFactorMatrix, sensitivityAnalysisContext, busVoltageIdPtr.get(),
                busIds.size(), targetVoltageIdPtr.get(), targetVoltageIds.size());
}

JavaHandle runSensitivityAnalysis(const JavaHandle& sensitivityAnalysisContext, const JavaHandle& network, bool dc, SensitivityAnalysisParameters& parameters, const std::string& provider, JavaHandle* reporter) {
    auto c_parameters = parameters.to_c_struct();
    return callJava<JavaHandle>(::runSensitivityAnalysis, sensitivityAnalysisContext, network, dc, c_parameters.get(), (char *) provider.data(), (reporter == nullptr) ? nullptr : *reporter);
}

matrix* getBranchFlowsSensitivityMatrix(const JavaHandle& sensitivityAnalysisResultContext, const std::string& matrixId, const std::string& contingencyId) {
    return callJava<matrix*>(::getBranchFlowsSensitivityMatrix, sensitivityAnalysisResultContext,
                                (char*) matrixId.c_str(), (char*) contingencyId.c_str());
}

matrix* getBusVoltagesSensitivityMatrix(const JavaHandle& sensitivityAnalysisResultContext, const std::string& contingencyId) {
    return callJava<matrix*>(::getBusVoltagesSensitivityMatrix, sensitivityAnalysisResultContext,
                                (char*) contingencyId.c_str());
}

matrix* getReferenceFlows(const JavaHandle& sensitivityAnalysisResultContext, const std::string& matrixId, const std::string& contingencyId) {
    return callJava<matrix*>(::getReferenceFlows, sensitivityAnalysisResultContext,
                                (char*) matrixId.c_str(), (char*) contingencyId.c_str());
}

matrix* getReferenceVoltages(const JavaHandle& sensitivityAnalysisResultContext, const std::string& contingencyId) {
    return callJava<matrix*>(::getReferenceVoltages, sensitivityAnalysisResultContext,
                                (char*) contingencyId.c_str());
}

SeriesArray* createNetworkElementsSeriesArray(const JavaHandle& network, element_type elementType, filter_attributes_type filterAttributesType, const std::vector<std::string>& attributes, dataframe* dataframe) {
	ToCharPtrPtr attributesPtr(attributes);
    return new SeriesArray(callJava<array*>(::createNetworkElementsSeriesArray, network, elementType, filterAttributesType, attributesPtr.get(), attributes.size(), dataframe));
}

SeriesArray* createNetworkElementsExtensionSeriesArray(const JavaHandle& network, const std::string& extensionName) {
    return new SeriesArray(callJava<array*>(::createNetworkElementsExtensionSeriesArray, network, (char*) extensionName.c_str()));
}

std::vector<std::string> getExtensionsNames() {
    auto formatsArrayPtr = callJava<array*>(::getExtensionsNames);
    ToStringVector formats(formatsArrayPtr);
    return formats.get();
}

std::string getWorkingVariantId(const JavaHandle& network) {
    return toString(callJava<char*>(::getWorkingVariantId, network));
}

void setWorkingVariant(const JavaHandle& network, std::string& variant) {
    callJava<>(::setWorkingVariant, network, (char*) variant.c_str());
}

void removeVariant(const JavaHandle& network, std::string& variant) {
    callJava<>(::removeVariant, network, (char*) variant.c_str());
}

void cloneVariant(const JavaHandle& network, std::string& src, std::string& variant, bool mayOverwrite) {
    callJava<>(::cloneVariant, network, (char*) src.c_str(), (char*) variant.c_str(), mayOverwrite);
}

std::vector<std::string> getVariantsIds(const JavaHandle& network) {
    auto formatsArrayPtr = callJava<array*>(::getVariantsIds, network);
    ToStringVector formats(formatsArrayPtr);
    return formats.get();
}

void addMonitoredElements(const JavaHandle& securityAnalysisContext, contingency_context_type contingencyContextType, const std::vector<std::string>& branchIds,
                      const std::vector<std::string>& voltageLevelIds, const std::vector<std::string>& threeWindingsTransformerIds,
                      const std::vector<std::string>& contingencyIds) {
    ToCharPtrPtr branchIdsPtr(branchIds);
    ToCharPtrPtr voltageLevelIdsPtr(voltageLevelIds);
    ToCharPtrPtr threeWindingsTransformerIdsPtr(threeWindingsTransformerIds);
    ToCharPtrPtr contingencyIdsPtr(contingencyIds);
    callJava<>(::addMonitoredElements, securityAnalysisContext, contingencyContextType, branchIdsPtr.get(), branchIds.size(),
    voltageLevelIdsPtr.get(), voltageLevelIds.size(), threeWindingsTransformerIdsPtr.get(),
    threeWindingsTransformerIds.size(), contingencyIdsPtr.get(), contingencyIds.size());
}

ContingencyResultArray* getSecurityAnalysisResult(const JavaHandle& securityAnalysisResult) {
    return new ContingencyResultArray(callJava<array*>(::getSecurityAnalysisResult, securityAnalysisResult));
}

SeriesArray* getLimitViolations(const JavaHandle& securityAnalysisResult) {
    return new SeriesArray(callJava<array*>(::getLimitViolations, securityAnalysisResult));
}

SeriesArray* getBranchResults(const JavaHandle& securityAnalysisResult) {
    return new SeriesArray(callJava<array*>(::getBranchResults, securityAnalysisResult));
}

SeriesArray* getBusResults(const JavaHandle& securityAnalysisResult) {
    return new SeriesArray(callJava<array*>(::getBusResults, securityAnalysisResult));
}

SeriesArray* getThreeWindingsTransformerResults(const JavaHandle& securityAnalysisResult) {
    return new SeriesArray(callJava<array*>(::getThreeWindingsTransformerResults, securityAnalysisResult));
}

SeriesArray* getNodeBreakerViewSwitches(const JavaHandle& network, std::string& voltageLevel) {
    return new SeriesArray(callJava<array*>(::getNodeBreakerViewSwitches, network, (char*) voltageLevel.c_str()));
}

SeriesArray* getNodeBreakerViewNodes(const JavaHandle& network, std::string& voltageLevel) {
    return new SeriesArray(callJava<array*>(::getNodeBreakerViewNodes, network, (char*) voltageLevel.c_str()));
}

SeriesArray* getNodeBreakerViewInternalConnections(const JavaHandle& network, std::string& voltageLevel) {
    return new SeriesArray(callJava<array*>(::getNodeBreakerViewInternalConnections, network, (char*) voltageLevel.c_str()));
}

SeriesArray* getBusBreakerViewSwitches(const JavaHandle& network, std::string& voltageLevel) {
    return new SeriesArray(callJava<array*>(::getBusBreakerViewSwitches, network, (char*) voltageLevel.c_str()));
}

SeriesArray* getBusBreakerViewBuses(const JavaHandle& network, std::string& voltageLevel) {
    return new SeriesArray(callJava<array*>(::getBusBreakerViewBuses, network, (char*) voltageLevel.c_str()));
}

SeriesArray* getBusBreakerViewElements(const JavaHandle& network, std::string& voltageLevel) {
    return new SeriesArray(callJava<array*>(::getBusBreakerViewElements, network, (char*) voltageLevel.c_str()));
}

void updateNetworkElementsWithSeries(pypowsybl::JavaHandle network, dataframe* dataframe, element_type elementType) {
    pypowsybl::callJava<>(::updateNetworkElementsWithSeries, network, elementType, dataframe);
}

std::vector<SeriesMetadata> convertDataframeMetadata(dataframe_metadata* dataframeMetadata) {
    std::vector<SeriesMetadata> res;
    for (int i = 0; i < dataframeMetadata->attributes_count; i++) {
        const series_metadata& series = dataframeMetadata->attributes_metadata[i];
        res.push_back(SeriesMetadata(series.name, series.type, series.is_index, series.is_modifiable, series.is_default));
    }
    return res;
}

std::vector<SeriesMetadata> getNetworkDataframeMetadata(element_type elementType) {
    dataframe_metadata* metadata = pypowsybl::callJava<dataframe_metadata*>(::getSeriesMetadata, elementType);
    std::vector<SeriesMetadata> res = convertDataframeMetadata(metadata);
    callJava(::freeDataframeMetadata, metadata);
    return res;
}

std::vector<std::vector<SeriesMetadata>> getNetworkElementCreationDataframesMetadata(element_type elementType) {

    dataframes_metadata* allDataframesMetadata = pypowsybl::callJava<dataframes_metadata*>(::getCreationMetadata, elementType);
    std::vector<std::vector<SeriesMetadata>> res;
    for (int i =0; i < allDataframesMetadata->dataframes_count; i++) {
        res.push_back(convertDataframeMetadata(allDataframesMetadata->dataframes_metadata + i));
    }
    pypowsybl::callJava(::freeDataframesMetadata, allDataframesMetadata);
    return res;
}

void createElement(pypowsybl::JavaHandle network, dataframe_array* dataframes, element_type elementType) {
    pypowsybl::callJava<>(::createElement, network, elementType, dataframes);
}

::validation_level_type getValidationLevel(const JavaHandle& network) {
    // TBD
    //return validation_level_type::EQUIPMENT;
    return callJava<validation_level_type>(::getValidationLevel, network);
}

::validation_level_type validate(const JavaHandle& network) {
    // TBD
    //return validation_level_type::STEADY_STATE_HYPOTHESIS;
    return callJava<validation_level_type>(::validate, network);
}

void setMinValidationLevel(pypowsybl::JavaHandle network, validation_level_type validationLevel) {
    pypowsybl::callJava<>(::setMinValidationLevel, network, validationLevel);
}

void setupLoggerCallback(void *& callback) {
    pypowsybl::callJava<>(::setupLoggerCallback, callback);
}

void removeNetworkElements(const JavaHandle& network, const std::vector<std::string>& elementIds) {
    ToCharPtrPtr elementIdsPtr(elementIds);
    pypowsybl::callJava<>(::removeNetworkElements, network, elementIdsPtr.get(), elementIds.size());
}

void addNetworkElementProperties(pypowsybl::JavaHandle network, dataframe* dataframe) {
    pypowsybl::callJava<>(::addNetworkElementProperties, network, dataframe);
}

void removeNetworkElementProperties(pypowsybl::JavaHandle network, const std::vector<std::string>& ids, const std::vector<std::string>& properties) {
    ToCharPtrPtr idsPtr(ids);
    ToCharPtrPtr propertiesPtr(properties);
    pypowsybl::callJava<>(::removeNetworkElementProperties, network, idsPtr.get(), ids.size(), propertiesPtr.get(), properties.size());
}

std::vector<std::string> getLoadFlowProviderParametersNames(const std::string& loadFlowProvider) {
    auto providerParametersArrayPtr = pypowsybl::callJava<array*>(::getLoadFlowProviderParametersNames, (char*) loadFlowProvider.c_str());
    ToStringVector providerParameters(providerParametersArrayPtr);
    return providerParameters.get();
}

std::vector<std::string> getSecurityAnalysisProviderParametersNames(const std::string& securityAnalysisProvider) {
    auto providerParametersArrayPtr = pypowsybl::callJava<array*>(::getSecurityAnalysisProviderParametersNames, (char*) securityAnalysisProvider.c_str());
    ToStringVector providerParameters(providerParametersArrayPtr);
    return providerParameters.get();
}

std::vector<std::string> getSensitivityAnalysisProviderParametersNames(const std::string& sensitivityAnalysisProvider) {
    auto providerParametersArrayPtr = pypowsybl::callJava<array*>(::getSensitivityAnalysisProviderParametersNames, (char*) sensitivityAnalysisProvider.c_str());
    ToStringVector providerParameters(providerParametersArrayPtr);
    return providerParameters.get();
}

void updateNetworkElementsExtensionsWithSeries(pypowsybl::JavaHandle network, std::string& name, dataframe* dataframe) {
    pypowsybl::callJava<>(::updateNetworkElementsExtensionsWithSeries, network, (char*) name.data(), dataframe);
}

void removeExtensions(const JavaHandle& network, std::string& name, const std::vector<std::string>& ids) {
    ToCharPtrPtr idsPtr(ids);
    pypowsybl::callJava<>(::removeExtensions, network, (char*) name.data(), idsPtr.get(), ids.size());
}

std::vector<SeriesMetadata> getNetworkExtensionsDataframeMetadata(std::string& name) {
    dataframe_metadata* metadata = pypowsybl::callJava<dataframe_metadata*>(::getExtensionSeriesMetadata, (char*) name.data());
    std::vector<SeriesMetadata> res = convertDataframeMetadata(metadata);
    callJava(::freeDataframeMetadata, metadata);
    return res;
}

std::vector<std::vector<SeriesMetadata>> getNetworkExtensionsCreationDataframesMetadata(std::string& name) {
    dataframes_metadata* allDataframesMetadata = pypowsybl::callJava<dataframes_metadata*>(::getExtensionsCreationMetadata, (char*) name.data());
    std::vector<std::vector<SeriesMetadata>> res;
    for (int i =0; i < allDataframesMetadata->dataframes_count; i++) {
        res.push_back(convertDataframeMetadata(allDataframesMetadata->dataframes_metadata + i));
    }
    pypowsybl::callJava(::freeDataframesMetadata, allDataframesMetadata);
    return res;
}

void createExtensions(pypowsybl::JavaHandle network, dataframe_array* dataframes, std::string& name) {
        pypowsybl::callJava<>(::createExtensions, network, (char*) name.data(), dataframes);

}

JavaHandle createGLSKdocument(std::string& filename) {
    return callJava<JavaHandle>(::createGLSKdocument, (char*) filename.c_str());
}

std::vector<std::string> getGLSKinjectionkeys(pypowsybl::JavaHandle network, const JavaHandle& importer, std::string& country, long instant) {
    auto keysArrayPtr = callJava<array*>(::getGLSKinjectionkeys, network, importer, (char*) country.c_str(), instant);
    ToStringVector keys(keysArrayPtr);
    return keys.get();
}

std::vector<std::string> getGLSKcountries(const JavaHandle& importer) {
    auto countriesArrayPtr = callJava<array*>(::getGLSKcountries, importer);
    ToStringVector countries(countriesArrayPtr);
    return countries.get();
}

std::vector<double> getGLSKInjectionFactors(pypowsybl::JavaHandle network, const JavaHandle& importer, std::string& country, long instant) {
    auto countriesArrayPtr = callJava<array*>(::getInjectionFactor, network, importer, (char*) country.c_str(), instant);
    std::vector<double> values = toVector<double>(countriesArrayPtr);
    return values;
}

long getInjectionFactorStartTimestamp(const JavaHandle& importer) {
    return callJava<long>(::getInjectionFactorStartTimestamp, importer);
}

long getInjectionFactorEndTimestamp(const JavaHandle& importer) {
    return callJava<long>(::getInjectionFactorEndTimestamp, importer);
}

JavaHandle createReporterModel(const std::string& taskKey, const std::string& defaultName) {
    return callJava<JavaHandle>(::createReporterModel, (char*) taskKey.data(), (char*) defaultName.data());
}

std::string printReport(const JavaHandle& reporterModel) {
    return toString(callJava<char*>(::printReport, reporterModel));
}

std::string jsonReport(const JavaHandle& reporterModel) {
    return toString(callJava<char*>(::jsonReport, reporterModel));
}

<<<<<<< HEAD
void createLineOnLine(pypowsybl::JavaHandle network, std::string bbsIdBusId, 
std::string newLineId, float newLineR, float newLineX, float newLineB1, float newLineB2, float newLineG1, float newLineG2, 
std::string lineId, std::string line1Id, std::string line1Name, std::string line2Id, std::string line2Name, float positionPercent, bool createFictitiousSubstation,
std::string fictitiousVoltageLevelId, std::string fictitiousVoltageLevelName, std::string fictitiousSubstationId, std::string fictitiousSubstationName) {
  pypowsybl::callJava(::createLineOnLine, network, (char*) bbsIdBusId.c_str(), 
  (char*) newLineId.c_str(), newLineR, newLineX, newLineB1, newLineB2, newLineG1, newLineG2, 
  (char*) lineId.c_str(), (char*) line1Id.c_str(), (char*) line1Name.c_str(), (char*) line2Id.c_str(), (char*) line2Name.c_str(),
  positionPercent, createFictitiousSubstation, (char*) fictitiousVoltageLevelId.c_str(), (char*) fictitiousVoltageLevelName.c_str(), 
  (char*) fictitiousSubstationId.c_str(), (char*) fictitiousSubstationName.c_str());
}

void connectVoltageLevelOnLine(pypowsybl::JavaHandle network, std::string bbsIdBusId, std::string lineId, 
std::string line1Id, std::string line1Name, std::string line2Id, std::string line2Name, float positionPercent) {
  pypowsybl::callJava(::connectVoltageLevelOnLine, network, (char*) bbsIdBusId.c_str(), (char*) lineId.c_str(), 
   (char*) line1Id.c_str(), (char*) line1Name.c_str(), (char*) line2Id.c_str(), (char*) line2Name.c_str(), positionPercent);
}

=======
SeriesArray* runFlowDecomposition(const JavaHandle& network, const FlowDecompositionParameters& flow_decomposition_parameters, const LoadFlowParameters& load_flow_parameters) {
    auto c_flow_decomposition_parameters = flow_decomposition_parameters.to_c_struct();
    auto c_load_flow_parameters  = load_flow_parameters.to_c_struct();
    return new SeriesArray(callJava<array*>(::runFlowDecomposition, network, c_flow_decomposition_parameters.get(), c_load_flow_parameters.get()));
}

FlowDecompositionParameters* createFlowDecompositionParameters() {
    flow_decomposition_parameters* parameters_ptr = callJava<flow_decomposition_parameters*>(::createFlowDecompositionParameters);
    auto parameters = std::shared_ptr<flow_decomposition_parameters>(parameters_ptr, [](flow_decomposition_parameters* ptr){
       //Memory has been allocated on java side, we need to clean it up on java side
       callJava(::freeFlowDecompositionParameters, ptr);
    });
    return new FlowDecompositionParameters(parameters.get());
}
>>>>>>> ac27d616
}<|MERGE_RESOLUTION|>--- conflicted
+++ resolved
@@ -1035,25 +1035,6 @@
     return toString(callJava<char*>(::jsonReport, reporterModel));
 }
 
-<<<<<<< HEAD
-void createLineOnLine(pypowsybl::JavaHandle network, std::string bbsIdBusId, 
-std::string newLineId, float newLineR, float newLineX, float newLineB1, float newLineB2, float newLineG1, float newLineG2, 
-std::string lineId, std::string line1Id, std::string line1Name, std::string line2Id, std::string line2Name, float positionPercent, bool createFictitiousSubstation,
-std::string fictitiousVoltageLevelId, std::string fictitiousVoltageLevelName, std::string fictitiousSubstationId, std::string fictitiousSubstationName) {
-  pypowsybl::callJava(::createLineOnLine, network, (char*) bbsIdBusId.c_str(), 
-  (char*) newLineId.c_str(), newLineR, newLineX, newLineB1, newLineB2, newLineG1, newLineG2, 
-  (char*) lineId.c_str(), (char*) line1Id.c_str(), (char*) line1Name.c_str(), (char*) line2Id.c_str(), (char*) line2Name.c_str(),
-  positionPercent, createFictitiousSubstation, (char*) fictitiousVoltageLevelId.c_str(), (char*) fictitiousVoltageLevelName.c_str(), 
-  (char*) fictitiousSubstationId.c_str(), (char*) fictitiousSubstationName.c_str());
-}
-
-void connectVoltageLevelOnLine(pypowsybl::JavaHandle network, std::string bbsIdBusId, std::string lineId, 
-std::string line1Id, std::string line1Name, std::string line2Id, std::string line2Name, float positionPercent) {
-  pypowsybl::callJava(::connectVoltageLevelOnLine, network, (char*) bbsIdBusId.c_str(), (char*) lineId.c_str(), 
-   (char*) line1Id.c_str(), (char*) line1Name.c_str(), (char*) line2Id.c_str(), (char*) line2Name.c_str(), positionPercent);
-}
-
-=======
 SeriesArray* runFlowDecomposition(const JavaHandle& network, const FlowDecompositionParameters& flow_decomposition_parameters, const LoadFlowParameters& load_flow_parameters) {
     auto c_flow_decomposition_parameters = flow_decomposition_parameters.to_c_struct();
     auto c_load_flow_parameters  = load_flow_parameters.to_c_struct();
@@ -1068,5 +1049,22 @@
     });
     return new FlowDecompositionParameters(parameters.get());
 }
->>>>>>> ac27d616
+
+void createLineOnLine(pypowsybl::JavaHandle network, std::string bbsIdBusId, 
+        std::string newLineId, float newLineR, float newLineX, float newLineB1, float newLineB2, float newLineG1, float newLineG2, 
+        std::string lineId, std::string line1Id, std::string line1Name, std::string line2Id, std::string line2Name, float positionPercent, bool createFictitiousSubstation,
+        std::string fictitiousVoltageLevelId, std::string fictitiousVoltageLevelName, std::string fictitiousSubstationId, std::string fictitiousSubstationName) {
+    pypowsybl::callJava(::createLineOnLine, network, (char*) bbsIdBusId.c_str(), 
+                        (char*) newLineId.c_str(), newLineR, newLineX, newLineB1, newLineB2, newLineG1, newLineG2, 
+                        (char*) lineId.c_str(), (char*) line1Id.c_str(), (char*) line1Name.c_str(), (char*) line2Id.c_str(), (char*) line2Name.c_str(),
+                        positionPercent, createFictitiousSubstation, (char*) fictitiousVoltageLevelId.c_str(), (char*) fictitiousVoltageLevelName.c_str(), 
+                        (char*) fictitiousSubstationId.c_str(), (char*) fictitiousSubstationName.c_str());
+}
+
+void connectVoltageLevelOnLine(pypowsybl::JavaHandle network, std::string bbsIdBusId, std::string lineId, 
+        std::string line1Id, std::string line1Name, std::string line2Id, std::string line2Name, float positionPercent) {
+    pypowsybl::callJava(::connectVoltageLevelOnLine, network, (char*) bbsIdBusId.c_str(), (char*) lineId.c_str(), 
+                        (char*) line1Id.c_str(), (char*) line1Name.c_str(), (char*) line2Id.c_str(), (char*) line2Name.c_str(), positionPercent);
+}
+
 }