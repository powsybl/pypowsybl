/**
 * Copyright (c) 2020-2022, RTE (http://www.rte-france.com)
 * This Source Code Form is subject to the terms of the Mozilla Public
 * License, v. 2.0. If a copy of the MPL was not distributed with this
 * file, You can obtain one at http://mozilla.org/MPL/2.0/.
 */
#include "pypowsybl.h"
#include "pylogging.h"
#include "pypowsybl-java.h"
#include <iostream>

namespace pypowsybl {

graal_isolate_t* isolate = nullptr;

void init() {
    graal_isolatethread_t* thread = nullptr;

    if (graal_create_isolate(nullptr, &isolate, &thread) != 0) {
        throw std::runtime_error("graal_create_isolate error");
    }
}

class GraalVmGuard {
public:
    GraalVmGuard() {
        if (!isolate) {
            throw std::runtime_error("isolate has not been created");
        }
        //if thread already attached to the isolate,
        //we assume it's a nested call --> do nothing

        thread_ = graal_get_current_thread(isolate);
        if (thread_ == nullptr) {
            if (graal_attach_thread(isolate, &thread_) != 0) {
                throw std::runtime_error("graal_create_isolate error");
            }
            shouldDetach = true;
       }
    }

    ~GraalVmGuard() noexcept(false) {
        if (shouldDetach && graal_detach_thread(thread_) != 0) {
            throw std::runtime_error("graal_detach_thread error");
        }
    }

    graal_isolatethread_t * thread() const {
        return thread_;
    }

private:
    bool shouldDetach = false;
    graal_isolatethread_t* thread_ = nullptr;
};

//copies to string and frees memory allocated by java
std::string toString(char* cstring);

//Explicitly update log level on java side
void setLogLevelFromPythonLogger(GraalVmGuard* guard, exception_handler* exc) {
    py::object logger = CppToPythonLogger::get()->getLogger();
    if (!logger.is_none()) {
        py::gil_scoped_acquire acquire;
        py::object level = logger.attr("level");
        ::setLogLevel(guard->thread(), level.cast<int>(), exc);
     }
}

template<typename F, typename... ARGS>
void callJava(F f, ARGS... args) {
    GraalVmGuard guard;
    exception_handler exc;

    setLogLevelFromPythonLogger(&guard, &exc);

    f(guard.thread(), args..., &exc);
    if (exc.message) {
        throw PyPowsyblError(toString(exc.message));
    }
    {
        py::gil_scoped_acquire acquire;
        if (PyErr_Occurred() != nullptr) {
            throw py::error_already_set();
        }
    }
}

template<typename T, typename F, typename... ARGS>
T callJava(F f, ARGS... args) {
    GraalVmGuard guard;
    exception_handler exc;

    setLogLevelFromPythonLogger(&guard, &exc);

    auto r = f(guard.thread(), args..., &exc);
    if (exc.message) {
        throw PyPowsyblError(toString(exc.message));
    }
    {
        py::gil_scoped_acquire acquire;
        if (PyErr_Occurred() != nullptr) {
            throw py::error_already_set();
        }
    }
    return r;
}

//Destruction of java object when the shared_ptr has no more references
JavaHandle::JavaHandle(void* handle):
    handle_(handle, [](void* to_be_deleted) {
        callJava<>(::destroyObjectHandle, to_be_deleted);
    })
{
}

template<>
Array<load_flow_component_result>::~Array() {
    callJava<>(::freeLoadFlowComponentResultPointer, delegate_);
}

template<>
Array<contingency_result>::~Array() {
    callJava<>(::freeContingencyResultArrayPointer, delegate_);
}

template<>
Array<limit_violation>::~Array() {
    // already freed by contingency_result
}

template<>
Array<series>::~Array() {
    callJava<>(::freeSeriesArray, delegate_);
}

template<typename T>
class ToPtr {
public:
    ~ToPtr() {
        delete[] ptr_;
    }

    T* get() const {
        return ptr_;
    }

protected:
    explicit ToPtr(size_t size)
            : ptr_(new T[size])
    {}

    T* ptr_;
};

class ToCharPtrPtr : public ToPtr<char*> {
public:
    explicit ToCharPtrPtr(const std::vector<std::string>& strings)
            : ToPtr<char*>(strings.size())
    {
        for (int i = 0; i < strings.size(); i++) {
            ptr_[i] = (char*) strings[i].data();
        }
    }
};

class ToIntPtr : public ToPtr<int> {
public:
    explicit ToIntPtr(const std::vector<int>& ints)
            : ToPtr<int>(ints.size())
    {
        for (int i = 0; i < ints.size(); i++) {
            ptr_[i] = ints[i];
        }
    }
};

class ToDoublePtr : public ToPtr<double> {
public:
    explicit ToDoublePtr(const std::vector<double>& doubles)
            : ToPtr<double>(doubles.size())
    {
        for (int i = 0; i < doubles.size(); i++) {
            ptr_[i] = doubles[i];
        }
    }
};

template<>
std::vector<std::string> toVector(array* arrayPtr) {
    std::vector<std::string> strings;
    strings.reserve(arrayPtr->length);
    for (int i = 0; i < arrayPtr->length; i++) {
        char** ptr = (char**) arrayPtr->ptr + i;
        std::string str = *ptr ? *ptr : "";
        strings.emplace_back(str);
    }
    return strings;
}

class ToStringVector {
public:
    ToStringVector(array* arrayPtr)
        : arrayPtr_(arrayPtr) {
    }

    ~ToStringVector() {
        callJava<>(::freeStringArray, arrayPtr_);
    }

    std::vector<std::string> get() {
        return toVector<std::string>(arrayPtr_);
    }

private:
    array* arrayPtr_;
};

char* copyStringToCharPtr(const std::string& str) {
    char* c = new char[str.size() + 1];
    str.copy(c, str.size());
    c[str.size()] = '\0';
    return c;
}

char** copyVectorStringToCharPtrPtr(const std::vector<std::string>& strings) {
    char** charPtrPtr = new char*[strings.size()];
    for (int i = 0; i < strings.size(); i++) {
        charPtrPtr[i] = copyStringToCharPtr(strings[i]);
    }
    return charPtrPtr;
}

int* copyVectorInt(const std::vector<int>& ints) {
    int* intPtr = new int[ints.size()];
    std::copy(ints.begin(), ints.end(), intPtr);
    return intPtr;
}

double* copyVectorDouble(const std::vector<double>& doubles) {
    double* doublePtr = new double[doubles.size()];
    std::copy(doubles.begin(), doubles.end(), doublePtr);
    return doublePtr;
}

void deleteCharPtrPtr(char** charPtrPtr, int length) {
    for (int i = 0; i < length; i++) {
        delete[] charPtrPtr[i];
    }
    delete[] charPtrPtr;
}

void freeCString(char* str) {
    callJava<>(::freeString, str);
}

//copies to string and frees memory allocated by java
std::string toString(char* cstring) {
    std::string res = cstring;
    freeCString(cstring);
    return res;
}

void copyCharPtrPtrToVector(char** src, int count, std::vector<std::string>& dest) {
    dest.clear();
    std::copy(src, src + count, std::back_inserter(dest));
}

void deleteLoadFlowParameters(load_flow_parameters* ptr) {
    pypowsybl::deleteCharPtrPtr(ptr->countries_to_balance, ptr->countries_to_balance_count);
    pypowsybl::deleteCharPtrPtr(ptr->provider_parameters_keys, ptr->provider_parameters_keys_count);
    pypowsybl::deleteCharPtrPtr(ptr->provider_parameters_values, ptr->provider_parameters_values_count);
}

LoadFlowParameters::LoadFlowParameters(load_flow_parameters* src) {
    voltage_init_mode = static_cast<VoltageInitMode>(src->voltage_init_mode);
    transformer_voltage_control_on = (bool) src->transformer_voltage_control_on;
    no_generator_reactive_limits = (bool) src->no_generator_reactive_limits;
    phase_shifter_regulation_on = (bool) src->phase_shifter_regulation_on;
    twt_split_shunt_admittance = (bool) src->twt_split_shunt_admittance;
    simul_shunt = (bool) src->simul_shunt;
    read_slack_bus = (bool) src->read_slack_bus;
    write_slack_bus = (bool) src->write_slack_bus;
    distributed_slack = (bool) src->distributed_slack;
    balance_type = static_cast<BalanceType>(src->balance_type);
    dc_use_transformer_ratio = (bool) src->dc_use_transformer_ratio;
    connected_component_mode = static_cast<ConnectedComponentMode>(src->connected_component_mode);
    copyCharPtrPtrToVector(src->countries_to_balance, src->countries_to_balance_count, countries_to_balance);
    copyCharPtrPtrToVector(src->provider_parameters_keys, src->provider_parameters_keys_count, provider_parameters_keys);
    copyCharPtrPtrToVector(src->provider_parameters_values, src->provider_parameters_values_count, provider_parameters_values);
}

void LoadFlowParameters::load_to_c_struct(load_flow_parameters& res) const {
    res.voltage_init_mode = voltage_init_mode;
    res.transformer_voltage_control_on = (unsigned char) transformer_voltage_control_on;
    res.no_generator_reactive_limits = (unsigned char) no_generator_reactive_limits;
    res.phase_shifter_regulation_on = (unsigned char) phase_shifter_regulation_on;
    res.twt_split_shunt_admittance = (unsigned char) twt_split_shunt_admittance;
    res.simul_shunt = (unsigned char) simul_shunt;
    res.read_slack_bus = (unsigned char) read_slack_bus;
    res.write_slack_bus = (unsigned char) write_slack_bus;
    res.distributed_slack = (unsigned char) distributed_slack;
    res.balance_type = balance_type;
    res.dc_use_transformer_ratio = (unsigned char) dc_use_transformer_ratio;
    res.connected_component_mode = connected_component_mode;
    res.countries_to_balance = pypowsybl::copyVectorStringToCharPtrPtr(countries_to_balance);
    res.countries_to_balance_count = countries_to_balance.size();
    res.provider_parameters_keys = pypowsybl::copyVectorStringToCharPtrPtr(provider_parameters_keys);
    res.provider_parameters_keys_count = provider_parameters_keys.size();
    res.provider_parameters_values = pypowsybl::copyVectorStringToCharPtrPtr(provider_parameters_values);
    res.provider_parameters_values_count = provider_parameters_values.size();
}

std::shared_ptr<load_flow_parameters> LoadFlowParameters::to_c_struct() const {
    load_flow_parameters* res = new load_flow_parameters();
    load_to_c_struct(*res);
    //Memory has been allocated here on C side, we need to clean it up on C side (not java side)
    return std::shared_ptr<load_flow_parameters>(res, [](load_flow_parameters* ptr){
        deleteLoadFlowParameters(ptr);
        delete ptr;
    });
}

void deleteSecurityAnalysisParameters(security_analysis_parameters* ptr) {
    deleteLoadFlowParameters(&ptr->load_flow_parameters);
    pypowsybl::deleteCharPtrPtr(ptr->provider_parameters_keys, ptr->provider_parameters_keys_count);
    pypowsybl::deleteCharPtrPtr(ptr->provider_parameters_values, ptr->provider_parameters_values_count);
}

SecurityAnalysisParameters::SecurityAnalysisParameters(security_analysis_parameters* src):
    load_flow_parameters(&src->load_flow_parameters)
{
    flow_proportional_threshold = (double) src->flow_proportional_threshold;
    low_voltage_proportional_threshold = (double) src->low_voltage_proportional_threshold;
    low_voltage_absolute_threshold = (double) src->low_voltage_absolute_threshold;
    high_voltage_proportional_threshold = (double) src->high_voltage_proportional_threshold;
    high_voltage_absolute_threshold = (double) src->high_voltage_absolute_threshold;
    copyCharPtrPtrToVector(src->provider_parameters_keys, src->provider_parameters_keys_count, provider_parameters_keys);
    copyCharPtrPtrToVector(src->provider_parameters_values, src->provider_parameters_values_count, provider_parameters_values);
}

std::shared_ptr<security_analysis_parameters> SecurityAnalysisParameters::to_c_struct() const {
    security_analysis_parameters* res = new security_analysis_parameters();
    load_flow_parameters.load_to_c_struct(res->load_flow_parameters);
    res->flow_proportional_threshold = (double) flow_proportional_threshold;
    res->low_voltage_proportional_threshold = (double) low_voltage_proportional_threshold;
    res->low_voltage_absolute_threshold = (double) low_voltage_absolute_threshold;
    res->high_voltage_proportional_threshold = (double) high_voltage_proportional_threshold;
    res->high_voltage_absolute_threshold = (double) high_voltage_absolute_threshold;
    res->provider_parameters_keys = pypowsybl::copyVectorStringToCharPtrPtr(provider_parameters_keys);
    res->provider_parameters_keys_count = provider_parameters_keys.size();
    res->provider_parameters_values = pypowsybl::copyVectorStringToCharPtrPtr(provider_parameters_values);
    res->provider_parameters_values_count = provider_parameters_values.size();
    //Memory has been allocated here on C side, we need to clean it up on C side (not java side)
    return std::shared_ptr<security_analysis_parameters>(res, [](security_analysis_parameters* ptr){
        deleteSecurityAnalysisParameters(ptr);
        delete ptr;
    });
}

void deleteSensitivityAnalysisParameters(sensitivity_analysis_parameters* ptr) {
    deleteLoadFlowParameters(&ptr->load_flow_parameters);
    pypowsybl::deleteCharPtrPtr(ptr->provider_parameters_keys, ptr->provider_parameters_keys_count);
    pypowsybl::deleteCharPtrPtr(ptr->provider_parameters_values, ptr->provider_parameters_values_count);
}

SensitivityAnalysisParameters::SensitivityAnalysisParameters(sensitivity_analysis_parameters* src):
    load_flow_parameters(&src->load_flow_parameters)
{
    copyCharPtrPtrToVector(src->provider_parameters_keys, src->provider_parameters_keys_count, provider_parameters_keys);
    copyCharPtrPtrToVector(src->provider_parameters_values, src->provider_parameters_values_count, provider_parameters_values);
}

std::shared_ptr<sensitivity_analysis_parameters> SensitivityAnalysisParameters::to_c_struct() const {
    sensitivity_analysis_parameters* res = new sensitivity_analysis_parameters();
    load_flow_parameters.load_to_c_struct(res->load_flow_parameters);
    res->provider_parameters_keys = pypowsybl::copyVectorStringToCharPtrPtr(provider_parameters_keys);
    res->provider_parameters_keys_count = provider_parameters_keys.size();
    res->provider_parameters_values = pypowsybl::copyVectorStringToCharPtrPtr(provider_parameters_values);
    res->provider_parameters_values_count = provider_parameters_values.size();
    //Memory has been allocated here on C side, we need to clean it up on C side (not java side)
    return std::shared_ptr<sensitivity_analysis_parameters>(res, [](sensitivity_analysis_parameters* ptr){
        deleteSensitivityAnalysisParameters(ptr);
        delete ptr;
    });
}

FlowDecompositionParameters::FlowDecompositionParameters(flow_decomposition_parameters* src) {
    enable_losses_compensation = (bool) src->enable_losses_compensation;
    losses_compensation_epsilon = (float) src->losses_compensation_epsilon;
    sensitivity_epsilon = (float) src->sensitivity_epsilon;
    rescale_enabled = (bool) src->rescale_enabled;
    xnec_selection_strategy = static_cast<XnecSelectionStrategy>(src->xnec_selection_strategy);
    dc_fallback_enabled_after_ac_divergence = (bool) src->dc_fallback_enabled_after_ac_divergence;
}

std::shared_ptr<flow_decomposition_parameters> FlowDecompositionParameters::to_c_struct() const {
    flow_decomposition_parameters* res = new flow_decomposition_parameters();
    res->enable_losses_compensation = (unsigned char) enable_losses_compensation;
    res->losses_compensation_epsilon = losses_compensation_epsilon;
    res->sensitivity_epsilon = sensitivity_epsilon;
    res->rescale_enabled = (unsigned char) rescale_enabled;
    res->xnec_selection_strategy = xnec_selection_strategy;
    res->dc_fallback_enabled_after_ac_divergence = (unsigned char) dc_fallback_enabled_after_ac_divergence;
    //Memory has been allocated here on C side, we need to clean it up on C side (not java side)
    return std::shared_ptr<flow_decomposition_parameters>(res, [](flow_decomposition_parameters* ptr){
        delete ptr;
    });
}

void setJavaLibraryPath(const std::string& javaLibraryPath) {
    callJava<>(::setJavaLibraryPath, (char*) javaLibraryPath.data());
}

void setConfigRead(bool configRead) {
    callJava<>(::setConfigRead, configRead);
}

void setDefaultLoadFlowProvider(const std::string& loadFlowProvider) {
    callJava<>(::setDefaultLoadFlowProvider, (char*) loadFlowProvider.data());
}

void setDefaultSecurityAnalysisProvider(const std::string& securityAnalysisProvider) {
    callJava<>(::setDefaultSecurityAnalysisProvider, (char*) securityAnalysisProvider.data());
}

void setDefaultSensitivityAnalysisProvider(const std::string& sensitivityAnalysisProvider) {
    callJava<>(::setDefaultSensitivityAnalysisProvider, (char*) sensitivityAnalysisProvider.data());
}

std::string getDefaultLoadFlowProvider() {
    return toString(callJava<char*>(::getDefaultLoadFlowProvider));
}

std::string getDefaultSecurityAnalysisProvider() {
    return toString(callJava<char*>(::getDefaultSecurityAnalysisProvider));
}

std::string getDefaultSensitivityAnalysisProvider() {
    return toString(callJava<char*>(::getDefaultSensitivityAnalysisProvider));
}

bool isConfigRead() {
    return callJava<bool>(::isConfigRead);
}

std::string getVersionTable() {
    return toString(callJava<char*>(::getVersionTable));
}

JavaHandle createNetwork(const std::string& name, const std::string& id) {
    return callJava<JavaHandle>(::createNetwork, (char*) name.data(), (char*) id.data());
}

void merge(JavaHandle network, std::vector<JavaHandle>& others) {
    std::vector<void*> othersPtrs;
    othersPtrs.reserve(others.size());
    for(int i = 0; i < others.size(); ++i) {
      void* ptr = others[i];
      othersPtrs.push_back(ptr);
    }
    int count = othersPtrs.size();
    void** networksData = (void**)othersPtrs.data();

    callJava<>(::merge, network, networksData, count);
}

std::vector<std::string> getNetworkImportFormats() {
    auto formatsArrayPtr = callJava<array*>(::getNetworkImportFormats);
    ToStringVector formats(formatsArrayPtr);
    return formats.get();
}

std::vector<std::string> getNetworkExportFormats() {
    auto formatsArrayPtr = callJava<array*>(::getNetworkExportFormats);
    ToStringVector formats(formatsArrayPtr);
    return formats.get();
}

std::vector<std::string> getLoadFlowProviderNames() {
    auto formatsArrayPtr = callJava<array*>(::getLoadFlowProviderNames);
    ToStringVector formats(formatsArrayPtr);
    return formats.get();
}

std::vector<std::string> getSecurityAnalysisProviderNames() {
    auto formatsArrayPtr = callJava<array*>(::getSecurityAnalysisProviderNames);
    ToStringVector formats(formatsArrayPtr);
    return formats.get();
}

std::vector<std::string> getSensitivityAnalysisProviderNames() {
    auto formatsArrayPtr = callJava<array*>(::getSensitivityAnalysisProviderNames);
    ToStringVector formats(formatsArrayPtr);
    return formats.get();
}

SeriesArray* createImporterParametersSeriesArray(const std::string& format) {
    return new SeriesArray(callJava<array*>(::createImporterParametersSeriesArray, (char*) format.data()));
}

SeriesArray* createExporterParametersSeriesArray(const std::string& format) {
    return new SeriesArray(callJava<array*>(::createExporterParametersSeriesArray, (char*) format.data()));
}

std::shared_ptr<network_metadata> getNetworkMetadata(const JavaHandle& network) {
    network_metadata* attributes = callJava<network_metadata*>(::getNetworkMetadata, network);
    return std::shared_ptr<network_metadata>(attributes, [](network_metadata* ptr){
        callJava(::freeNetworkMetadata, ptr);
    });
}

JavaHandle loadNetwork(const std::string& file, const std::map<std::string, std::string>& parameters, JavaHandle* reporter) {
    std::vector<std::string> parameterNames;
    std::vector<std::string> parameterValues;
    parameterNames.reserve(parameters.size());
    parameterValues.reserve(parameters.size());
    for (std::pair<std::string, std::string> p : parameters) {
        parameterNames.push_back(p.first);
        parameterValues.push_back(p.second);
    }
    ToCharPtrPtr parameterNamesPtr(parameterNames);
    ToCharPtrPtr parameterValuesPtr(parameterValues);
    return callJava<JavaHandle>(::loadNetwork, (char*) file.data(), parameterNamesPtr.get(), parameterNames.size(),
                              parameterValuesPtr.get(), parameterValues.size(), (reporter == nullptr) ? nullptr : *reporter);
}

JavaHandle loadNetworkFromString(const std::string& fileName, const std::string& fileContent, const std::map<std::string, std::string>& parameters, JavaHandle* reporter) {
    std::vector<std::string> parameterNames;
    std::vector<std::string> parameterValues;
    parameterNames.reserve(parameters.size());
    parameterValues.reserve(parameters.size());
    for (std::pair<std::string, std::string> p : parameters) {
        parameterNames.push_back(p.first);
        parameterValues.push_back(p.second);
    }
    ToCharPtrPtr parameterNamesPtr(parameterNames);
    ToCharPtrPtr parameterValuesPtr(parameterValues);
    return callJava<JavaHandle>(::loadNetworkFromString, (char*) fileName.data(), (char*) fileContent.data(),
                           parameterNamesPtr.get(), parameterNames.size(),
                           parameterValuesPtr.get(), parameterValues.size(), (reporter == nullptr) ? nullptr : *reporter);
}

void dumpNetwork(const JavaHandle& network, const std::string& file, const std::string& format, const std::map<std::string, std::string>& parameters, JavaHandle* reporter) {
    std::vector<std::string> parameterNames;
    std::vector<std::string> parameterValues;
    parameterNames.reserve(parameters.size());
    parameterValues.reserve(parameters.size());
    for (std::pair<std::string, std::string> p : parameters) {
        parameterNames.push_back(p.first);
        parameterValues.push_back(p.second);
    }
    ToCharPtrPtr parameterNamesPtr(parameterNames);
    ToCharPtrPtr parameterValuesPtr(parameterValues);
    callJava(::dumpNetwork, network, (char*) file.data(), (char*) format.data(), parameterNamesPtr.get(), parameterNames.size(),
                parameterValuesPtr.get(), parameterValues.size(), (reporter == nullptr) ? nullptr : *reporter);
}

std::string dumpNetworkToString(const JavaHandle& network, const std::string& format, const std::map<std::string, std::string>& parameters, JavaHandle* reporter) {
    std::vector<std::string> parameterNames;
    std::vector<std::string> parameterValues;
    parameterNames.reserve(parameters.size());
    parameterValues.reserve(parameters.size());
    for (std::pair<std::string, std::string> p : parameters) {
        parameterNames.push_back(p.first);
        parameterValues.push_back(p.second);
    }
    ToCharPtrPtr parameterNamesPtr(parameterNames);
    ToCharPtrPtr parameterValuesPtr(parameterValues);
    return toString(callJava<char*>(::dumpNetworkToString, network, (char*) format.data(), parameterNamesPtr.get(), parameterNames.size(),
             parameterValuesPtr.get(), parameterValues.size(), (reporter == nullptr) ? nullptr : *reporter));
}

void reduceNetwork(const JavaHandle& network, double v_min, double v_max, const std::vector<std::string>& ids,
                   const std::vector<std::string>& vls, const std::vector<int>& depths, bool withDangLingLines) {
    ToCharPtrPtr elementIdPtr(ids);
    ToCharPtrPtr vlsPtr(vls);
    ToIntPtr depthsPtr(depths);
    callJava(::reduceNetwork, network, v_min, v_max, elementIdPtr.get(), ids.size(), vlsPtr.get(), vls.size(), depthsPtr.get(), depths.size(), withDangLingLines);
}

bool updateSwitchPosition(const JavaHandle& network, const std::string& id, bool open) {
    return callJava<bool>(::updateSwitchPosition, network, (char*) id.data(), open);
}

bool updateConnectableStatus(const JavaHandle& network, const std::string& id, bool connected) {
    return callJava<bool>(::updateConnectableStatus, network, (char*) id.data(), connected);
}

std::vector<std::string> getNetworkElementsIds(const JavaHandle& network, element_type elementType, const std::vector<double>& nominalVoltages,
                                               const std::vector<std::string>& countries, bool mainCc, bool mainSc,
                                               bool notConnectedToSameBusAtBothSides) {
    ToDoublePtr nominalVoltagePtr(nominalVoltages);
    ToCharPtrPtr countryPtr(countries);
    auto elementsIdsArrayPtr = callJava<array*>(::getNetworkElementsIds, network, elementType,
                                                       nominalVoltagePtr.get(), nominalVoltages.size(),
                                                       countryPtr.get(), countries.size(), mainCc, mainSc,
                                                       notConnectedToSameBusAtBothSides);
    ToStringVector elementsIds(elementsIdsArrayPtr);
    return elementsIds.get();
}

LoadFlowParameters* createLoadFlowParameters() {
    load_flow_parameters* parameters_ptr = callJava<load_flow_parameters*>(::createLoadFlowParameters);
    auto parameters = std::shared_ptr<load_flow_parameters>(parameters_ptr, [](load_flow_parameters* ptr){
       //Memory has been allocated on java side, we need to clean it up on java side
       callJava(::freeLoadFlowParameters, ptr);
    });
    return new LoadFlowParameters(parameters.get());
}


SecurityAnalysisParameters* createSecurityAnalysisParameters() {
    security_analysis_parameters* parameters_ptr = callJava<security_analysis_parameters*>(::createSecurityAnalysisParameters);
    auto parameters = std::shared_ptr<security_analysis_parameters>(parameters_ptr, [](security_analysis_parameters* ptr){
        callJava(::freeSecurityAnalysisParameters, ptr);
    });
    return new SecurityAnalysisParameters(parameters.get());
}

SensitivityAnalysisParameters* createSensitivityAnalysisParameters() {
    sensitivity_analysis_parameters* parameters_ptr = callJava<sensitivity_analysis_parameters*>(::createSensitivityAnalysisParameters);
     auto parameters = std::shared_ptr<sensitivity_analysis_parameters>(parameters_ptr, [](sensitivity_analysis_parameters* ptr){
        callJava(::freeSensitivityAnalysisParameters, ptr);
    });
    return new SensitivityAnalysisParameters(parameters.get());
}

LoadFlowComponentResultArray* runLoadFlow(const JavaHandle& network, bool dc, const LoadFlowParameters& parameters,
                                          const std::string& provider, JavaHandle* reporter) {
    auto c_parameters = parameters.to_c_struct();
    return new LoadFlowComponentResultArray(
            callJava<array*>(::runLoadFlow, network, dc, c_parameters.get(), (char *) provider.data(), (reporter == nullptr) ? nullptr : *reporter));
}

SeriesArray* runLoadFlowValidation(const JavaHandle& network, validation_type validationType) {
    return new SeriesArray(callJava<array*>(::runLoadFlowValidation, network, validationType));
}

void writeSingleLineDiagramSvg(const JavaHandle& network, const std::string& containerId, const std::string& svgFile) {
    callJava(::writeSingleLineDiagramSvg, network, (char*) containerId.data(), (char*) svgFile.data());
}

std::string getSingleLineDiagramSvg(const JavaHandle& network, const std::string& containerId) {
    return toString(callJava<char*>(::getSingleLineDiagramSvg, network, (char*) containerId.data()));
}

void writeNetworkAreaDiagramSvg(const JavaHandle& network, const std::string& svgFile, const std::vector<std::string>& voltageLevelIds, int depth) {
    ToCharPtrPtr voltageLevelIdPtr(voltageLevelIds);
    callJava(::writeNetworkAreaDiagramSvg, network, (char*) svgFile.data(), voltageLevelIdPtr.get(), voltageLevelIds.size(), depth);
}

std::string getNetworkAreaDiagramSvg(const JavaHandle& network, const std::vector<std::string>&  voltageLevelIds, int depth) {
    ToCharPtrPtr voltageLevelIdPtr(voltageLevelIds);
    return toString(callJava<char*>(::getNetworkAreaDiagramSvg, network, voltageLevelIdPtr.get(), voltageLevelIds.size(), depth));
}

JavaHandle createSecurityAnalysis() {
    return callJava<JavaHandle>(::createSecurityAnalysis);
}

void addContingency(const JavaHandle& analysisContext, const std::string& contingencyId, const std::vector<std::string>& elementsIds) {
    ToCharPtrPtr elementIdPtr(elementsIds);
    callJava(::addContingency, analysisContext, (char*) contingencyId.data(), elementIdPtr.get(), elementsIds.size());
}

JavaHandle runSecurityAnalysis(const JavaHandle& securityAnalysisContext, const JavaHandle& network, const SecurityAnalysisParameters& parameters,
                               const std::string& provider, bool dc, JavaHandle* reporter) {
    auto c_parameters = parameters.to_c_struct();
    return callJava<JavaHandle>(::runSecurityAnalysis, securityAnalysisContext, network, c_parameters.get(), (char *) provider.data(), dc, (reporter == nullptr) ? nullptr : *reporter);
}

JavaHandle createSensitivityAnalysis() {
    return callJava<JavaHandle>(::createSensitivityAnalysis);
}

::zone* createZone(const std::string& id, const std::vector<std::string>& injectionsIds, const std::vector<double>& injectionsShiftKeys) {
    auto z = new ::zone;
    z->id = copyStringToCharPtr(id);
    z->length = injectionsIds.size();
    z->injections_ids = new char*[injectionsIds.size()];
    for (int i = 0; i < injectionsIds.size(); i++) {
        z->injections_ids[i] = copyStringToCharPtr(injectionsIds[i]);
    }
    z->injections_shift_keys = new double[injectionsShiftKeys.size()];
    for (int i = 0; i < injectionsIds.size(); i++) {
        z->injections_shift_keys[i] = injectionsShiftKeys[i];
    }
    return z;
}

void deleteZone(::zone* z) {
    delete[] z->id;
    for (int i = 0; i < z->length; i++) {
        delete[] z->injections_ids[i];
    }
    delete[] z->injections_ids;
    delete[] z->injections_shift_keys;
}

class ZonesPtr {
public:
    ZonesPtr(const std::vector<zone*>& vector)
        : vector_(vector) {
    }

    ~ZonesPtr() {
        for (auto z : vector_) {
            deleteZone(z);
        }
    }

    ::zone** get() const {
        return (::zone**) &vector_[0];
    }

private:
    const std::vector<::zone*>& vector_;
};

void setZones(const JavaHandle& sensitivityAnalysisContext, const std::vector<::zone*>& zones) {
    ZonesPtr zonesPtr(zones);
    callJava(::setZones, sensitivityAnalysisContext, zonesPtr.get(), zones.size());
}

void addBranchFlowFactorMatrix(const JavaHandle& sensitivityAnalysisContext, std::string matrixId, const std::vector<std::string>& branchesIds,
                               const std::vector<std::string>& variablesIds) {
       ToCharPtrPtr branchIdPtr(branchesIds);
       ToCharPtrPtr variableIdPtr(variablesIds);
       callJava(::addBranchFlowFactorMatrix, sensitivityAnalysisContext, branchIdPtr.get(), branchesIds.size(),
                 variableIdPtr.get(), variablesIds.size(), (char*) matrixId.c_str());
}

void addPreContingencyBranchFlowFactorMatrix(const JavaHandle& sensitivityAnalysisContext, std::string matrixId, const std::vector<std::string>& branchesIds,
                               const std::vector<std::string>& variablesIds) {
       ToCharPtrPtr branchIdPtr(branchesIds);
       ToCharPtrPtr variableIdPtr(variablesIds);
       callJava(::addPreContingencyBranchFlowFactorMatrix, sensitivityAnalysisContext, branchIdPtr.get(), branchesIds.size(),
                  variableIdPtr.get(), variablesIds.size(), (char*) matrixId.c_str());
}

void addPostContingencyBranchFlowFactorMatrix(const JavaHandle& sensitivityAnalysisContext, std::string matrixId, const std::vector<std::string>& branchesIds,
                               const std::vector<std::string>& variablesIds, const std::vector<std::string>& contingenciesIds) {
       ToCharPtrPtr branchIdPtr(branchesIds);
       ToCharPtrPtr variableIdPtr(variablesIds);
       ToCharPtrPtr contingenciesIdPtr(contingenciesIds);
       callJava(::addPostContingencyBranchFlowFactorMatrix, sensitivityAnalysisContext, branchIdPtr.get(), branchesIds.size(),
                  variableIdPtr.get(), variablesIds.size(), contingenciesIdPtr.get(), contingenciesIds.size(), (char*) matrixId.c_str());
}

void setBusVoltageFactorMatrix(const JavaHandle& sensitivityAnalysisContext, const std::vector<std::string>& busIds,
                               const std::vector<std::string>& targetVoltageIds) {
    ToCharPtrPtr busVoltageIdPtr(busIds);
    ToCharPtrPtr targetVoltageIdPtr(targetVoltageIds);
    callJava(::setBusVoltageFactorMatrix, sensitivityAnalysisContext, busVoltageIdPtr.get(),
                busIds.size(), targetVoltageIdPtr.get(), targetVoltageIds.size());
}

JavaHandle runSensitivityAnalysis(const JavaHandle& sensitivityAnalysisContext, const JavaHandle& network, bool dc, SensitivityAnalysisParameters& parameters, const std::string& provider, JavaHandle* reporter) {
    auto c_parameters = parameters.to_c_struct();
    return callJava<JavaHandle>(::runSensitivityAnalysis, sensitivityAnalysisContext, network, dc, c_parameters.get(), (char *) provider.data(), (reporter == nullptr) ? nullptr : *reporter);
}

matrix* getBranchFlowsSensitivityMatrix(const JavaHandle& sensitivityAnalysisResultContext, const std::string& matrixId, const std::string& contingencyId) {
    return callJava<matrix*>(::getBranchFlowsSensitivityMatrix, sensitivityAnalysisResultContext,
                                (char*) matrixId.c_str(), (char*) contingencyId.c_str());
}

matrix* getBusVoltagesSensitivityMatrix(const JavaHandle& sensitivityAnalysisResultContext, const std::string& contingencyId) {
    return callJava<matrix*>(::getBusVoltagesSensitivityMatrix, sensitivityAnalysisResultContext,
                                (char*) contingencyId.c_str());
}

matrix* getReferenceFlows(const JavaHandle& sensitivityAnalysisResultContext, const std::string& matrixId, const std::string& contingencyId) {
    return callJava<matrix*>(::getReferenceFlows, sensitivityAnalysisResultContext,
                                (char*) matrixId.c_str(), (char*) contingencyId.c_str());
}

matrix* getReferenceVoltages(const JavaHandle& sensitivityAnalysisResultContext, const std::string& contingencyId) {
    return callJava<matrix*>(::getReferenceVoltages, sensitivityAnalysisResultContext,
                                (char*) contingencyId.c_str());
}

SeriesArray* createNetworkElementsSeriesArray(const JavaHandle& network, element_type elementType, filter_attributes_type filterAttributesType, const std::vector<std::string>& attributes, dataframe* dataframe) {
	ToCharPtrPtr attributesPtr(attributes);
    return new SeriesArray(callJava<array*>(::createNetworkElementsSeriesArray, network, elementType, filterAttributesType, attributesPtr.get(), attributes.size(), dataframe));
}

SeriesArray* createNetworkElementsExtensionSeriesArray(const JavaHandle& network, const std::string& extensionName) {
    return new SeriesArray(callJava<array*>(::createNetworkElementsExtensionSeriesArray, network, (char*) extensionName.c_str()));
}

std::vector<std::string> getExtensionsNames() {
    auto formatsArrayPtr = callJava<array*>(::getExtensionsNames);
    ToStringVector formats(formatsArrayPtr);
    return formats.get();
}

std::string getWorkingVariantId(const JavaHandle& network) {
    return toString(callJava<char*>(::getWorkingVariantId, network));
}

void setWorkingVariant(const JavaHandle& network, std::string& variant) {
    callJava<>(::setWorkingVariant, network, (char*) variant.c_str());
}

void removeVariant(const JavaHandle& network, std::string& variant) {
    callJava<>(::removeVariant, network, (char*) variant.c_str());
}

void cloneVariant(const JavaHandle& network, std::string& src, std::string& variant, bool mayOverwrite) {
    callJava<>(::cloneVariant, network, (char*) src.c_str(), (char*) variant.c_str(), mayOverwrite);
}

std::vector<std::string> getVariantsIds(const JavaHandle& network) {
    auto formatsArrayPtr = callJava<array*>(::getVariantsIds, network);
    ToStringVector formats(formatsArrayPtr);
    return formats.get();
}

void addMonitoredElements(const JavaHandle& securityAnalysisContext, contingency_context_type contingencyContextType, const std::vector<std::string>& branchIds,
                      const std::vector<std::string>& voltageLevelIds, const std::vector<std::string>& threeWindingsTransformerIds,
                      const std::vector<std::string>& contingencyIds) {
    ToCharPtrPtr branchIdsPtr(branchIds);
    ToCharPtrPtr voltageLevelIdsPtr(voltageLevelIds);
    ToCharPtrPtr threeWindingsTransformerIdsPtr(threeWindingsTransformerIds);
    ToCharPtrPtr contingencyIdsPtr(contingencyIds);
    callJava<>(::addMonitoredElements, securityAnalysisContext, contingencyContextType, branchIdsPtr.get(), branchIds.size(),
    voltageLevelIdsPtr.get(), voltageLevelIds.size(), threeWindingsTransformerIdsPtr.get(),
    threeWindingsTransformerIds.size(), contingencyIdsPtr.get(), contingencyIds.size());
}

ContingencyResultArray* getSecurityAnalysisResult(const JavaHandle& securityAnalysisResult) {
    return new ContingencyResultArray(callJava<array*>(::getSecurityAnalysisResult, securityAnalysisResult));
}

SeriesArray* getLimitViolations(const JavaHandle& securityAnalysisResult) {
    return new SeriesArray(callJava<array*>(::getLimitViolations, securityAnalysisResult));
}

SeriesArray* getBranchResults(const JavaHandle& securityAnalysisResult) {
    return new SeriesArray(callJava<array*>(::getBranchResults, securityAnalysisResult));
}

SeriesArray* getBusResults(const JavaHandle& securityAnalysisResult) {
    return new SeriesArray(callJava<array*>(::getBusResults, securityAnalysisResult));
}

SeriesArray* getThreeWindingsTransformerResults(const JavaHandle& securityAnalysisResult) {
    return new SeriesArray(callJava<array*>(::getThreeWindingsTransformerResults, securityAnalysisResult));
}

SeriesArray* getNodeBreakerViewSwitches(const JavaHandle& network, std::string& voltageLevel) {
    return new SeriesArray(callJava<array*>(::getNodeBreakerViewSwitches, network, (char*) voltageLevel.c_str()));
}

SeriesArray* getNodeBreakerViewNodes(const JavaHandle& network, std::string& voltageLevel) {
    return new SeriesArray(callJava<array*>(::getNodeBreakerViewNodes, network, (char*) voltageLevel.c_str()));
}

SeriesArray* getNodeBreakerViewInternalConnections(const JavaHandle& network, std::string& voltageLevel) {
    return new SeriesArray(callJava<array*>(::getNodeBreakerViewInternalConnections, network, (char*) voltageLevel.c_str()));
}

SeriesArray* getBusBreakerViewSwitches(const JavaHandle& network, std::string& voltageLevel) {
    return new SeriesArray(callJava<array*>(::getBusBreakerViewSwitches, network, (char*) voltageLevel.c_str()));
}

SeriesArray* getBusBreakerViewBuses(const JavaHandle& network, std::string& voltageLevel) {
    return new SeriesArray(callJava<array*>(::getBusBreakerViewBuses, network, (char*) voltageLevel.c_str()));
}

SeriesArray* getBusBreakerViewElements(const JavaHandle& network, std::string& voltageLevel) {
    return new SeriesArray(callJava<array*>(::getBusBreakerViewElements, network, (char*) voltageLevel.c_str()));
}

void updateNetworkElementsWithSeries(pypowsybl::JavaHandle network, dataframe* dataframe, element_type elementType) {
    pypowsybl::callJava<>(::updateNetworkElementsWithSeries, network, elementType, dataframe);
}

std::vector<SeriesMetadata> convertDataframeMetadata(dataframe_metadata* dataframeMetadata) {
    std::vector<SeriesMetadata> res;
    for (int i = 0; i < dataframeMetadata->attributes_count; i++) {
        const series_metadata& series = dataframeMetadata->attributes_metadata[i];
        res.push_back(SeriesMetadata(series.name, series.type, series.is_index, series.is_modifiable, series.is_default));
    }
    return res;
}

std::vector<SeriesMetadata> getNetworkDataframeMetadata(element_type elementType) {
    dataframe_metadata* metadata = pypowsybl::callJava<dataframe_metadata*>(::getSeriesMetadata, elementType);
    std::vector<SeriesMetadata> res = convertDataframeMetadata(metadata);
    callJava(::freeDataframeMetadata, metadata);
    return res;
}

std::vector<std::vector<SeriesMetadata>> getNetworkElementCreationDataframesMetadata(element_type elementType) {

    dataframes_metadata* allDataframesMetadata = pypowsybl::callJava<dataframes_metadata*>(::getCreationMetadata, elementType);
    std::vector<std::vector<SeriesMetadata>> res;
    for (int i =0; i < allDataframesMetadata->dataframes_count; i++) {
        res.push_back(convertDataframeMetadata(allDataframesMetadata->dataframes_metadata + i));
    }
    pypowsybl::callJava(::freeDataframesMetadata, allDataframesMetadata);
    return res;
}

void createElement(pypowsybl::JavaHandle network, dataframe_array* dataframes, element_type elementType) {
    pypowsybl::callJava<>(::createElement, network, elementType, dataframes);
}

::validation_level_type getValidationLevel(const JavaHandle& network) {
    // TBD
    //return validation_level_type::EQUIPMENT;
    return callJava<validation_level_type>(::getValidationLevel, network);
}

::validation_level_type validate(const JavaHandle& network) {
    // TBD
    //return validation_level_type::STEADY_STATE_HYPOTHESIS;
    return callJava<validation_level_type>(::validate, network);
}

void setMinValidationLevel(pypowsybl::JavaHandle network, validation_level_type validationLevel) {
    pypowsybl::callJava<>(::setMinValidationLevel, network, validationLevel);
}

void setupLoggerCallback(void *& callback) {
    pypowsybl::callJava<>(::setupLoggerCallback, callback);
}

void removeNetworkElements(const JavaHandle& network, const std::vector<std::string>& elementIds) {
    ToCharPtrPtr elementIdsPtr(elementIds);
    pypowsybl::callJava<>(::removeNetworkElements, network, elementIdsPtr.get(), elementIds.size());
}

void addNetworkElementProperties(pypowsybl::JavaHandle network, dataframe* dataframe) {
    pypowsybl::callJava<>(::addNetworkElementProperties, network, dataframe);
}

void removeNetworkElementProperties(pypowsybl::JavaHandle network, const std::vector<std::string>& ids, const std::vector<std::string>& properties) {
    ToCharPtrPtr idsPtr(ids);
    ToCharPtrPtr propertiesPtr(properties);
    pypowsybl::callJava<>(::removeNetworkElementProperties, network, idsPtr.get(), ids.size(), propertiesPtr.get(), properties.size());
}

std::vector<std::string> getLoadFlowProviderParametersNames(const std::string& loadFlowProvider) {
    auto providerParametersArrayPtr = pypowsybl::callJava<array*>(::getLoadFlowProviderParametersNames, (char*) loadFlowProvider.c_str());
    ToStringVector providerParameters(providerParametersArrayPtr);
    return providerParameters.get();
}

std::vector<std::string> getSecurityAnalysisProviderParametersNames(const std::string& securityAnalysisProvider) {
    auto providerParametersArrayPtr = pypowsybl::callJava<array*>(::getSecurityAnalysisProviderParametersNames, (char*) securityAnalysisProvider.c_str());
    ToStringVector providerParameters(providerParametersArrayPtr);
    return providerParameters.get();
}

std::vector<std::string> getSensitivityAnalysisProviderParametersNames(const std::string& sensitivityAnalysisProvider) {
    auto providerParametersArrayPtr = pypowsybl::callJava<array*>(::getSensitivityAnalysisProviderParametersNames, (char*) sensitivityAnalysisProvider.c_str());
    ToStringVector providerParameters(providerParametersArrayPtr);
    return providerParameters.get();
}

void updateNetworkElementsExtensionsWithSeries(pypowsybl::JavaHandle network, std::string& name, dataframe* dataframe) {
    pypowsybl::callJava<>(::updateNetworkElementsExtensionsWithSeries, network, (char*) name.data(), dataframe);
}

void removeExtensions(const JavaHandle& network, std::string& name, const std::vector<std::string>& ids) {
    ToCharPtrPtr idsPtr(ids);
    pypowsybl::callJava<>(::removeExtensions, network, (char*) name.data(), idsPtr.get(), ids.size());
}

std::vector<SeriesMetadata> getNetworkExtensionsDataframeMetadata(std::string& name) {
    dataframe_metadata* metadata = pypowsybl::callJava<dataframe_metadata*>(::getExtensionSeriesMetadata, (char*) name.data());
    std::vector<SeriesMetadata> res = convertDataframeMetadata(metadata);
    callJava(::freeDataframeMetadata, metadata);
    return res;
}

std::vector<std::vector<SeriesMetadata>> getNetworkExtensionsCreationDataframesMetadata(std::string& name) {
    dataframes_metadata* allDataframesMetadata = pypowsybl::callJava<dataframes_metadata*>(::getExtensionsCreationMetadata, (char*) name.data());
    std::vector<std::vector<SeriesMetadata>> res;
    for (int i =0; i < allDataframesMetadata->dataframes_count; i++) {
        res.push_back(convertDataframeMetadata(allDataframesMetadata->dataframes_metadata + i));
    }
    pypowsybl::callJava(::freeDataframesMetadata, allDataframesMetadata);
    return res;
}

void createExtensions(pypowsybl::JavaHandle network, dataframe_array* dataframes, std::string& name) {
        pypowsybl::callJava<>(::createExtensions, network, (char*) name.data(), dataframes);

}

JavaHandle createGLSKdocument(std::string& filename) {
    return callJava<JavaHandle>(::createGLSKdocument, (char*) filename.c_str());
}

std::vector<std::string> getGLSKinjectionkeys(pypowsybl::JavaHandle network, const JavaHandle& importer, std::string& country, long instant) {
    auto keysArrayPtr = callJava<array*>(::getGLSKinjectionkeys, network, importer, (char*) country.c_str(), instant);
    ToStringVector keys(keysArrayPtr);
    return keys.get();
}

std::vector<std::string> getGLSKcountries(const JavaHandle& importer) {
    auto countriesArrayPtr = callJava<array*>(::getGLSKcountries, importer);
    ToStringVector countries(countriesArrayPtr);
    return countries.get();
}

std::vector<double> getGLSKInjectionFactors(pypowsybl::JavaHandle network, const JavaHandle& importer, std::string& country, long instant) {
    auto countriesArrayPtr = callJava<array*>(::getInjectionFactor, network, importer, (char*) country.c_str(), instant);
    std::vector<double> values = toVector<double>(countriesArrayPtr);
    return values;
}

long getInjectionFactorStartTimestamp(const JavaHandle& importer) {
    return callJava<long>(::getInjectionFactorStartTimestamp, importer);
}

long getInjectionFactorEndTimestamp(const JavaHandle& importer) {
    return callJava<long>(::getInjectionFactorEndTimestamp, importer);
}

JavaHandle createReporterModel(const std::string& taskKey, const std::string& defaultName) {
    return callJava<JavaHandle>(::createReporterModel, (char*) taskKey.data(), (char*) defaultName.data());
}

std::string printReport(const JavaHandle& reporterModel) {
    return toString(callJava<char*>(::printReport, reporterModel));
}

std::string jsonReport(const JavaHandle& reporterModel) {
    return toString(callJava<char*>(::jsonReport, reporterModel));
}

SeriesArray* runFlowDecomposition(const JavaHandle& network, const FlowDecompositionParameters& flow_decomposition_parameters, const LoadFlowParameters& load_flow_parameters) {
    auto c_flow_decomposition_parameters = flow_decomposition_parameters.to_c_struct();
    auto c_load_flow_parameters  = load_flow_parameters.to_c_struct();
    return new SeriesArray(callJava<array*>(::runFlowDecomposition, network, c_flow_decomposition_parameters.get(), c_load_flow_parameters.get()));
}

FlowDecompositionParameters* createFlowDecompositionParameters() {
    flow_decomposition_parameters* parameters_ptr = callJava<flow_decomposition_parameters*>(::createFlowDecompositionParameters);
    auto parameters = std::shared_ptr<flow_decomposition_parameters>(parameters_ptr, [](flow_decomposition_parameters* ptr){
       //Memory has been allocated on java side, we need to clean it up on java side
       callJava(::freeFlowDecompositionParameters, ptr);
    });
    return new FlowDecompositionParameters(parameters.get());
}

void createLineOnLine(pypowsybl::JavaHandle network, std::string bbsIdBusId,
        std::string newLineId, float newLineR, float newLineX, float newLineB1, float newLineB2, float newLineG1, float newLineG2,
        std::string lineId, std::string line1Id, std::string line1Name, std::string line2Id, std::string line2Name, float positionPercent, bool createFictitiousSubstation,
        std::string fictitiousVoltageLevelId, std::string fictitiousVoltageLevelName, std::string fictitiousSubstationId, std::string fictitiousSubstationName) {
    pypowsybl::callJava(::createLineOnLine, network, (char*) bbsIdBusId.c_str(),
                        (char*) newLineId.c_str(), newLineR, newLineX, newLineB1, newLineB2, newLineG1, newLineG2,
                        (char*) lineId.c_str(), (char*) line1Id.c_str(), (char*) line1Name.c_str(), (char*) line2Id.c_str(), (char*) line2Name.c_str(),
                        positionPercent, createFictitiousSubstation, (char*) fictitiousVoltageLevelId.c_str(), (char*) fictitiousVoltageLevelName.c_str(),
                        (char*) fictitiousSubstationId.c_str(), (char*) fictitiousSubstationName.c_str());
}

void connectVoltageLevelOnLine(pypowsybl::JavaHandle network, std::string bbsIdBusId, std::string lineId,
        std::string line1Id, std::string line1Name, std::string line2Id, std::string line2Name, float positionPercent) {
    pypowsybl::callJava(::connectVoltageLevelOnLine, network, (char*) bbsIdBusId.c_str(), (char*) lineId.c_str(),
                        (char*) line1Id.c_str(), (char*) line1Name.c_str(), (char*) line2Id.c_str(), (char*) line2Name.c_str(), positionPercent);
}

<<<<<<< HEAD
SeriesArray* getConnectablesOrderPositions(const JavaHandle& network, const std::string voltage_level_id) {
    return new SeriesArray(callJava<array*>(::getConnectablesOrderPositions, network, (char*) voltage_level_id.c_str()));
}

std::vector<int> getUnusedConnectableOrderPositions(const pypowsybl::JavaHandle network, const std::string busbarSectionId, const std::string beforeOrAfter) {
    auto positionsArrayPtr = callJava<array*>(::getUnusedConnectableOrderPositions, network, (char*) busbarSectionId.c_str(), (char*) beforeOrAfter.c_str());
    return toVector<int>(positionsArrayPtr);
=======
void createFeederBay(pypowsybl::JavaHandle network, bool throwException, JavaHandle* reporter, dataframe_array* dataframes, element_type elementType) {
    pypowsybl::callJava(::createFeederBay, network, throwException, (reporter == nullptr) ? nullptr : *reporter, dataframes, elementType);
>>>>>>> ffd25eef
}

}<|MERGE_RESOLUTION|>--- conflicted
+++ resolved
@@ -1067,7 +1067,10 @@
                         (char*) line1Id.c_str(), (char*) line1Name.c_str(), (char*) line2Id.c_str(), (char*) line2Name.c_str(), positionPercent);
 }
 
-<<<<<<< HEAD
+void createFeederBay(pypowsybl::JavaHandle network, bool throwException, JavaHandle* reporter, dataframe_array* dataframes, element_type elementType) {
+    pypowsybl::callJava(::createFeederBay, network, throwException, (reporter == nullptr) ? nullptr : *reporter, dataframes, elementType);
+}
+
 SeriesArray* getConnectablesOrderPositions(const JavaHandle& network, const std::string voltage_level_id) {
     return new SeriesArray(callJava<array*>(::getConnectablesOrderPositions, network, (char*) voltage_level_id.c_str()));
 }
@@ -1075,10 +1078,6 @@
 std::vector<int> getUnusedConnectableOrderPositions(const pypowsybl::JavaHandle network, const std::string busbarSectionId, const std::string beforeOrAfter) {
     auto positionsArrayPtr = callJava<array*>(::getUnusedConnectableOrderPositions, network, (char*) busbarSectionId.c_str(), (char*) beforeOrAfter.c_str());
     return toVector<int>(positionsArrayPtr);
-=======
-void createFeederBay(pypowsybl::JavaHandle network, bool throwException, JavaHandle* reporter, dataframe_array* dataframes, element_type elementType) {
-    pypowsybl::callJava(::createFeederBay, network, throwException, (reporter == nullptr) ? nullptr : *reporter, dataframes, elementType);
->>>>>>> ffd25eef
 }
 
 }