--- conflicted
+++ resolved
@@ -16,543 +16,464 @@
 
 namespace pypowsybl {
 
-    class PyPowsyblError: public std::runtime_error {
-    public:
-        PyPowsyblError(const char* msg)
-            : runtime_error(msg) {
-        }
-
-        PyPowsyblError(const std::string& msg)
-            : runtime_error(msg) {
-        }
-    };
-
-    /**
-     * Wraps a void* corresponding to a graalvm ObjectHandle
-     * in order to handle its destruction.
-     */
-    class JavaHandle {
-    public:
-        //Implicit constructor from void* returned by graalvm
-        JavaHandle(void* handle);
-        ~JavaHandle() {}
-
-        //Implicit conversion to void* for use as input to graalvm
-        operator void* () {
-            return handle_.get();
-        }
-
-    private:
-        //Object handle destruction will be called when no more reference
-        std::shared_ptr<void> handle_;
-    };
-
-
-    template<typename T>
-    class Array {
-    public:
-        explicit Array(array* delegate)
-            : delegate_(delegate) {
-        }
-
-        int length() const { return delegate_->length; }
-
-        T* begin() const { return (T*) delegate_->ptr; }
-
-        T* end() const { return (T*) delegate_->ptr + delegate_->length; }
-
-        ~Array();
-
-    private:
-        array* delegate_;
-    };
-
-    typedef Array<load_flow_component_result> LoadFlowComponentResultArray;
-    typedef Array<post_contingency_result> PostContingencyResultArray;
-    typedef Array<limit_violation> LimitViolationArray;
-    typedef Array<series> SeriesArray;
-
-
-    template<typename T>
-    std::vector<T> toVector(array* arrayPtr) {
-        std::vector<T> values;
-        values.reserve(arrayPtr->length);
-        for (int i = 0; i < arrayPtr->length; i++) {
-            T value = *((T*) arrayPtr->ptr + i);
-            values.push_back(value);
-        }
-        return values;
+class PyPowsyblError : public std::runtime_error {
+public:
+    PyPowsyblError(const char* msg)
+        : runtime_error(msg) {
     }
 
-    template<>
-    std::vector<std::string> toVector(array* arrayPtr);
-
-    enum class LoadFlowComponentStatus {
-        CONVERGED = 0,
-        MAX_ITERATION_REACHED,
-        SOLVER_FAILED,
-        FAILED,
-    };
-
-    enum class PostContingencyComputationStatus {
-        CONVERGED = 0,
-        MAX_ITERATION_REACHED,
-        SOLVER_FAILED,
-        FAILED,
-        NO_IMPACT
-    };
-
-    enum LimitType {
-        CURRENT = 0,
-        LOW_VOLTAGE,
-        HIGH_VOLTAGE,
-    };
-
-    enum Side {
-        NONE = -1,
-        ONE,
-        TWO,
-    };
-
-    enum VoltageInitMode {
-        UNIFORM_VALUES = 0,
-        PREVIOUS_VALUES,
-        DC_VALUES,
-    };
-
-    enum BalanceType {
-        PROPORTIONAL_TO_GENERATION_P = 0,
-        PROPORTIONAL_TO_GENERATION_P_MAX,
-        PROPORTIONAL_TO_LOAD,
-        PROPORTIONAL_TO_CONFORM_LOAD,
-    };
-
-    enum ConnectedComponentMode {
-        MAIN = 0,
-        ALL,
-    };
-
-    enum XnecSelectionStrategy {
-        ONLY_INTERCONNECTIONS = 0,
-        INTERCONNECTION_OR_ZONE_TO_ZONE_PTDF_GT_5PC,
-    };
-
-    class SeriesMetadata {
-    public:
-        SeriesMetadata(const std::string& name, int type, bool isIndex, bool isModifiable, bool isDefault):
-            name_(name),
-            type_(type),
-            isIndex_(isIndex),
-            isModifiable_(isModifiable),
-            isDefault_(isDefault) {
-        }
-
-        const std::string& name() const { return name_; }
-        int type() const { return type_; }
-        bool isIndex() const { return isIndex_; }
-        bool isModifiable() const { return isModifiable_; }
-        bool isDefault() const { return isDefault_; }
-
-    private:
-        std::string name_;
-        int type_;
-        bool isIndex_;
-        bool isModifiable_;
-        bool isDefault_;
-    };
-
-
-    class LoadFlowParameters {
-    public:
-        LoadFlowParameters(load_flow_parameters* src);
-        std::shared_ptr<load_flow_parameters> to_c_struct() const;
-        void load_to_c_struct(load_flow_parameters& params) const;
-
-        VoltageInitMode voltage_init_mode;
-        bool transformer_voltage_control_on;
-        bool no_generator_reactive_limits;
-        bool phase_shifter_regulation_on;
-        bool twt_split_shunt_admittance;
-        bool simul_shunt;
-        bool read_slack_bus;
-        bool write_slack_bus;
-        bool distributed_slack;
-        BalanceType balance_type;
-        bool dc_use_transformer_ratio;
-        std::vector<std::string> countries_to_balance;
-        ConnectedComponentMode connected_component_mode;
-        std::vector<std::string> provider_parameters_keys;
-        std::vector<std::string> provider_parameters_values;
-    };
-
-    class SecurityAnalysisParameters {
-    public:
-        SecurityAnalysisParameters(security_analysis_parameters* src);
-        std::shared_ptr<security_analysis_parameters> to_c_struct() const;
-
-        LoadFlowParameters load_flow_parameters;
-        double flow_proportional_threshold;
-        double low_voltage_proportional_threshold;
-        double low_voltage_absolute_threshold;
-        double high_voltage_proportional_threshold;
-        double high_voltage_absolute_threshold;
-        std::vector<std::string> provider_parameters_keys;
-        std::vector<std::string> provider_parameters_values;
-    };
-
-    class SensitivityAnalysisParameters {
-    public:
-        SensitivityAnalysisParameters(sensitivity_analysis_parameters* src);
-        std::shared_ptr<sensitivity_analysis_parameters> to_c_struct() const;
-
-        LoadFlowParameters load_flow_parameters;
-        std::vector<std::string> provider_parameters_keys;
-        std::vector<std::string> provider_parameters_values;
-    };
-
-    class FlowDecompositionParameters {
-    public:
-        FlowDecompositionParameters(flow_decomposition_parameters* src);
-        std::shared_ptr<flow_decomposition_parameters> to_c_struct() const;
-
-        bool enable_losses_compensation;
-        float losses_compensation_epsilon;
-        float sensitivity_epsilon;
-        bool rescale_enabled;
-        bool dc_fallback_enabled_after_ac_divergence;
-        int sensitivity_variable_batch_size;
-    };
-
-    class LayoutParameters {
-    public:
-        LayoutParameters(layout_parameters* src);
-        std::shared_ptr<layout_parameters> to_c_struct() const;
-        void layout_to_c_struct(layout_parameters& params) const;
-
-        bool use_name;
-        bool center_name;
-        bool diagonal_label;
-        bool topological_coloring;
-    };
-
-    char* copyStringToCharPtr(const std::string& str);
-    char** copyVectorStringToCharPtrPtr(const std::vector<std::string>& strings);
-    int* copyVectorInt(const std::vector<int>& ints);
-    double* copyVectorDouble(const std::vector<double>& doubles);
-
-    void deleteCharPtrPtr(char** charPtrPtr, int length);
-
-    ::zone* createZone(const std::string& id, const std::vector<std::string>& injectionsIds, const std::vector<double>& injectionsShiftKeys);
-
-    void init();
-
-    void setJavaLibraryPath(const std::string& javaLibraryPath);
-
-    void setConfigRead(bool configRead);
-
-    void setDefaultLoadFlowProvider(const std::string& loadFlowProvider);
-
-    void setDefaultSecurityAnalysisProvider(const std::string& securityAnalysisProvider);
-
-    void setDefaultSensitivityAnalysisProvider(const std::string& sensitivityAnalysisProvider);
-
-    bool isConfigRead();
-
-    std::string getDefaultLoadFlowProvider();
-
-    std::string getDefaultSecurityAnalysisProvider();
-
-    std::string getDefaultSensitivityAnalysisProvider();
-
-    std::string getVersionTable();
-
-    JavaHandle createNetwork(const std::string& name, const std::string& id);
-
-    void merge(JavaHandle network, std::vector<JavaHandle>& others);
-
-    bool updateSwitchPosition(const JavaHandle& network, const std::string& id, bool open);
-
-    bool updateConnectableStatus(const JavaHandle& network, const std::string& id, bool connected);
-
-    std::vector<std::string> getNetworkElementsIds(const JavaHandle& network, element_type elementType, const std::vector<double>& nominalVoltages,
-        const std::vector<std::string>& countries, bool mainCc, bool mainSc,
-        bool notConnectedToSameBusAtBothSides);
-
-    std::vector<std::string> getNetworkImportFormats();
-
-    std::vector<std::string> getNetworkExportFormats();
-
-    std::vector<std::string> getLoadFlowProviderNames();
-
-    std::vector<std::string> getSecurityAnalysisProviderNames();
-
-    std::vector<std::string> getSensitivityAnalysisProviderNames();
-
-    SeriesArray* createImporterParametersSeriesArray(const std::string& format);
-
-    SeriesArray* createExporterParametersSeriesArray(const std::string& format);
-
-    std::shared_ptr<network_metadata> getNetworkMetadata(const JavaHandle& network);
-
-    JavaHandle loadNetwork(const std::string& file, const std::map<std::string, std::string>& parameters, JavaHandle* reporter);
-
-    JavaHandle loadNetworkFromString(const std::string& fileName, const std::string& fileContent, const std::map<std::string, std::string>& parameters, JavaHandle* reporter);
-
-    void dumpNetwork(const JavaHandle& network, const std::string& file, const std::string& format, const std::map<std::string, std::string>& parameters, JavaHandle* reporter);
-
-    LoadFlowParameters* createLoadFlowParameters();
-
-    std::vector<std::string> getLoadFlowProviderParametersNames(const std::string& loadFlowProvider);
-
-    SecurityAnalysisParameters* createSecurityAnalysisParameters();
-
-    std::vector<std::string> getSecurityAnalysisProviderParametersNames(const std::string& securityAnalysisProvider);
-
-    SensitivityAnalysisParameters* createSensitivityAnalysisParameters();
-
-    std::vector<std::string> getSensitivityAnalysisProviderParametersNames(const std::string& sensitivityAnalysisProvider);
-
-    std::string dumpNetworkToString(const JavaHandle& network, const std::string& format, const std::map<std::string, std::string>& parameters, JavaHandle* reporter);
-
-    void reduceNetwork(const JavaHandle& network, const double v_min, const double v_max, const std::vector<std::string>& ids, const std::vector<std::string>& vls, const std::vector<int>& depths, bool withDangLingLines);
-
-    LoadFlowComponentResultArray* runLoadFlow(const JavaHandle& network, bool dc, const LoadFlowParameters& parameters, const std::string& provider, JavaHandle* reporter);
-
-    SeriesArray* runLoadFlowValidation(const JavaHandle& network, validation_type validationType);
-
-    void writeSingleLineDiagramSvg(const JavaHandle& network, const std::string& containerId, const std::string& svgFile, const std::string& metadataFile, const LayoutParameters& parameters);
-
-    std::string getSingleLineDiagramSvg(const JavaHandle& network, const std::string& containerId);
-
-    std::vector<std::string> getSingleLineDiagramSvgAndMetadata(const JavaHandle& network, const std::string& containerId, const LayoutParameters& parameters);
-
-    void writeNetworkAreaDiagramSvg(const JavaHandle& network, const std::string& svgFile, const std::vector<std::string>& voltageLevelIds, int depth);
-
-    std::string getNetworkAreaDiagramSvg(const JavaHandle& network, const std::vector<std::string>& voltageLevelIds, int depth);
-
-    JavaHandle createSecurityAnalysis();
-
-    void addContingency(const JavaHandle& analysisContext, const std::string& contingencyId, const std::vector<std::string>& elementsIds);
-
-    JavaHandle runSecurityAnalysis(const JavaHandle& securityAnalysisContext, const JavaHandle& network, const SecurityAnalysisParameters& parameters, const std::string& provider, bool dc, JavaHandle* reporter);
-
-    JavaHandle createSensitivityAnalysis();
-
-    void setZones(const JavaHandle& sensitivityAnalysisContext, const std::vector<::zone*>& zones);
-
-    void addBranchFlowFactorMatrix(const JavaHandle& sensitivityAnalysisContext, std::string matrixId, const std::vector<std::string>& branchesIds,
-        const std::vector<std::string>& variablesIds);
-
-    void addPreContingencyBranchFlowFactorMatrix(const JavaHandle& sensitivityAnalysisContext, std::string matrixId, const std::vector<std::string>& branchesIds,
-        const std::vector<std::string>& variablesIds);
-
-    void addPostContingencyBranchFlowFactorMatrix(const JavaHandle& sensitivityAnalysisContext, std::string matrixId, const std::vector<std::string>& branchesIds,
-        const std::vector<std::string>& variablesIds, const std::vector<std::string>& contingenciesIds);
-
-    void setBusVoltageFactorMatrix(const JavaHandle& sensitivityAnalysisContext, const std::vector<std::string>& busIds, const std::vector<std::string>& targetVoltageIds);
-
-    JavaHandle runSensitivityAnalysis(const JavaHandle& sensitivityAnalysisContext, const JavaHandle& network, bool dc, SensitivityAnalysisParameters& parameters, const std::string& provider, JavaHandle* reporter);
-
-    matrix* getBranchFlowsSensitivityMatrix(const JavaHandle& sensitivityAnalysisResultContext, const std::string& matrixId, const std::string& contingencyId);
-
-    matrix* getBusVoltagesSensitivityMatrix(const JavaHandle& sensitivityAnalysisResultContext, const std::string& contingencyId);
-
-    matrix* getReferenceFlows(const JavaHandle& sensitivityAnalysisResultContext, const std::string& matrixId, const std::string& contingencyId);
-
-    matrix* getReferenceVoltages(const JavaHandle& sensitivityAnalysisResultContext, const std::string& contingencyId);
-
-    SeriesArray* createNetworkElementsSeriesArray(const JavaHandle& network, element_type elementType, filter_attributes_type filterAttributesType, const std::vector<std::string>& attributes, dataframe* dataframe);
-
-    void removeNetworkElements(const JavaHandle& network, const std::vector<std::string>& elementIds);
-
-    SeriesArray* createNetworkElementsExtensionSeriesArray(const JavaHandle& network, const std::string& extensionName);
-
-    std::vector<std::string> getExtensionsNames();
-
-    void updateNetworkElementsWithSeries(pypowsybl::JavaHandle network, dataframe* dataframe, element_type elementType);
-
-    std::string getWorkingVariantId(const JavaHandle& network);
-
-    void setWorkingVariant(const JavaHandle& network, std::string& variant);
-
-    void removeVariant(const JavaHandle& network, std::string& variant);
-
-    void cloneVariant(const JavaHandle& network, std::string& src, std::string& variant, bool mayOverwrite);
-
-    std::vector<std::string> getVariantsIds(const JavaHandle& network);
-
-    void addMonitoredElements(const JavaHandle& securityAnalysisContext, contingency_context_type contingencyContextType, const std::vector<std::string>& branchIds,
-        const std::vector<std::string>& voltageLevelIds, const std::vector<std::string>& threeWindingsTransformerIds,
-        const std::vector<std::string>& contingencyIds);
-
-    SeriesArray* getLimitViolations(const JavaHandle& securityAnalysisResult);
-
-    PostContingencyResultArray* getPostContingencyResults(const JavaHandle& securityAnalysisResult);
-
-    pre_contingency_result* getPreContingencyResult(const JavaHandle& securityAnalysisResult);
-
-    SeriesArray* getBranchResults(const JavaHandle& securityAnalysisResult);
-
-    SeriesArray* getBusResults(const JavaHandle& securityAnalysisResult);
-
-    SeriesArray* getThreeWindingsTransformerResults(const JavaHandle& securityAnalysisResult);
-
-    SeriesArray* getNodeBreakerViewSwitches(const JavaHandle& network, std::string& voltageLevel);
-
-    SeriesArray* getNodeBreakerViewNodes(const JavaHandle& network, std::string& voltageLevel);
-
-    SeriesArray* getNodeBreakerViewInternalConnections(const JavaHandle& network, std::string& voltageLevel);
-
-    SeriesArray* getBusBreakerViewSwitches(const JavaHandle& network, std::string& voltageLevel);
-
-    SeriesArray* getBusBreakerViewBuses(const JavaHandle& network, std::string& voltageLevel);
-
-    SeriesArray* getBusBreakerViewElements(const JavaHandle& network, std::string& voltageLevel);
-
-    /**
-     * Metadata of the dataframe of network elements data for a given element type.
-     */
-    std::vector<SeriesMetadata> getNetworkDataframeMetadata(element_type elementType);
-
-    /**
-     * Metadata of the list of dataframes to create network elements of the given type.
-     */
-    std::vector<std::vector<SeriesMetadata>> getNetworkElementCreationDataframesMetadata(element_type elementType);
-
-    void createElement(pypowsybl::JavaHandle network, dataframe_array* dataframes, element_type elementType);
-
-    ::validation_level_type getValidationLevel(const JavaHandle& network);
-
-    ::validation_level_type validate(const JavaHandle& network);
-
-    void setMinValidationLevel(pypowsybl::JavaHandle network, validation_level_type validationLevel);
-
-    void setupLoggerCallback(void*& callback);
-
-    void addNetworkElementProperties(pypowsybl::JavaHandle network, dataframe* dataframe);
-
-    void removeNetworkElementProperties(pypowsybl::JavaHandle network, const std::vector<std::string>& ids, const std::vector<std::string>& properties);
-
-    void updateNetworkElementsExtensionsWithSeries(pypowsybl::JavaHandle network, std::string& name, dataframe* dataframe);
-
-    void removeExtensions(const JavaHandle& network, std::string& name, const std::vector<std::string>& ids);
-
-    std::vector<SeriesMetadata> getNetworkExtensionsDataframeMetadata(std::string& name);
-
-    std::vector<std::vector<SeriesMetadata>> getNetworkExtensionsCreationDataframesMetadata(std::string& name);
-
-    void createExtensions(pypowsybl::JavaHandle network, dataframe_array* dataframes, std::string& name);
-
-    JavaHandle createReporterModel(const std::string& taskKey, const std::string& defaultName);
-
-    std::string printReport(const JavaHandle& reporterModel);
-
-    std::string jsonReport(const JavaHandle& reporterModel);
-
-    JavaHandle createGLSKdocument(std::string& filename);
-
-    std::vector<std::string> getGLSKinjectionkeys(pypowsybl::JavaHandle network, const JavaHandle& importer, std::string& country, long instant);
-
-    std::vector<std::string> getGLSKcountries(const JavaHandle& importer);
-
-    std::vector<double> getGLSKInjectionFactors(pypowsybl::JavaHandle network, const JavaHandle& importer, std::string& country, long instant);
-
-    long getInjectionFactorStartTimestamp(const JavaHandle& importer);
-
-    long getInjectionFactorEndTimestamp(const JavaHandle& importer);
-
-    JavaHandle createFlowDecomposition();
-
-    void addPrecontingencyMonitoredElementsForFlowDecomposition(const JavaHandle& analysisContext, const std::vector<std::string>& elementsIds);
-
-    SeriesArray* runFlowDecomposition(const JavaHandle& flowDecompositionContext, const JavaHandle& network, const FlowDecompositionParameters& flow_decomposition_parameters, const LoadFlowParameters& load_flow_parameters);
-
-    FlowDecompositionParameters* createFlowDecompositionParameters();
-
-    void createLineOnLine(pypowsybl::JavaHandle network, std::string bbsIdBusId,
-        std::string newLineId, float newLineR, float newLineX, float newLineB1, float newLineB2, float newLineG1, float newLineG2,
-        std::string lineId, std::string line1Id, std::string line1Name, std::string line2Id, std::string line2Name, float positionPercent, bool createFictitiousSubstation,
-        std::string fictitiousVoltageLevelId, std::string fictitiousVoltageLevelName, std::string fictitiousSubstationId, std::string fictitiousSubstationName);
-
-    void connectVoltageLevelOnLine(pypowsybl::JavaHandle network, std::string bbsIdBusId, std::string lineId,
-        std::string line1Id, std::string line1Name, std::string line2Id, std::string line2Name, float positionPercent);
-
-    void createFeederBay(pypowsybl::JavaHandle network, bool throwException, JavaHandle* reporter, dataframe_array* dataframes, element_type elementType);
-
-    void createBranchFeederBaysLine(pypowsybl::JavaHandle network, dataframe* dataframe);
-
-    void createBranchFeederBaysTwt(pypowsybl::JavaHandle network, dataframe* dataframe);
-
-    std::vector<SeriesMetadata> getLineFeederBaysMetadata();
-
-    std::vector<SeriesMetadata> getTwtFeederBaysMetadata();
-
-    SeriesArray* getConnectablesOrderPositions(const JavaHandle& network, const std::string voltage_level_id);
-
-    std::vector<int> getUnusedConnectableOrderPositions(pypowsybl::JavaHandle network, std::string busbarSectionId, std::string beforeOrAfter);
-
-    void removeAliases(pypowsybl::JavaHandle network, dataframe* dataframe);
-
-    void closePypowsybl();
-
-    LayoutParameters* createLayoutParameters();
-    //=======dynamic modeling for dynawaltz package==========
-
-    //handle creation
-    JavaHandle createDynamicSimulationContext();
-    JavaHandle createDynamicModelMapping();
-    JavaHandle createTimeseriesMapping();
-    JavaHandle createEventMapping();
-
-    JavaHandle runDynamicModel(JavaHandle dynamicModelContext, JavaHandle network, JavaHandle dynamicMapping, JavaHandle eventMapping, JavaHandle timeSeriesMapping, int start, int stop);
-
-    // dynamic model mapping
-    void addAlphaBetaLoad(JavaHandle dynamicMappingHandle, std::string staticId, std::string dynamicParam);
-    void addOneTransformerLoad(JavaHandle dynamicMappingHandle, std::string staticId, std::string dynamicParam);
-    void addOmegaRef(JavaHandle dynamicMappingHandle, std::string generatorId);
-    void addGeneratorSynchronousThreeWindings(JavaHandle dynamicMappingHandle, std::string staticId, std::string dynamicParam);
-    void addGeneratorSynchronousThreeWindingsProportionalRegulations(JavaHandle dynamicMappingHandle, std::string staticId, std::string dynamicParam);
-    void addGeneratorSynchronousFourWindings(JavaHandle dynamicMappingHandle, std::string staticId, std::string dynamicParam);
-    void addGeneratorSynchronousFourWindingsProportionalRegulations(JavaHandle dynamicMappingHandle, std::string staticId, std::string dynamicParam);
-    void addCurrentLimitAutomaton(JavaHandle dynamicMappingHandle, std::string staticId, std::string dynamicParam, std::string branchSide);
-
-    // timeseries/curves mapping
-    void addCurve(JavaHandle curveMappingHandle, std::string dynamicId, std::string variable);
-
-    // events mapping
-    void addEventQuadripoleDisconnection(JavaHandle eventMappingHandle, std::string eventModelId, std::string staticId, std::string parameterSetId);
-    void addEventSetPointBoolean(JavaHandle eventMappingHandle, std::string eventModelId, std::string staticId, std::string parameterSetId);
-
-    // timeseries/curves mapping
-    void addCurve(JavaHandle curveMappingHandle, std::string dynamicId, std::string variable);
-
-    // events mapping
-    void addEventQuadripoleDisconnection(JavaHandle eventMappingHandle, std::string eventModelId, std::string staticId, std::string parameterSetId);
-    void addEventSetPointBoolean(JavaHandle eventMappingHandle, std::string eventModelId, std::string staticId, std::string parameterSetId);
-
-    // config ?
-    void setPowSyBlConfigLocation(std::string absolutePathToConfig, std::string configFileName);
-
-    JavaHandle runDynamicModel(JavaHandle dynamicModelContext, JavaHandle network, JavaHandle dynamicMapping, JavaHandle eventMapping, JavaHandle timeSeriesMapping, int start, int stop);
-
-    // dynamic model mapping
-    void addAlphaBetaLoad(JavaHandle dynamicMappingHandle, std::string staticId, std::string dynamicParam);
-    void addOneTransformerLoad(JavaHandle dynamicMappingHandle, std::string staticId, std::string dynamicParam);
-    void addOmegaRef(JavaHandle dynamicMappingHandle, std::string generatorId);
-    void addGeneratorSynchronousThreeWindings(JavaHandle dynamicMappingHandle, std::string staticId, std::string dynamicParam);
-    void addGeneratorSynchronousThreeWindingsProportionalRegulations(JavaHandle dynamicMappingHandle, std::string staticId, std::string dynamicParam);
-    void addGeneratorSynchronousFourWindings(JavaHandle dynamicMappingHandle, std::string staticId, std::string dynamicParam);
-    void addGeneratorSynchronousFourWindingsProportionalRegulations(JavaHandle dynamicMappingHandle, std::string staticId, std::string dynamicParam);
-    void addCurrentLimitAutomaton(JavaHandle dynamicMappingHandle, std::string staticId, std::string dynamicParam, std::string branchSide);
-
-<<<<<<< HEAD
-    // timeseries/curves mapping
-    void addCurve(JavaHandle curveMappingHandle, std::string dynamicId, std::string variable);
-
-    // events mapping
-    void addEventQuadripoleDisconnection(JavaHandle eventMappingHandle, std::string eventModelId, std::string staticId, std::string parameterSetId);
-    void addEventSetPointBoolean(JavaHandle eventMappingHandle, std::string eventModelId, std::string staticId, std::string parameterSetId);
-=======
+    PyPowsyblError(const std::string&  msg)
+        : runtime_error(msg) {
+    }
+};
+
+/**
+ * Wraps a void* corresponding to a graalvm ObjectHandle
+ * in order to handle its destruction.
+ */
+class JavaHandle {
+public:
+    //Implicit constructor from void* returned by graalvm
+    JavaHandle(void* handle);
+    ~JavaHandle() {}
+
+    //Implicit conversion to void* for use as input to graalvm
+    operator void*() {
+        return handle_.get();
+    }
+
+private:
+    //Object handle destruction will be called when no more reference
+    std::shared_ptr<void> handle_;
+};
+
+
+template<typename T>
+class Array {
+public:
+    explicit Array(array* delegate)
+        : delegate_(delegate) {
+    }
+
+    int length() const { return delegate_->length; }
+
+    T* begin() const { return (T*) delegate_->ptr; }
+
+    T* end() const { return (T*) delegate_->ptr + delegate_->length; }
+
+    ~Array();
+
+private:
+    array* delegate_;
+};
+
+typedef Array<load_flow_component_result> LoadFlowComponentResultArray;
+typedef Array<post_contingency_result> PostContingencyResultArray;
+typedef Array<limit_violation> LimitViolationArray;
+typedef Array<series> SeriesArray;
+
+
+template<typename T>
+std::vector<T> toVector(array* arrayPtr) {
+    std::vector<T> values;
+    values.reserve(arrayPtr->length);
+    for (int i = 0; i < arrayPtr->length; i++) {
+        T value = *((T*) arrayPtr->ptr + i);
+        values.push_back(value);
+    }
+    return values;
+}
+
+template<>
+std::vector<std::string> toVector(array* arrayPtr);
+
+enum class LoadFlowComponentStatus {
+    CONVERGED = 0,
+    MAX_ITERATION_REACHED,
+    SOLVER_FAILED,
+    FAILED,
+};
+
+enum class PostContingencyComputationStatus {
+    CONVERGED = 0,
+    MAX_ITERATION_REACHED,
+    SOLVER_FAILED,
+    FAILED,
+    NO_IMPACT
+};
+
+enum LimitType {
+    CURRENT = 0,
+    LOW_VOLTAGE,
+    HIGH_VOLTAGE,
+};
+
+enum Side {
+    NONE = -1,
+    ONE,
+    TWO,
+};
+
+enum VoltageInitMode {
+    UNIFORM_VALUES = 0,
+    PREVIOUS_VALUES,
+    DC_VALUES,
+};
+
+enum BalanceType {
+    PROPORTIONAL_TO_GENERATION_P = 0,
+    PROPORTIONAL_TO_GENERATION_P_MAX,
+    PROPORTIONAL_TO_LOAD,
+    PROPORTIONAL_TO_CONFORM_LOAD,
+};
+
+enum ConnectedComponentMode {
+    MAIN = 0,
+    ALL,
+};
+
+enum XnecSelectionStrategy {
+    ONLY_INTERCONNECTIONS = 0,
+    INTERCONNECTION_OR_ZONE_TO_ZONE_PTDF_GT_5PC,
+};
+
+class SeriesMetadata {
+public:
+    SeriesMetadata(const std::string& name, int type, bool isIndex, bool isModifiable, bool isDefault):
+        name_(name),
+        type_(type),
+        isIndex_(isIndex),
+        isModifiable_(isModifiable),
+        isDefault_(isDefault) {
+    }
+
+    const std::string& name() const { return name_; }
+    int type() const { return type_; }
+    bool isIndex() const { return isIndex_; }
+    bool isModifiable() const { return isModifiable_; }
+    bool isDefault() const { return isDefault_; }
+
+private:
+    std::string name_;
+    int type_;
+    bool isIndex_;
+    bool isModifiable_;
+    bool isDefault_;
+};
+
+
+class LoadFlowParameters {
+public:
+    LoadFlowParameters(load_flow_parameters* src);
+    std::shared_ptr<load_flow_parameters> to_c_struct() const;
+    void load_to_c_struct(load_flow_parameters& params) const;
+
+    VoltageInitMode voltage_init_mode;
+    bool transformer_voltage_control_on;
+    bool no_generator_reactive_limits;
+    bool phase_shifter_regulation_on;
+    bool twt_split_shunt_admittance;
+    bool simul_shunt;
+    bool read_slack_bus;
+    bool write_slack_bus;
+    bool distributed_slack;
+    BalanceType balance_type;
+    bool dc_use_transformer_ratio;
+    std::vector<std::string> countries_to_balance;
+    ConnectedComponentMode connected_component_mode;
+    std::vector<std::string> provider_parameters_keys;
+    std::vector<std::string> provider_parameters_values;
+};
+
+class SecurityAnalysisParameters {
+public:
+    SecurityAnalysisParameters(security_analysis_parameters* src);
+    std::shared_ptr<security_analysis_parameters> to_c_struct() const;
+
+    LoadFlowParameters load_flow_parameters;
+    double flow_proportional_threshold;
+    double low_voltage_proportional_threshold;
+    double low_voltage_absolute_threshold;
+    double high_voltage_proportional_threshold;
+    double high_voltage_absolute_threshold;
+    std::vector<std::string> provider_parameters_keys;
+    std::vector<std::string> provider_parameters_values;
+};
+
+class SensitivityAnalysisParameters {
+public:
+    SensitivityAnalysisParameters(sensitivity_analysis_parameters* src);
+    std::shared_ptr<sensitivity_analysis_parameters> to_c_struct() const;
+
+    LoadFlowParameters load_flow_parameters;
+    std::vector<std::string> provider_parameters_keys;
+    std::vector<std::string> provider_parameters_values;
+};
+
+class FlowDecompositionParameters {
+public:
+    FlowDecompositionParameters(flow_decomposition_parameters* src);
+    std::shared_ptr<flow_decomposition_parameters> to_c_struct() const;
+
+    bool enable_losses_compensation;
+    float losses_compensation_epsilon;
+    float sensitivity_epsilon;
+    bool rescale_enabled;
+    bool dc_fallback_enabled_after_ac_divergence;
+    int sensitivity_variable_batch_size;
+};
+
+class LayoutParameters {
+public:
+    LayoutParameters(layout_parameters* src);
+    std::shared_ptr<layout_parameters> to_c_struct() const;
+    void layout_to_c_struct(layout_parameters& params) const;
+
+    bool use_name;
+    bool center_name;
+    bool diagonal_label;
+    bool topological_coloring;
+};
+
+char* copyStringToCharPtr(const std::string& str);
+char** copyVectorStringToCharPtrPtr(const std::vector<std::string>& strings);
+int* copyVectorInt(const std::vector<int>& ints);
+double* copyVectorDouble(const std::vector<double>& doubles);
+
+void deleteCharPtrPtr(char** charPtrPtr, int length);
+
+::zone* createZone(const std::string& id, const std::vector<std::string>& injectionsIds, const std::vector<double>& injectionsShiftKeys);
+
+void init();
+
+void setJavaLibraryPath(const std::string& javaLibraryPath);
+
+void setConfigRead(bool configRead);
+
+void setDefaultLoadFlowProvider(const std::string& loadFlowProvider);
+
+void setDefaultSecurityAnalysisProvider(const std::string& securityAnalysisProvider);
+
+void setDefaultSensitivityAnalysisProvider(const std::string& sensitivityAnalysisProvider);
+
+bool isConfigRead();
+
+std::string getDefaultLoadFlowProvider();
+
+std::string getDefaultSecurityAnalysisProvider();
+
+std::string getDefaultSensitivityAnalysisProvider();
+
+std::string getVersionTable();
+
+JavaHandle createNetwork(const std::string& name, const std::string& id);
+
+void merge(JavaHandle network, std::vector<JavaHandle>& others);
+
+bool updateSwitchPosition(const JavaHandle& network, const std::string& id, bool open);
+
+bool updateConnectableStatus(const JavaHandle& network, const std::string& id, bool connected);
+
+std::vector<std::string> getNetworkElementsIds(const JavaHandle& network, element_type elementType, const std::vector<double>& nominalVoltages,
+                                               const std::vector<std::string>& countries, bool mainCc, bool mainSc,
+                                               bool notConnectedToSameBusAtBothSides);
+
+std::vector<std::string> getNetworkImportFormats();
+
+std::vector<std::string> getNetworkExportFormats();
+
+std::vector<std::string> getLoadFlowProviderNames();
+
+std::vector<std::string> getSecurityAnalysisProviderNames();
+
+std::vector<std::string> getSensitivityAnalysisProviderNames();
+
+SeriesArray* createImporterParametersSeriesArray(const std::string& format);
+
+SeriesArray* createExporterParametersSeriesArray(const std::string& format);
+
+std::shared_ptr<network_metadata> getNetworkMetadata(const JavaHandle& network);
+
+JavaHandle loadNetwork(const std::string& file, const std::map<std::string, std::string>& parameters, JavaHandle* reporter);
+
+JavaHandle loadNetworkFromString(const std::string& fileName, const std::string& fileContent, const std::map<std::string, std::string>& parameters, JavaHandle* reporter);
+
+void dumpNetwork(const JavaHandle& network, const std::string& file, const std::string& format, const std::map<std::string, std::string>& parameters, JavaHandle* reporter);
+
+LoadFlowParameters* createLoadFlowParameters();
+
+std::vector<std::string> getLoadFlowProviderParametersNames(const std::string& loadFlowProvider);
+
+SecurityAnalysisParameters* createSecurityAnalysisParameters();
+
+std::vector<std::string> getSecurityAnalysisProviderParametersNames(const std::string& securityAnalysisProvider);
+
+SensitivityAnalysisParameters* createSensitivityAnalysisParameters();
+
+std::vector<std::string> getSensitivityAnalysisProviderParametersNames(const std::string& sensitivityAnalysisProvider);
+
+std::string dumpNetworkToString(const JavaHandle& network, const std::string& format, const std::map<std::string, std::string>& parameters, JavaHandle* reporter);
+
+void reduceNetwork(const JavaHandle& network, const double v_min, const double v_max, const std::vector<std::string>& ids, const std::vector<std::string>& vls, const std::vector<int>& depths, bool withDangLingLines);
+
+LoadFlowComponentResultArray* runLoadFlow(const JavaHandle& network, bool dc, const LoadFlowParameters& parameters, const std::string& provider, JavaHandle* reporter);
+
+SeriesArray* runLoadFlowValidation(const JavaHandle& network, validation_type validationType);
+
+void writeSingleLineDiagramSvg(const JavaHandle& network, const std::string& containerId, const std::string& svgFile, const std::string& metadataFile, const LayoutParameters& parameters);
+
+std::string getSingleLineDiagramSvg(const JavaHandle& network, const std::string& containerId);
+
+std::vector<std::string> getSingleLineDiagramSvgAndMetadata(const JavaHandle& network, const std::string& containerId, const LayoutParameters& parameters);
+
+void writeNetworkAreaDiagramSvg(const JavaHandle& network, const std::string& svgFile, const std::vector<std::string>& voltageLevelIds, int depth);
+
+std::string getNetworkAreaDiagramSvg(const JavaHandle& network, const std::vector<std::string>& voltageLevelIds, int depth);
+
+JavaHandle createSecurityAnalysis();
+
+void addContingency(const JavaHandle& analysisContext, const std::string& contingencyId, const std::vector<std::string>& elementsIds);
+
+JavaHandle runSecurityAnalysis(const JavaHandle& securityAnalysisContext, const JavaHandle& network, const SecurityAnalysisParameters& parameters, const std::string& provider, bool dc, JavaHandle* reporter);
+
+JavaHandle createSensitivityAnalysis();
+
+void setZones(const JavaHandle& sensitivityAnalysisContext, const std::vector<::zone*>& zones);
+
+void addBranchFlowFactorMatrix(const JavaHandle& sensitivityAnalysisContext, std::string matrixId, const std::vector<std::string>& branchesIds,
+                               const std::vector<std::string>& variablesIds);
+
+void addPreContingencyBranchFlowFactorMatrix(const JavaHandle& sensitivityAnalysisContext, std::string matrixId, const std::vector<std::string>& branchesIds,
+                                             const std::vector<std::string>& variablesIds);
+
+void addPostContingencyBranchFlowFactorMatrix(const JavaHandle& sensitivityAnalysisContext, std::string matrixId, const std::vector<std::string>& branchesIds,
+                                              const std::vector<std::string>& variablesIds, const std::vector<std::string>& contingenciesIds);
+
+void setBusVoltageFactorMatrix(const JavaHandle& sensitivityAnalysisContext, const std::vector<std::string>& busIds, const std::vector<std::string>& targetVoltageIds);
+
+JavaHandle runSensitivityAnalysis(const JavaHandle& sensitivityAnalysisContext, const JavaHandle& network, bool dc, SensitivityAnalysisParameters& parameters, const std::string& provider, JavaHandle* reporter);
+
+matrix* getBranchFlowsSensitivityMatrix(const JavaHandle& sensitivityAnalysisResultContext, const std::string& matrixId, const std::string &contingencyId);
+
+matrix* getBusVoltagesSensitivityMatrix(const JavaHandle& sensitivityAnalysisResultContext, const std::string &contingencyId);
+
+matrix* getReferenceFlows(const JavaHandle& sensitivityAnalysisResultContext, const std::string& matrixId, const std::string& contingencyId);
+
+matrix* getReferenceVoltages(const JavaHandle& sensitivityAnalysisResultContext, const std::string& contingencyId);
+
+SeriesArray* createNetworkElementsSeriesArray(const JavaHandle& network, element_type elementType, filter_attributes_type filterAttributesType, const std::vector<std::string>& attributes, dataframe* dataframe);
+
+void removeNetworkElements(const JavaHandle& network, const std::vector<std::string>& elementIds);
+
+SeriesArray* createNetworkElementsExtensionSeriesArray(const JavaHandle& network, const std::string& extensionName);
+
+std::vector<std::string> getExtensionsNames();
+
+void updateNetworkElementsWithSeries(pypowsybl::JavaHandle network, dataframe* dataframe, element_type elementType);
+
+std::string getWorkingVariantId(const JavaHandle& network);
+
+void setWorkingVariant(const JavaHandle& network, std::string& variant);
+
+void removeVariant(const JavaHandle& network, std::string& variant);
+
+void cloneVariant(const JavaHandle& network, std::string& src, std::string& variant, bool mayOverwrite);
+
+std::vector<std::string> getVariantsIds(const JavaHandle& network);
+
+void addMonitoredElements(const JavaHandle& securityAnalysisContext, contingency_context_type contingencyContextType, const std::vector<std::string>& branchIds,
+                      const std::vector<std::string>& voltageLevelIds, const std::vector<std::string>& threeWindingsTransformerIds,
+                      const std::vector<std::string>& contingencyIds);
+
+SeriesArray* getLimitViolations(const JavaHandle& securityAnalysisResult);
+
+PostContingencyResultArray* getPostContingencyResults(const JavaHandle& securityAnalysisResult);
+
+pre_contingency_result* getPreContingencyResult(const JavaHandle& securityAnalysisResult);
+
+SeriesArray* getBranchResults(const JavaHandle& securityAnalysisResult);
+
+SeriesArray* getBusResults(const JavaHandle& securityAnalysisResult);
+
+SeriesArray* getThreeWindingsTransformerResults(const JavaHandle& securityAnalysisResult);
+
+SeriesArray* getNodeBreakerViewSwitches(const JavaHandle& network,std::string& voltageLevel);
+
+SeriesArray* getNodeBreakerViewNodes(const JavaHandle& network,std::string& voltageLevel);
+
+SeriesArray* getNodeBreakerViewInternalConnections(const JavaHandle& network,std::string& voltageLevel);
+
+SeriesArray* getBusBreakerViewSwitches(const JavaHandle& network,std::string& voltageLevel);
+
+SeriesArray* getBusBreakerViewBuses(const JavaHandle& network,std::string& voltageLevel);
+
+SeriesArray* getBusBreakerViewElements(const JavaHandle& network,std::string& voltageLevel);
+
+/**
+ * Metadata of the dataframe of network elements data for a given element type.
+ */
+std::vector<SeriesMetadata> getNetworkDataframeMetadata(element_type elementType);
+
+/**
+ * Metadata of the list of dataframes to create network elements of the given type.
+ */
+std::vector<std::vector<SeriesMetadata>> getNetworkElementCreationDataframesMetadata(element_type elementType);
+
+void createElement(pypowsybl::JavaHandle network, dataframe_array* dataframes, element_type elementType);
+
+::validation_level_type getValidationLevel(const JavaHandle& network);
+
+::validation_level_type validate(const JavaHandle& network);
+
+void setMinValidationLevel(pypowsybl::JavaHandle network, validation_level_type validationLevel);
+
+void setupLoggerCallback(void *& callback);
+
+void addNetworkElementProperties(pypowsybl::JavaHandle network, dataframe* dataframe);
+
+void removeNetworkElementProperties(pypowsybl::JavaHandle network, const std::vector<std::string>& ids, const std::vector<std::string>& properties);
+
+void updateNetworkElementsExtensionsWithSeries(pypowsybl::JavaHandle network, std::string& name, dataframe* dataframe);
+
+void removeExtensions(const JavaHandle& network, std::string& name, const std::vector<std::string>& ids);
+
+std::vector<SeriesMetadata> getNetworkExtensionsDataframeMetadata(std::string& name);
+
+std::vector<std::vector<SeriesMetadata>> getNetworkExtensionsCreationDataframesMetadata(std::string& name);
+
+void createExtensions(pypowsybl::JavaHandle network, dataframe_array* dataframes, std::string& name);
+
+JavaHandle createReporterModel(const std::string& taskKey, const std::string& defaultName);
+
+std::string printReport(const JavaHandle& reporterModel);
+
+std::string jsonReport(const JavaHandle& reporterModel);
+
+JavaHandle createGLSKdocument(std::string& filename);
+
+std::vector<std::string> getGLSKinjectionkeys(pypowsybl::JavaHandle network, const JavaHandle& importer, std::string& country, long instant);
+
+std::vector<std::string> getGLSKcountries(const JavaHandle& importer);
+
+std::vector<double> getGLSKInjectionFactors(pypowsybl::JavaHandle network, const JavaHandle& importer, std::string& country, long instant);
+
+long getInjectionFactorStartTimestamp(const JavaHandle& importer);
+
+long getInjectionFactorEndTimestamp(const JavaHandle& importer);
+
+JavaHandle createFlowDecomposition();
+
+void addPrecontingencyMonitoredElementsForFlowDecomposition(const JavaHandle& analysisContext, const std::vector<std::string>& elementsIds);
+
+SeriesArray* runFlowDecomposition(const JavaHandle& flowDecompositionContext, const JavaHandle& network, const FlowDecompositionParameters& flow_decomposition_parameters, const LoadFlowParameters& load_flow_parameters);
+
+FlowDecompositionParameters* createFlowDecompositionParameters();
+
+void createLineOnLine(pypowsybl::JavaHandle network, std::string bbsIdBusId,
+    std::string newLineId, float newLineR, float newLineX, float newLineB1, float newLineB2, float newLineG1, float newLineG2,
+    std::string lineId, std::string line1Id, std::string line1Name, std::string line2Id, std::string line2Name, float positionPercent, bool createFictitiousSubstation,
+    std::string fictitiousVoltageLevelId, std::string fictitiousVoltageLevelName, std::string fictitiousSubstationId, std::string fictitiousSubstationName);
+
 void revertCreateLineOnLine(pypowsybl::JavaHandle network, std::string lineToBeMerged1Id, std::string lineToBeMerged2Id, std::string lineToBeDeletedId,
     std::string mergedLineId, std::string mergedLineName);
 
@@ -563,37 +484,109 @@
     std::string lineName);
 
 void createFeederBay(pypowsybl::JavaHandle network, bool throwException, JavaHandle* reporter, dataframe_array* dataframes, element_type elementType);
->>>>>>> 06e3242c
-
-    // config ?
-    void setPowSyBlConfigLocation(std::string absolutePathToConfig, std::string configFileName);
-
-    // dynamic model mapping
-    void addCurrentLimitAutomaton(JavaHandle dynamicMappingHandle, std::string staticId, std::string dynamicParam, std::string branchSide);
-    void addAllDynamicMappings(JavaHandle dynamicMappingHandle, dataframe* mappingDf);
-
-    // timeseries/curves mapping
-    void addCurve(JavaHandle curveMappingHandle, std::string dynamicId, std::string variable);
-
-    // events mapping
-    void addEventQuadripoleDisconnection(JavaHandle eventMappingHandle, std::string eventModelId, std::string staticId, std::string parameterSetId);
-    void addEventSetPointBoolean(JavaHandle eventMappingHandle, std::string eventModelId, std::string staticId, std::string parameterSetId);
-
-    // dynamic model mapping
-    void addDynamicMappings(JavaHandle dynamicMappingHandle, DynamicMappingType mappingType, dataframe* mappingDf);
-    std::vector<SeriesMetadata> getDynamicMappingsMetaData(DynamicMappingType mappingType);
-
-    // timeseries/curves mapping
-    void addCurve(JavaHandle curveMappingHandle, std::string dynamicId, std::string variable);
-
-    // events mapping
-    void addEventBranchDisconnection(JavaHandle eventMappingHandle, std::string eventModelId, std::string staticId, std::string parameterSetId);
-    void addEventSetPointBoolean(JavaHandle eventMappingHandle, std::string eventModelId, std::string staticId, std::string parameterSetId);
-
-    // results
-    std::string getDynamicSimulationResultsStatus(JavaHandle dynamicSimulationResultsHandle);
-    SeriesArray* getDynamicCurve(JavaHandle resultHandle, std::string curveName);
-    std::vector<std::string> getAllDynamicCurvesIds(JavaHandle resultHandle);
+
+void createBranchFeederBaysLine(pypowsybl::JavaHandle network, dataframe* dataframe);
+
+void createBranchFeederBaysTwt(pypowsybl::JavaHandle network, dataframe* dataframe);
+
+std::vector<SeriesMetadata> getLineFeederBaysMetadata();
+
+std::vector<SeriesMetadata> getTwtFeederBaysMetadata();
+
+SeriesArray* getConnectablesOrderPositions(const JavaHandle& network, const std::string voltage_level_id);
+
+std::vector<int> getUnusedConnectableOrderPositions(pypowsybl::JavaHandle network, std::string busbarSectionId, std::string beforeOrAfter);
+
+void removeAliases(pypowsybl::JavaHandle network, dataframe* dataframe);
+
+void closePypowsybl();
+
+LayoutParameters* createLayoutParameters();
+//=======dynamic modeling for dynawaltz package==========
+
+//handle creation
+JavaHandle createDynamicSimulationContext();
+JavaHandle createDynamicModelMapping();
+JavaHandle createTimeseriesMapping();
+JavaHandle createEventMapping();
+
+JavaHandle runDynamicModel(JavaHandle dynamicModelContext, JavaHandle network, JavaHandle dynamicMapping, JavaHandle eventMapping, JavaHandle timeSeriesMapping, int start, int stop);
+
+// dynamic model mapping
+void addAlphaBetaLoad(JavaHandle dynamicMappingHandle, std::string staticId, std::string dynamicParam);
+void addOneTransformerLoad(JavaHandle dynamicMappingHandle, std::string staticId, std::string dynamicParam);
+void addOmegaRef(JavaHandle dynamicMappingHandle, std::string generatorId);
+void addGeneratorSynchronousThreeWindings(JavaHandle dynamicMappingHandle, std::string staticId, std::string dynamicParam);
+void addGeneratorSynchronousThreeWindingsProportionalRegulations(JavaHandle dynamicMappingHandle, std::string staticId, std::string dynamicParam);
+void addGeneratorSynchronousFourWindings(JavaHandle dynamicMappingHandle, std::string staticId, std::string dynamicParam);
+void addGeneratorSynchronousFourWindingsProportionalRegulations(JavaHandle dynamicMappingHandle, std::string staticId, std::string dynamicParam);
+void addCurrentLimitAutomaton(JavaHandle dynamicMappingHandle, std::string staticId, std::string dynamicParam, std::string branchSide);
+
+// timeseries/curves mapping
+void addCurve(JavaHandle curveMappingHandle, std::string dynamicId, std::string variable);
+
+// events mapping
+void addEventQuadripoleDisconnection(JavaHandle eventMappingHandle, std::string eventModelId, std::string staticId, std::string parameterSetId);
+void addEventSetPointBoolean(JavaHandle eventMappingHandle, std::string eventModelId, std::string staticId, std::string parameterSetId);
+
+// timeseries/curves mapping
+void addCurve(JavaHandle curveMappingHandle, std::string dynamicId, std::string variable);
+
+// events mapping
+void addEventQuadripoleDisconnection(JavaHandle eventMappingHandle, std::string eventModelId, std::string staticId, std::string parameterSetId);
+void addEventSetPointBoolean(JavaHandle eventMappingHandle, std::string eventModelId, std::string staticId, std::string parameterSetId);
+
+// config ?
+void setPowSyBlConfigLocation(std::string absolutePathToConfig, std::string configFileName);
+
+JavaHandle runDynamicModel(JavaHandle dynamicModelContext, JavaHandle network, JavaHandle dynamicMapping, JavaHandle eventMapping, JavaHandle timeSeriesMapping, int start, int stop);
+
+// dynamic model mapping
+void addAlphaBetaLoad(JavaHandle dynamicMappingHandle, std::string staticId, std::string dynamicParam);
+void addOneTransformerLoad(JavaHandle dynamicMappingHandle, std::string staticId, std::string dynamicParam);
+void addOmegaRef(JavaHandle dynamicMappingHandle, std::string generatorId);
+void addGeneratorSynchronousThreeWindings(JavaHandle dynamicMappingHandle, std::string staticId, std::string dynamicParam);
+void addGeneratorSynchronousThreeWindingsProportionalRegulations(JavaHandle dynamicMappingHandle, std::string staticId, std::string dynamicParam);
+void addGeneratorSynchronousFourWindings(JavaHandle dynamicMappingHandle, std::string staticId, std::string dynamicParam);
+void addGeneratorSynchronousFourWindingsProportionalRegulations(JavaHandle dynamicMappingHandle, std::string staticId, std::string dynamicParam);
+void addCurrentLimitAutomaton(JavaHandle dynamicMappingHandle, std::string staticId, std::string dynamicParam, std::string branchSide);
+
+// timeseries/curves mapping
+void addCurve(JavaHandle curveMappingHandle, std::string dynamicId, std::string variable);
+
+// events mapping
+void addEventQuadripoleDisconnection(JavaHandle eventMappingHandle, std::string eventModelId, std::string staticId, std::string parameterSetId);
+void addEventSetPointBoolean(JavaHandle eventMappingHandle, std::string eventModelId, std::string staticId, std::string parameterSetId);
+
+// config ?
+void setPowSyBlConfigLocation(std::string absolutePathToConfig, std::string configFileName);
+
+// dynamic model mapping
+void addCurrentLimitAutomaton(JavaHandle dynamicMappingHandle, std::string staticId, std::string dynamicParam, std::string branchSide);
+void addAllDynamicMappings(JavaHandle dynamicMappingHandle, dataframe* mappingDf);
+
+// timeseries/curves mapping
+void addCurve(JavaHandle curveMappingHandle, std::string dynamicId, std::string variable);
+
+// events mapping
+void addEventQuadripoleDisconnection(JavaHandle eventMappingHandle, std::string eventModelId, std::string staticId, std::string parameterSetId);
+void addEventSetPointBoolean(JavaHandle eventMappingHandle, std::string eventModelId, std::string staticId, std::string parameterSetId);
+
+// dynamic model mapping
+void addDynamicMappings(JavaHandle dynamicMappingHandle, DynamicMappingType mappingType, dataframe* mappingDf);
+std::vector<SeriesMetadata> getDynamicMappingsMetaData(DynamicMappingType mappingType);
+
+// timeseries/curves mapping
+void addCurve(JavaHandle curveMappingHandle, std::string dynamicId, std::string variable);
+
+// events mapping
+void addEventBranchDisconnection(JavaHandle eventMappingHandle, std::string eventModelId, std::string staticId, std::string parameterSetId);
+void addEventSetPointBoolean(JavaHandle eventMappingHandle, std::string eventModelId, std::string staticId, std::string parameterSetId);
+
+// results
+std::string getDynamicSimulationResultsStatus(JavaHandle dynamicSimulationResultsHandle);
+SeriesArray* getDynamicCurve(JavaHandle resultHandle, std::string curveName);
+std::vector<std::string> getAllDynamicCurvesIds(JavaHandle resultHandle);
 
 }
 #endif //PYPOWSYBL_H