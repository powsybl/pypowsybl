--- conflicted
+++ resolved
@@ -158,22 +158,6 @@
     bool isDefault_;
 };
 
-<<<<<<< HEAD
-class FlowDecompositionParameters {
-public:
-    FlowDecompositionParameters(flow_decomposition_parameters* src);
-    std::shared_ptr<flow_decomposition_parameters> to_c_struct() const;
-
-    bool save_intermediates;
-    bool enable_losses_compensation;
-    float losses_compensation_epsilon;
-    float sensitivity_epsilon;
-    bool rescale_enabled;
-    BranchSelectionStrategy branch_selection_strategy;
-    ContingencyStrategy contingency_strategy;
-};
-
-=======
 
 class LoadFlowParameters {
 public:
@@ -202,7 +186,7 @@
 public:
     SecurityAnalysisParameters(security_analysis_parameters* src);
     std::shared_ptr<security_analysis_parameters> to_c_struct() const;
-    
+
     LoadFlowParameters load_flow_parameters;
     double flow_proportional_threshold;
     double low_voltage_proportional_threshold;
@@ -217,14 +201,27 @@
 public:
     SensitivityAnalysisParameters(sensitivity_analysis_parameters* src);
     std::shared_ptr<sensitivity_analysis_parameters> to_c_struct() const;
-    
+
     LoadFlowParameters load_flow_parameters;
     std::vector<std::string> provider_parameters_keys;
     std::vector<std::string> provider_parameters_values;
 };
 
-
->>>>>>> ac67bb2d
+class FlowDecompositionParameters {
+public:
+    FlowDecompositionParameters(flow_decomposition_parameters* src);
+    std::shared_ptr<flow_decomposition_parameters> to_c_struct() const;
+
+    bool save_intermediates;
+    bool enable_losses_compensation;
+    float losses_compensation_epsilon;
+    float sensitivity_epsilon;
+    bool rescale_enabled;
+    BranchSelectionStrategy branch_selection_strategy;
+    ContingencyStrategy contingency_strategy;
+};
+
+
 char* copyStringToCharPtr(const std::string& str);
 char** copyVectorStringToCharPtrPtr(const std::vector<std::string>& strings);
 int* copyVectorInt(const std::vector<int>& ints);
