--- conflicted
+++ resolved
@@ -154,21 +154,6 @@
     bool isDefault_;
 };
 
-<<<<<<< HEAD
-class FlowDecompositionParameters {
-public:
-    FlowDecompositionParameters(flow_decomposition_parameters* src);
-    std::shared_ptr<flow_decomposition_parameters> to_c_struct() const;
-
-    bool save_intermediates;
-    bool enable_losses_compensation;
-    float losses_compensation_epsilon;
-    float sensitivity_epsilon;
-    bool rescale_enabled;
-    BranchSelectionStrategy branch_selection_strategy;
-};
-
-=======
 
 class LoadFlowParameters {
 public:
@@ -197,7 +182,7 @@
 public:
     SecurityAnalysisParameters(security_analysis_parameters* src);
     std::shared_ptr<security_analysis_parameters> to_c_struct() const;
-    
+
     LoadFlowParameters load_flow_parameters;
     double flow_proportional_threshold;
     double low_voltage_proportional_threshold;
@@ -212,14 +197,26 @@
 public:
     SensitivityAnalysisParameters(sensitivity_analysis_parameters* src);
     std::shared_ptr<sensitivity_analysis_parameters> to_c_struct() const;
-    
+
     LoadFlowParameters load_flow_parameters;
     std::vector<std::string> provider_parameters_keys;
     std::vector<std::string> provider_parameters_values;
 };
 
-
->>>>>>> ac67bb2d
+class FlowDecompositionParameters {
+public:
+    FlowDecompositionParameters(flow_decomposition_parameters* src);
+    std::shared_ptr<flow_decomposition_parameters> to_c_struct() const;
+
+    bool save_intermediates;
+    bool enable_losses_compensation;
+    float losses_compensation_epsilon;
+    float sensitivity_epsilon;
+    bool rescale_enabled;
+    BranchSelectionStrategy branch_selection_strategy;
+};
+
+
 char* copyStringToCharPtr(const std::string& str);
 char** copyVectorStringToCharPtrPtr(const std::vector<std::string>& strings);
 int* copyVectorInt(const std::vector<int>& ints);
