/**
 * Copyright (c) 2020, RTE (http://www.rte-france.com)
 * This Source Code Form is subject to the terms of the Mozilla Public
 * License, v. 2.0. If a copy of the MPL was not distributed with this
 * file, You can obtain one at http://mozilla.org/MPL/2.0/.
 */
#ifndef PYPOWSYBL_H
#define PYPOWSYBL_H

#include <string>
#include <vector>
#include <map>
#include <memory>
#include <stdexcept>
#include "pypowsybl-api.h"

namespace pypowsybl {

class PyPowsyblError : public std::runtime_error {
public:
    PyPowsyblError(const char* msg)
        : runtime_error(msg) {
    }

    PyPowsyblError(const std::string&  msg)
        : runtime_error(msg) {
    }
};

template<typename T>
class Array {
public:
    explicit Array(array* delegate)
        : delegate_(delegate) {
    }

    int length() const { return delegate_->length; }

    T* begin() const { return (T*) delegate_->ptr; }

    T* end() const { return (T*) delegate_->ptr + delegate_->length; }

    ~Array();

private:
    array* delegate_;
};

typedef Array<load_flow_component_result> LoadFlowComponentResultArray;
typedef Array<bus> BusArray;
typedef Array<generator> GeneratorArray;
typedef Array<load> LoadArray;
typedef Array<contingency_result> ContingencyResultArray;
typedef Array<limit_violation> LimitViolationArray;
typedef Array<series> SeriesArray;

template<typename T>
std::vector<T> toVector(array* arrayPtr) {
    std::vector<T> values;
    values.reserve(arrayPtr->length);
    for (int i = 0; i < arrayPtr->length; i++) {
        T value = *((T*) arrayPtr->ptr + i);
        values.push_back(value);
    }
    return values;
}

template<>
std::vector<std::string> toVector(array* arrayPtr);

enum LoadFlowComponentStatus {
    CONVERGED = 0,
    MAX_ITERATION_REACHED,
    SOLVER_FAILED,
    FAILED,
};

enum LimitType {
    CURRENT = 0,
    LOW_VOLTAGE,
    HIGH_VOLTAGE,
};

enum Side {
    NONE = -1,
    ONE,
    TWO,
};

enum VoltageInitMode {
    UNIFORM_VALUES = 0,
    PREVIOUS_VALUES,
    DC_VALUES,
};

enum BalanceType {
    PROPORTIONAL_TO_GENERATION_P = 0,
    PROPORTIONAL_TO_GENERATION_P_MAX,
    PROPORTIONAL_TO_LOAD,
    PROPORTIONAL_TO_CONFORM_LOAD,
};

<<<<<<< HEAD
::zone* createZone(const std::string& id, const std::vector<std::string>& injectionsIds, const std::vector<double>& injectionsShiftKeys);
=======
enum ConnectedComponentMode {
    MAIN = 0,
    ALL,
};

char* copyStringToCharPtr(const std::string& str);
char** copyVectorStringToCharPtrPtr(const std::vector<std::string>& strings);
void deleteCharPtrPtr(char** charPtrPtr, int length);
>>>>>>> 86520b0e

void init();

void setDebugMode(bool debug);

std::string getVersionTable();

void* createEmptyNetwork(const std::string& id);

void* createIeeeNetwork(int busCount);

void* createEurostagTutorialExample1Network();

void* createFourSubstationsNodeBreakerNetwork();

bool updateSwitchPosition(void* network, const std::string& id, bool open);

bool updateConnectableStatus(void* network, const std::string& id, bool connected);

std::vector<std::string> getNetworkElementsIds(void* network, element_type elementType, const std::vector<double>& nominalVoltages,
                                               const std::vector<std::string>& countries, bool mainCc, bool mainSc,
                                               bool notConnectedToSameBusAtBothSides);

std::vector<std::string> getNetworkImportFormats();

std::vector<std::string> getNetworkExportFormats();

SeriesArray* createImporterParametersSeriesArray(const std::string& format);

void* loadNetwork(const std::string& file, const std::map<std::string, std::string>& parameters);

void dumpNetwork(void* network, const std::string& file, const std::string& format, const std::map<std::string, std::string>& parameters);

void reduceNetwork(void* network, const double v_min, const double v_max, const std::vector<std::string>& ids, const std::vector<std::string>& vls, const std::vector<int>& depths, bool withDangLingLines);

LoadFlowComponentResultArray* runLoadFlow(void* network, bool dc, const std::shared_ptr<load_flow_parameters>& parameters, const std::string& provider);

BusArray* getBusArray(void* network);

GeneratorArray* getGeneratorArray(void* network);

LoadArray* getLoadArray(void* network);

void writeSingleLineDiagramSvg(void* network, const std::string& containerId, const std::string& svgFile);

void* createSecurityAnalysis();

void addContingency(void* analysisContext, const std::string& contingencyId, const std::vector<std::string>& elementsIds);

ContingencyResultArray* runSecurityAnalysis(void* securityAnalysisContext, void* network, load_flow_parameters& parameters, const std::string& provider);

void* createSensitivityAnalysis();

void setBranchFlowFactorMatrix(void* sensitivityAnalysisContext, const std::vector<std::string>& branchesIds, const std::vector<std::string>& injectionsOrTransfosIds,
                               const std::vector<::zone*>& zones);

void setBusVoltageFactorMatrix(void* sensitivityAnalysisContext, const std::vector<std::string>& busIds, const std::vector<std::string>& targetVoltageIds);

void* runSensitivityAnalysis(void* sensitivityAnalysisContext, void* network, bool dc, load_flow_parameters& parameters, const std::string& provider);

matrix* getBranchFlowsSensitivityMatrix(void* sensitivityAnalysisResultContext, const std::string &contingencyId);

matrix* getBusVoltagesSensitivityMatrix(void* sensitivityAnalysisResultContext, const std::string &contingencyId);

matrix* getReferenceFlows(void* sensitivityAnalysisResultContext, const std::string& contingencyId);

matrix* getReferenceVoltages(void* sensitivityAnalysisResultContext, const std::string& contingencyId);

SeriesArray* createNetworkElementsSeriesArray(void* network, element_type elementType);

int getSeriesType(element_type elementType, const std::string& seriesName);

void updateNetworkElementsWithIntSeries(void* network, element_type elementType, const std::string& seriesName, const std::vector<std::string>& ids,
                                        const std::vector<int>& values, int elementCount);

void updateNetworkElementsWithDoubleSeries(void* network, element_type elementType, const std::string& seriesName, const std::vector<std::string>& ids,
                                           const std::vector<double>& values, int elementCount);

void updateNetworkElementsWithStringSeries(void* network, element_type elementType, const std::string& seriesName, const std::vector<std::string>& ids,
                                           const std::vector<std::string>& values, int elementCount);

void destroyObjectHandle(void* objectHandle);

}

#endif //PYPOWSYBL_H<|MERGE_RESOLUTION|>--- conflicted
+++ resolved
@@ -100,9 +100,6 @@
     PROPORTIONAL_TO_CONFORM_LOAD,
 };
 
-<<<<<<< HEAD
-::zone* createZone(const std::string& id, const std::vector<std::string>& injectionsIds, const std::vector<double>& injectionsShiftKeys);
-=======
 enum ConnectedComponentMode {
     MAIN = 0,
     ALL,
@@ -111,7 +108,8 @@
 char* copyStringToCharPtr(const std::string& str);
 char** copyVectorStringToCharPtrPtr(const std::vector<std::string>& strings);
 void deleteCharPtrPtr(char** charPtrPtr, int length);
->>>>>>> 86520b0e
+
+::zone* createZone(const std::string& id, const std::vector<std::string>& injectionsIds, const std::vector<double>& injectionsShiftKeys);
 
 void init();
 
