--- conflicted
+++ resolved
@@ -210,18 +210,12 @@
 void updateNetworkElementsWithStringSeries(const JavaHandle& network, element_type elementType, const std::string& seriesName, const std::vector<std::string>& ids,
                                            const std::vector<std::string>& values, int elementCount);
 
-<<<<<<< HEAD
-void createElement(void *network, element_type elementType,
+void createElement(const JavaHandle& network, element_type elementType,
                    const std::vector<std::string> &doubleKeys, const std::vector<double> &doubleVals,
                    const std::vector<std::string> &strKeys, const std::vector<std::string> &strVals,
                    const std::vector<std::string> &intKeys, const std::vector<int> &intVals);
 
-void destroyObjectHandle(void* objectHandle);
-
-std::string getWorkingVariantId(void* network);
-=======
 std::string getWorkingVariantId(const JavaHandle& network);
->>>>>>> 3b140ab2
 
 void setWorkingVariant(const JavaHandle& network, std::string& variant);
 
