/**
 * Copyright (c) 2021-2022, RTE (http://www.rte-france.com)
 * This Source Code Form is subject to the terms of the Mozilla Public
 * License, v. 2.0. If a copy of the MPL was not distributed with this
 * file, You can obtain one at http://mozilla.org/MPL/2.0/.
 */

typedef struct exception_handler_struct {
    char* message;
} exception_handler;

/**
 * Weakly typed array of data.
 */
typedef struct array_struct {
    void* ptr;
    int length;
} array;

typedef struct network_metadata_struct {
    char* id;
    char* name;
    double case_date; //seconds since epoch
    char* source_format;
    int forecast_distance;
} network_metadata;

typedef struct load_flow_component_result_struct {
    int connected_component_num;
    int synchronous_component_num;
    int status;
    int iteration_count;
    char* slack_bus_id;
    double slack_bus_active_power_mismatch;
    double distributed_active_power;
} load_flow_component_result;

typedef struct load_flow_parameters_struct {
    int voltage_init_mode;
    unsigned char transformer_voltage_control_on;
    unsigned char no_generator_reactive_limits;
    unsigned char phase_shifter_regulation_on;
    unsigned char twt_split_shunt_admittance;
    unsigned char simul_shunt;
    unsigned char read_slack_bus;
    unsigned char write_slack_bus;
    unsigned char distributed_slack;
    int balance_type;
    unsigned char dc_use_transformer_ratio;
    char** countries_to_balance;
    int countries_to_balance_count;
    int connected_component_mode;
    char** provider_parameters_keys;
    int provider_parameters_keys_count;
    char** provider_parameters_values;
    int provider_parameters_values_count;
} load_flow_parameters;

typedef struct security_analysis_parameters_struct {
    struct load_flow_parameters_struct load_flow_parameters;
    double flow_proportional_threshold;
    double low_voltage_proportional_threshold;
    double low_voltage_absolute_threshold;
    double high_voltage_proportional_threshold;
    double high_voltage_absolute_threshold;
    char** provider_parameters_keys;
    int provider_parameters_keys_count;
    char** provider_parameters_values;
    int provider_parameters_values_count;
} security_analysis_parameters;

typedef struct sensitivity_analysis_parameters_struct {
    struct load_flow_parameters_struct load_flow_parameters;
    char** provider_parameters_keys;
    int provider_parameters_keys_count;
    char** provider_parameters_values;
    int provider_parameters_values_count;
} sensitivity_analysis_parameters;

typedef struct limit_violation_struct {
    char* subject_id;
    char* subject_name;
    int limit_type;
    double limit;
    char* limit_name;
    int acceptable_duration;
    float limit_reduction;
    double value;
    int side;
} limit_violation;

typedef struct post_contingency_result_struct {
    char* contingency_id;
    int status;
    array limit_violations;
} post_contingency_result;

typedef struct pre_contingency_result_struct {
    int status;
    array limit_violations;
} pre_contingency_result;

typedef enum {
    BUS = 0,
    LINE,
    TWO_WINDINGS_TRANSFORMER,
    THREE_WINDINGS_TRANSFORMER,
    GENERATOR,
    LOAD,
    BATTERY,
    SHUNT_COMPENSATOR,
    NON_LINEAR_SHUNT_COMPENSATOR_SECTION,
    LINEAR_SHUNT_COMPENSATOR_SECTION,
    DANGLING_LINE,
    LCC_CONVERTER_STATION,
    VSC_CONVERTER_STATION,
    STATIC_VAR_COMPENSATOR,
    SWITCH,
    VOLTAGE_LEVEL,
    SUBSTATION,
    BUSBAR_SECTION,
    HVDC_LINE,
    RATIO_TAP_CHANGER_STEP,
    PHASE_TAP_CHANGER_STEP,
    RATIO_TAP_CHANGER,
    PHASE_TAP_CHANGER,
    REACTIVE_CAPABILITY_CURVE_POINT,
    OPERATIONAL_LIMITS,
    MINMAX_REACTIVE_LIMITS,
    ALIAS,
} element_type;

typedef enum {
    FLOWS = 0,
    GENERATORS,
    BUSES,
    SVCS,
    SHUNTS,
    TWTS,
    TWTS3W,
} validation_type;

typedef enum {
    EQUIPMENT = 0,
    STEADY_STATE_HYPOTHESIS,
} validation_level_type;

typedef enum {
    ALL = 0,
    NONE,
    SPECIFIC,
} contingency_context_type;

typedef struct matrix_struct {
    int row_count;
    int column_count;
    double* values;
} matrix;

typedef struct series_struct {
    char* name;
    unsigned char index;
    int type;
    array data;
} series;

/**
 * A dataframe: simply an array of series.
 */
typedef struct dataframe_struct {
    struct series_struct* series;
    int series_count;
} dataframe;

/**
 * An array of dataframes.
 */
typedef struct {
    dataframe* dataframes;
    int dataframes_count;
} dataframe_array;

/**
 * Metadata about one attribute.
 */
typedef struct series_metadata_struct {
    char* name;
    int type;
    unsigned char  is_index;
    unsigned char  is_modifiable;
    unsigned char  is_default;
} series_metadata;

/**
 * Metadata for one dataframe : simply a list of attributes metadata.
 */
typedef struct {
    series_metadata* attributes_metadata;
    int attributes_count;
} dataframe_metadata;

/**
 * Metadata for a list of dataframes.
 */
typedef struct {
    dataframe_metadata* dataframes_metadata;
    int dataframes_count;
} dataframes_metadata;

typedef struct zone_struct {
    char* id;
    char** injections_ids;
    double* injections_shift_keys;
    int length;
} zone;

typedef enum {
    ALL_ATTRIBUTES = 0,
    DEFAULT_ATTRIBUTES,
    SELECTION_ATTRIBUTES
} filter_attributes_type;

typedef struct flow_decomposition_parameters_struct {
    unsigned char enable_losses_compensation;
    double losses_compensation_epsilon;
    double sensitivity_epsilon;
    unsigned char rescale_enabled;
    unsigned char dc_fallback_enabled_after_ac_divergence;
<<<<<<< HEAD
} flow_decomposition_parameters;

typedef enum {
    ONLY_INTERCONNECTIONS = 0,
    INTERCONNECTION_OR_ZONE_TO_ZONE_PTDF_GT_5PC,
} xnec_selection_strategy;

typedef struct layout_parameters_struct {
    unsigned char use_name;
    unsigned char center_name;
    unsigned char diagonal_label;
    unsigned char topological_coloring;
} layout_parameters;
=======
    int sensitivity_variable_batch_size;
} flow_decomposition_parameters;
>>>>>>> 0ec7604b
<|MERGE_RESOLUTION|>--- conflicted
+++ resolved
@@ -226,21 +226,12 @@
     double sensitivity_epsilon;
     unsigned char rescale_enabled;
     unsigned char dc_fallback_enabled_after_ac_divergence;
-<<<<<<< HEAD
+    int sensitivity_variable_batch_size;
 } flow_decomposition_parameters;
-
-typedef enum {
-    ONLY_INTERCONNECTIONS = 0,
-    INTERCONNECTION_OR_ZONE_TO_ZONE_PTDF_GT_5PC,
-} xnec_selection_strategy;
 
 typedef struct layout_parameters_struct {
     unsigned char use_name;
     unsigned char center_name;
     unsigned char diagonal_label;
     unsigned char topological_coloring;
-} layout_parameters;
-=======
-    int sensitivity_variable_batch_size;
-} flow_decomposition_parameters;
->>>>>>> 0ec7604b
+} layout_parameters;