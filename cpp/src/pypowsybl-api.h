--- conflicted
+++ resolved
@@ -94,10 +94,6 @@
     RATIO_TAP_CHANGER,
     PHASE_TAP_CHANGER,
     REACTIVE_CAPABILITY_CURVE_POINT,
-<<<<<<< HEAD
-    CURRENT_LIMITS,
-=======
->>>>>>> d8ea7737
     OPERATIONAL_LIMITS,
 } element_type;
 
