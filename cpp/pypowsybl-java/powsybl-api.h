--- conflicted
+++ resolved
@@ -468,7 +468,11 @@
 } VoltageInitializerReactiveSlackBusesMode;
 
 typedef enum {
-<<<<<<< HEAD
+    DEFAULT = 0,
+    FAILURE,
+} RaoComputationStatus;
+
+typedef enum {
     VOLTAGE_LEVEL_NAME = 0,
     LOAD_NAME,
     GENERATOR_NAME,
@@ -521,9 +525,4 @@
     UPDATE_SHUNT_BUS,
     UPDATE_BRANCH_BUS1,
     UPDATE_BRANCH_BUS2,
-} Grid2opUpdateIntegerValueType;
-=======
-    DEFAULT = 0,
-    FAILURE,
-} RaoComputationStatus;
->>>>>>> 97111638
+} Grid2opUpdateIntegerValueType;