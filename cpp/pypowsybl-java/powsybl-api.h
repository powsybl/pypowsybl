--- conflicted
+++ resolved
@@ -412,14 +412,11 @@
 } OutputVariableType;
 
 typedef enum {
-<<<<<<< HEAD
     SUCCESS = 0,
     FAILURE,
 } DynamicSimulationStatus;
 
 typedef enum {
-=======
->>>>>>> 2a2a49d0
     UNDEFINED = -1,
     ONE,
     TWO,
