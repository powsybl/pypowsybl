#
# Copyright (c) 2020, RTE (http://www.rte-france.com)
# This Source Code Form is subject to the terms of the Mozilla Public
# License, v. 2.0. If a copy of the MPL was not distributed with this
# file, You can obtain one at http://mozilla.org/MPL/2.0/.
#
cmake_minimum_required(VERSION 3.14)
project(pypowsybl-java)

set(CMAKE_CXX_STANDARD 17)

include(ExternalProject)

if(NOT DEFINED PYPOWSYBL_JAVA_SRC_DIR)
    set(PYPOWSYBL_JAVA_SRC_DIR ${CMAKE_CURRENT_SOURCE_DIR}/../../java/pypowsybl)
endif()
set(PYPOWSYBL_DATA_DIR ${CMAKE_CURRENT_SOURCE_DIR}/../../data)
set(PYPOWSYBL_JAVA_BIN_DIR ${CMAKE_CURRENT_BINARY_DIR}/../java)
set(PYPOWSYBL_JAVA_BIN_DIR ${PYPOWSYBL_JAVA_BIN_DIR}/../java PARENT_SCOPE)
set(PYPOWSYBL_JAVA_OLD_LIB pypowsybl-java${CMAKE_SHARED_LIBRARY_SUFFIX})
set(PYPOWSYBL_JAVA_LIB ${CMAKE_SHARED_LIBRARY_PREFIX}pypowsybl-java${CMAKE_SHARED_LIBRARY_SUFFIX})

if (${CMAKE_SYSTEM_PROCESSOR} STREQUAL "x86_64" OR ${CMAKE_SYSTEM_PROCESSOR} STREQUAL "AMD64")
    set(OS_BITS 64)
    set(ARCH_ID "x86-64")
elseif(${CMAKE_SYSTEM_PROCESSOR} STREQUAL "arm64")
    set(OS_BITS arm64)
    set(ARCH_ID "aarch64")
else()
    set(OS_BITS 32)
    set(ARCH_ID "x86-32")
endif()

# extract needed native libraries from jar for current platform
# jars have been previously copied by maven build
macro(extract_and_install_native_lib jar_file jar_entry library_file)
  if(${CMAKE_SYSTEM_NAME} STREQUAL "Darwin")
    set(NATIVE_LIB_INSTALL_EXTRA_COMMAND COMMAND install_name_tool -id @loader_path/${library_file} ${CMAKE_CURRENT_BINARY_DIR}/${jar_entry}/${library_file})
  endif()

  add_custom_target(native-install-${library_file} ALL COMMAND ${CMAKE_COMMAND} -E tar x ${jar_file} ${jar_entry}/${library_file} ${NATIVE_LIB_INSTALL_EXTRA_COMMAND})
  add_dependencies(native-install-${library_file} mvn)
  if(DEFINED CMAKE_LIBRARY_OUTPUT_DIRECTORY)
    add_custom_command(TARGET native-install-${library_file} POST_BUILD ${POWSYBL_CPP_INSTALL_EXTRA_COMMAND} COMMAND ${CMAKE_COMMAND} -E copy ${CMAKE_CURRENT_BINARY_DIR}/${jar_entry}/${library_file} ${CMAKE_LIBRARY_OUTPUT_DIRECTORY})
  endif()
endmacro()

cmake_path(SET math-native-jar "${PYPOWSYBL_JAVA_SRC_DIR}/target/dependency/powsybl-math-native.jar")
cmake_path(SET ortools-jar "${PYPOWSYBL_JAVA_SRC_DIR}/target/dependency/ortools-${CMAKE_SYSTEM_NAME}-${ARCH_ID}.jar")

if(${CMAKE_SYSTEM_NAME} STREQUAL "Windows")
    extract_and_install_native_lib(${math-native-jar} natives/windows_${OS_BITS} math.dll)
    extract_and_install_native_lib(${ortools-jar} ortools-win32-${ARCH_ID} jniortools.dll)
elseif(${CMAKE_SYSTEM_NAME} STREQUAL "Linux")
    extract_and_install_native_lib(${math-native-jar} natives/linux_${OS_BITS} libmath.so)
    extract_and_install_native_lib(${ortools-jar} ortools-linux-${ARCH_ID} libjniortools.so)
    extract_and_install_native_lib(${ortools-jar} ortools-linux-${ARCH_ID} libortools.so.9)
elseif(${CMAKE_SYSTEM_NAME} STREQUAL "Darwin")
    extract_and_install_native_lib(${math-native-jar} natives/osx_${OS_BITS} libmath.dylib)
    extract_and_install_native_lib(${ortools-jar} ortools-darwin-${ARCH_ID} libjniortools.dylib)
    extract_and_install_native_lib(${ortools-jar} ortools-darwin-${ARCH_ID} libortools.9.dylib)
else()
    message(FATAL_ERROR "System not supported: ${CMAKE_SYSTEM_NAME}")
endif()

# on MacOS, java library is created with an absolute path id, we need to fix it using install_name_tool before
# linking with our shared library
if(${CMAKE_SYSTEM_NAME} STREQUAL "Darwin")
    set(NATIVE_IMAGE_INSTALL_EXTRA_COMMAND COMMAND install_name_tool -id @loader_path/${PYPOWSYBL_JAVA_LIB} ${PYPOWSYBL_JAVA_BIN_DIR}/${PYPOWSYBL_JAVA_LIB})
endif()

ExternalProject_Add(mvn
    SOURCE_DIR ${PYPOWSYBL_JAVA_SRC_DIR}
    PATCH_COMMAND mvn --batch-mode clean package
    CONFIGURE_COMMAND ""
    BUILD_COMMAND ""
    INSTALL_COMMAND ""
)

if("${CMAKE_BUILD_TYPE}" STREQUAL "Debug")
    set(NATIVE_IMAGE_BUILD_OPTIONS "-H:GenerateDebugInfo=1" "-Ob")
endif()

# as of GraalVM 23.0.0 G1 GC is only supported on Linux ADM64
if(${CMAKE_SYSTEM_NAME} STREQUAL "Linux" AND ${OS_BITS} STREQUAL "64")
    set(NATIVE_IMAGE_GC "G1")
else()
    set(NATIVE_IMAGE_GC "serial")
endif()

if(DEFINED ENV{PYPOWSYBL_PGO})
    set(NATIVE_IMAGE_EXTRA_DEPENDS "native-image-pgo")
    set(NATIVE_IMAGE_PGO_OPTION "--pgo=${PYPOWSYBL_JAVA_BIN_DIR}/default.iprof")
    # first build a profiling binary, run it to generate an iprof file
    # and then pass the iprof file to the library build
    ExternalProject_Add(native-image-pgo
        DEPENDS mvn
        SOURCE_DIR ${PYPOWSYBL_JAVA_BIN_DIR}
        DOWNLOAD_COMMAND ""
        PATCH_COMMAND $ENV{JAVA_HOME}/bin/native-image ${NATIVE_IMAGE_BUILD_OPTIONS} --class-path ${PYPOWSYBL_JAVA_SRC_DIR}/pypowsybl-pgo/target/pypowsybl-java-pgo.jar${EXTRA_JARS} --pgo-instrument -march=compatibility --no-fallback --gc=${NATIVE_IMAGE_GC} -H:Name=pypowsybl-java-pgo -H:CLibraryPath=${CMAKE_CURRENT_SOURCE_DIR} com.powsybl.python.pgo.Main
        CONFIGURE_COMMAND ""
        BUILD_COMMAND ""
        INSTALL_COMMAND ${PYPOWSYBL_JAVA_BIN_DIR}/pypowsybl-java-pgo ${PYPOWSYBL_DATA_DIR} COMMAND ${CMAKE_COMMAND} -E copy default.iprof ${PYPOWSYBL_JAVA_BIN_DIR}/
    )
endif()

# as GraalVm does not follow same library naming convention (lib prefix is missing on Linux and MacOS) we need to rename
# it in the install command step
ExternalProject_Add(native-image
    DEPENDS mvn ${NATIVE_IMAGE_EXTRA_DEPENDS}
    SOURCE_DIR ${PYPOWSYBL_JAVA_BIN_DIR}
    DOWNLOAD_COMMAND ""
    PATCH_COMMAND $ENV{JAVA_HOME}/bin/native-image ${NATIVE_IMAGE_BUILD_OPTIONS} --class-path ${PYPOWSYBL_JAVA_SRC_DIR}/pypowsybl/target/pypowsybl-java.jar${EXTRA_JARS} ${NATIVE_IMAGE_PGO_OPTION} -march=compatibility --no-fallback --shared --gc=${NATIVE_IMAGE_GC} -H:Name=pypowsybl-java -H:CLibraryPath=${CMAKE_CURRENT_SOURCE_DIR}
    CONFIGURE_COMMAND ""
    BUILD_COMMAND ""
    INSTALL_COMMAND ${CMAKE_COMMAND} -E copy ${PYPOWSYBL_JAVA_BIN_DIR}/${PYPOWSYBL_JAVA_OLD_LIB} ${PYPOWSYBL_JAVA_BIN_DIR}/${PYPOWSYBL_JAVA_LIB} ${NATIVE_IMAGE_INSTALL_EXTRA_COMMAND}
)

<<<<<<< HEAD
# extract powsybl math native from jar for current platform
# powsybl-math-native.jar has been previously copied by maven build
add_custom_target(math-native ALL COMMAND ${CMAKE_COMMAND} -E tar x ${PYPOWSYBL_JAVA_SRC_DIR}/pypowsybl/target/dependency/powsybl-math-native.jar ${POWSYBL_MATH_NATIVE_JAR_ENTRY_DIR}/${POWSYBL_MATH_NATIVE_LIB} ${MATH_NATIVE_INSTALL_EXTRA_COMMAND})

=======
>>>>>>> 1d563ca8
if(DEFINED CMAKE_LIBRARY_OUTPUT_DIRECTORY)
    add_custom_command(TARGET native-image POST_BUILD ${POWSYBL_CPP_INSTALL_EXTRA_COMMAND} COMMAND ${CMAKE_COMMAND} -E copy ${PYPOWSYBL_JAVA_BIN_DIR}/${PYPOWSYBL_JAVA_LIB} ${CMAKE_LIBRARY_OUTPUT_DIRECTORY})
endif(DEFINED CMAKE_LIBRARY_OUTPUT_DIRECTORY)<|MERGE_RESOLUTION|>--- conflicted
+++ resolved
@@ -14,7 +14,6 @@
 if(NOT DEFINED PYPOWSYBL_JAVA_SRC_DIR)
     set(PYPOWSYBL_JAVA_SRC_DIR ${CMAKE_CURRENT_SOURCE_DIR}/../../java/pypowsybl)
 endif()
-set(PYPOWSYBL_DATA_DIR ${CMAKE_CURRENT_SOURCE_DIR}/../../data)
 set(PYPOWSYBL_JAVA_BIN_DIR ${CMAKE_CURRENT_BINARY_DIR}/../java)
 set(PYPOWSYBL_JAVA_BIN_DIR ${PYPOWSYBL_JAVA_BIN_DIR}/../java PARENT_SCOPE)
 set(PYPOWSYBL_JAVA_OLD_LIB pypowsybl-java${CMAKE_SHARED_LIBRARY_SUFFIX})
@@ -88,41 +87,18 @@
     set(NATIVE_IMAGE_GC "serial")
 endif()
 
-if(DEFINED ENV{PYPOWSYBL_PGO})
-    set(NATIVE_IMAGE_EXTRA_DEPENDS "native-image-pgo")
-    set(NATIVE_IMAGE_PGO_OPTION "--pgo=${PYPOWSYBL_JAVA_BIN_DIR}/default.iprof")
-    # first build a profiling binary, run it to generate an iprof file
-    # and then pass the iprof file to the library build
-    ExternalProject_Add(native-image-pgo
-        DEPENDS mvn
-        SOURCE_DIR ${PYPOWSYBL_JAVA_BIN_DIR}
-        DOWNLOAD_COMMAND ""
-        PATCH_COMMAND $ENV{JAVA_HOME}/bin/native-image ${NATIVE_IMAGE_BUILD_OPTIONS} --class-path ${PYPOWSYBL_JAVA_SRC_DIR}/pypowsybl-pgo/target/pypowsybl-java-pgo.jar${EXTRA_JARS} --pgo-instrument -march=compatibility --no-fallback --gc=${NATIVE_IMAGE_GC} -H:Name=pypowsybl-java-pgo -H:CLibraryPath=${CMAKE_CURRENT_SOURCE_DIR} com.powsybl.python.pgo.Main
-        CONFIGURE_COMMAND ""
-        BUILD_COMMAND ""
-        INSTALL_COMMAND ${PYPOWSYBL_JAVA_BIN_DIR}/pypowsybl-java-pgo ${PYPOWSYBL_DATA_DIR} COMMAND ${CMAKE_COMMAND} -E copy default.iprof ${PYPOWSYBL_JAVA_BIN_DIR}/
-    )
-endif()
-
 # as GraalVm does not follow same library naming convention (lib prefix is missing on Linux and MacOS) we need to rename
 # it in the install command step
 ExternalProject_Add(native-image
-    DEPENDS mvn ${NATIVE_IMAGE_EXTRA_DEPENDS}
+    DEPENDS mvn
     SOURCE_DIR ${PYPOWSYBL_JAVA_BIN_DIR}
     DOWNLOAD_COMMAND ""
-    PATCH_COMMAND $ENV{JAVA_HOME}/bin/native-image ${NATIVE_IMAGE_BUILD_OPTIONS} --class-path ${PYPOWSYBL_JAVA_SRC_DIR}/pypowsybl/target/pypowsybl-java.jar${EXTRA_JARS} ${NATIVE_IMAGE_PGO_OPTION} -march=compatibility --no-fallback --shared --gc=${NATIVE_IMAGE_GC} -H:Name=pypowsybl-java -H:CLibraryPath=${CMAKE_CURRENT_SOURCE_DIR}
+    PATCH_COMMAND $ENV{JAVA_HOME}/bin/native-image ${NATIVE_IMAGE_BUILD_OPTIONS} --class-path ${PYPOWSYBL_JAVA_SRC_DIR}/target/pypowsybl-java.jar${EXTRA_JARS} -march=compatibility --no-fallback --shared --gc=${NATIVE_IMAGE_GC} -H:Name=pypowsybl-java -H:CLibraryPath=${CMAKE_CURRENT_SOURCE_DIR}
     CONFIGURE_COMMAND ""
     BUILD_COMMAND ""
     INSTALL_COMMAND ${CMAKE_COMMAND} -E copy ${PYPOWSYBL_JAVA_BIN_DIR}/${PYPOWSYBL_JAVA_OLD_LIB} ${PYPOWSYBL_JAVA_BIN_DIR}/${PYPOWSYBL_JAVA_LIB} ${NATIVE_IMAGE_INSTALL_EXTRA_COMMAND}
 )
 
-<<<<<<< HEAD
-# extract powsybl math native from jar for current platform
-# powsybl-math-native.jar has been previously copied by maven build
-add_custom_target(math-native ALL COMMAND ${CMAKE_COMMAND} -E tar x ${PYPOWSYBL_JAVA_SRC_DIR}/pypowsybl/target/dependency/powsybl-math-native.jar ${POWSYBL_MATH_NATIVE_JAR_ENTRY_DIR}/${POWSYBL_MATH_NATIVE_LIB} ${MATH_NATIVE_INSTALL_EXTRA_COMMAND})
-
-=======
->>>>>>> 1d563ca8
 if(DEFINED CMAKE_LIBRARY_OUTPUT_DIRECTORY)
     add_custom_command(TARGET native-image POST_BUILD ${POWSYBL_CPP_INSTALL_EXTRA_COMMAND} COMMAND ${CMAKE_COMMAND} -E copy ${PYPOWSYBL_JAVA_BIN_DIR}/${PYPOWSYBL_JAVA_LIB} ${CMAKE_LIBRARY_OUTPUT_DIRECTORY})
 endif(DEFINED CMAKE_LIBRARY_OUTPUT_DIRECTORY)