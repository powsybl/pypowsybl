--- conflicted
+++ resolved
@@ -89,14 +89,8 @@
 - Maven >= 3.1
 - Cmake >= 3.14
 - C++11 compiler
-<<<<<<< HEAD
-- Python >= 3.7 for Linux, Windows and MacOS amd64
-- Python >= 3.8 for MacOS arm64
+- Python >= 3.8 for Linux, Windows and MacOS (amd64 and arm64)
 - [Oracle GraalVM Java 21](https://www.graalvm.org/downloads/)
-=======
-- Python >= 3.8 for Linux, Windows and MacOS (amd64 and arm64)
-- [Oracle GraalVM Java 17](https://www.graalvm.org/downloads/)
->>>>>>> 8bb4eab0
 
 To build from sources and install PyPowSyBl package:
 
