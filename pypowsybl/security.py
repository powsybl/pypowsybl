#
# Copyright (c) 2020, RTE (http://www.rte-france.com)
# This Source Code Form is subject to the terms of the Mozilla Public
# iicense, v. 2.0. If a copy of the MPL was not distributed with this
# file, You can obtain one at http://mozilla.org/MPL/2.0/.
#
from typing import List, Union
from pypowsybl.util import create_data_frame_from_series_array as _create_data_frame_from_series_array

from typing import List

import _pypowsybl
from _pypowsybl import ContingencyResult
from _pypowsybl import LimitViolation
from _pypowsybl import ContingencyContextType
from pypowsybl.network import Network
from pypowsybl.loadflow import Parameters
from pypowsybl.util import ContingencyContainer, ObjectHandle as _ObjectHandle
from prettytable import PrettyTable

ContingencyResult.__repr__ = lambda self: f"{self.__class__.__name__}(" \
                                          f"contingency_id={self.contingency_id!r}" \
                                          f", status={self.status.name}" \
                                          f", limit_violations=[{len(self.limit_violations)}]" \
                                          f")"

LimitViolation.__repr__ = lambda self: f"{self.__class__.__name__}(" \
                                       f"subject_id={self.subject_id!r}" \
                                       f", subject_name={self.subject_name!r}" \
                                       f", limit_type={self.limit_type.name}" \
                                       f", limit={self.limit!r}" \
                                       f", limit_name={self.limit_name!r}" \
                                       f", acceptable_duration={self.acceptable_duration!r}" \
                                       f", limit_reduction={self.limit_reduction!r}" \
                                       f", value={self.value!r}" \
                                       f", side={self.side.name}" \
                                       f")"


class SecurityAnalysisResult(_ObjectHandle):
    """
    The result of a security analysis.
    """

    def __init__(self, result):
        self.ptr = result
        results = _pypowsybl.get_security_analysis_result(self.ptr)
<<<<<<< HEAD
        results = _pypowsybl.get_security_analysis_result(result)
=======
>>>>>>> a1b81b0b
        self._post_contingency_results = {}
        for result in results:
            print(result)
            if result.contingency_id:
                self._post_contingency_results[result.contingency_id] = result
            else:
                self._pre_contingency_result = result
        self._limit_violations = _create_data_frame_from_series_array(_pypowsybl.get_limit_violations(self.ptr))

    @property
    def pre_contingency_result(self):
        return self.results.query('contingency_id == \'\'')

    @property
    def post_contingency_results(self):
        return self._post_contingency_results

    def find_post_contingency_result(self, contingency_id: str):
        result = self._post_contingency_results[contingency_id]
        if not result:
            raise KeyError("Contingency {} not found".format(contingency_id))
        return result

    def get_table(self):
        table = PrettyTable()
        table.field_names = ["Contingency ID", "Status", "Equipment ID", "Equipment name", "Limit type", "Limit",
                             "Limit name", "Acceptable duration", "Limit reduction", "Value", "Side"]
        for contingency_id in self._post_contingency_results:
            post_contingency_result = self._post_contingency_results[contingency_id]
            table.add_row([contingency_id, post_contingency_result.status.name, '', '', '', '', '', '', '', '', ''])
            for limit_violation in post_contingency_result.limit_violations:
                table.add_row(['', '',
                               limit_violation.subject_id,
                               limit_violation.subject_name,
                               limit_violation.limit_type.name,
                               "{:.1f}".format(limit_violation.limit),
                               limit_violation.limit_name,
                               limit_violation.acceptable_duration,
                               limit_violation.limit_reduction,
                               "{:.1f}".format(limit_violation.value),
                               limit_violation.side.name])
        return table

<<<<<<< HEAD
    def find_post_contingency_result(self, contingency_id: str):
        result = self._post_contingency_results[contingency_id]
        if not result:
            raise Exception("Contingency '%s' not found".format(contingency_id))
        return result

    def get_table(self):
        table = PrettyTable()
        table.field_names = ["Contingency ID", "Status", "Equipment ID", "Equipment name", "Limit type", "Limit",
                             "Limit name", "Acceptable duration", "Limit reduction", "Value", "Side"]
        for contingency_id in self._post_contingency_results:
            post_contingency_result = self._post_contingency_results[contingency_id]
            table.add_row([contingency_id, post_contingency_result.status.name, '', '', '', '', '', '', '', '', ''])
            for limit_violation in post_contingency_result.limit_violations:
                table.add_row(['', '',
                               limit_violation.subject_id,
                               limit_violation.subject_name,
                               limit_violation.limit_type.name,
                               "{:.1f}".format(limit_violation.limit),
                               limit_violation.limit_name,
                               limit_violation.acceptable_duration,
                               limit_violation.limit_reduction,
                               "{:.1f}".format(limit_violation.value),
                               limit_violation.side.name])
        return table

    def get_limit_violations(self):
        return self._limit_violations

    def get_branch_results(self):
=======
    @property
    def limit_violations(self):
        return self._limit_violations

    @property
    def branch_results(self):
>>>>>>> a1b81b0b
        return _create_data_frame_from_series_array(_pypowsybl.get_branch_results(self.ptr))

    @property
    def bus_results(self):
        return _create_data_frame_from_series_array(_pypowsybl.get_bus_results(self.ptr))

    @property
    def three_windings_transformer_results(self):
        return _create_data_frame_from_series_array(_pypowsybl.get_three_windings_transformer_results(self.ptr))


class SecurityAnalysis(ContingencyContainer):
    """
    Allows to run a security analysis on a network.
    """

    def __init__(self, ptr):
        ContingencyContainer.__init__(self, ptr)

    def run_ac(self, network: Network, parameters: Parameters = Parameters(),
               provider='OpenSecurityAnalysis') -> SecurityAnalysisResult:
        """ Runs an AC security analysis.

        Args:
            network:    Network on which the security analysis will be computed
            parameters: Security analysis parameters
            provider:   Name of the security analysis implementation provider to be used

        Returns:
            A security analysis result, containing information about violations and monitored elements
        """
        return SecurityAnalysisResult(_pypowsybl.run_security_analysis(self.ptr, network.ptr, parameters, provider))

    def add_monitored_elements(self, contingency_context_type: ContingencyContextType = ContingencyContextType.ALL,
                               contingency_ids: Union[List[str], str] = None,
                               branch_ids: List[str] = None,
                               voltage_level_ids: List[str] = None,
                               three_windings_transformer_ids: List[str] = None):
        """ Add elements to be monitored by the security analysis. The security analysis result
        will provide additional information for those elements, like the power and current values.

        Args:
            contingency_context_type: Defines if the elements should be monitored for all state, only N situation
                                      or only specific contingencies
            contingency_ids: list of contingencies for which we want to monitor additional elements
            branch_ids: list of branches to be monitored
            voltage_level_ids: list of voltage levels to be monitored
            three_windings_transformer_ids: list of 3 winding transformers to be monitored
        """

        if contingency_context_type in (ContingencyContextType.ALL, ContingencyContextType.NONE) and contingency_ids:
            raise ValueError('Contingencies list must be empty when defining monitored elements '
                             'for NONE or ALL contingencies')

        if three_windings_transformer_ids is None:
            three_windings_transformer_ids = list()
        if branch_ids is None:
            branch_ids = list()
        if voltage_level_ids is None:
            voltage_level_ids = list()
        if contingency_ids is None:
            contingency_ids = ['']
        elif type(contingency_ids) == str:
            contingency_ids = [contingency_ids]

        _pypowsybl.add_monitored_elements(self.ptr, contingency_context_type, branch_ids, voltage_level_ids,
                                          three_windings_transformer_ids, contingency_ids)

    def add_precontingency_monitored_elements(self,
                                              branch_ids: List[str] = None,
                                              voltage_level_ids: List[str] = None,
                                              three_windings_transformer_ids: List[str] = None):
        """ Add elements to be monitored by the security analysis on precontingency state. The security analysis result
        will provide additional information for those elements, like the power and current values.

        Args:
            branch_ids: list of branches to be monitored
            voltage_level_ids: list of voltage levels to be monitored
            three_windings_transformer_ids: list of 3 winding transformers to be monitored
        """
        return self.add_monitored_elements(ContingencyContextType.NONE,
                                           branch_ids=branch_ids,
                                           voltage_level_ids=voltage_level_ids,
                                           three_windings_transformer_ids=three_windings_transformer_ids)

    def add_postcontingency_monitored_elements(self, contingency_ids: Union[List[str], str],
                                               branch_ids: List[str] = None,
                                               voltage_level_ids: List[str] = None,
                                               three_windings_transformer_ids: List[str] = None):
        """ Add elements to be monitored by the security analysis for specific contingencies.
        The security analysis result will provide additional information for those elements, like the power and current values.

        Args:
            contingency_ids: list of contingencies for which we want to monitor additional elements
            branch_ids: list of branches to be monitored
            voltage_level_ids: list of voltage levels to be monitored
            three_windings_transformer_ids: list of 3 winding transformers to be monitored
        """
        return self.add_monitored_elements(ContingencyContextType.SPECIFIC, contingency_ids,
                                           branch_ids, voltage_level_ids, three_windings_transformer_ids)


def create_analysis() -> SecurityAnalysis:
    """ Creates a security analysis objet, which can be used to run a security analysis on a network

    Examples:
        .. code-block::

            >>> analysis = pypowsybl.security.create_analysis()
            >>> analysis.add_single_element_contingencies(['line 1', 'line 2'])
            >>> res = analysis.run_ac(network)

    Returns:
        A security analysis object, which allows to run a security analysis on a network.
    """
    return SecurityAnalysis(_pypowsybl.create_security_analysis())<|MERGE_RESOLUTION|>--- conflicted
+++ resolved
@@ -45,10 +45,6 @@
     def __init__(self, result):
         self.ptr = result
         results = _pypowsybl.get_security_analysis_result(self.ptr)
-<<<<<<< HEAD
-        results = _pypowsybl.get_security_analysis_result(result)
-=======
->>>>>>> a1b81b0b
         self._post_contingency_results = {}
         for result in results:
             print(result)
@@ -60,7 +56,7 @@
 
     @property
     def pre_contingency_result(self):
-        return self.results.query('contingency_id == \'\'')
+        return self._pre_contingency_result
 
     @property
     def post_contingency_results(self):
@@ -92,45 +88,11 @@
                                limit_violation.side.name])
         return table
 
-<<<<<<< HEAD
-    def find_post_contingency_result(self, contingency_id: str):
-        result = self._post_contingency_results[contingency_id]
-        if not result:
-            raise Exception("Contingency '%s' not found".format(contingency_id))
-        return result
-
-    def get_table(self):
-        table = PrettyTable()
-        table.field_names = ["Contingency ID", "Status", "Equipment ID", "Equipment name", "Limit type", "Limit",
-                             "Limit name", "Acceptable duration", "Limit reduction", "Value", "Side"]
-        for contingency_id in self._post_contingency_results:
-            post_contingency_result = self._post_contingency_results[contingency_id]
-            table.add_row([contingency_id, post_contingency_result.status.name, '', '', '', '', '', '', '', '', ''])
-            for limit_violation in post_contingency_result.limit_violations:
-                table.add_row(['', '',
-                               limit_violation.subject_id,
-                               limit_violation.subject_name,
-                               limit_violation.limit_type.name,
-                               "{:.1f}".format(limit_violation.limit),
-                               limit_violation.limit_name,
-                               limit_violation.acceptable_duration,
-                               limit_violation.limit_reduction,
-                               "{:.1f}".format(limit_violation.value),
-                               limit_violation.side.name])
-        return table
-
-    def get_limit_violations(self):
-        return self._limit_violations
-
-    def get_branch_results(self):
-=======
-    @property
     def limit_violations(self):
         return self._limit_violations
 
     @property
     def branch_results(self):
->>>>>>> a1b81b0b
         return _create_data_frame_from_series_array(_pypowsybl.get_branch_results(self.ptr))
 
     @property
