--- conflicted
+++ resolved
@@ -47,7 +47,6 @@
         results = _pypowsybl.get_security_analysis_result(self.ptr)
         self._post_contingency_results = {}
         for result in results:
-            print(result)
             if result.contingency_id:
                 self._post_contingency_results[result.contingency_id] = result
             else:
@@ -88,15 +87,12 @@
                                limit_violation.side.name])
         return table
 
-<<<<<<< HEAD
-=======
-    @property
->>>>>>> f61750a3
     def limit_violations(self):
         return self._limit_violations
 
     @property
     def branch_results(self):
+
         return _create_data_frame_from_series_array(_pypowsybl.get_branch_results(self.ptr))
 
     @property
