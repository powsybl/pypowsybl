#
# Copyright (c) 2020, RTE (http://www.rte-france.com)
# This Source Code Form is subject to the terms of the Mozilla Public
# iicense, v. 2.0. If a copy of the MPL was not distributed with this
# file, You can obtain one at http://mozilla.org/MPL/2.0/.
#
from typing import Union as _Union, Dict as _Dict, List as _List
import pandas as _pd
from prettytable import PrettyTable as _PrettyTable
import pypowsybl._pypowsybl as _pypowsybl
from pypowsybl._pypowsybl import ContingencyResult, LimitViolation, ContingencyContextType
from pypowsybl.network import Network as _Network
from pypowsybl.util import (
    ContingencyContainer as _ContingencyContainer,
    create_data_frame_from_series_array as _create_data_frame_from_series_array
)
from pypowsybl.loadflow import Parameters


def _contingency_result_repr(self: ContingencyResult) -> str:
    return f"{self.__class__.__name__}(" \
           f"contingency_id={self.contingency_id!r}" \
           f", status={self.status.name}" \
           f", limit_violations=[{len(self.limit_violations)}]" \
           f")"


ContingencyResult.__repr__ = _contingency_result_repr  # type: ignore


def _limit_violation_repr(self: LimitViolation) -> str:
    return f"{self.__class__.__name__}(" \
           f"subject_id={self.subject_id!r}" \
           f", subject_name={self.subject_name!r}" \
           f", limit_type={self.limit_type.name}" \
           f", limit={self.limit!r}" \
           f", limit_name={self.limit_name!r}" \
           f", acceptable_duration={self.acceptable_duration!r}" \
           f", limit_reduction={self.limit_reduction!r}" \
           f", value={self.value!r}" \
           f", side={self.side.name}" \
           f")"


LimitViolation.__repr__ = _limit_violation_repr  # type: ignore


class SecurityAnalysisResult:
    """
    The result of a security analysis.
    """

    def __init__(self, handle: _pypowsybl.JavaHandle):
        self._handle = handle
        results = _pypowsybl.get_security_analysis_result(self._handle)
        self._post_contingency_results = {}
        for result in results:
            if result.contingency_id:
                self._post_contingency_results[result.contingency_id] = result
            else:
                self._pre_contingency_result = result
        self._limit_violations = _create_data_frame_from_series_array(_pypowsybl.get_limit_violations(self._handle))

    @property
    def pre_contingency_result(self) -> ContingencyResult:
        """
        Result for the pre-contingency state.
        """
        return self._pre_contingency_result

    @property
    def post_contingency_results(self) -> _Dict[str, ContingencyResult]:
        """
        Results for the contingencies, as a dictionary contingency ID -> result.
        """
        return self._post_contingency_results

    def find_post_contingency_result(self, contingency_id: str) -> ContingencyResult:
        """
        Result for the specified contingency.

        Returns:
            Result for the specified contingency.
        """
        result = self._post_contingency_results[contingency_id]
        if not result:
            raise KeyError(f'Contingency {contingency_id} not found')
        return result

    def get_table(self) -> _PrettyTable:
        table = _PrettyTable()
        table.field_names = ["Contingency ID", "Status", "Equipment ID", "Equipment name", "Limit type", "Limit",
                             "Limit name", "Acceptable duration", "Limit reduction", "Value", "Side"]
        for contingency_id, post_contingency_result in self._post_contingency_results.items():
            table.add_row([contingency_id, post_contingency_result.status.name, '', '', '', '', '', '', '', '', ''])
            for limit_violation in post_contingency_result.limit_violations:
                table.add_row(['', '',
                               limit_violation.subject_id,
                               limit_violation.subject_name,
                               limit_violation.limit_type.name,
                               f'{limit_violation.limit:.1f}',
                               limit_violation.limit_name,
                               limit_violation.acceptable_duration,
                               limit_violation.limit_reduction,
                               f'{limit_violation.value:.1f}',
                               limit_violation.side.name])
        return table

    @property
    def limit_violations(self) -> _pd.DataFrame:
        """
        All limit violations in a dataframe representation.
        """
        return self._limit_violations

    @property
    def branch_results(self) -> _pd.DataFrame:
        """
        Results (P, Q, I) for monitored branches.
        """
        return _create_data_frame_from_series_array(_pypowsybl.get_branch_results(self._handle))

    @property
    def bus_results(self) -> _pd.DataFrame:
        """
        Bus results (voltage angle and magnitude) for monitored voltage levels.
        """
        return _create_data_frame_from_series_array(_pypowsybl.get_bus_results(self._handle))

    @property
    def three_windings_transformer_results(self) -> _pd.DataFrame:
        """
        Results (P, Q, I) for monitored three winding transformers.
        """
        return _create_data_frame_from_series_array(_pypowsybl.get_three_windings_transformer_results(self._handle))


class SecurityAnalysis(_ContingencyContainer):
    """
    Allows to run a security analysis on a network.
    """

    def __init__(self, handle: _pypowsybl.JavaHandle):
        _ContingencyContainer.__init__(self, handle)

    def run_ac(self, network: _Network, parameters: Parameters = None,
<<<<<<< HEAD
               provider: str = '') -> SecurityAnalysisResult:
=======
               provider: str = 'OpenSecurityAnalysis') -> SecurityAnalysisResult:
>>>>>>> b0c60075
        """ Runs an AC security analysis.

        Args:
            network:    Network on which the security analysis will be computed
            parameters: Security analysis parameters
            provider:   Name of the security analysis implementation provider to be used

        Returns:
            A security analysis result, containing information about violations and monitored elements
        """
        p: Parameters = Parameters() if parameters is None else parameters
        return SecurityAnalysisResult(
            _pypowsybl.run_security_analysis(self._handle, network._handle, p, provider, False))

    def run_dc(self, network: _Network, parameters: Parameters = None,
               provider: str = 'OpenSecurityAnalysis') -> SecurityAnalysisResult:
        """ Runs an DC security analysis.

        Args:
            network:    Network on which the security analysis will be computed
            parameters: Security analysis parameters
            provider:   Name of the security analysis implementation provider to be used

        Returns:
            A security analysis result, containing information about violations and monitored elements
        """
        p: Parameters = Parameters() if parameters is None else parameters
        return SecurityAnalysisResult(
            _pypowsybl.run_security_analysis(self._handle, network._handle, p, provider, True))

    def add_monitored_elements(self, contingency_context_type: ContingencyContextType = ContingencyContextType.ALL,
                               contingency_ids: _Union[_List[str], str] = None,
                               branch_ids: _List[str] = None,
                               voltage_level_ids: _List[str] = None,
                               three_windings_transformer_ids: _List[str] = None) -> None:
        """ Add elements to be monitored by the security analysis. The security analysis result
        will provide additional information for those elements, like the power and current values.

        Args:
            contingency_context_type: Defines if the elements should be monitored for all state, only N situation
                                      or only specific contingencies
            contingency_ids: list of contingencies for which we want to monitor additional elements
            branch_ids: list of branches to be monitored
            voltage_level_ids: list of voltage levels to be monitored
            three_windings_transformer_ids: list of 3 winding transformers to be monitored
        """

        if contingency_context_type in (ContingencyContextType.ALL, ContingencyContextType.NONE) and contingency_ids:
            raise ValueError('Contingencies list must be empty when defining monitored elements '
                             'for NONE or ALL contingencies')

        if three_windings_transformer_ids is None:
            three_windings_transformer_ids = []
        if branch_ids is None:
            branch_ids = []
        if voltage_level_ids is None:
            voltage_level_ids = []
        if contingency_ids is None:
            contingency_ids = ['']
        elif isinstance(contingency_ids, str):
            contingency_ids = [contingency_ids]

        _pypowsybl.add_monitored_elements(self._handle, contingency_context_type, branch_ids, voltage_level_ids,
                                          three_windings_transformer_ids, contingency_ids)

    def add_precontingency_monitored_elements(self,
                                              branch_ids: _List[str] = None,
                                              voltage_level_ids: _List[str] = None,
                                              three_windings_transformer_ids: _List[str] = None) -> None:
        """ Add elements to be monitored by the security analysis on precontingency state. The security analysis result
        will provide additional information for those elements, like the power and current values.

        Args:
            branch_ids: list of branches to be monitored
            voltage_level_ids: list of voltage levels to be monitored
            three_windings_transformer_ids: list of 3 winding transformers to be monitored
        """
        return self.add_monitored_elements(ContingencyContextType.NONE,
                                           branch_ids=branch_ids,
                                           voltage_level_ids=voltage_level_ids,
                                           three_windings_transformer_ids=three_windings_transformer_ids)

    def add_postcontingency_monitored_elements(self, contingency_ids: _Union[_List[str], str],
                                               branch_ids: _List[str] = None,
                                               voltage_level_ids: _List[str] = None,
                                               three_windings_transformer_ids: _List[str] = None) -> None:
        """ Add elements to be monitored by the security analysis for specific contingencies.
        The security analysis result will provide additional information for those elements, like the power and current values.

        Args:
            contingency_ids: list of contingencies for which we want to monitor additional elements
            branch_ids: list of branches to be monitored
            voltage_level_ids: list of voltage levels to be monitored
            three_windings_transformer_ids: list of 3 winding transformers to be monitored
        """
        return self.add_monitored_elements(ContingencyContextType.SPECIFIC, contingency_ids,
                                           branch_ids, voltage_level_ids, three_windings_transformer_ids)


def create_analysis() -> SecurityAnalysis:
    """ Creates a security analysis objet, which can be used to run a security analysis on a network

    Examples:
        .. code-block::

            >>> analysis = pypowsybl.security.create_analysis()
            >>> analysis.add_single_element_contingencies(['line 1', 'line 2'])
            >>> res = analysis.run_ac(network)

    Returns:
        A security analysis object, which allows to run a security analysis on a network.
    """
    return SecurityAnalysis(_pypowsybl.create_security_analysis())

def set_default_provider(provider: str) -> None:
    """
    Set the default security analysis provider

    Args:
        provider: name of the default security analysis provider to set
    """
    _pypowsybl.set_default_security_analysis_provider(provider)

def get_default_provider() -> str:
    """
    Get the current default security analysis provider. if nothing is set it is OpenSecurityAnalysis

    Returns:
        the name of the current default security analysis provider
    """
    return _pypowsybl.get_default_security_analysis_provider()<|MERGE_RESOLUTION|>--- conflicted
+++ resolved
@@ -144,11 +144,7 @@
         _ContingencyContainer.__init__(self, handle)
 
     def run_ac(self, network: _Network, parameters: Parameters = None,
-<<<<<<< HEAD
                provider: str = '') -> SecurityAnalysisResult:
-=======
-               provider: str = 'OpenSecurityAnalysis') -> SecurityAnalysisResult:
->>>>>>> b0c60075
         """ Runs an AC security analysis.
 
         Args:
