--- conflicted
+++ resolved
@@ -10,13 +10,9 @@
 import pandas as _pd
 from pypowsybl import _pypowsybl as _pp
 from pypowsybl.network import Network as _Network
-<<<<<<< HEAD
 from uuid import uuid4
-
-=======
 from pypowsybl.util import create_data_frame_from_series_array
 from typing import List as _List
->>>>>>> bd6b3c15
 
 class BranchSide(_Enum):
     '''
