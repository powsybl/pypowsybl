--- conflicted
+++ resolved
@@ -2497,9 +2497,6 @@
             all current limits on the network
         """
         warnings.warn("get_current_limits is deprecated, use get_operational_limits instead", DeprecationWarning)
-<<<<<<< HEAD
-        return self.get_elements(ElementType.CURRENT_LIMITS, all_attributes, attributes)
-=======
         limits = self.get_operational_limits(all_attributes, attributes)
         current_limits = limits[limits['element_type'].isin(['LINE', 'TWO_WINDINGS_TRANSFORMER']) & (limits['type'] == 'CURRENT')]
         current_limits.index.rename('branch_id', inplace=True)
@@ -2533,22 +2530,6 @@
             All limits on the network
         """
         return self.get_elements(ElementType.OPERATIONAL_LIMITS, all_attributes, attributes)
->>>>>>> d8ea7737
-
-    def get_operational_limits(self, all_attributes: bool = False, attributes: _List[str] = None) -> _DataFrame:
-        """
-        Get the list of all limits on the network paired with their equipment id.
-
-        Args:
-            all_attributes (bool, optional): flag for including all attributes in the dataframe, default is false
-            attributes (List[str], optional): attributes to include in the dataframe. The 2 parameters are mutually exclusive. If no parameter is specified, the dataframe will include the default attributes.
-
-        Returns:
-            all limits on the network
-        """
-        limits = self.get_elements(ElementType.OPERATIONAL_LIMITS, all_attributes, attributes)
-        limits['acceptable_duration'] = limits['acceptable_duration'].map(lambda x: Inf if x == -1 else x)
-        return limits
 
     def get_node_breaker_topology(self, voltage_level_id: str) -> NodeBreakerTopology:
         """
