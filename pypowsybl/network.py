--- conflicted
+++ resolved
@@ -8,20 +8,9 @@
 
 import pypowsybl._pypowsybl as _pypowsybl
 import sys as _sys
-<<<<<<< HEAD
-from pypowsybl._pypowsybl import (
-    PyPowsyblError as _PyPowsyblError,
-    ElementType
-)
-from typing import (
-    List as _List,
-    Set as _Set
-)
-=======
 from typing import List as _List
 from typing import Set as _Set
-from _pypowsybl import ElementType
->>>>>>> 7c842ddf
+from pypowsybl._pypowsybl import ElementType
 
 from pandas import DataFrame as _DataFrame
 import networkx as _nx
