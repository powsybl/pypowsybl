--- conflicted
+++ resolved
@@ -16,12 +16,9 @@
 from typing import List
 from typing import Set
 import pandas as pd
-<<<<<<< HEAD
-=======
 from pandas.api.types import is_integer_dtype
 from pandas.api.types import is_numeric_dtype
 from pandas.api.types import is_bool_dtype
->>>>>>> 411baa96
 
 Bus.__repr__ = lambda self: f"{self.__class__.__name__}("\
                             f"id={self.id!r}"\
