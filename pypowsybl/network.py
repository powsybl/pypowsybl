--- conflicted
+++ resolved
@@ -1233,16 +1233,11 @@
               - **loss_factor**: correspond to the loss of power due to ac dc conversion
               - **target_v**: The voltage setpoint
               - **target_q**: The reactive power setpoint
-<<<<<<< HEAD
-              - **max_q_at_p** (optional): the maximum reactive value for the vsc converter station at current p (MVar)
-              - **min_q_at_p** (optional): the minimum reactive value for the vsc converter station at current p (MVar)
-              - **reactive_limits_kind**: type of the reactive limit of the vsc converter station (can be MIN_MAX, CURVE or NONE)
-=======
               - **max_q**: the maximum reactive value for the generator only if reactive_limits_kind is MIN_MAX (MVar)
               - **min_q**: the minimum reactive value for the generator only if reactive_limits_kind is MIN_MAX (MVar)
               - **max_q_at_p** (optional): the maximum reactive value for the generator at current p (MVar)
               - **min_q_at_p** (optional): the minimum reactive value for the generator at current p (MVar)
->>>>>>> 4cebfe79
+              - **reactive_limits_kind**: type of the reactive limit of the vsc converter station (can be MIN_MAX, CURVE or NONE)
               - **voltage_regulator_on**: The voltage regulator status
               - **regulated_element_id**: The ID of the network element where voltage is regulated
               - **p**: active flow on the VSC  converter station, ``NaN`` if no loadflow has been computed (in MW)
