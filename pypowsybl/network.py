#
# Copyright (c) 2020, RTE (http://www.rte-france.com)
# This Source Code Form is subject to the terms of the Mozilla Public
# License, v. 2.0. If a copy of the MPL was not distributed with this
# file, You can obtain one at http://mozilla.org/MPL/2.0/.
#
from __future__ import annotations  # Necessary for type alias like _DataFrame to work with sphinx

import _pypowsybl
import sys as _sys
from typing import List as _List
from typing import Set as _Set
from _pypowsybl import ElementType

from pandas import DataFrame as _DataFrame
import networkx as _nx
import datetime as _datetime
import pandas as _pd
import numpy as _np

from pypowsybl.util import create_data_frame_from_series_array as _create_data_frame_from_series_array


<<<<<<< HEAD
_pypowsybl.SeriesMetadata.__repr__ = lambda s: f'SeriesMetadata(name={s.name}, type={s.type}, ' \
                                               f'is_index={s.is_index}, is_modifiable={s.is_modifiable})'

_SERIES_METADATA = {elt_type: _pypowsybl.get_series_metadata(elt_type) for elt_type in ElementType.__members__.values() }
_SERIES_METADATA_BY_NAME = {elt_type: {s.name: s for s in _SERIES_METADATA[elt_type]}
                            for elt_type in ElementType.__members__.values()}


class SingleLineDiagram:
=======
class Svg:
>>>>>>> 2c4b0826
    """
    This class represents a single line diagram."""

    def __init__(self, content: str):
        self._content = content

    @property
    def svg(self):
        return self._content

    def __str__(self):
        return self._content

    def _repr_svg_(self):
        return self._content


class NodeBreakerTopology:
    """
    Node-breaker representation of the topology of a voltage level.

    The topology is actually represented as a graph, where
    vertices are called "nodes" and are identified by a unique number in the voltage level,
    while edges are switches (breakers and disconnectors), or internal connections (plain "wires").
    """

    def __init__(self, network_handle, voltage_level_id):
        self._internal_connections = _create_data_frame_from_series_array(
            _pypowsybl.get_node_breaker_view_internal_connections(network_handle, voltage_level_id))
        self._switchs = _create_data_frame_from_series_array(
            _pypowsybl.get_node_breaker_view_switches(network_handle, voltage_level_id))
        self._nodes = _create_data_frame_from_series_array(
            _pypowsybl.get_node_breaker_view_nodes(network_handle, voltage_level_id))

    @property
    def switches(self) -> _DataFrame:
        """
        The list of switches of the voltage level, together with their connection status, as a dataframe.
        """
        return self._switchs

    @property
    def nodes(self) -> _DataFrame:
        """
        The list of nodes of the voltage level, together with their corresponding network element (if any),
        as a dataframe.
        """
        return self._nodes

    @property
    def internal_connections(self) -> _DataFrame:
        """
        The list of internal connection of the voltage level, together with the nodes they connect.
        """
        return self._internal_connections

    def create_graph(self) -> _nx.Graph:
        """
        Representation of the topology as a networkx graph.
        """
        graph = _nx.Graph()
        graph.add_nodes_from(self._nodes.index.tolist())
        graph.add_edges_from(self._switchs[['node1', 'node2']].values.tolist())
        graph.add_edges_from(self._internal_connections[['node1', 'node2']].values.tolist())
        return graph


class BusBreakerTopology:
    """
    Bus-breaker representation of the topology of a voltage level.

    The topology is actually represented as a graph, where
    vertices are buses while edges are switches (breakers and disconnectors).

    For each element of the voltage level, we also provide the bus breaker bus where it is connected.
    """

    def __init__(self, network_handle, voltage_level_id):
        self._elements = _create_data_frame_from_series_array(
            _pypowsybl.get_bus_breaker_view_elements(network_handle, voltage_level_id))
        self._switchs = _create_data_frame_from_series_array(
            _pypowsybl.get_bus_breaker_view_switches(network_handle, voltage_level_id))
        self._buses = _create_data_frame_from_series_array(
            _pypowsybl.get_bus_breaker_view_buses(network_handle, voltage_level_id))

    @property
    def switches(self) -> _DataFrame:
        """
        The list of switches of the bus breaker view, together with their connection status, as a dataframe.
        """
        return self._switchs

    @property
    def buses(self) -> _DataFrame:
        """
        The list of buses of the  bus breaker view, as a dataframe.
        """
        return self._buses

    @property
    def elements(self) -> _DataFrame:
        """
        The list of elements (lines, generators...) of this voltage level, together with the bus
        of the bus breaker view where they are connected.
        """
        return self._elements

    def create_graph(self) -> _nx.Graph:
        """
        Representation of the topology as a networkx graph.
        """
        graph = _nx.Graph()
        graph.add_nodes_from(self._buses.index.tolist())
        graph.add_edges_from(self._switchs[['bus1_id', 'bus2_id']].values.tolist())
        return graph


class Network(object):

    def __init__(self, handle):
        self._handle = handle
        att = _pypowsybl.get_network_metadata(self._handle)
        self._id = att.id
        self._name = att.name
        self._source_format = att.source_format
        self._forecast_distance = _datetime.timedelta(minutes=att.forecast_distance)
        self._case_date = _datetime.datetime.utcfromtimestamp(att.case_date)

    @property
    def id(self) -> str:
        """
        ID of this network
        """
        return self._id

    @property
    def name(self) -> str:
        """
        Name of this network
        """
        return self._name

    @property
    def source_format(self) -> str:
        """
        Format of the source where this network came from.
        """
        return self._source_format

    @property
    def case_date(self) -> _datetime.datetime:
        """
        Date of this network case, in UTC timezone.
        """
        return self._case_date

    @property
    def forecast_distance(self) -> _datetime.timedelta:
        """
        The forecast distance: 0 for a snapshot.
        """
        return self._forecast_distance

    def __str__(self) -> str:
        return f'Network(id={self.id}, name={self.name}, case_date={self.case_date}, ' \
               f'forecast_distance={self.forecast_distance}, source_format={self.source_format})'

    def __repr__(self) -> str:
        return str(self)

    def __getstate__(self):
        return {'xml': self.dump_to_string()}

    def __setstate__(self, state):
        xml = state['xml']
        n = _pypowsybl.load_network_from_string('tmp.xiidm', xml, {})
        self._handle = n

    def open_switch(self, id: str):
        return _pypowsybl.update_switch_position(self._handle, id, True)

    def close_switch(self, id: str):
        return _pypowsybl.update_switch_position(self._handle, id, False)

    def connect(self, id: str):
        return _pypowsybl.update_connectable_status(self._handle, id, True)

    def disconnect(self, id: str):
        return _pypowsybl.update_connectable_status(self._handle, id, False)

    def dump(self, file: str, format: str = 'XIIDM', parameters: dict = {}):
        """
        Save a network to a file using a specified format.

        Args:
            file (str): a file
            format (str, optional): format to save the network, defaults to 'XIIDM'
            parameters (dict, optional): a map of parameters
        """
        _pypowsybl.dump_network(self._handle, file, format, parameters)

    def dump_to_string(self, format: str = 'XIIDM', parameters: dict = {}) -> str:
        """
        Save a network to a string using a specified format.

        Args:
            format (str, optional): format to export, only support mono file type, defaults to 'XIIDM'
            parameters (dict, optional): a map of parameters

        Returns:
            a string representing network
        """
        return _pypowsybl.dump_network_to_string(self._handle, format, parameters)

    def reduce(self, v_min: float = 0, v_max: float = _sys.float_info.max, ids: _List[str] = [],
               vl_depths: tuple = (), with_dangling_lines: bool = False):
        vls = []
        depths = []
        for v in vl_depths:
            vls.append(v[0])
            depths.append(v[1])
        _pypowsybl.reduce_network(self._handle, v_min, v_max, ids, vls, depths, with_dangling_lines)

    def write_single_line_diagram_svg(self, container_id: str, svg_file: str):
        """
        Create a single line diagram in SVG format from a voltage level or a substation and write to a file.

        Args:
            container_id: a voltage level id or a substation id
            svg_file: a svg file path
        """
        _pypowsybl.write_single_line_diagram_svg(self._handle, container_id, svg_file)

    def get_single_line_diagram(self, container_id: str):
        """
        Create a single line diagram from a voltage level or a substation.

        Args:
            container_id: a voltage level id or a substation id

        Returns:
            the single line diagram
        """
        return Svg(_pypowsybl.get_single_line_diagram_svg(self._handle, container_id))

    def write_network_area_diagram_svg(self, svg_file: str, voltage_level_id: str = None, depth: int = 0):
        """
        Create a network area diagram in SVG format and write it to a file.

        Args:
            svg_file: a svg file path
            voltage_level_id: the voltage level ID, center of the diagram (None for the full diagram)
            depth: the diagram depth around the voltage level
        """
        _pypowsybl.write_network_area_diagram_svg(self._handle, svg_file, voltage_level_id if voltage_level_id else '', depth)

    def get_network_area_diagram(self, voltage_level_id: str = None, depth: int = 0):
        """
        Create a network area diagram.

        Args:
            voltage_level_id: the voltage level ID, center of the diagram (None for the full diagram)
            depth: the diagram depth around the voltage level

        Returns:
            the network area diagram
        """
        return Svg(_pypowsybl.get_network_area_diagram_svg(self._handle, voltage_level_id if voltage_level_id else '', depth))

    def get_elements_ids(self, element_type: _pypowsybl.ElementType, nominal_voltages: _Set[float] = None,
                         countries: _Set[str] = None,
                         main_connected_component: bool = True, main_synchronous_component: bool = True,
                         not_connected_to_same_bus_at_both_sides: bool = False) -> _List[str]:
        return _pypowsybl.get_network_elements_ids(self._handle, element_type,
                                                   [] if nominal_voltages is None else list(nominal_voltages),
                                                   [] if countries is None else list(countries),
                                                   main_connected_component, main_synchronous_component,
                                                   not_connected_to_same_bus_at_both_sides)

    def get_elements(self, element_type: _pypowsybl.ElementType) -> _DataFrame:
        """
        Get network elements as a :class:`~pandas.DataFrame` for a specified element type.

        Args:
            element_type (ElementType): the element type

        Returns:
            a network elements data frame for the specified element type
        """
        series_array = _pypowsybl.create_network_elements_series_array(self._handle, element_type)
        return _create_data_frame_from_series_array(series_array)

    def get_buses(self) -> _DataFrame:
        """
        Get a dataframe of buses.

        Notes:
            The resulting dataframe will have the following columns:

              - **v_mag**: Get the voltage magnitude of the bus (in kV)
              - **v_angle**: the voltage angle of the bus (in degree)
              - **connected_component**: the number of terminals connected to this bus
              - **synchronous_component**: the number of synchronous components that the bus is part of
              - **voltage_level_id**: at which substation the bus is connected

            This dataframe is indexed by the id of the LCC converter

        Examples:

            .. code-block:: python

                net = pp.network.create_four_substations_node_breaker_network()
                net.get_buses()

            It outputs something like:

            ======= ======== ======= =================== ===================== ================
            \          v_mag v_angle connected_component synchronous_component voltage_level_id
            ======= ======== ======= =================== ===================== ================
            id
            S1VL1_0 224.6139  2.2822                   0                     1            S1VL1
            S1VL2_0 400.0000  0.0000                   0                     1            S1VL2
            S2VL1_0 408.8470  0.7347                   0                     0            S2VL1
            S3VL1_0 400.0000  0.0000                   0                     0            S3VL1
            S4VL1_0 400.0000 -1.1259                   0                     0            S4VL1
            ======= ======== ======= =================== ===================== ================

        Returns:
            A dataframe of buses.
        """
        return self.get_elements(_pypowsybl.ElementType.BUS)

    def get_generators(self) -> _DataFrame:
        """
        Get a dataframe of generators.

        Returns:
            the generator data frame.

        Notes:
            The resulting dataframe will have the following columns:

              - **energy_source**: the energy source used to fuel the generator
              - **target_p**: the target active value for the generator (in MW)
              - **max_p**: the maximum active value for the generator  (MW)
              - **min_p**: the minimum active value for the generator  (MW)
              - **target_v**: the target voltage magnitude value for the generator (in kV)
              - **target_q**: the target reactive value for the generator (in MVAr)
              - **voltage_regulator_on**:
              - **p**: the actual active production of the generator (``NaN`` if no loadflow has been computed)
              - **q**: the actual reactive production of the generator (``NaN`` if no loadflow has been computed)
              - **voltage_level_id**: at which substation this generator is connected
              - **bus_id**: at which bus this generator is computed

            This dataframe is indexed by the id of the generators

        Examples:

            .. code-block:: python

                net = pp.network.create_ieee14()
                net.get_generators()

            will output something like:

            ==== ============= ======== ====== ======= ======== ======== ==================== === === ================ ======
            \    energy_source target_p  max_p   min_p target_v target_q voltage_regulator_on   p   q voltage_level_id bus_id
            ==== ============= ======== ====== ======= ======== ======== ==================== === === ================ ======
            id
            B1-G         OTHER    232.4 9999.0 -9999.0    1.060    -16.9                 True NaN NaN              VL1  VL1_0
            B2-G         OTHER     40.0 9999.0 -9999.0    1.045     42.4                 True NaN NaN              VL2  VL2_0
            B3-G         OTHER      0.0 9999.0 -9999.0    1.010     23.4                 True NaN NaN              VL3  VL3_0
            B6-G         OTHER      0.0 9999.0 -9999.0    1.070     12.2                 True NaN NaN              VL6  VL6_0
            B8-G         OTHER      0.0 9999.0 -9999.0    1.090     17.4                 True NaN NaN              VL8  VL8_0
            ==== ============= ======== ====== ======= ======== ======== ==================== === === ================ ======


        .. warning::

            The "generator convention" is used for the "input" columns (`target_p`, `max_p`,
            `min_p`, `target_v` and `target_q`) while the "load convention" is used for the ouput columns
            (`p` and `q`).

            Most of the time, this means that `p` and `target_p` will have opposite sign. This also entails that
            `p` can be lower than `min_p`. Actually, the relation: :math:`\\text{min_p} <= -p <= \\text{max_p}`
            should hold.
        """
        return self.get_elements(_pypowsybl.ElementType.GENERATOR)

    def get_loads(self) -> _DataFrame:
        """
        Get a dataframe of loads.

        Returns:
            the load data frame

        Notes:
            The resulting dataframe will have the following columns:

              - **type**: type of load
              - **p0**: the active load consumption setpoint (MW)
              - **q0**: the reactive load consumption setpoint  (MVAr)
              - **p**: the result active load consumption, it is ``NaN`` is not loadflow has been computed (MW)
              - **q**: the result reactive load consumption, it is ``NaN`` is not loadflow has been computed (MVAr)
              - **i**: the current on the load, ``NaN`` if no loadflow has been computed (in A)
              - **voltage_level_id**: at which substation this load is connected
              - **bus_id**: at which bus this load is connected

            This dataframe is indexed by the id of the loads.

        Examples:

            .. code-block:: python

                net = pp.network.create_ieee14()
                net.get_loads()

            will output something like:

            ===== ========== ===== ===== === === ================ ======= =========
            \           type    p0    q0   p   q voltage_level_id  bus_id connected
            ===== ========== ===== ===== === === ================ ======= =========
            id
            B2-L   UNDEFINED  21.7  12.7 NaN NaN              VL2   VL2_0      True
            B3-L   UNDEFINED  94.2  19.0 NaN NaN              VL3   VL3_0      True
            B4-L   UNDEFINED  47.8  -3.9 NaN NaN              VL4   VL4_0      True
            B5-L   UNDEFINED   7.6   1.6 NaN NaN              VL5   VL5_0      True
            B6-L   UNDEFINED  11.2   7.5 NaN NaN              VL6   VL6_0      True
            B9-L   UNDEFINED  29.5  16.6 NaN NaN              VL9   VL9_0      True
            B10-L  UNDEFINED   9.0   5.8 NaN NaN             VL10  VL10_0      True
            B11-L  UNDEFINED   3.5   1.8 NaN NaN             VL11  VL11_0      True
            B12-L  UNDEFINED   6.1   1.6 NaN NaN             VL12  VL12_0      True
            B13-L  UNDEFINED  13.5   5.8 NaN NaN             VL13  VL13_0      True
            B14-L  UNDEFINED  14.9   5.0 NaN NaN             VL14  VL14_0      True
            ===== ========== ===== ===== === === ================ ======= =========

        """
        return self.get_elements(_pypowsybl.ElementType.LOAD)

    def get_batteries(self) -> _DataFrame:
        """
        Get a dataframe of batteries.

        Returns:
            A dataframe of batteries.
        """
        return self.get_elements(_pypowsybl.ElementType.BATTERY)

    def get_lines(self) -> _DataFrame:
        """
        Get a dataframe of lines data.

        Returns:
            A dataframe of lines data.

        Notes:
            The resulting dataframe will have the following columns:

            - **r**: the resistance of the line (in Ohm)
            - **x**: the reactance of the line (in Ohm)
            - **g1**: the  conductance of line at its "1" side (in Siemens)
            - **b1**: the susceptance of line at its "1" side (in Siemens)
            - **g2**: the  conductance of line at its "2" side (in Siemens)
            - **b2**: the susceptance of line at its "2" side (in Siemens)
            - **p1**: the active flow on the line at its "1" side, ``NaN`` if no loadflow has been computed (in MW)
            - **q1**: the reactive flow on the line at its "1" side, ``NaN`` if no loadflow has been computed (in MVAr)
            - **i1**: the current on the line at its "1" side, ``NaN`` if no loadflow has been computed (in A)
            - **p2**: the active flow on the line at its "2" side, ``NaN`` if no loadflow has been computed (in MW)
            - **q2**: the reactive flow on the line at its "2" side, ``NaN`` if no loadflow has been computed (in MVAr)
            - **i2**: the current on the line at its "2" side, ``NaN`` if no loadflow has been computed (in A)
            - **voltage_level1_id**: at which substation the "1" side of the powerline is connected
            - **voltage_level2_id**: at which substation the "2" side of the powerline is connected
            - **bus1_id**: at which bus the "1" side of the powerline is connected
            - **bus2_id**: at which bus the "2" side of the powerline is connected
            - **connected1**: ``True`` if the side "1" of the line is connected to a bus
            - **connected2**: ``True`` if the side "2" of the line is connected to a bus

            This dataframe is indexed by the id of the lines.

        Examples:

            .. code-block:: python

                net = pp.network.create_ieee14()
                net.get_lines()

            will output something like:

            ========  ========  ========  ===  ====  ===  ==== === === === === === === ================= ================= ======= ======= ========== ==========
            \                r         x   g1    b1   g2    b2  p1  q1  i1  p2  q2  i2 voltage_level1_id voltage_level2_id bus1_id bus2_id connected1 connected2
            ========  ========  ========  ===  ====  ===  ==== === === === === === === ================= ================= ======= ======= ========== ==========
            id
            L1-2-1    0.000194  0.000592  0.0  2.64  0.0  2.64 NaN NaN NaN NaN NaN NaN               VL1               VL2   VL1_0   VL2_0       True       True
            L1-5-1    0.000540  0.002230  0.0  2.46  0.0  2.46 NaN NaN NaN NaN NaN NaN               VL1               VL5   VL1_0   VL5_0       True       True
            ========  ========  ========  ===  ====  ===  ==== === === === === === === ================= ================= ======= ======= ========== ==========
        """
        return self.get_elements(_pypowsybl.ElementType.LINE)

    def get_2_windings_transformers(self) -> _DataFrame:
        """
        Get a dataframe of 2 windings transformers.

        Returns:
            A dataframe of 2 windings transformers.

        Notes:
            The resulting dataframe will have the following columns:

              - **r**: the resistance of the transformer at its "2" side  (in Ohm)
              - **x**: the reactance of the transformer at its "2" side (in Ohm)
              - **b**: the susceptance of transformer at its "2" side (in Siemens)
              - **g**: the  conductance of transformer at its "2" side (in Siemens)
              - **rated_u1**: The rated voltage of the transformer at side 1 (in kV)
              - **rated_u2**: The rated voltage of the transformer at side 2 (in kV)
              - **rated_s**:
              - **p1**: the active flow on the transformer at its "1" side, ``NaN`` if no loadflow has been computed (in MW)
              - **q1**: the reactive flow on the transformer at its "1" side, ``NaN`` if no loadflow has been computed  (in MVAr)
              - **i1**: the current on the transformer at its "1" side, ``NaN`` if no loadflow has been computed (in A)
              - **p2**: the active flow on the transformer at its "2" side, ``NaN`` if no loadflow has been computed  (in MW)
              - **q2**: the reactive flow on the transformer at its "2" side, ``NaN`` if no loadflow has been computed  (in MVAr)
              - **i2**: the current on the transformer at its "2" side, ``NaN`` if no loadflow has been computed (in A)
              - **voltage_level1_id**: at which substation the "1" side of the transformer is connected
              - **voltage_level2_id**: at which substation the "2" side of the transformer is connected
              - **connected1**: ``True`` ifthe side "1" of the transformer is connected to a bus
              - **connected2**: ``True`` ifthe side "2" of the transformer is connected to a bus

            This dataframe is indexed by the id of the two windings transformers

        Examples:

            .. code-block:: python

                net = pp.network.create_ieee14()
                net.get_2_windings_transformers()

            will output something like:

            ====== ==== ======== === === ======== ======== ======= === === === === === === ================= ================= ======= ======= ========== ==========
            \         r        x   g   b rated_u1 rated_u2 rated_s  p1  q1  i1  p2  q2  i2 voltage_level1_id voltage_level2_id bus1_id bus2_id connected1 connected2
            ====== ==== ======== === === ======== ======== ======= === === === === === === ================= ================= ======= ======= ========== ==========
            id
            T4-7-1  0.0 0.409875 0.0 0.0  132.030     14.0     NaN NaN NaN NaN NaN NaN NaN               VL4               VL7   VL4_0   VL7_0       True       True
            T4-9-1  0.0 0.800899 0.0 0.0  130.815     12.0     NaN NaN NaN NaN NaN NaN NaN               VL4               VL9   VL4_0   VL9_0       True       True
            T5-6-1  0.0 0.362909 0.0 0.0  125.820     12.0     NaN NaN NaN NaN NaN NaN NaN               VL5               VL6   VL5_0   VL6_0       True       True
            ====== ==== ======== === === ======== ======== ======= === === === === === === ================= ================= ======= ======= ========== ==========
        """
        return self.get_elements(_pypowsybl.ElementType.TWO_WINDINGS_TRANSFORMER)

    def get_3_windings_transformers(self) -> _DataFrame:
        """
        Get a dataframe of 3 windings transformers.

        Returns:
            A dataframe of 3 windings transformers.
        """
        return self.get_elements(_pypowsybl.ElementType.THREE_WINDINGS_TRANSFORMER)

    def get_shunt_compensators(self) -> _DataFrame:
        """
        Get a dataframe of shunt compensators.

        Returns:
            A dataframe of shunt compensators.

        Notes:
            The resulting dataframe will have the following columns:

              - **model_type**:
              - **max_section_count**: The maximum number of sections that may be switched on
              - **section_count**: The current number of section that may be switched on
              - **p**: the active flow on the shunt, ``NaN`` if no loadflow has been computed (in MW)
              - **q**: the reactive flow on the shunt, ``NaN`` if no loadflow has been computed  (in MVAr)
              - **i**: the current in the shunt, ``NaN`` if no loadflow has been computed  (in A)
              - **voltage_level_id**: at which substation the shunt is connected
              - **bus_id**: indicate at which bus the shunt is connected
              - **connected**: ``True`` ifthe shunt is connected to a bus

            This dataframe is indexed by the id of the shunt compensators

        Examples:

            .. code-block:: python

                net = pp.network.create_ieee14()
                net.get_shunt_compensators()

            will output something like:

            ===== ========== ================= ============= === === === ================ ====== =========
            \     model_type max_section_count section_count   p   q   i voltage_level_id bus_id connected
            ===== ========== ================= ============= === === === ================ ====== =========
            id
            B9-SH     LINEAR                 1             1 NaN NaN NaN              VL9  VL9_0      True
            ===== ========== ================= ============= === === === ================ ====== =========
        """
        return self.get_elements(_pypowsybl.ElementType.SHUNT_COMPENSATOR)

    def get_non_linear_shunt_compensator_sections(self) -> _DataFrame:
        """
        Get a dataframe of shunt compensators sections for non linear model.

        Notes:
            The resulting dataframe will have the following columns:

              - **g**: the accumulated conductance in S if the section and all the previous ones are activated.
              - **b**: the accumulated susceptance in S if the section and all the previous ones are activated

            This dataframe is multi-indexed, by the tuple (id of shunt, section number).

        Returns:
            A dataframe of non linear model shunt compensators sections.
        """
        return self.get_elements(_pypowsybl.ElementType.NON_LINEAR_SHUNT_COMPENSATOR_SECTION)

    def get_linear_shunt_compensator_sections(self) -> _DataFrame:
        """
        Get a dataframe of shunt compensators sections for linear model.

        Notes:
            The resulting dataframe will have the following columns:

              - **g_per_section**: the conductance per section in S
              - **b_per_section**: the susceptance per section in S
              - **max_section_count**: the maximum number of sections

            This dataframe is indexed by the shunt compensator ID.

        Returns:
           A dataframe of linear models of shunt compensators.
        """
        return self.get_elements(_pypowsybl.ElementType.LINEAR_SHUNT_COMPENSATOR_SECTION)

    def get_dangling_lines(self) -> _DataFrame:
        """
        Get a dataframe of dangling lines.

        Returns:
            A dataframe of dangling lines.

        Notes:
            The resulting dataframe will have the following columns:

              - **r**: The resistance of the dangling line (Ohm)
              - **x**: The reactance of the dangling line (Ohm)
              - **g**: the conductance of dangling line (in Siemens)
              - **b**: the susceptance of dangling line (in Siemens)
              - **p0**: The active power setpoint
              - **q0**: The reactive power setpoint
              - **p**: active flow on the dangling line, ``NaN`` if no loadflow has been computed (in MW)
              - **q**: the reactive flow on the dangling line, ``NaN`` if no loadflow has been computed  (in MVAr)
              - **i**: The current on the dangling line, ``NaN`` if no loadflow has been computed (in A)
              - **voltage_level_id**: at which substation the dangling line is connected
              - **bus_id**: at which bus the dangling line is connected
              - **connected**: ``True`` ifthe dangling line is connected to a bus

            This dataframe is indexed by the id of the dangling lines

        Examples:

            .. code-block:: python

                net = pp.network._create_dangling_lines_network()
                net.get_dangling_lines()

            will output something like:

            == ==== === ====== ======= ==== ==== === === === ================ ====== =========
            \     r   x      g       b   p0   q0   p   q   i voltage_level_id bus_id connected
            == ==== === ====== ======= ==== ==== === === === ================ ====== =========
            id
            DL 10.0 1.0 0.0001 0.00001 50.0 30.0 NaN NaN NaN               VL   VL_0      True
            == ==== === ====== ======= ==== ==== === === === ================ ====== =========
        """
        return self.get_elements(_pypowsybl.ElementType.DANGLING_LINE)

    def get_lcc_converter_stations(self) -> _DataFrame:
        """
        Get a dataframe of LCC converter stations.

        Returns:
            A dataframe of LCC converter stations.

        Notes:
            The resulting dataframe will have the following columns:

              - **power_factor**: the power factor
              - **loss_factor**: the loss factor
              - **p**: active flow on the LCC converter station, ``NaN`` if no loadflow has been computed (in MW)
              - **q**: the reactive flow on the LCC converter station, ``NaN`` if no loadflow has been computed  (in MVAr)
              - **i**: The current on the LCC converter station, ``NaN`` if no loadflow has been computed (in A)
              - **voltage_level_id**: at which substation the LCC converter station is connected
              - **bus_id**: at which bus the LCC converter station is connected
              - **connected**: ``True`` ifthe LCC converter station is connected to a bus

            This dataframe is indexed by the id of the LCC converter

        Examples:

            .. code-block:: python

                net = pp.network.create_four_substations_node_breaker_network()
                net.get_lcc_converter_stations()

            will output something like:

            ======== ============ ===========  ====== === === ================ ======= =========
                .    power_factor loss_factor       p   q   i voltage_level_id  bus_id connected
            ======== ============ ===========  ====== === === ================ ======= =========
            id
                LCC1          0.6         1.1   80.88 NaN NaN            S1VL2 S1VL2_0      True
                LCC2          0.6         1.1  -79.12 NaN NaN            S3VL1 S3VL1_0      True
            ======== ============ ===========  ====== === === ================ ======= =========
        """
        return self.get_elements(_pypowsybl.ElementType.LCC_CONVERTER_STATION)

    def get_vsc_converter_stations(self) -> _DataFrame:
        """
        Get a dataframe of VSC converter stations.

        Returns:
            A dataframe of VCS converter stations.

        Notes:
            The resulting dataframe will have the following columns:

              - **loss_factor**: correspond to the loss of power due to ac dc conversion
              - **voltage_setpoint**: The voltage setpoint
              - **reactive_power_setpoint**: The reactive power setpoint
              - **voltage_regulator_on**: The voltage regulator status
              - **p**: active flow on the VSC  converter station, ``NaN`` if no loadflow has been computed (in MW)
              - **q**: the reactive flow on the VSC converter station, ``NaN`` if no loadflow has been computed  (in MVAr)
              - **i**: The current on the VSC converter station, ``NaN`` if no loadflow has been computed (in A)
              - **voltage_level_id**: at which substation the VSC converter station is connected
              - **bus_id**: at which bus the VSC converter station is connected
              - **connected**: ``True`` ifthe VSC converter station is connected to a bus

            This dataframe is indexed by the id of the VSC converter

        Examples:

            .. code-block:: python

                net = pp.network.create_four_substations_node_breaker_network()
                net.get_vsc_converter_stations()



            will output something like:

            ======== =========== ================ ======================= ==================== ====== ========= ========== ================ ======= =========
            \        loss_factor voltage_setpoint reactive_power_setpoint voltage_regulator_on      p         q          i voltage_level_id  bus_id connected
            ======== =========== ================ ======================= ==================== ====== ========= ========== ================ ======= =========
            id
                VSC1         1.1            400.0                   500.0                 True  10.11 -512.0814 739.269871            S1VL2 S1VL2_0      True
                VSC2         1.1              0.0                   120.0                False  -9.89 -120.0000 170.031658            S2VL1 S2VL1_0      True
            ======== =========== ================ ======================= ==================== ====== ========= ========== ================ ======= =========
        """
        return self.get_elements(_pypowsybl.ElementType.VSC_CONVERTER_STATION)

    def get_static_var_compensators(self) -> _DataFrame:
        """
        Get a dataframe of static var compensators.

        Returns:
            A dataframe of static var compensators.

        Notes:
            The resulting dataframe will have the following columns:
              - **b_min**: the minimum susceptance
              - **b_max**: the maximum susceptance
              - **voltage_setpoint**: The voltage setpoint
              - **reactive_power_setpoint**: The reactive power setpoint
              - **regulation_mode**: The regulation mode
              - **p**: active flow on the var compensator, ``NaN`` if no loadflow has been computed (in MW)
              - **q**: the reactive flow on the var compensator, ``NaN`` if no loadflow has been computed  (in MVAr)
              - **i**: The current on the var compensator, ``NaN`` if no loadflow has been computed (in A)
              - **voltage_level_id**: at which substation the var compensator is connected
              - **bus_id**: at which bus the var compensator is connected
              - **connected**: ``True`` ifthe var compensator is connected to a bus

            This dataframe is indexed by the id of the var compensator

        Examples:

            .. code-block:: python

                net = pp.network.create_four_substations_node_breaker_network()
                net.get_static_var_compensators()

            will output something like:

            ======== ===== ===== ================ ======================= =============== === ======== === ================ ======= =========
            \        b_min b_max voltage_setpoint reactive_power_setpoint regulation_mode  p        q   i  voltage_level_id  bus_id connected
            ======== ===== ===== ================ ======================= =============== === ======== === ================ ======= =========
            id
                 SVC -0.05  0.05            400.0                     NaN         VOLTAGE NaN -12.5415 NaN            S4VL1 S4VL1_0      True
            ======== ===== ===== ================ ======================= =============== === ======== === ================ ======= =========
        """
        return self.get_elements(_pypowsybl.ElementType.STATIC_VAR_COMPENSATOR)

    def get_voltage_levels(self) -> _DataFrame:
        """
        Get a dataframe of voltage levels.

        Returns:
            A dataframe of voltage levels.

        Notes:
            The resulting dataframe will have the following columns:

              - **substation_id**: at which substation the voltage level belongs
              - **nominal_v**: The nominal voltage
              - **high_voltage_limit**: the high voltage limit
              - **low_voltage_limit**: the low voltage limit

            This dataframe is indexed by the id of the voltage levels

        Examples:

            .. code-block:: python

                net = pp.network.create_four_substations_node_breaker_network()
                net.get_voltage_levels()

            will output something like:

            ========= ============= ========= ================== =================
            \         substation_id nominal_v high_voltage_limit low_voltage_limit
            ========= ============= ========= ================== =================
            id
                S1VL1            S1     225.0              240.0             220.0
                S1VL2            S1     400.0              440.0             390.0
                S2VL1            S2     400.0              440.0             390.0
                S3VL1            S3     400.0              440.0             390.0
                S4VL1            S4     400.0              440.0             390.0
            ========= ============= ========= ================== =================
        """
        return self.get_elements(_pypowsybl.ElementType.VOLTAGE_LEVEL)

    def get_busbar_sections(self) -> _DataFrame:
        """
        Get a dataframe of busbar sections.

        Returns:
            A dataframe of busbar sections.

        Notes:
            The resulting dataframe will have the following columns:

              - **fictitious**: ``True`` ifthe busbar section is part of the model and not of the actual network
              - **v**: The voltage magnitude of the busbar section (in kV)
              - **angle**: the voltage angle of the busbar section (in radian)
              - **voltage_level_id**: at which substation the busbar section is connected
              - **connected**: ``True`` ifthe busbar section is connected to a bus

            This dataframe is indexed by the id of the busbar sections

        Examples:

            .. code-block:: python

                net = pp.network.create_four_substations_node_breaker_network()
                net.get_busbar_sections()

            will output something like:

            ========== ========== ======== ======== ================ =========
            \          fictitious        v    angle voltage_level_id connected
            ========== ========== ======== ======== ================ =========
            id
             S1VL1_BBS      False 224.6139   2.2822            S1VL1      True
            S1VL2_BBS1      False 400.0000   0.0000            S1VL2      True
            S1VL2_BBS2      False 400.0000   0.0000            S1VL2      True
             S2VL1_BBS      False 408.8470   0.7347            S2VL1      True
             S3VL1_BBS      False 400.0000   0.0000            S3VL1      True
             S4VL1_BBS      False 400.0000  -1.1259            S4VL1      True
            ========== ========== ======== ======== ================ =========
        """
        return self.get_elements(_pypowsybl.ElementType.BUSBAR_SECTION)

    def get_substations(self) -> _DataFrame:
        """
        Get substations :class:`~pandas.DataFrame`.

        Returns:
            A dataframe of substations.
        """
        return self.get_elements(_pypowsybl.ElementType.SUBSTATION)

    def get_hvdc_lines(self) -> _DataFrame:
        """
        Get a dataframe of HVDC lines.

        Returns:
            A dataframe of HVDC lines.

        Notes:
            The resulting dataframe will have the following columns:

              - **converters_mode**:
              - **active_power_setpoint**: (in MW)
              - **max_p**: the maximum of active power that can pass through the hvdc line (in MW)
              - **nominal_v**: nominal voltage (in kV)
              - **r**: the resistance of the hvdc line (in Ohm)
              - **converter_station1_id**: at which converter station the hvdc line is connected on side "1"
              - **converter_station2_id**: at which converter station the hvdc line is connected on side "2"
              - **connected1**: ``True`` ifthe busbar section on side "1" is connected to a bus
              - **connected2**: ``True`` ifthe busbar section on side "2" is connected to a bus

            This dataframe is indexed by the id of the hvdc lines

        Examples:

            .. code-block:: python

                net = pp.network.create_four_substations_node_breaker_network()
                net.get_hvdc_lines()

            will output something like:

            ===== ================================ ===================== ===== ========= ==== ===================== ===================== ========== ==========
            \                      converters_mode active_power_setpoint max_p nominal_v    r converter_station1_id converter_station2_id connected1 connected2
            ===== ================================ ===================== ===== ========= ==== ===================== ===================== ========== ==========
            id
            HVDC1 SIDE_1_RECTIFIER_SIDE_2_INVERTER                  10.0 300.0     400.0  1.0                  VSC1                  VSC2       True       True
            HVDC2 SIDE_1_RECTIFIER_SIDE_2_INVERTER                  80.0 300.0     400.0  1.0                  LCC1                  LCC2       True       True
            ===== ================================ ===================== ===== ========= ==== ===================== ===================== ========== ==========
        """
        return self.get_elements(_pypowsybl.ElementType.HVDC_LINE)

    def get_switches(self) -> _DataFrame:
        """
        Get a dataframe of switches.

        Returns:
            A dataframe of HVDC lines.

        Notes:
            The resulting dataframe will have the following columns:

              - **kind**: the kind of switch
              - **open**: the open status of the switch
              - **retained**: the retain status of the switch
              - **voltage_level_id**: at which substation the switch is connected

            This dataframe is indexed by the id of the switches

        Examples:
            .. code-block:: python

                net = pp.network.create_four_substations_node_breaker_network()
                net.get_switches()

            will output something like:

            ============================ ============ ====== ======== ================
            \                                    kind   open retained voltage_level_id
            ============================ ============ ====== ======== ================
            id
              S1VL1_BBS_LD1_DISCONNECTOR DISCONNECTOR  False    False            S1VL1
                       S1VL1_LD1_BREAKER      BREAKER  False     True            S1VL1
              S1VL1_BBS_TWT_DISCONNECTOR DISCONNECTOR  False    False            S1VL1
                       S1VL1_TWT_BREAKER      BREAKER  False     True            S1VL1
             S1VL2_BBS1_TWT_DISCONNECTOR DISCONNECTOR  False    False            S1VL2
             S1VL2_BBS2_TWT_DISCONNECTOR DISCONNECTOR   True    False            S1VL2
                       S1VL2_TWT_BREAKER      BREAKER  False     True            S1VL2
            S1VL2_BBS1_VSC1_DISCONNECTOR DISCONNECTOR   True    False            S1VL2
                                     ...          ...    ...      ...              ...
            ============================ ============ ====== ======== ================
        """
        return self.get_elements(_pypowsybl.ElementType.SWITCH)

    def get_ratio_tap_changer_steps(self) -> _DataFrame:
        """
        Get a dataframe of ratio tap changer steps.

        Returns:
            A dataframe of HVDC lines.

        Notes:
            The resulting dataframe will have the following columns:

              - **rho**:
              - **r**: the resistance of the ratio tap changer step (in Ohm)
              - **x**: The reactance of the ratio tap changer step (Ohm)
              - **g**: the conductance of the ratio tap changer step (in Siemens)
              - **b**: the susceptance of the ratio tap changer step (in Siemens)

            This dataframe is index by the id of the transformer and the position of the ratio tap changer step

        Examples:
            .. code-block:: python

                net = pp.network.create_eurostag_tutorial_example1_network()
                net.get_ratio_tap_changer_steps()

            will output something like:

            ========== ======== ======== === === === ===
            \                        rho   r   x   g   b
            ========== ======== ======== === === === ===
            id         position
            NHV2_NLOAD        0 0.850567 0.0 0.0 0.0 0.0
            \                 1 1.000667 0.0 0.0 0.0 0.0
            \                 2 1.150767 0.0 0.0 0.0 0.0
            ========== ======== ======== === === === ===
        """
        return self.get_elements(_pypowsybl.ElementType.RATIO_TAP_CHANGER_STEP)

    def get_phase_tap_changer_steps(self) -> _DataFrame:
        """
        Get a dataframe of phase tap changer steps.

        Returns:
            A dataframe of phase tap changer steps.

        Notes:
            The resulting dataframe will have the following columns:

              - **rho**: the voltage ratio (in per unit)
              - **alpha**: the angle difference (in degree)
              - **r**: the resistance of the phase tap changer step (in Ohm)
              - **x**: The reactance of the phase tap changer step (Ohm)
              - **g**: the conductance of the phase tap changer step (in Siemens)
              - **b**: the susceptance of the phase tap changer step (in Siemens)

            This dataframe is index by the id of the transformer and the position of the phase tap changer step

        Examples:
            .. code-block:: python

                net = pp.network.create_four_substations_node_breaker_network()
                net.get_phase_tap_changer_steps()

            will output something like:

            === ======== ==== ====== ========= ========= === ===
            \             rho  alpha         r         x   g   b
            === ======== ==== ====== ========= ========= === ===
            id  position
            TWT        0  1.0 -42.80 39.784730 29.784725 0.0 0.0
            \          1  1.0 -40.18 31.720245 21.720242 0.0 0.0
            \          2  1.0 -37.54 23.655737 13.655735 0.0 0.0
            ...      ...  ...    ...       ...       ... ... ...
            === ======== ==== ====== ========= ========= === ===
        """
        return self.get_elements(_pypowsybl.ElementType.PHASE_TAP_CHANGER_STEP)

    def get_ratio_tap_changers(self) -> _DataFrame:
        """
        Create a ratio tap changers:class:`~pandas.DataFrame`.

        Returns:
            the ratio tap changers data frame

        Notes:
            The resulting dataframe will have the following columns:

              - **tap**:
              - **low_tap**:
              - **high_tap**:
              - **step_count**:
              - **on_load**:
              - **regulating**:
              - **target_v**:
              - **target_deadband**:
              - **regulationg_bus_id**:

            This dataframe is indexed by the id of the transformer

        Examples:
            .. code-block:: python

                net = pp.network.create_eurostag_tutorial_example1_network()
                net.get_ratio_tap_changers()

            will output something like:

            ========== === ======= ======== ========== ======= ========== ======== =============== =================
            \          tap low_tap high_tap step_count on_load regulating target_v target_deadband regulating_bus_id
            ========== === ======= ======== ========== ======= ========== ======== =============== =================
            id
            NHV2_NLOAD   1       0        2          3    True       True    158.0             0.0          VLLOAD_0
            ========== === ======= ======== ========== ======= ========== ======== =============== =================
        """
        return self.get_elements(_pypowsybl.ElementType.RATIO_TAP_CHANGER)

    def get_phase_tap_changers(self) -> _DataFrame:
        """
        Create a phase tap changers:class:`~pandas.DataFrame`.

        Returns:
            the phase tap changers data frame

        Notes:
            The resulting dataframe will have the following columns:

              - **tap**:
              - **low_tap**:
              - **high_tap**:
              - **step_count**:
              - **regulating**:
              - **regulation_mode**:
              - **target_deadband**:
              - **regulationg_bus_id**:

            This dataframe is indexed by the id of the transformer

        Examples:
            .. code-block:: python

                net = pp.network.create_four_substations_node_breaker_network()
                net.get_phase_tap_changers()

            will output something like:

            === === ======= ======== ========== ========== =============== ================ =============== =================
            \   tap low_tap high_tap step_count regulating regulation_mode regulation_value target_deadband regulating_bus_id
            === === ======= ======== ========== ========== =============== ================ =============== =================
            id
            TWT  15       0       32         33      False       FIXED_TAP              NaN             NaN           S1VL1_0
            === === ======= ======== ========== ========== =============== ================ =============== =================
        """
        return self.get_elements(_pypowsybl.ElementType.PHASE_TAP_CHANGER)

    def get_reactive_capability_curve_points(self) -> _DataFrame:
        """
        Get a dataframe of reactive capability curve points.

        Returns:
            A dataframe of reactive capability curve points.
        """
        return self.get_elements(_pypowsybl.ElementType.REACTIVE_CAPABILITY_CURVE_POINT)

    def update_elements(self, element_type: _pypowsybl.ElementType, df: _DataFrame = None, **kwargs):
        """
        Update network elements with data provided as a :class:`~pandas.DataFrame` or as named arguments.for a specified element type.

        The data frame columns are mapped to IIDM element attributes and each row is mapped to an element using the
        index.

        Args:
            element_type (ElementType): the element type
            df: the data to be updated
        """
        series_metadata = {s.name : s for s in _pypowsybl.get_series_metadata(element_type) }
        is_index = []
        columns_names = []
        columns_values = []
        columns_types = []
        index_count = 0
        if df is None:
            expected_size = None
            for key, value in kwargs.items():
                columns_names.append(key)
                is_index.append(_pypowsybl.is_index(element_type, key))
                columns_types.append(_pypowsybl.get_series_type(element_type, key))
                values_array = _np.array(value, ndmin=1, copy=False)
                if values_array.ndim != 1:
                    raise RuntimeError('Network elements update: expecting only scalar or 1 dimension array '
                                       'as keyword argument, got {} dimensions'.format(values_array.ndim))
                size = values_array.shape[0]
                if expected_size is None:
                    expected_size = size
                elif size != expected_size:
                    raise RuntimeError('Network elements update: all arguments must have the same size, '
                                       'got size {} for series {}, expected {}'.format(size, key, expected_size))
                columns_values.append(values_array)
                index_count += 1
        else:
            if kwargs:
                raise RuntimeError('You must provided data in only one form: dataframe or named arguments')
            is_multi_index = len(df.index.names) > 1
            for index_name in df.index.names:
                if index_name is None:
                    index_name = ''
                if is_multi_index:
                    columns_values.append(df.index.get_level_values(index_name))
                else:
                    columns_values.append(df.index.values)
                columns_names.append(index_name)
                columns_types.append(_pypowsybl.get_index_type(element_type, index_name, index_count))
                index_count += 1
                is_index.append(True)
            columns_names.extend(df.columns.values)
            for series_name in df.columns.values:
                series = df[series_name]
                series_type = _pypowsybl.get_series_type(element_type, series_name)
                columns_types.append(series_type)
                columns_values.append(series.values)
                is_index.append(False)
        array = _pypowsybl.create_dataframe(columns_values, columns_names, columns_types, is_index)
        _pypowsybl.update_network_elements_with_series(self._handle, array, element_type)

    def update_buses(self, df: _DataFrame = None, **kwargs):
        """
        Update buses with data provided as a :class:`~pandas.DataFrame` or as named arguments.

        Attributes that can be updated are:

        - `v_mag`
        - `v_angle`

        See Also:
            :meth:`get_buses`

        Args:
            df: the data to be updated, as a data frame.
            **kwargs: the data to be updated, as named arguments.
                Arguments can be single values or any type of sequence.
                In the case of sequences, all arguments must have the same length.
        """
        return self.update_elements(_pypowsybl.ElementType.BUS, df, **kwargs)

    def update_switches(self, df: _DataFrame = None, **kwargs):
        """
        Update switches with data provided as a :class:`~pandas.DataFrame` or as named arguments.

        Attributes that can be updated are:

            - `open`
            - `retained`

        See Also:
            :meth:`get_switches`

        Args:
            df: the data to be updated, as a data frame.
            **kwargs: the data to be updated, as named arguments.
                Arguments can be single values or any type of sequence.
                In the case of sequences, all arguments must have the same length.
        """
        return self.update_elements(_pypowsybl.ElementType.SWITCH, df, **kwargs)

    def update_generators(self, df: _DataFrame = None, **kwargs):
        """
        Update generators with data provided as a :class:`~pandas.DataFrame` or as named arguments.

        Attributes that can be updated are:

        - `target_p`
        - `max_p`
        - `min_p`
        - `target_v`
        - `target_q`
        - `voltage_regulator_on`
        - `p`
        - `q`
        - `connected`

        See Also:
            :meth:`get_generators`

        Args:
            df: the data to be updated, as a data frame.
            **kwargs: the data to be updated, as named arguments.
                Arguments can be single values or any type of sequence.
                In the case of sequences, all arguments must have the same length.
        """
        return self.update_elements(_pypowsybl.ElementType.GENERATOR, df, **kwargs)

    def update_loads(self, df: _DataFrame = None, **kwargs):
        """
        Update loads with data provided as a :class:`~pandas.DataFrame` or as named arguments.

        Attributes that can be updated are:

        - `p0`
        - `q0`
        - `connected`

        See Also:
            :meth:`get_loads`

        Args:
            df: the data to be updated, as a data frame.
            **kwargs: the data to be updated, as named arguments.
                Arguments can be single values or any type of sequence.
                In the case of sequences, all arguments must have the same length.
        """
        return self.update_elements(_pypowsybl.ElementType.LOAD, df, **kwargs)

    def update_batteries(self, df: _DataFrame = None, **kwargs):
        """
        Update batteries with data provided as a :class:`~pandas.DataFrame` or as named arguments.

        Attributes that can be updated are:

        - `p0`
        - `q0`
        - `connected`

        See Also:
            :meth:`get_batteries`

        Args:
            df: the data to be updated, as a data frame.
            **kwargs: the data to be updated, as named arguments.
                Arguments can be single values or any type of sequence.
                In the case of sequences, all arguments must have the same length.
        """
        return self.update_elements(_pypowsybl.ElementType.BATTERY, df, **kwargs)

    def update_dangling_lines(self, df: _DataFrame = None, **kwargs):
        """
        Update dangling lines with data provided as a :class:`~pandas.DataFrame` or as named arguments.

        Attributes that can be updated are:

        - `r`
        - `x`
        - `g`
        - `b`
        - `p0`
        - `q0`
        - `p`
        - `q`
        - `connected`

        See Also:
            :meth:`get_dangling_lines`

        Args:
            df: the data to be updated, as a data frame.
            **kwargs: the data to be updated, as named arguments.
                Arguments can be single values or any type of sequence.
                In the case of sequences, all arguments must have the same length.
        """
        return self.update_elements(_pypowsybl.ElementType.DANGLING_LINE, df, **kwargs)

    def update_vsc_converter_stations(self, df: _DataFrame = None, **kwargs):
        """
        Update VSC converter stations with data provided as a :class:`~pandas.DataFrame` or as named arguments.

        Attributes that can be updated are:

        - `voltage_setpoint`
        - `reactive_power_setpoint`
        - `voltage_regulator_on`
        - `p`
        - `q`
        - `connected`

        See Also:
            :meth:`get_vsc_converter_stations`

        Args:
          df: the data to be updated, as a data frame.
          **kwargs: the data to be updated, as named arguments.
              Arguments can be single values or any type of sequence.
              In the case of sequences, all arguments must have the same length.
        """
        return self.update_elements(_pypowsybl.ElementType.VSC_CONVERTER_STATION, df, **kwargs)

    def update_static_var_compensators(self, df: _DataFrame = None, **kwargs):
        """
        Update static var compensators with data provided as a :class:`~pandas.DataFrame` or as named arguments.

        Attributes that can be updated are:
        - `b_min`
        - `b_max`
        - `voltage_setpoint`
        - `reactive_power_setpoint`
        - `regulation_mode`
        - `p`
        - `q`
        - `connected`

        See Also:
            :meth:`get_static_var_compensators`

        Args:
            df: the data to be updated, as a data frame.
            **kwargs: the data to be updated, as named arguments.
                Arguments can be single values or any type of sequence.
                In the case of sequences, all arguments must have the same length.
        """
        return self.update_elements(_pypowsybl.ElementType.STATIC_VAR_COMPENSATOR, df, **kwargs)

    def update_hvdc_lines(self, df: _DataFrame = None, **kwargs):
        """
        Update HVDC lines with data provided as a :class:`~pandas.DataFrame` or as named arguments.

        Attributes that can be updated are:

        - `converters_mode`
        - `active_power_setpoint`
        - `max_p`
        - `nominal_v`
        - `r`
        - `connected1`
        - `connected2`

        See Also:
            :meth:`get_hvdc_lines`

        Args:
            df: the data to be updated, as a data frame.
            **kwargs: the data to be updated, as named arguments.
                Arguments can be single values or any type of sequence.
                In the case of sequences, all arguments must have the same length.
        """
        return self.update_elements(_pypowsybl.ElementType.HVDC_LINE, df, **kwargs)

    def update_lines(self, df: _DataFrame = None, **kwargs):
        """
        Update lines data with data provided as a :class:`~pandas.DataFrame` or as named arguments.

        See Also:
            :meth:`get_lines`

        Args:
            df: lines data to be updated.
            **kwargs: the data to be updated, as named arguments.
                Arguments can be single values or any type of sequence.
                In the case of sequences, all arguments must have the same length.
                - `r`
                - `x`
                - `g1`
                - `b1`
                - `g2`
                - `b2`
                - `p1`
                - `q1`
                - `p2`
                - `q2`
                - `connected1`
                - `connected2`
        """
        return self.update_elements(_pypowsybl.ElementType.LINE, df, **kwargs)

    def update_2_windings_transformers(self, df: _DataFrame = None, **kwargs):
        """
        Update 2 windings transformers with data provided as a :class:`~pandas.DataFrame` or as named arguments.

        Attributes that can be updated are:

        - `r`
        - `x`
        - `g`
        - `b`
        - `rated_u1`
        - `rated_u2`
        - `rated_s`
        - `p1`
        - `q1`
        - `p2`
        - `q2`
        - `connected1`
        - `connected2`

        See Also:
            :meth:`get_2_windings_transformers`

        Args:
            df: the data to be updated, as a data frame.
            **kwargs: the data to be updated, as named arguments.
                Arguments can be single values or any type of sequence.
                In the case of sequences, all arguments must have the same length.
        """
        return self.update_elements(_pypowsybl.ElementType.TWO_WINDINGS_TRANSFORMER, df, **kwargs)

    def update_ratio_tap_changers(self, df: _DataFrame = None, **kwargs):
        """
        Update ratio tap changers with data provided as a :class:`~pandas.DataFrame` or as named arguments.

        Attributes that can be updated are:

        - `tap`
        - `on_load`
        - `regulating`
        - `target_v`
        - `target_deadband`

        See Also:
            :meth:`get_ratio_tap_changers`

        Args:
            df: the data to be updated, as a data frame.
            **kwargs: the data to be updated, as named arguments.
                Arguments can be single values or any type of sequence.
                In the case of sequences, all arguments must have the same length.
        """
        return self.update_elements(_pypowsybl.ElementType.RATIO_TAP_CHANGER, df, **kwargs)

    def update_ratio_tap_changer_steps(self, df: _DataFrame = None, **kwargs):
        """
        Update ratio tap changer steps with data provided as a :class:`~pandas.DataFrame` or as named arguments.

        Attributes that can be updated are:

        - `rho`
        - `r`
        - `x`
        - `g`
        - `b`

        See Also:
            :meth:`get_ratio_tap_changer_steps`

        Args:
            df: the data to be updated, as a data frame.
            **kwargs: the data to be updated, as named arguments.
                Arguments can be single values or any type of sequence.
                In the case of sequences, all arguments must have the same length.
        """
        return self.update_elements(_pypowsybl.ElementType.RATIO_TAP_CHANGER_STEP, df, **kwargs)

    def update_phase_tap_changers(self, df: _DataFrame = None, **kwargs):
        """
        Update phase tap changers with data provided as a :class:`~pandas.DataFrame` or as named arguments.

        Attributes that can be updated :

        - `tap`
        - `regulating`
        - `regulation_mode`
        - `regulation_value`
        - `target_deadband`

        See Also:
            :meth:`get_phase_tap_changers`

        Args:
            df: the data to be updated, as a data frame.
            **kwargs: the data to be updated, as named arguments.
                Arguments can be single values or any type of sequence.
                In the case of sequences, all arguments must have the same length.
        """
        return self.update_elements(_pypowsybl.ElementType.PHASE_TAP_CHANGER, df, **kwargs)

    def update_phase_tap_changer_steps(self, df: _DataFrame = None, **kwargs):
        """
        Update phase tap changer steps with data provided as a :class:`~pandas.DataFrame` or as named arguments.

        Attributes that can be updated :

        - `rho`
        - `alpha`
        - `r`
        - `x`
        - `g`
        - `b`

        See Also:
            :meth:`get_phase_tap_changer_steps`

        Args:
            df: the data to be updated, as a data frame.
            **kwargs: the data to be updated, as named arguments.
                Arguments can be single values or any type of sequence.
                In the case of sequences, all arguments must have the same length.
        """
        return self.update_elements(_pypowsybl.ElementType.PHASE_TAP_CHANGER_STEP, df, **kwargs)

    def update_shunt_compensators(self, df: _DataFrame = None, **kwargs):
        """
        Update shunt compensators with data provided as a :class:`~pandas.DataFrame` or as named arguments.

        Attributes that can be updated are:

        - `section_count`
        - `p`
        - `q`
        - `connected`

        See Also:
            :meth:`get_shunt_compensators`

        Args:
           df: the data to be updated, as a data frame.
           **kwargs: the data to be updated, as named arguments.
               Arguments can be single values or any type of sequence.
               In the case of sequences, all arguments must have the same length.
        """
        return self.update_elements(_pypowsybl.ElementType.SHUNT_COMPENSATOR, df, **kwargs)

    def update_linear_shunt_compensator_sections(self, df: _DataFrame = None, **kwargs):
        """
        Update shunt compensators with data provided as a :class:`~pandas.DataFrame` or as named arguments.

        Attributes that can be updated are:

        - `g_per_section`
        - `b_per_section`
        - `max_section_count`

        See Also:
            :meth:`get_linear_shunt_compensator_sections`

        Args:
            df: the data to be updated, as a data frame.
            **kwargs: the data to be updated, as named arguments.
                Arguments can be single values or any type of sequence.
                In the case of sequences, all arguments must have the same length.

        """
        return self.update_elements(_pypowsybl.ElementType.LINEAR_SHUNT_COMPENSATOR_SECTION, df, **kwargs)

    def update_non_linear_shunt_compensator_sections(self, df: _DataFrame = None, **kwargs):
        """
        Update non linear shunt compensators sections with data provided as a :class:`~pandas.DataFrame` or as named arguments.

        Attributes that can be updated are :

        - `g`
        - `b`

        See Also:
            :meth:`get_non_linear_shunt_compensator_sections`

        Args:
            df: the data to be updated, as a data frame.
            **kwargs: the data to be updated, as named arguments.
                Arguments can be single values or any type of sequence.
                In the case of sequences, all arguments must have the same length.
        """
        return self.update_elements(_pypowsybl.ElementType.NON_LINEAR_SHUNT_COMPENSATOR_SECTION, df, **kwargs)

    def get_working_variant_id(self):
        """
        The current working variant ID.

        Returns:
            the id of the currently selected variant.
        """
        return _pypowsybl.get_working_variant_id(self._handle)

    def clone_variant(self, src: str, target: str, may_overwrite=True):
        """
        Creates a copy of the source variant

        Args:
            src: variant to copy
            target: id of the new variant that will be a copy of src
            may_overwrite: indicates if the target can be overwritten when it already exists
        """
        _pypowsybl.clone_variant(self._handle, src, target, may_overwrite)

    def set_working_variant(self, variant: str):
        """
        Changes the working variant. The provided variant ID must correspond
        to an existing variant, for example created by a call to `clone_variant`.

        Args:
            variant: id of the variant selected (it must exist)
        """
        _pypowsybl.set_working_variant(self._handle, variant)

    def remove_variant(self, variant: str):
        """
        Removes a variant from the network.

        Args:
            variant: id of the variant to be deleted
        """
        _pypowsybl.remove_variant(self._handle, variant)

    def get_variant_ids(self):
        """
        Get the list of existing variant IDs.

        Returns:
            all the ids of the existing variants
        """
        return _pypowsybl.get_variant_ids(self._handle)

    def get_current_limits(self):
        """
        Get the list of all current limits on the network paired with their branch id.

        Returns:
            all current limits on the network
        """
        return self.get_elements(_pypowsybl.ElementType.CURRENT_LIMITS)

    def get_node_breaker_topology(self, voltage_level_id: str) -> NodeBreakerTopology:
        """
        Get the node breaker description of the topology of a voltage level.

        Args:
            voltage_level_id: id of the voltage level

        Returns:
            The node breaker description of the topology of the voltage level
        """
        return NodeBreakerTopology(self._handle, voltage_level_id)

    def get_bus_breaker_topology(self, voltage_level_id: str) -> BusBreakerTopology:
        """
        Get the bus breaker description of the topology of a voltage level.

        Args:
            voltage_level_id: id of the voltage level

        Returns:
            The bus breaker description of the topology of the voltage level
        """
        return BusBreakerTopology(self._handle, voltage_level_id)

    def merge(self, *args):
        networkList = list(args)
        handleList = []
        for n in networkList:
            handleList.append(n._handle)
        return _pypowsybl.merge(self._handle, handleList)


def _create_network(name, network_id=''):
    return Network(_pypowsybl.create_network(name, network_id))


def create_empty(id: str = "Default") -> Network:
    """
    Create an empty network.

    Args:
        id: id of the network, defaults to 'Default'

    Returns:
        a new empty network
    """
    return _create_network('empty', network_id=id)


def create_ieee9() -> Network:
    """
    Create an instance of IEEE 9 bus network

    Returns:
        a new instance of IEEE 9 bus network
    """
    return _create_network('ieee9')


def create_ieee14() -> Network:
    """
    Create an instance of IEEE 14 bus network

    Returns:
        a new instance of IEEE 14 bus network
    """
    return _create_network('ieee14')


def create_ieee30() -> Network:
    """
    Create an instance of IEEE 30 bus network

    Returns:
        a new instance of IEEE 30 bus network
    """
    return _create_network('ieee30')


def create_ieee57() -> Network:
    """
    Create an instance of IEEE 57 bus network

    Returns:
        a new instance of IEEE 57 bus network
    """
    return _create_network('ieee57')


def create_ieee118() -> Network:
    """
    Create an instance of IEEE 118 bus network

    Returns:
        a new instance of IEEE 118 bus network
    """
    return _create_network('ieee118')


def create_ieee300() -> Network:
    """
    Create an instance of IEEE 300 bus network

    Returns:
        a new instance of IEEE 300 bus network
    """
    return _create_network('ieee300')


def create_eurostag_tutorial_example1_network() -> Network:
    """
    Create an instance of example 1 network of Eurostag tutorial

    Returns:
        a new instance of example 1 network of Eurostag tutorial
    """
    return _create_network('eurostag_tutorial_example1')


def create_four_substations_node_breaker_network() -> Network:
    """
    Create an instance of powsybl "4 substations" test case.

    It is meant to contain most network element types that can be
    represented in powsybl networks.
    The topology is in node-breaker representation.

    Returns:
        a new instance of powsybl "4 substations" test case
    """
    return _create_network('four_substations_node_breaker')


def create_micro_grid_be_network() -> Network:
    """
    Create an instance of micro grid BE CGMES test case

    Returns:
        a new instance of micro grid BE CGMES test case
    """
    return _create_network('micro_grid_be')


def create_micro_grid_nl_network() -> Network:
    """
    Create an instance of micro grid NL CGMES test case

    Returns:
        a new instance of micro grid NL CGMES test case
    """
    return _create_network('micro_grid_nl')


def get_import_formats() -> _List[str]:
    """
    Get list of supported import formats

    :return: the list of supported import formats
    :rtype: List[str]
    """
    return _pypowsybl.get_network_import_formats()


def get_export_formats() -> _List[str]:
    """
    Get list of supported export formats

    :return: the list of supported export formats
    :rtype: List[str]
    """
    return _pypowsybl.get_network_export_formats()


def get_import_parameters(format: str) -> _DataFrame:
    """
    Supported import parameters for a given format.

    Args:
       format (str): the format

    Returns:
        import parameters data frame

    Examples:
       .. doctest::

           >>> parameters = pp.network.get_import_parameters('PSS/E')
           >>> parameters.index.tolist()
           ['psse.import.ignore-base-voltage']
           >>> parameters['description']['psse.import.ignore-base-voltage']
           'Ignore base voltage specified in the file'
           >>> parameters['type']['psse.import.ignore-base-voltage']
           'BOOLEAN'
           >>> parameters['default']['psse.import.ignore-base-voltage']
           'false'
    """
    series_array = _pypowsybl.create_importer_parameters_series_array(format)
    return _create_data_frame_from_series_array(series_array)


def get_export_parameters(format: str) -> _DataFrame:
    """
    Get supported export parameters infos for a given format

    Args:
       format (str): the format

    Returns:
        export parameters data frame
    """
    series_array = _pypowsybl.create_exporter_parameters_series_array(format)
    return _create_data_frame_from_series_array(series_array)


def load(file: str, parameters: dict = {}) -> Network:
    """
    Load a network from a file. File should be in a supported format.

    Args:
       file (str): a file
       parameters (dict, optional): a map of parameters

    Returns:
        a network
    """
    return Network(_pypowsybl.load_network(file, parameters))


def load_from_string(file_name: str, file_content: str, parameters: dict = {}) -> Network:
    """
    Load a network from a string. File content should be in a supported format.

    Args:
       file_name (str): file name
       file_content (str): file content
       parameters (dict, optional): a map of parameters

    Returns:
        a network
    """
    return Network(_pypowsybl.load_network_from_string(file_name, file_content, parameters))<|MERGE_RESOLUTION|>--- conflicted
+++ resolved
@@ -21,7 +21,6 @@
 from pypowsybl.util import create_data_frame_from_series_array as _create_data_frame_from_series_array
 
 
-<<<<<<< HEAD
 _pypowsybl.SeriesMetadata.__repr__ = lambda s: f'SeriesMetadata(name={s.name}, type={s.type}, ' \
                                                f'is_index={s.is_index}, is_modifiable={s.is_modifiable})'
 
@@ -30,10 +29,7 @@
                             for elt_type in ElementType.__members__.values()}
 
 
-class SingleLineDiagram:
-=======
 class Svg:
->>>>>>> 2c4b0826
     """
     This class represents a single line diagram."""
 
