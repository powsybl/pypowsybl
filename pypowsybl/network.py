--- conflicted
+++ resolved
@@ -4765,7 +4765,101 @@
     return c_dfs
 
 
-<<<<<<< HEAD
+def create_line_bays(network: Network, df: _DataFrame = None, **kwargs: _ArrayLike) -> None:
+    """
+    Creates a line and connects it to busbar sections through standard feeder bays.
+
+    The created bays are composed of one breaker, and one disconnector for each busbar section
+    parallel to the section specified in arguments. Only the disconnector on the specified
+    section is closed, others are left open.
+
+    Args:
+        network: the network to which we want to add the new line
+        df: Attributes as a dataframe.
+        kwargs: Attributes as keyword arguments.
+
+    Notes:
+        The voltage level containing the busbar section must be described in node/breaker topology.
+
+        The input dataframe expects same attributes as :meth:`Network.create_lines`, except for the
+        additional following attributes:
+
+        - **busbar_section_id_1**: the identifier of the busbars section on side 1
+        - **position_order_1**: the position of the feeder on side 1
+        - **direction_1**: the direction, TOP or BOTTOM, of the feeder on side 1
+        - **busbar_section_id_2**: the identifier of the busbars section on side 2
+        - **position_order_2**: the position of the feeder on side 2
+        - **direction_2**: the direction, TOP or BOTTOM, of the feeder on side 2
+
+    Examples:
+
+        .. code-block:: python
+
+            pp.network.create_line_bays(network, id='L', r=0.1, x=10, g1=0, b1=0, g2=0, b2=0,
+                                        busbar_section_id_1='BBS1',
+                                        position_order_1=115,
+                                        direction_1='TOP',
+                                        busbar_section_id_2='BBS2',
+                                        position_order_2=121,
+                                        direction_2='BOTTOM')
+
+    See Also:
+        :meth:`Network.create_lines`
+    """
+    metadata = _pp.get_line_feeder_bays_metadata()
+    df = _adapt_df_or_kwargs(metadata, df, **kwargs)
+    c_df = _create_c_dataframe(df, metadata)
+    _pp.create_branch_feeder_bays_line(network._handle, c_df)
+
+
+def create_2_windings_transformer_bays(network: Network, df: _DataFrame = None, **kwargs: _ArrayLike) -> None:
+    """
+    Creates a transformer and connects it to busbar sections through standard feeder bays.
+
+    The created bays are composed of one breaker, and one disconnector for each busbar section
+    parallel to the section specified in arguments. Only the disconnector on the specified
+    section is closed, others are left open.
+
+    Args:
+        network: the network to which we want to add the new line
+        df: Attributes as a dataframe.
+        kwargs: Attributes as keyword arguments.
+
+    Notes:
+        The voltage level containing the busbar section must be described in node/breaker topology.
+
+        The input dataframe expects same attributes as :meth:`Network.create_2_windings_transformers`, except for the
+        additional following attributes:
+
+        - **busbar_section_id_1**: the identifier of the busbars section on side 1
+        - **position_order_1**: the position of the feeder on side 1
+        - **direction_1**: the direction, TOP or BOTTOM, of the feeder on side 1
+        - **busbar_section_id_2**: the identifier of the busbars section on side 2
+        - **position_order_2**: the position of the feeder on side 2
+        - **direction_2**: the direction, TOP or BOTTOM, of the feeder on side 2
+
+    Examples:
+
+        .. code-block:: python
+
+            pp.network.create_2_windings_transformers_bays(
+                            network, id='L', b=1e-6, g=1e-6, r=0.5, x=10, rated_u1=400, rated_u2=225,
+                            busbar_section_id_1='BBS1',
+                            position_order_1=115,
+                            direction_1='TOP',
+                            busbar_section_id_2='BBS2',
+                            position_order_2=121,
+                            direction_2='BOTTOM')
+
+    See Also:
+        :meth:`Network.create_2_windings_transformers`
+    """
+    metadata = _pp.get_twt_feeder_bays_metadata()
+    df = _adapt_df_or_kwargs(metadata, df, **kwargs)
+    c_df = _create_c_dataframe(df, metadata)
+    _pp.create_branch_feeder_bays_twt(network._handle, c_df)
+
+
 def get_connectables_order_positions(network: Network, voltage_level_id: str) -> _DataFrame:
     """
     Gets the order positions of every connectable of a given voltage level in a dataframe.
@@ -4842,99 +4936,4 @@
     positions = _pp.get_unused_order_positions(network._handle, busbar_section_id, 'AFTER')
     if len(positions) == 0:
         return None
-    return pd.Interval(left=positions[0], right=positions[1], closed='both')
-=======
-def create_line_bays(network: Network, df: _DataFrame = None, **kwargs: _ArrayLike) -> None:
-    """
-    Creates a line and connects it to busbar sections through standard feeder bays.
-
-    The created bays are composed of one breaker, and one disconnector for each busbar section
-    parallel to the section specified in arguments. Only the disconnector on the specified
-    section is closed, others are left open.
-
-    Args:
-        network: the network to which we want to add the new line
-        df: Attributes as a dataframe.
-        kwargs: Attributes as keyword arguments.
-
-    Notes:
-        The voltage level containing the busbar section must be described in node/breaker topology.
-
-        The input dataframe expects same attributes as :meth:`Network.create_lines`, except for the
-        additional following attributes:
-
-        - **busbar_section_id_1**: the identifier of the busbars section on side 1
-        - **position_order_1**: the position of the feeder on side 1
-        - **direction_1**: the direction, TOP or BOTTOM, of the feeder on side 1
-        - **busbar_section_id_2**: the identifier of the busbars section on side 2
-        - **position_order_2**: the position of the feeder on side 2
-        - **direction_2**: the direction, TOP or BOTTOM, of the feeder on side 2
-
-    Examples:
-
-        .. code-block:: python
-
-            pp.network.create_line_bays(network, id='L', r=0.1, x=10, g1=0, b1=0, g2=0, b2=0,
-                                        busbar_section_id_1='BBS1',
-                                        position_order_1=115,
-                                        direction_1='TOP',
-                                        busbar_section_id_2='BBS2',
-                                        position_order_2=121,
-                                        direction_2='BOTTOM')
-
-    See Also:
-        :meth:`Network.create_lines`
-    """
-    metadata = _pp.get_line_feeder_bays_metadata()
-    df = _adapt_df_or_kwargs(metadata, df, **kwargs)
-    c_df = _create_c_dataframe(df, metadata)
-    _pp.create_branch_feeder_bays_line(network._handle, c_df)
-
-
-def create_2_windings_transformer_bays(network: Network, df: _DataFrame = None, **kwargs: _ArrayLike) -> None:
-    """
-    Creates a transformer and connects it to busbar sections through standard feeder bays.
-
-    The created bays are composed of one breaker, and one disconnector for each busbar section
-    parallel to the section specified in arguments. Only the disconnector on the specified
-    section is closed, others are left open.
-
-    Args:
-        network: the network to which we want to add the new line
-        df: Attributes as a dataframe.
-        kwargs: Attributes as keyword arguments.
-
-    Notes:
-        The voltage level containing the busbar section must be described in node/breaker topology.
-
-        The input dataframe expects same attributes as :meth:`Network.create_2_windings_transformers`, except for the
-        additional following attributes:
-
-        - **busbar_section_id_1**: the identifier of the busbars section on side 1
-        - **position_order_1**: the position of the feeder on side 1
-        - **direction_1**: the direction, TOP or BOTTOM, of the feeder on side 1
-        - **busbar_section_id_2**: the identifier of the busbars section on side 2
-        - **position_order_2**: the position of the feeder on side 2
-        - **direction_2**: the direction, TOP or BOTTOM, of the feeder on side 2
-
-    Examples:
-
-        .. code-block:: python
-
-            pp.network.create_2_windings_transformers_bays(
-                            network, id='L', b=1e-6, g=1e-6, r=0.5, x=10, rated_u1=400, rated_u2=225,
-                            busbar_section_id_1='BBS1',
-                            position_order_1=115,
-                            direction_1='TOP',
-                            busbar_section_id_2='BBS2',
-                            position_order_2=121,
-                            direction_2='BOTTOM')
-
-    See Also:
-        :meth:`Network.create_2_windings_transformers`
-    """
-    metadata = _pp.get_twt_feeder_bays_metadata()
-    df = _adapt_df_or_kwargs(metadata, df, **kwargs)
-    c_df = _create_c_dataframe(df, metadata)
-    _pp.create_branch_feeder_bays_twt(network._handle, c_df)
->>>>>>> 95363a46
+    return pd.Interval(left=positions[0], right=positions[1], closed='both')