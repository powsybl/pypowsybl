#
# Copyright (c) 2020-2022, RTE (http://www.rte-france.com)
# This Source Code Form is subject to the terms of the Mozilla Public
# License, v. 2.0. If a copy of the MPL was not distributed with this
# file, You can obtain one at http://mozilla.org/MPL/2.0/.
#
from __future__ import annotations  # Necessary for type alias like _DataFrame to work with sphinx

import sys as _sys
import datetime as _datetime
import warnings
from typing import (
    List as _List,
    Set as _Set,
    Dict as _Dict,
    Optional as _Optional, Union,
)

from numpy import Inf
from pandas import DataFrame as _DataFrame
import networkx as _nx
from numpy.typing import ArrayLike as _ArrayLike
import pandas as pd

import pypowsybl._pypowsybl as _pp
from pypowsybl._pypowsybl import ElementType
from pypowsybl._pypowsybl import ArrayStruct
from pypowsybl._pypowsybl import ValidationLevel
from pypowsybl.util import create_data_frame_from_series_array as _create_data_frame_from_series_array
from pypowsybl.utils.dataframes import _adapt_df_or_kwargs, _create_c_dataframe

def _series_metadata_repr(self: _pp.SeriesMetadata) -> str:
    return f'SeriesMetadata(name={self.name}, type={self.type}, ' \
           f'is_index={self.is_index}, is_modifiable={self.is_modifiable}, is_default={self.is_default})'


_pp.SeriesMetadata.__repr__ = _series_metadata_repr  # type: ignore

ParamsDict = _Optional[_Dict[str, str]]

class Svg:
    """
    This class represents a single line diagram."""

    def __init__(self, content: str):
        self._content = content

    @property
    def svg(self) -> str:
        return self._content

    def __str__(self) -> str:
        return self._content

    def _repr_svg_(self) -> str:
        return self._content


class NodeBreakerTopology:
    """
    Node-breaker representation of the topology of a voltage level.

    The topology is actually represented as a graph, where
    vertices are called "nodes" and are identified by a unique number in the voltage level,
    while edges are switches (breakers and disconnectors), or internal connections (plain "wires").
    """

    def __init__(self, network_handle: _pp.JavaHandle, voltage_level_id: str):
        self._internal_connections = _create_data_frame_from_series_array(
            _pp.get_node_breaker_view_internal_connections(network_handle, voltage_level_id))
        self._switchs = _create_data_frame_from_series_array(
            _pp.get_node_breaker_view_switches(network_handle, voltage_level_id))
        self._nodes = _create_data_frame_from_series_array(
            _pp.get_node_breaker_view_nodes(network_handle, voltage_level_id))

    @property
    def switches(self) -> _DataFrame:
        """
        The list of switches of the voltage level, together with their connection status, as a dataframe.
        """
        return self._switchs

    @property
    def nodes(self) -> _DataFrame:
        """
        The list of nodes of the voltage level, together with their corresponding network element (if any),
        as a dataframe.
        """
        return self._nodes

    @property
    def internal_connections(self) -> _DataFrame:
        """
        The list of internal connection of the voltage level, together with the nodes they connect.
        """
        return self._internal_connections

    def create_graph(self) -> _nx.Graph:
        """
        Representation of the topology as a networkx graph.
        """
        graph = _nx.Graph()
        graph.add_nodes_from(self._nodes.index.tolist())
        graph.add_edges_from(self._switchs[['node1', 'node2']].values.tolist())
        graph.add_edges_from(self._internal_connections[['node1', 'node2']].values.tolist())
        return graph


class BusBreakerTopology:
    """
    Bus-breaker representation of the topology of a voltage level.

    The topology is actually represented as a graph, where
    vertices are buses while edges are switches (breakers and disconnectors).

    For each element of the voltage level, we also provide the bus breaker bus where it is connected.
    """

    def __init__(self, network_handle: _pp.JavaHandle, voltage_level_id: str):
        self._elements = _create_data_frame_from_series_array(
            _pp.get_bus_breaker_view_elements(network_handle, voltage_level_id))
        self._switchs = _create_data_frame_from_series_array(
            _pp.get_bus_breaker_view_switches(network_handle, voltage_level_id))
        self._buses = _create_data_frame_from_series_array(
            _pp.get_bus_breaker_view_buses(network_handle, voltage_level_id))

    @property
    def switches(self) -> _DataFrame:
        """
        The list of switches of the bus breaker view, together with their connection status, as a dataframe.
        """
        return self._switchs

    @property
    def buses(self) -> _DataFrame:
        """
        The list of buses of the  bus breaker view, as a dataframe.
        """
        return self._buses

    @property
    def elements(self) -> _DataFrame:
        """
        The list of elements (lines, generators...) of this voltage level, together with the bus
        of the bus breaker view where they are connected.
        """
        return self._elements

    def create_graph(self) -> _nx.Graph:
        """
        Representation of the topology as a networkx graph.
        """
        graph = _nx.Graph()
        graph.add_nodes_from(self._buses.index.tolist())
        graph.add_edges_from(self._switchs[['bus1_id', 'bus2_id']].values.tolist())
        return graph


class Network:  # pylint: disable=too-many-public-methods

    def __init__(self, handle: _pp.JavaHandle):
        self._handle = handle
        att = _pp.get_network_metadata(self._handle)
        self._id = att.id
        self._name = att.name
        self._source_format = att.source_format
        self._forecast_distance = _datetime.timedelta(minutes=att.forecast_distance)
        self._case_date = _datetime.datetime.utcfromtimestamp(att.case_date)

    @property
    def id(self) -> str:
        """
        ID of this network
        """
        return self._id

    @property
    def name(self) -> str:
        """
        Name of this network
        """
        return self._name

    @property
    def source_format(self) -> str:
        """
        Format of the source where this network came from.
        """
        return self._source_format

    @property
    def case_date(self) -> _datetime.datetime:
        """
        Date of this network case, in UTC timezone.
        """
        return self._case_date

    @property
    def forecast_distance(self) -> _datetime.timedelta:
        """
        The forecast distance: 0 for a snapshot.
        """
        return self._forecast_distance

    def __str__(self) -> str:
        return f'Network(id={self.id}, name={self.name}, case_date={self.case_date}, ' \
               f'forecast_distance={self.forecast_distance}, source_format={self.source_format})'

    def __repr__(self) -> str:
        return str(self)

    def __getstate__(self) -> _Dict[str, str]:
        return {'xml': self.dump_to_string()}

    def __setstate__(self, state: _Dict[str, str]) -> None:
        xml = state['xml']
        self._handle = _pp.load_network_from_string('tmp.xiidm', xml, {})

    def open_switch(self, id: str) -> bool:
        return _pp.update_switch_position(self._handle, id, True)

    def close_switch(self, id: str) -> bool:
        return _pp.update_switch_position(self._handle, id, False)

    def connect(self, id: str) -> bool:
        return _pp.update_connectable_status(self._handle, id, True)

    def disconnect(self, id: str) -> bool:
        return _pp.update_connectable_status(self._handle, id, False)

    def dump(self, file: str, format: str = 'XIIDM', parameters: ParamsDict = None) -> None:
        """
        Save a network to a file using a specified format.

        Args:
            file (str): a file
            format (str, optional): format to save the network, defaults to 'XIIDM'
            parameters (dict, optional): a map of parameters
        """
        if parameters is None:
            parameters = {}
        _pp.dump_network(self._handle, file, format, parameters)

    def dump_to_string(self, format: str = 'XIIDM', parameters: ParamsDict = None) -> str:
        """
        Save a network to a string using a specified format.

        Args:
            format (str, optional): format to export, only support mono file type, defaults to 'XIIDM'
            parameters (dict, optional): a map of parameters

        Returns:
            a string representing network
        """
        if parameters is None:
            parameters = {}
        return _pp.dump_network_to_string(self._handle, format, parameters)

    def reduce(self, v_min: float = 0, v_max: float = _sys.float_info.max, ids: _List[str] = None,
               vl_depths: tuple = (), with_dangling_lines: bool = False) -> None:
        if ids is None:
            ids = []
        vls = []
        depths = []
        for v in vl_depths:
            vls.append(v[0])
            depths.append(v[1])
        _pp.reduce_network(self._handle, v_min, v_max, ids, vls, depths, with_dangling_lines)

    def write_single_line_diagram_svg(self, container_id: str, svg_file: str) -> None:
        """
        Create a single line diagram in SVG format from a voltage level or a substation and write to a file.

        Args:
            container_id: a voltage level id or a substation id
            svg_file: a svg file path
        """
        _pp.write_single_line_diagram_svg(self._handle, container_id, svg_file)

    def get_single_line_diagram(self, container_id: str) -> Svg:
        """
        Create a single line diagram from a voltage level or a substation.

        Args:
            container_id: a voltage level id or a substation id

        Returns:
            the single line diagram
        """
        return Svg(_pp.get_single_line_diagram_svg(self._handle, container_id))

    def write_network_area_diagram_svg(self, svg_file: str, voltage_level_ids: Union[str, _List[str]]=None, depth: int = 0) -> None:
        """
        Create a network area diagram in SVG format and write it to a file.

        Args:
            svg_file: a svg file path
            voltage_level_id: the voltage level ID, center of the diagram (None for the full diagram)
            depth: the diagram depth around the voltage level
        """
        if voltage_level_ids is None:
            voltage_level_ids = []
        if type(voltage_level_ids) == str:
            voltage_level_ids = [voltage_level_ids]
        _pp.write_network_area_diagram_svg(self._handle, svg_file, voltage_level_ids, depth)

    def get_network_area_diagram(self, voltage_level_ids: Union[str, _List[str]]=None, depth: int = 0) -> Svg:
        """
        Create a network area diagram.

        Args:
            voltage_level_id: the voltage level ID, center of the diagram (None for the full diagram)
            depth: the diagram depth around the voltage level

        Returns:
            the network area diagram
        """
        if voltage_level_ids is None:
            voltage_level_ids = []
        if type(voltage_level_ids) == str:
            voltage_level_ids = [voltage_level_ids]
        return Svg(_pp.get_network_area_diagram_svg(self._handle, voltage_level_ids, depth))

    def get_elements_ids(self, element_type: ElementType, nominal_voltages: _Set[float] = None,
                         countries: _Set[str] = None,
                         main_connected_component: bool = True, main_synchronous_component: bool = True,
                         not_connected_to_same_bus_at_both_sides: bool = False) -> _List[str]:
        return _pp.get_network_elements_ids(self._handle, element_type,
                                            [] if nominal_voltages is None else list(nominal_voltages),
                                            [] if countries is None else list(countries),
                                            main_connected_component, main_synchronous_component,
                                            not_connected_to_same_bus_at_both_sides)

    def get_elements(self, element_type: ElementType, all_attributes: bool = False, attributes: _List[str] = None, **kwargs: _ArrayLike) -> _DataFrame:
        """
        Get network elements as a :class:`~pandas.DataFrame` for a specified element type.

        Args:
            element_type (ElementType): the element type
            all_attributes (bool, optional): flag for including all attributes in the dataframe, default is false
            attributes (List[str], optional): attributes to include in the dataframe. The 2 optional parameters are mutually exclusive. If no optional parameter is specified, the dataframe will include the default attributes.
            **kwargs: _ArrayLike: the data to be selected, as named arguments.

        Returns:
            a network elements data frame for the specified element type
        """
        if attributes is None:
            attributes = []
        filter_attributes = _pp.FilterAttributesType.DEFAULT_ATTRIBUTES
        if all_attributes and len(attributes) > 0:
            raise RuntimeError('parameters "all_attributes" and "attributes" are mutually exclusive')
        if all_attributes:
            filter_attributes = _pp.FilterAttributesType.ALL_ATTRIBUTES
        elif len(attributes) > 0:
            filter_attributes = _pp.FilterAttributesType.SELECTION_ATTRIBUTES

        if kwargs:
            metadata = _pp.get_network_elements_dataframe_metadata(element_type)
            df = _adapt_df_or_kwargs(metadata, None, **kwargs)
            elements_array = _create_c_dataframe(df, metadata)
        else:
            elements_array = None

        series_array = _pp.create_network_elements_series_array(self._handle, element_type, filter_attributes, attributes, elements_array)
        return _create_data_frame_from_series_array(series_array)

    def get_buses(self, all_attributes: bool = False, attributes: _List[str] = None, **kwargs: _ArrayLike) -> _DataFrame:
        r"""
        rGet a dataframe of buses.

        Args:
            all_attributes (bool, optional): flag for including all attributes in the dataframe, default is false
            attributes (List[str], optional): attributes to include in the dataframe. The 2 parameters are mutually exclusive. If no parameter is specified, the dataframe will include the default attributes.
            **kwargs: _ArrayLike: the data to be selected, as named arguments.

        Returns:
            A dataframe of buses.

        Notes:
            The resulting dataframe, depending on the parameters, could have the following columns:

              - **v_mag**: Get the voltage magnitude of the bus (in kV)
              - **v_angle**: the voltage angle of the bus (in degree)
              - **connected_component**: the number of terminals connected to this bus
              - **synchronous_component**: the number of synchronous components that the bus is part of
              - **voltage_level_id**: at which substation the bus is connected

            This dataframe is indexed by the id of the LCC converter

        Examples:

            .. code-block:: python

                net = pp.network.create_four_substations_node_breaker_network()
                net.get_buses()

            It outputs something like:

            ======= ======== ======= =================== ===================== ================
            \          v_mag v_angle connected_component synchronous_component voltage_level_id
            ======= ======== ======= =================== ===================== ================
            id
            S1VL1_0 224.6139  2.2822                   0                     1            S1VL1
            S1VL2_0 400.0000  0.0000                   0                     1            S1VL2
            S2VL1_0 408.8470  0.7347                   0                     0            S2VL1
            S3VL1_0 400.0000  0.0000                   0                     0            S3VL1
            S4VL1_0 400.0000 -1.1259                   0                     0            S4VL1
            ======= ======== ======= =================== ===================== ================

            .. code-block:: python

                net = pp.network.create_four_substations_node_breaker_network()
                net.get_buses(all_attributes=True)

            It outputs something like:

            ======= ======== ======= =================== ===================== ================
            \          v_mag v_angle connected_component synchronous_component voltage_level_id
            ======= ======== ======= =================== ===================== ================
            id
            S1VL1_0 224.6139  2.2822                   0                     1            S1VL1
            S1VL2_0 400.0000  0.0000                   0                     1            S1VL2
            S2VL1_0 408.8470  0.7347                   0                     0            S2VL1
            S3VL1_0 400.0000  0.0000                   0                     0            S3VL1
            S4VL1_0 400.0000 -1.1259                   0                     0            S4VL1
            ======= ======== ======= =================== ===================== ================

            .. code-block:: python

                net = pp.network.create_four_substations_node_breaker_network()
                net.get_buses(attributes=['v_mag','v_angle','voltage_level_id'])

            It outputs something like:

            ======= ======== ======= ================
            \          v_mag v_angle voltage_level_id
            ======= ======== ======= ================
            id
            S1VL1_0 224.6139  2.2822            S1VL1
            S1VL2_0 400.0000  0.0000            S1VL2
            S2VL1_0 408.8470  0.7347            S2VL1
            S3VL1_0 400.0000  0.0000            S3VL1
            S4VL1_0 400.0000 -1.1259            S4VL1
            ======= ======== ======= ================
        """
        return self.get_elements(ElementType.BUS, all_attributes, attributes, **kwargs)

    def get_generators(self, all_attributes: bool = False, attributes: _List[str] = None, **kwargs: _ArrayLike) -> _DataFrame:
        r"""
        Get a dataframe of generators.

        Args:
            all_attributes (bool, optional): flag for including all attributes in the dataframe, default is false
            attributes (List[str], optional): attributes to include in the dataframe. The 2 parameters are mutually exclusive. If no parameter is specified, the dataframe will include the default attributes.
            **kwargs: _ArrayLike: the data to be selected, as named arguments.

        Returns:
            the generator data frame.

        Notes:
            The resulting dataframe, depending on the parameters, could have the following columns:

              - **energy_source**: the energy source used to fuel the generator
              - **target_p**: the target active value for the generator (in MW)
              - **max_p**: the maximum active value for the generator  (MW)
              - **min_p**: the minimum active value for the generator  (MW)
              - **target_v**: the target voltage magnitude value for the generator (in kV)
              - **target_q**: the target reactive value for the generator (in MVAr)
              - **voltage_regulator_on**: ``True`` if the generator regulates voltage
              - **regulated_element_id**: the ID of the network element where voltage is regulated
              - **p**: the actual active production of the generator (``NaN`` if no loadflow has been computed)
              - **q**: the actual reactive production of the generator (``NaN`` if no loadflow has been computed)
              - **voltage_level_id**: at which substation this generator is connected
              - **bus_id**: at which bus this generator is computed

            This dataframe is indexed by the id of the generators

        Examples:

            .. code-block:: python

                net = pp.network.create_ieee14()
                net.get_generators()

            will output something like:

            ==== ============= ======== ====== ======= ======== ======== ==================== === === ================ ======
            \    energy_source target_p  max_p   min_p target_v target_q voltage_regulator_on   p   q voltage_level_id bus_id
            ==== ============= ======== ====== ======= ======== ======== ==================== === === ================ ======
            id
            B1-G         OTHER    232.4 9999.0 -9999.0    1.060    -16.9                 True NaN NaN              VL1  VL1_0
            B2-G         OTHER     40.0 9999.0 -9999.0    1.045     42.4                 True NaN NaN              VL2  VL2_0
            B3-G         OTHER      0.0 9999.0 -9999.0    1.010     23.4                 True NaN NaN              VL3  VL3_0
            B6-G         OTHER      0.0 9999.0 -9999.0    1.070     12.2                 True NaN NaN              VL6  VL6_0
            B8-G         OTHER      0.0 9999.0 -9999.0    1.090     17.4                 True NaN NaN              VL8  VL8_0
            ==== ============= ======== ====== ======= ======== ======== ==================== === === ================ ======

            .. code-block:: python

                net = pp.network.create_ieee14()
                net.get_generators(all_attributes=True)

            will output something like:

            ==== ============= ======== ====== ======= ======== ======== ==================== === === ================ ======
            \    energy_source target_p  max_p   min_p target_v target_q voltage_regulator_on   p   q voltage_level_id bus_id
            ==== ============= ======== ====== ======= ======== ======== ==================== === === ================ ======
            id
            B1-G         OTHER    232.4 9999.0 -9999.0    1.060    -16.9                 True NaN NaN              VL1  VL1_0
            B2-G         OTHER     40.0 9999.0 -9999.0    1.045     42.4                 True NaN NaN              VL2  VL2_0
            B3-G         OTHER      0.0 9999.0 -9999.0    1.010     23.4                 True NaN NaN              VL3  VL3_0
            B6-G         OTHER      0.0 9999.0 -9999.0    1.070     12.2                 True NaN NaN              VL6  VL6_0
            B8-G         OTHER      0.0 9999.0 -9999.0    1.090     17.4                 True NaN NaN              VL8  VL8_0
            ==== ============= ======== ====== ======= ======== ======== ==================== === === ================ ======

            .. code-block:: python

                net = pp.network.create_ieee14()
                net.get_generators(attributes=['energy_source','target_p','max_p','min_p','p','voltage_level_id','bus_id'])

            will output something like:

            ==== ============= ======== ====== ======= === ================ ======
            \    energy_source target_p  max_p   min_p   p voltage_level_id bus_id
            ==== ============= ======== ====== ======= === ================ ======
            id
            B1-G         OTHER    232.4 9999.0 -9999.0 NaN              VL1  VL1_0
            B2-G         OTHER     40.0 9999.0 -9999.0 NaN              VL2  VL2_0
            B3-G         OTHER      0.0 9999.0 -9999.0 NaN              VL3  VL3_0
            B6-G         OTHER      0.0 9999.0 -9999.0 NaN              VL6  VL6_0
            B8-G         OTHER      0.0 9999.0 -9999.0 NaN              VL8  VL8_0
            ==== ============= ======== ====== ======= === ================ ======

        .. warning::

            The "generator convention" is used for the "input" columns (`target_p`, `max_p`,
            `min_p`, `target_v` and `target_q`) while the "load convention" is used for the ouput columns
            (`p` and `q`).

            Most of the time, this means that `p` and `target_p` will have opposite sign. This also entails that
            `p` can be lower than `min_p`. Actually, the relation: :math:`\\text{min_p} <= -p <= \\text{max_p}`
            should hold.
        """
        return self.get_elements(ElementType.GENERATOR, all_attributes, attributes, **kwargs)

    def get_loads(self, all_attributes: bool = False, attributes: _List[str] = None, **kwargs: _ArrayLike) -> _DataFrame:
        r"""
        Get a dataframe of loads.

        Args:
            all_attributes (bool, optional): flag for including all attributes in the dataframe, default is false
            attributes (List[str], optional): attributes to include in the dataframe. The 2 parameters are mutually exclusive. If no parameter is specified, the dataframe will include the default attributes.
            **kwargs: _ArrayLike: the data to be selected, as named arguments.

        Returns:
            the load data frame

        Notes:
            The resulting dataframe, depending on the parameters, could have the following columns:

              - **type**: type of load
              - **p0**: the active load consumption setpoint (MW)
              - **q0**: the reactive load consumption setpoint  (MVAr)
              - **p**: the result active load consumption, it is ``NaN`` is not loadflow has been computed (MW)
              - **q**: the result reactive load consumption, it is ``NaN`` is not loadflow has been computed (MVAr)
              - **i**: the current on the load, ``NaN`` if no loadflow has been computed (in A)
              - **voltage_level_id**: at which substation this load is connected
              - **bus_id**: at which bus this load is connected

            This dataframe is indexed by the id of the loads.

        Examples:

            .. code-block:: python

                net = pp.network.create_ieee14()
                net.get_loads()

            will output something like:

            ===== ========== ===== ===== === === ================ ======= =========
            \           type    p0    q0   p   q voltage_level_id  bus_id connected
            ===== ========== ===== ===== === === ================ ======= =========
            id
            B2-L   UNDEFINED  21.7  12.7 NaN NaN              VL2   VL2_0      True
            B3-L   UNDEFINED  94.2  19.0 NaN NaN              VL3   VL3_0      True
            B4-L   UNDEFINED  47.8  -3.9 NaN NaN              VL4   VL4_0      True
            B5-L   UNDEFINED   7.6   1.6 NaN NaN              VL5   VL5_0      True
            B6-L   UNDEFINED  11.2   7.5 NaN NaN              VL6   VL6_0      True
            B9-L   UNDEFINED  29.5  16.6 NaN NaN              VL9   VL9_0      True
            B10-L  UNDEFINED   9.0   5.8 NaN NaN             VL10  VL10_0      True
            B11-L  UNDEFINED   3.5   1.8 NaN NaN             VL11  VL11_0      True
            B12-L  UNDEFINED   6.1   1.6 NaN NaN             VL12  VL12_0      True
            B13-L  UNDEFINED  13.5   5.8 NaN NaN             VL13  VL13_0      True
            B14-L  UNDEFINED  14.9   5.0 NaN NaN             VL14  VL14_0      True
            ===== ========== ===== ===== === === ================ ======= =========

            .. code-block:: python

                net = pp.network.create_ieee14()
                net.get_loads(all_attributes=True)

            will output something like:

            ===== ========== ===== ===== === === ================ ======= =========
            \           type    p0    q0   p   q voltage_level_id  bus_id connected
            ===== ========== ===== ===== === === ================ ======= =========
            id
            B2-L   UNDEFINED  21.7  12.7 NaN NaN              VL2   VL2_0      True
            B3-L   UNDEFINED  94.2  19.0 NaN NaN              VL3   VL3_0      True
            B4-L   UNDEFINED  47.8  -3.9 NaN NaN              VL4   VL4_0      True
            B5-L   UNDEFINED   7.6   1.6 NaN NaN              VL5   VL5_0      True
            B6-L   UNDEFINED  11.2   7.5 NaN NaN              VL6   VL6_0      True
            B9-L   UNDEFINED  29.5  16.6 NaN NaN              VL9   VL9_0      True
            B10-L  UNDEFINED   9.0   5.8 NaN NaN             VL10  VL10_0      True
            B11-L  UNDEFINED   3.5   1.8 NaN NaN             VL11  VL11_0      True
            B12-L  UNDEFINED   6.1   1.6 NaN NaN             VL12  VL12_0      True
            B13-L  UNDEFINED  13.5   5.8 NaN NaN             VL13  VL13_0      True
            B14-L  UNDEFINED  14.9   5.0 NaN NaN             VL14  VL14_0      True
            ===== ========== ===== ===== === === ================ ======= =========

            .. code-block:: python

                net = pp.network.create_ieee14()
                net.get_loads(attributes=['type','p','q','voltage_level_id','bus_id','connected'])

            will output something like:

            ===== ========== === === ================ ======= =========
            \           type   p   q voltage_level_id  bus_id connected
            ===== ========== === === ================ ======= =========
            id
            B2-L   UNDEFINED NaN NaN              VL2   VL2_0      True
            B3-L   UNDEFINED NaN NaN              VL3   VL3_0      True
            B4-L   UNDEFINED NaN NaN              VL4   VL4_0      True
            B5-L   UNDEFINED NaN NaN              VL5   VL5_0      True
            B6-L   UNDEFINED NaN NaN              VL6   VL6_0      True
            B9-L   UNDEFINED NaN NaN              VL9   VL9_0      True
            B10-L  UNDEFINED NaN NaN             VL10  VL10_0      True
            B11-L  UNDEFINED NaN NaN             VL11  VL11_0      True
            B12-L  UNDEFINED NaN NaN             VL12  VL12_0      True
            B13-L  UNDEFINED NaN NaN             VL13  VL13_0      True
            B14-L  UNDEFINED NaN NaN             VL14  VL14_0      True
            ===== ========== === === ================ ======= =========
        """
        return self.get_elements(ElementType.LOAD, all_attributes, attributes, **kwargs)

    def get_batteries(self, all_attributes: bool = False, attributes: _List[str] = None, **kwargs: _ArrayLike) -> _DataFrame:
        r"""
        Get a dataframe of batteries.

        Args:
            all_attributes (bool, optional): flag for including all attributes in the dataframe, default is false
            attributes (List[str], optional): attributes to include in the dataframe. The 2 parameters are mutually exclusive. If no parameter is specified, the dataframe will include the default attributes.
            **kwargs: _ArrayLike: the data to be selected, as named arguments.

        Returns:
            A dataframe of batteries.
        """
        return self.get_elements(ElementType.BATTERY, all_attributes, attributes, **kwargs)

    def get_lines(self, all_attributes: bool = False, attributes: _List[str] = None, **kwargs: _ArrayLike) -> _DataFrame:
        r"""
        Get a dataframe of lines data.

        Args:
            all_attributes (bool, optional): flag for including all attributes in the dataframe, default is false
            attributes (List[str], optional): attributes to include in the dataframe. The 2 parameters are mutually exclusive. If no parameter is specified, the dataframe will include the default attributes.
            **kwargs: _ArrayLike: the data to be selected, as named arguments.

        Returns:
            A dataframe of lines data.

        Notes:
            The resulting dataframe, depending on the parameters, could have the following columns:

            - **r**: the resistance of the line (in Ohm)
            - **x**: the reactance of the line (in Ohm)
            - **g1**: the  conductance of line at its "1" side (in Siemens)
            - **b1**: the susceptance of line at its "1" side (in Siemens)
            - **g2**: the  conductance of line at its "2" side (in Siemens)
            - **b2**: the susceptance of line at its "2" side (in Siemens)
            - **p1**: the active flow on the line at its "1" side, ``NaN`` if no loadflow has been computed (in MW)
            - **q1**: the reactive flow on the line at its "1" side, ``NaN`` if no loadflow has been computed (in MVAr)
            - **i1**: the current on the line at its "1" side, ``NaN`` if no loadflow has been computed (in A)
            - **p2**: the active flow on the line at its "2" side, ``NaN`` if no loadflow has been computed (in MW)
            - **q2**: the reactive flow on the line at its "2" side, ``NaN`` if no loadflow has been computed (in MVAr)
            - **i2**: the current on the line at its "2" side, ``NaN`` if no loadflow has been computed (in A)
            - **voltage_level1_id**: at which substation the "1" side of the powerline is connected
            - **voltage_level2_id**: at which substation the "2" side of the powerline is connected
            - **bus1_id**: at which bus the "1" side of the powerline is connected
            - **bus2_id**: at which bus the "2" side of the powerline is connected
            - **connected1**: ``True`` if the side "1" of the line is connected to a bus
            - **connected2**: ``True`` if the side "2" of the line is connected to a bus

            This dataframe is indexed by the id of the lines.

        Examples:

            .. code-block:: python

                net = pp.network.create_ieee14()
                net.get_lines()

            will output something like:

            ========  ========  ========  ===  ====  ===  ==== === === === === === === ================= ================= ======= ======= ========== ==========
            \                r         x   g1    b1   g2    b2  p1  q1  i1  p2  q2  i2 voltage_level1_id voltage_level2_id bus1_id bus2_id connected1 connected2
            ========  ========  ========  ===  ====  ===  ==== === === === === === === ================= ================= ======= ======= ========== ==========
            id
            L1-2-1    0.000194  0.000592  0.0  2.64  0.0  2.64 NaN NaN NaN NaN NaN NaN               VL1               VL2   VL1_0   VL2_0       True       True
            L1-5-1    0.000540  0.002230  0.0  2.46  0.0  2.46 NaN NaN NaN NaN NaN NaN               VL1               VL5   VL1_0   VL5_0       True       True
            ========  ========  ========  ===  ====  ===  ==== === === === === === === ================= ================= ======= ======= ========== ==========

            .. code-block:: python

                net = pp.network.create_ieee14()
                net.get_lines(all_attributes=True)

            will output something like:

            ========  ========  ========  ===  ====  ===  ==== === === === === === === ================= ================= ======= ======= ========== ==========
            \                r         x   g1    b1   g2    b2  p1  q1  i1  p2  q2  i2 voltage_level1_id voltage_level2_id bus1_id bus2_id connected1 connected2
            ========  ========  ========  ===  ====  ===  ==== === === === === === === ================= ================= ======= ======= ========== ==========
            id
            L1-2-1    0.000194  0.000592  0.0  2.64  0.0  2.64 NaN NaN NaN NaN NaN NaN               VL1               VL2   VL1_0   VL2_0       True       True
            L1-5-1    0.000540  0.002230  0.0  2.46  0.0  2.46 NaN NaN NaN NaN NaN NaN               VL1               VL5   VL1_0   VL5_0       True       True
            ========  ========  ========  ===  ====  ===  ==== === === === === === === ================= ================= ======= ======= ========== ==========

            .. code-block:: python

                net = pp.network.create_ieee14()
                net.get_lines(attributes=['p1','q1','i1','p2','q2','i2','voltage_level1_id','voltage_level2_id','bus1_id','bus2_id','connected1','connected2'])

            will output something like:

            ======== === === === === === === ================= ================= ======= ======= ========== ==========
            \         p1  q1  i1  p2  q2  i2 voltage_level1_id voltage_level2_id bus1_id bus2_id connected1 connected2
            ======== === === === === === === ================= ================= ======= ======= ========== ==========
            id
            L1-2-1   NaN NaN NaN NaN NaN NaN               VL1               VL2   VL1_0   VL2_0       True       True
            L1-5-1   NaN NaN NaN NaN NaN NaN               VL1               VL5   VL1_0   VL5_0       True       True
            ======== === === === === === === ================= ================= ======= ======= ========== ==========
        """
        return self.get_elements(ElementType.LINE, all_attributes, attributes, **kwargs)

    def get_2_windings_transformers(self, all_attributes: bool = False, attributes: _List[str] = None, **kwargs: _ArrayLike) -> _DataFrame:
        r"""
        Get a dataframe of 2 windings transformers.

        Args:
            all_attributes (bool, optional): flag for including all attributes in the dataframe, default is false
            attributes (List[str], optional): attributes to include in the dataframe. The 2 parameters are mutually exclusive. If no parameter is specified, the dataframe will include the default attributes.
            **kwargs: _ArrayLike: the data to be selected, as named arguments.

        Returns:
            A dataframe of 2 windings transformers.

        Notes:
            The resulting dataframe, depending on the parameters, could have the following columns:

              - **r**: the resistance of the transformer at its "2" side  (in Ohm)
              - **x**: the reactance of the transformer at its "2" side (in Ohm)
              - **b**: the susceptance of transformer at its "2" side (in Siemens)
              - **g**: the  conductance of transformer at its "2" side (in Siemens)
              - **rated_u1**: The rated voltage of the transformer at side 1 (in kV)
              - **rated_u2**: The rated voltage of the transformer at side 2 (in kV)
              - **rated_s**:
              - **p1**: the active flow on the transformer at its "1" side, ``NaN`` if no loadflow has been computed (in MW)
              - **q1**: the reactive flow on the transformer at its "1" side, ``NaN`` if no loadflow has been computed  (in MVAr)
              - **i1**: the current on the transformer at its "1" side, ``NaN`` if no loadflow has been computed (in A)
              - **p2**: the active flow on the transformer at its "2" side, ``NaN`` if no loadflow has been computed  (in MW)
              - **q2**: the reactive flow on the transformer at its "2" side, ``NaN`` if no loadflow has been computed  (in MVAr)
              - **i2**: the current on the transformer at its "2" side, ``NaN`` if no loadflow has been computed (in A)
              - **voltage_level1_id**: at which substation the "1" side of the transformer is connected
              - **voltage_level2_id**: at which substation the "2" side of the transformer is connected
              - **connected1**: ``True`` if the side "1" of the transformer is connected to a bus
              - **connected2**: ``True`` if the side "2" of the transformer is connected to a bus

            This dataframe is indexed by the id of the two windings transformers

        Examples:

            .. code-block:: python

                net = pp.network.create_ieee14()
                net.get_2_windings_transformers()

            will output something like:

            ====== ==== ======== === === ======== ======== ======= === === === === === === ================= ================= ======= ======= ========== ==========
            \         r        x   g   b rated_u1 rated_u2 rated_s  p1  q1  i1  p2  q2  i2 voltage_level1_id voltage_level2_id bus1_id bus2_id connected1 connected2
            ====== ==== ======== === === ======== ======== ======= === === === === === === ================= ================= ======= ======= ========== ==========
            id
            T4-7-1  0.0 0.409875 0.0 0.0  132.030     14.0     NaN NaN NaN NaN NaN NaN NaN               VL4               VL7   VL4_0   VL7_0       True       True
            T4-9-1  0.0 0.800899 0.0 0.0  130.815     12.0     NaN NaN NaN NaN NaN NaN NaN               VL4               VL9   VL4_0   VL9_0       True       True
            T5-6-1  0.0 0.362909 0.0 0.0  125.820     12.0     NaN NaN NaN NaN NaN NaN NaN               VL5               VL6   VL5_0   VL6_0       True       True
            ====== ==== ======== === === ======== ======== ======= === === === === === === ================= ================= ======= ======= ========== ==========

            .. code-block:: python

                net = pp.network.create_ieee14()
                net.get_2_windings_transformers(all_attributes=True)

            will output something like:

            ====== ==== ======== === === ======== ======== ======= === === === === === === ================= ================= ======= ======= ========== ==========
            \         r        x   g   b rated_u1 rated_u2 rated_s  p1  q1  i1  p2  q2  i2 voltage_level1_id voltage_level2_id bus1_id bus2_id connected1 connected2
            ====== ==== ======== === === ======== ======== ======= === === === === === === ================= ================= ======= ======= ========== ==========
            id
            T4-7-1  0.0 0.409875 0.0 0.0  132.030     14.0     NaN NaN NaN NaN NaN NaN NaN               VL4               VL7   VL4_0   VL7_0       True       True
            T4-9-1  0.0 0.800899 0.0 0.0  130.815     12.0     NaN NaN NaN NaN NaN NaN NaN               VL4               VL9   VL4_0   VL9_0       True       True
            T5-6-1  0.0 0.362909 0.0 0.0  125.820     12.0     NaN NaN NaN NaN NaN NaN NaN               VL5               VL6   VL5_0   VL6_0       True       True
            ====== ==== ======== === === ======== ======== ======= === === === === === === ================= ================= ======= ======= ========== ==========

            .. code-block:: python

                net = pp.network.create_ieee14()
                net.get_2_windings_transformers(attributes=['p1','q1','i1','p2','q2','i2','voltage_level1_id','voltage_level2_id','bus1_id','bus2_id','connected1','connected2'])

            will output something like:

            ====== === === === === === === ================= ================= ======= ======= ========== ==========
            \       p1  q1  i1  p2  q2  i2 voltage_level1_id voltage_level2_id bus1_id bus2_id connected1 connected2
            ====== === === === === === === ================= ================= ======= ======= ========== ==========
            id
            T4-7-1 NaN NaN NaN NaN NaN NaN               VL4               VL7   VL4_0   VL7_0       True       True
            T4-9-1 NaN NaN NaN NaN NaN NaN               VL4               VL9   VL4_0   VL9_0       True       True
            T5-6-1 NaN NaN NaN NaN NaN NaN               VL5               VL6   VL5_0   VL6_0       True       True
            ====== === === === === === === ================= ================= ======= ======= ========== ==========
        """
        return self.get_elements(ElementType.TWO_WINDINGS_TRANSFORMER, all_attributes, attributes, **kwargs)

    def get_3_windings_transformers(self, all_attributes: bool = False, attributes: _List[str] = None, **kwargs: _ArrayLike) -> _DataFrame:
        r"""
        Get a dataframe of 3 windings transformers.

        Args:
            all_attributes (bool, optional): flag for including all attributes in the dataframe, default is false
            attributes (List[str], optional): attributes to include in the dataframe. The 2 parameters are mutually exclusive. If no parameter is specified, the dataframe will include the default attributes.
            **kwargs: _ArrayLike: the data to be selected, as named arguments.

        Returns:
            A dataframe of 3 windings transformers.
        """
        return self.get_elements(ElementType.THREE_WINDINGS_TRANSFORMER, all_attributes, attributes, **kwargs)

    def get_shunt_compensators(self, all_attributes: bool = False, attributes: _List[str] = None, **kwargs: _ArrayLike) -> _DataFrame:
        r"""
        Get a dataframe of shunt compensators.

        Args:
            all_attributes (bool, optional): flag for including all attributes in the dataframe, default is false
            attributes (List[str], optional): attributes to include in the dataframe. The 2 parameters are mutually exclusive. If no parameter is specified, the dataframe will include the default attributes.
            **kwargs: _ArrayLike: the data to be selected, as named arguments.

        Returns:
            A dataframe of shunt compensators.

        Notes:
            The resulting dataframe, depending on the parameters, could have the following columns:

              - **model_type**:
              - **max_section_count**: The maximum number of sections that may be switched on
              - **section_count**: The current number of section that may be switched on
              - **p**: the active flow on the shunt, ``NaN`` if no loadflow has been computed (in MW)
              - **q**: the reactive flow on the shunt, ``NaN`` if no loadflow has been computed  (in MVAr)
              - **i**: the current in the shunt, ``NaN`` if no loadflow has been computed  (in A)
              - **voltage_level_id**: at which substation the shunt is connected
              - **bus_id**: indicate at which bus the shunt is connected
              - **connected**: ``True`` if the shunt is connected to a bus

            This dataframe is indexed by the id of the shunt compensators

        Examples:

            .. code-block:: python

                net = pp.network.create_ieee14()
                net.get_shunt_compensators()

            will output something like:

            ===== ========== ================= ============= === === === ================ ====== =========
            \     model_type max_section_count section_count   p   q   i voltage_level_id bus_id connected
            ===== ========== ================= ============= === === === ================ ====== =========
            id
            B9-SH     LINEAR                 1             1 NaN NaN NaN              VL9  VL9_0      True
            ===== ========== ================= ============= === === === ================ ====== =========

            .. code-block:: python

                net = pp.network.create_ieee14()
                net.get_shunt_compensators(all_attributes=True)

            will output something like:

            ===== ========== ================= ============= === === === ================ ====== =========
            \     model_type max_section_count section_count   p   q   i voltage_level_id bus_id connected
            ===== ========== ================= ============= === === === ================ ====== =========
            id
            B9-SH     LINEAR                 1             1 NaN NaN NaN              VL9  VL9_0      True
            ===== ========== ================= ============= === === === ================ ====== =========

            .. code-block:: python

                net = pp.network.create_ieee14()
                net.get_shunt_compensators(attributes=['model_type','p','q','i','voltage_level_id','bus_id','connected'])

            will output something like:

            ===== ========== === === === ================ ====== =========
            \     model_type   p   q   i voltage_level_id bus_id connected
            ===== ========== === === === ================ ====== =========
            id
            B9-SH     LINEAR NaN NaN NaN              VL9  VL9_0      True
            ===== ========== === === === ================ ====== =========
        """
        return self.get_elements(ElementType.SHUNT_COMPENSATOR, all_attributes, attributes, **kwargs)

    def get_non_linear_shunt_compensator_sections(self, all_attributes: bool = False, attributes: _List[str] = None, **kwargs: _ArrayLike) -> _DataFrame:
        r"""
        Get a dataframe of shunt compensators sections for non linear model.

        Args:
            all_attributes (bool, optional): flag for including all attributes in the dataframe, default is false
            attributes (List[str], optional): attributes to include in the dataframe. The 2 parameters are mutually exclusive. If no parameter is specified, the dataframe will include the default attributes.
            **kwargs: _ArrayLike: the data to be selected, as named arguments.

        Notes:
            The resulting dataframe will have the following columns:

              - **g**: the accumulated conductance in S if the section and all the previous ones are activated.
              - **b**: the accumulated susceptance in S if the section and all the previous ones are activated

            This dataframe is multi-indexed, by the tuple (id of shunt, section number).

        Returns:
            A dataframe of non linear model shunt compensators sections.
        """
        return self.get_elements(ElementType.NON_LINEAR_SHUNT_COMPENSATOR_SECTION, all_attributes, attributes, **kwargs)

    def get_linear_shunt_compensator_sections(self, all_attributes: bool = False, attributes: _List[str] = None, **kwargs: _ArrayLike) -> _DataFrame:
        r"""
        Get a dataframe of shunt compensators sections for linear model.

        Args:
            all_attributes (bool, optional): flag for including all attributes in the dataframe, default is false
            attributes (List[str], optional): attributes to include in the dataframe. The 2 parameters are mutually exclusive. If no parameter is specified, the dataframe will include the default attributes.
            **kwargs: _ArrayLike: the data to be selected, as named arguments.

        Notes:
            The resulting dataframe, depending on the parameters, could have the following columns:

              - **g_per_section**: the conductance per section in S
              - **b_per_section**: the susceptance per section in S
              - **max_section_count**: the maximum number of sections

            This dataframe is indexed by the shunt compensator ID.

        Returns:
           A dataframe of linear models of shunt compensators.
        """
        return self.get_elements(ElementType.LINEAR_SHUNT_COMPENSATOR_SECTION, all_attributes, attributes, **kwargs)

    def get_dangling_lines(self, all_attributes: bool = False, attributes: _List[str] = None, **kwargs: _ArrayLike) -> _DataFrame:
        r"""
        Get a dataframe of dangling lines.

        Args:
            all_attributes (bool, optional): flag for including all attributes in the dataframe, default is false
            attributes (List[str], optional): attributes to include in the dataframe. The 2 parameters are mutually exclusive. If no parameter is specified, the dataframe will include the default attributes.
            **kwargs: _ArrayLike: the data to be selected, as named arguments.

        Returns:
            A dataframe of dangling lines.

        Notes:
            The resulting dataframe, depending on the parameters, could have the following columns:

              - **r**: The resistance of the dangling line (Ohm)
              - **x**: The reactance of the dangling line (Ohm)
              - **g**: the conductance of dangling line (in Siemens)
              - **b**: the susceptance of dangling line (in Siemens)
              - **p0**: The active power setpoint
              - **q0**: The reactive power setpoint
              - **p**: active flow on the dangling line, ``NaN`` if no loadflow has been computed (in MW)
              - **q**: the reactive flow on the dangling line, ``NaN`` if no loadflow has been computed  (in MVAr)
              - **i**: The current on the dangling line, ``NaN`` if no loadflow has been computed (in A)
              - **voltage_level_id**: at which substation the dangling line is connected
              - **bus_id**: at which bus the dangling line is connected
              - **connected**: ``True`` if the dangling line is connected to a bus

            This dataframe is indexed by the id of the dangling lines

        Examples:

            .. code-block:: python

                net = pp.network._create_dangling_lines_network()
                net.get_dangling_lines()

            will output something like:

            == ==== === ====== ======= ==== ==== === === === ================ ====== =========
            \     r   x      g       b   p0   q0   p   q   i voltage_level_id bus_id connected
            == ==== === ====== ======= ==== ==== === === === ================ ====== =========
            id
            DL 10.0 1.0 0.0001 0.00001 50.0 30.0 NaN NaN NaN               VL   VL_0      True
            == ==== === ====== ======= ==== ==== === === === ================ ====== =========

            .. code-block:: python

                net = pp.network._create_dangling_lines_network()
                net.get_dangling_lines(all_attributes=True)

            will output something like:

            == ==== === ====== ======= ==== ==== === === === ================ ====== =========
            \     r   x      g       b   p0   q0   p   q   i voltage_level_id bus_id connected
            == ==== === ====== ======= ==== ==== === === === ================ ====== =========
            id
            DL 10.0 1.0 0.0001 0.00001 50.0 30.0 NaN NaN NaN               VL   VL_0      True
            == ==== === ====== ======= ==== ==== === === === ================ ====== =========

            .. code-block:: python

                net = pp.network._create_dangling_lines_network()
                net.get_dangling_lines(attributes=['p','q','i','voltage_level_id','bus_id','connected'])

            will output something like:

            == === === === ================ ====== =========
            \    p   q   i voltage_level_id bus_id connected
            == === === === ================ ====== =========
            id
            DL NaN NaN NaN               VL   VL_0      True
            == === === === ================ ====== =========
        """
        return self.get_elements(ElementType.DANGLING_LINE, all_attributes, attributes, **kwargs)

    def get_lcc_converter_stations(self, all_attributes: bool = False, attributes: _List[str] = None, **kwargs: _ArrayLike) -> _DataFrame:
        r"""
        Get a dataframe of LCC converter stations.

        Args:
            all_attributes (bool, optional): flag for including all attributes in the dataframe, default is false
            attributes (List[str], optional): attributes to include in the dataframe. The 2 parameters are mutually exclusive. If no parameter is specified, the dataframe will include the default attributes.
            **kwargs: _ArrayLike: the data to be selected, as named arguments.

        Returns:
            A dataframe of LCC converter stations.

        Notes:
            The resulting dataframe, depending on the parameters, could have the following columns:

              - **power_factor**: the power factor
              - **loss_factor**: the loss factor
              - **p**: active flow on the LCC converter station, ``NaN`` if no loadflow has been computed (in MW)
              - **q**: the reactive flow on the LCC converter station, ``NaN`` if no loadflow has been computed  (in MVAr)
              - **i**: The current on the LCC converter station, ``NaN`` if no loadflow has been computed (in A)
              - **voltage_level_id**: at which substation the LCC converter station is connected
              - **bus_id**: at which bus the LCC converter station is connected
              - **connected**: ``True`` if the LCC converter station is connected to a bus

            This dataframe is indexed by the id of the LCC converter

        Examples:

            .. code-block:: python

                net = pp.network.create_four_substations_node_breaker_network()
                net.get_lcc_converter_stations()

            will output something like:

            ======== ============ ===========  ====== === === ================ ======= =========
                .    power_factor loss_factor       p   q   i voltage_level_id  bus_id connected
            ======== ============ ===========  ====== === === ================ ======= =========
            id
                LCC1          0.6         1.1   80.88 NaN NaN            S1VL2 S1VL2_0      True
                LCC2          0.6         1.1  -79.12 NaN NaN            S3VL1 S3VL1_0      True
            ======== ============ ===========  ====== === === ================ ======= =========

            .. code-block:: python

                net = pp.network.create_four_substations_node_breaker_network()
                net.get_lcc_converter_stations(all_attributes=True)

            will output something like:

            ======== ============ ===========  ====== === === ================ ======= =========
                .    power_factor loss_factor       p   q   i voltage_level_id  bus_id connected
            ======== ============ ===========  ====== === === ================ ======= =========
            id
                LCC1          0.6         1.1   80.88 NaN NaN            S1VL2 S1VL2_0      True
                LCC2          0.6         1.1  -79.12 NaN NaN            S3VL1 S3VL1_0      True
            ======== ============ ===========  ====== === === ================ ======= =========

            .. code-block:: python

                net = pp.network.create_four_substations_node_breaker_network()
                net.get_lcc_converter_stations(attributes=['p','q','i','voltage_level_id','bus_id','connected'])

            will output something like:

            ======== ====== === === ================ ======= =========
                .         p   q   i voltage_level_id  bus_id connected
            ======== ====== === === ================ ======= =========
            id
                LCC1  80.88 NaN NaN            S1VL2 S1VL2_0      True
                LCC2 -79.12 NaN NaN            S3VL1 S3VL1_0      True
            ======== ====== === === ================ ======= =========
        """
        return self.get_elements(ElementType.LCC_CONVERTER_STATION, all_attributes, attributes, **kwargs)

    def get_vsc_converter_stations(self, all_attributes: bool = False, attributes: _List[str] = None, **kwargs: _ArrayLike) -> _DataFrame:
        r"""
        Get a dataframe of VSC converter stations.

        Args:
            all_attributes (bool, optional): flag for including all attributes in the dataframe, default is false
            attributes (List[str], optional): attributes to include in the dataframe. The 2 parameters are mutually exclusive. If no parameter is specified, the dataframe will include the default attributes.
            **kwargs: _ArrayLike: the data to be selected, as named arguments.

        Returns:
            A dataframe of VCS converter stations.

        Notes:
            The resulting dataframe, depending on the parameters, could have the following columns:

              - **loss_factor**: correspond to the loss of power due to ac dc conversion
              - **target_v**: The voltage setpoint
              - **target_q**: The reactive power setpoint
              - **voltage_regulator_on**: The voltage regulator status
              - **p**: active flow on the VSC  converter station, ``NaN`` if no loadflow has been computed (in MW)
              - **q**: the reactive flow on the VSC converter station, ``NaN`` if no loadflow has been computed  (in MVAr)
              - **i**: The current on the VSC converter station, ``NaN`` if no loadflow has been computed (in A)
              - **voltage_level_id**: at which substation the VSC converter station is connected
              - **bus_id**: at which bus the VSC converter station is connected
              - **connected**: ``True`` if the VSC converter station is connected to a bus

            This dataframe is indexed by the id of the VSC converter

        Examples:

            .. code-block:: python

                net = pp.network.create_four_substations_node_breaker_network()
                net.get_vsc_converter_stations()

            will output something like:

            ======== =========== ================ ======================= ==================== ====== ========= ========== ================ ======= =========
            \        loss_factor voltage_setpoint reactive_power_setpoint voltage_regulator_on      p         q          i voltage_level_id  bus_id connected
            ======== =========== ================ ======================= ==================== ====== ========= ========== ================ ======= =========
            id
                VSC1         1.1            400.0                   500.0                 True  10.11 -512.0814 739.269871            S1VL2 S1VL2_0      True
                VSC2         1.1              0.0                   120.0                False  -9.89 -120.0000 170.031658            S2VL1 S2VL1_0      True
            ======== =========== ================ ======================= ==================== ====== ========= ========== ================ ======= =========

            .. code-block:: python

                net = pp.network.create_four_substations_node_breaker_network()
                net.get_vsc_converter_stations(all_attributes=True)

            will output something like:

            ======== =========== ================ ======================= ==================== ====== ========= ========== ================ ======= =========
            \        loss_factor         target_v                target_q voltage_regulator_on      p         q          i voltage_level_id  bus_id connected
            ======== =========== ================ ======================= ==================== ====== ========= ========== ================ ======= =========
            id
                VSC1         1.1            400.0                   500.0                 True  10.11 -512.0814 739.269871            S1VL2 S1VL2_0      True
                VSC2         1.1              0.0                   120.0                False  -9.89 -120.0000 170.031658            S2VL1 S2VL1_0      True
            ======== =========== ================ ======================= ==================== ====== ========= ========== ================ ======= =========

            .. code-block:: python

                net = pp.network.create_four_substations_node_breaker_network()
                net.get_vsc_converter_stations(attributes=['p','q','i','voltage_level_id','bus_id','connected'])

            will output something like:

            ======== ====== ========= ========== ================ ======= =========
            \             p         q          i voltage_level_id  bus_id connected
            ======== ====== ========= ========== ================ ======= =========
            id
                VSC1  10.11 -512.0814 739.269871            S1VL2 S1VL2_0      True
                VSC2  -9.89 -120.0000 170.031658            S2VL1 S2VL1_0      True
            ======== ====== ========= ========== ================ ======= =========
        """
        return self.get_elements(ElementType.VSC_CONVERTER_STATION, all_attributes, attributes, **kwargs)

    def get_static_var_compensators(self, all_attributes: bool = False, attributes: _List[str] = None, **kwargs: _ArrayLike) -> _DataFrame:
        r"""
        Get a dataframe of static var compensators.

        Args:
            all_attributes (bool, optional): flag for including all attributes in the dataframe, default is false
            attributes (List[str], optional): attributes to include in the dataframe. The 2 parameters are mutually exclusive. If no parameter is specified, the dataframe will include the default attributes.
            **kwargs: _ArrayLike: the data to be selected, as named arguments.

        Returns:
            A dataframe of static var compensators.

        Notes:
            The resulting dataframe, depending on the parameters, could have the following columns:

              - **b_min**: the minimum susceptance
              - **b_max**: the maximum susceptance
              - **target_v**: The voltage setpoint
              - **target_q**: The reactive power setpoint
              - **regulation_mode**: The regulation mode
              - **p**: active flow on the var compensator, ``NaN`` if no loadflow has been computed (in MW)
              - **q**: the reactive flow on the var compensator, ``NaN`` if no loadflow has been computed  (in MVAr)
              - **i**: The current on the var compensator, ``NaN`` if no loadflow has been computed (in A)
              - **voltage_level_id**: at which substation the var compensator is connected
              - **bus_id**: at which bus the var compensator is connected
              - **connected**: ``True`` if the var compensator is connected to a bus

            This dataframe is indexed by the id of the var compensator

        Examples:

            .. code-block:: python

                net = pp.network.create_four_substations_node_breaker_network()
                net.get_static_var_compensators()

            will output something like:

            ======== ===== ===== ================ ======================= =============== === ======== === ================ ======= =========
            \        b_min b_max         target_v                target_q regulation_mode  p        q   i  voltage_level_id  bus_id connected
            ======== ===== ===== ================ ======================= =============== === ======== === ================ ======= =========
            id
                 SVC -0.05  0.05            400.0                     NaN         VOLTAGE NaN -12.5415 NaN            S4VL1 S4VL1_0      True
            ======== ===== ===== ================ ======================= =============== === ======== === ================ ======= =========

            .. code-block:: python

                net = pp.network.create_four_substations_node_breaker_network()
                net.get_static_var_compensators(all_attributes=True)

            will output something like:

            ======== ===== ===== ================ ======================= =============== === ======== === ================ ======= =========
            \        b_min b_max voltage_setpoint reactive_power_setpoint regulation_mode  p        q   i  voltage_level_id  bus_id connected
            ======== ===== ===== ================ ======================= =============== === ======== === ================ ======= =========
            id
                 SVC -0.05  0.05            400.0                     NaN         VOLTAGE NaN -12.5415 NaN            S4VL1 S4VL1_0      True
            ======== ===== ===== ================ ======================= =============== === ======== === ================ ======= =========

            .. code-block:: python

                net = pp.network.create_four_substations_node_breaker_network()
                net.get_static_var_compensators(attributes=['p','q','i','voltage_level_id','bus_id','connected'])

            will output something like:

            ======== === ======== === ================ ======= =========
            \         p        q   i  voltage_level_id  bus_id connected
            ======== === ======== === ================ ======= =========
            id
                 SVC NaN -12.5415 NaN            S4VL1 S4VL1_0      True
            ======== === ======== === ================ ======= =========
        """
        return self.get_elements(ElementType.STATIC_VAR_COMPENSATOR, all_attributes, attributes, **kwargs)

    def get_voltage_levels(self, all_attributes: bool = False, attributes: _List[str] = None, **kwargs: _ArrayLike) -> _DataFrame:
        r"""
        Get a dataframe of voltage levels.

        Args:
            all_attributes (bool, optional): flag for including all attributes in the dataframe, default is false
            attributes (List[str], optional): attributes to include in the dataframe. The 2 parameters are mutually exclusive. If no parameter is specified, the dataframe will include the default attributes.
            **kwargs: _ArrayLike: the data to be selected, as named arguments.

        Returns:
            A dataframe of voltage levels.

        Notes:
            The resulting dataframe, depending on the parameters, could have the following columns:

              - **substation_id**: at which substation the voltage level belongs
              - **nominal_v**: The nominal voltage
              - **high_voltage_limit**: the high voltage limit
              - **low_voltage_limit**: the low voltage limit

            This dataframe is indexed by the id of the voltage levels

        Examples:

            .. code-block:: python

                net = pp.network.create_four_substations_node_breaker_network()
                net.get_voltage_levels()

            will output something like:

            ========= ============= ========= ================== =================
            \         substation_id nominal_v high_voltage_limit low_voltage_limit
            ========= ============= ========= ================== =================
            id
                S1VL1            S1     225.0              240.0             220.0
                S1VL2            S1     400.0              440.0             390.0
                S2VL1            S2     400.0              440.0             390.0
                S3VL1            S3     400.0              440.0             390.0
                S4VL1            S4     400.0              440.0             390.0
            ========= ============= ========= ================== =================

            .. code-block:: python

                net = pp.network.create_four_substations_node_breaker_network()
                net.get_voltage_levels(all_attributes=True)

            will output something like:

            ========= ============= ========= ================== =================
            \         substation_id nominal_v high_voltage_limit low_voltage_limit
            ========= ============= ========= ================== =================
            id
                S1VL1            S1     225.0              240.0             220.0
                S1VL2            S1     400.0              440.0             390.0
                S2VL1            S2     400.0              440.0             390.0
                S3VL1            S3     400.0              440.0             390.0
                S4VL1            S4     400.0              440.0             390.0
            ========= ============= ========= ================== =================

            .. code-block:: python

                net = pp.network.create_four_substations_node_breaker_network()
                net.get_voltage_levels(attributes=['substation_id','nominal_v'])

            will output something like:

            ========= ============= =========
            \         substation_id nominal_v
            ========= ============= =========
            id
                S1VL1            S1     225.0
                S1VL2            S1     400.0
                S2VL1            S2     400.0
                S3VL1            S3     400.0
                S4VL1            S4     400.0
            ========= ============= =========
        """
        return self.get_elements(ElementType.VOLTAGE_LEVEL, all_attributes, attributes, **kwargs)

    def get_busbar_sections(self, all_attributes: bool = False, attributes: _List[str] = None, **kwargs: _ArrayLike) -> _DataFrame:
        r"""
        Get a dataframe of busbar sections.

        Args:
            all_attributes (bool, optional): flag for including all attributes in the dataframe, default is false
            attributes (List[str], optional): attributes to include in the dataframe. The 2 parameters are mutually exclusive. If no parameter is specified, the dataframe will include the default attributes.
            **kwargs: _ArrayLike: the data to be selected, as named arguments.

        Returns:
            A dataframe of busbar sections.

        Notes:
            The resulting dataframe, depending on the parameters, could have the following columns:

              - **fictitious**: ``True`` if the busbar section is part of the model and not of the actual network
              - **v**: The voltage magnitude of the busbar section (in kV)
              - **angle**: the voltage angle of the busbar section (in radian)
              - **voltage_level_id**: at which substation the busbar section is connected
              - **connected**: ``True`` if the busbar section is connected to a bus

            This dataframe is indexed by the id of the busbar sections

        Examples:

            .. code-block:: python

                net = pp.network.create_four_substations_node_breaker_network()
                net.get_busbar_sections()

            will output something like:

            ========== ========== ======== ======== ================ =========
            \          fictitious        v    angle voltage_level_id connected
            ========== ========== ======== ======== ================ =========
            id
             S1VL1_BBS      False 224.6139   2.2822            S1VL1      True
            S1VL2_BBS1      False 400.0000   0.0000            S1VL2      True
            S1VL2_BBS2      False 400.0000   0.0000            S1VL2      True
             S2VL1_BBS      False 408.8470   0.7347            S2VL1      True
             S3VL1_BBS      False 400.0000   0.0000            S3VL1      True
             S4VL1_BBS      False 400.0000  -1.1259            S4VL1      True
            ========== ========== ======== ======== ================ =========

            .. code-block:: python

                net = pp.network.create_four_substations_node_breaker_network()
                net.get_busbar_sections(all_attributes=True)

            will output something like:

            ========== ========== ======== ======== ================ =========
            \          fictitious        v    angle voltage_level_id connected
            ========== ========== ======== ======== ================ =========
            id
             S1VL1_BBS      False 224.6139   2.2822            S1VL1      True
            S1VL2_BBS1      False 400.0000   0.0000            S1VL2      True
            S1VL2_BBS2      False 400.0000   0.0000            S1VL2      True
             S2VL1_BBS      False 408.8470   0.7347            S2VL1      True
             S3VL1_BBS      False 400.0000   0.0000            S3VL1      True
             S4VL1_BBS      False 400.0000  -1.1259            S4VL1      True
            ========== ========== ======== ======== ================ =========

            .. code-block:: python

                net = pp.network.create_four_substations_node_breaker_network()
                net.get_busbar_sections(attributes=['v','angle','voltage_level_id','connected'])

            will output something like:

            ========== ======== ======== ================ =========
            \                 v    angle voltage_level_id connected
            ========== ======== ======== ================ =========
            id
             S1VL1_BBS 224.6139   2.2822            S1VL1      True
            S1VL2_BBS1 400.0000   0.0000            S1VL2      True
            S1VL2_BBS2 400.0000   0.0000            S1VL2      True
             S2VL1_BBS 408.8470   0.7347            S2VL1      True
             S3VL1_BBS 400.0000   0.0000            S3VL1      True
             S4VL1_BBS 400.0000  -1.1259            S4VL1      True
            ========== ======== ======== ================ =========
        """
        return self.get_elements(ElementType.BUSBAR_SECTION, all_attributes, attributes, **kwargs)

    def get_substations(self, all_attributes: bool = False, attributes: _List[str] = None, **kwargs: _ArrayLike) -> _DataFrame:
        r"""
        Get substations :class:`~pandas.DataFrame`.

        Args:
            all_attributes (bool, optional): flag for including all attributes in the dataframe, default is false
            attributes (List[str], optional): attributes to include in the dataframe. The 2 parameters are mutually exclusive. If no parameter is specified, the dataframe will include the default attributes.
            **kwargs: _ArrayLike: the data to be selected, as named arguments.

        Returns:
            A dataframe of substations.
        """
        return self.get_elements(ElementType.SUBSTATION, all_attributes, attributes, **kwargs)

    def get_hvdc_lines(self, all_attributes: bool = False, attributes: _List[str] = None, **kwargs: _ArrayLike) -> _DataFrame:
        r"""
        Get a dataframe of HVDC lines.

        Args:
            all_attributes (bool, optional): flag for including all attributes in the dataframe, default is false
            attributes (List[str], optional): attributes to include in the dataframe. The 2 parameters are mutually exclusive. If no parameter is specified, the dataframe will include the default attributes.
            **kwargs: _ArrayLike: the data to be selected, as named arguments.

        Returns:
            A dataframe of HVDC lines.

        Notes:
            The resulting dataframe, depending on the parameters, could have the following columns:

              - **converters_mode**:
              - **target_p**: (in MW)
              - **max_p**: the maximum of active power that can pass through the hvdc line (in MW)
              - **nominal_v**: nominal voltage (in kV)
              - **r**: the resistance of the hvdc line (in Ohm)
              - **converter_station1_id**: at which converter station the hvdc line is connected on side "1"
              - **converter_station2_id**: at which converter station the hvdc line is connected on side "2"
              - **connected1**: ``True`` if the busbar section on side "1" is connected to a bus
              - **connected2**: ``True`` if the busbar section on side "2" is connected to a bus

            This dataframe is indexed by the id of the hvdc lines

        Examples:

            .. code-block:: python

                net = pp.network.create_four_substations_node_breaker_network()
                net.get_hvdc_lines()

            will output something like:

            ===== ================================ ===================== ===== ========= ==== ===================== ===================== ========== ==========
            \                      converters_mode              target_p max_p nominal_v    r converter_station1_id converter_station2_id connected1 connected2
            ===== ================================ ===================== ===== ========= ==== ===================== ===================== ========== ==========
            id
            HVDC1 SIDE_1_RECTIFIER_SIDE_2_INVERTER                  10.0 300.0     400.0  1.0                  VSC1                  VSC2       True       True
            HVDC2 SIDE_1_RECTIFIER_SIDE_2_INVERTER                  80.0 300.0     400.0  1.0                  LCC1                  LCC2       True       True
            ===== ================================ ===================== ===== ========= ==== ===================== ===================== ========== ==========

            .. code-block:: python

                net = pp.network.create_four_substations_node_breaker_network()
                net.get_hvdc_lines(all_attributes=True)

            will output something like:

            ===== ================================ ===================== ===== ========= ==== ===================== ===================== ========== ==========
            \                      converters_mode active_power_setpoint max_p nominal_v    r converter_station1_id converter_station2_id connected1 connected2
            ===== ================================ ===================== ===== ========= ==== ===================== ===================== ========== ==========
            id
            HVDC1 SIDE_1_RECTIFIER_SIDE_2_INVERTER                  10.0 300.0     400.0  1.0                  VSC1                  VSC2       True       True
            HVDC2 SIDE_1_RECTIFIER_SIDE_2_INVERTER                  80.0 300.0     400.0  1.0                  LCC1                  LCC2       True       True
            ===== ================================ ===================== ===== ========= ==== ===================== ===================== ========== ==========

            .. code-block:: python

                net = pp.network.create_four_substations_node_breaker_network()
                net.get_hvdc_lines(attributes=['converters_mode','active_power_setpoint','nominal_v','converter_station1_id','converter_station2_id','connected1','connected2'])

            will output something like:

            ===== ================================ ===================== ========= ===================== ===================== ========== ==========
            \                      converters_mode active_power_setpoint nominal_v converter_station1_id converter_station2_id connected1 connected2
            ===== ================================ ===================== ========= ===================== ===================== ========== ==========
            id
            HVDC1 SIDE_1_RECTIFIER_SIDE_2_INVERTER                  10.0     400.0                  VSC1                  VSC2       True       True
            HVDC2 SIDE_1_RECTIFIER_SIDE_2_INVERTER                  80.0     400.0                  LCC1                  LCC2       True       True
            ===== ================================ ===================== ========= ===================== ===================== ========== ==========
        """
        return self.get_elements(ElementType.HVDC_LINE, all_attributes, attributes, **kwargs)

    def get_switches(self, all_attributes: bool = False, attributes: _List[str] = None, **kwargs: _ArrayLike) -> _DataFrame:
        r"""
        Get a dataframe of switches.

        Args:
            all_attributes (bool, optional): flag for including all attributes in the dataframe, default is false
            attributes (List[str], optional): attributes to include in the dataframe. The 2 parameters are mutually exclusive. If no parameter is specified, the dataframe will include the default attributes.
            **kwargs: _ArrayLike: the data to be selected, as named arguments.

        Returns:
            A dataframe of switches.

        Notes:
            The resulting dataframe, depending on the parameters, could have the following columns:

              - **kind**: the kind of switch
              - **open**: the open status of the switch
              - **retained**: the retain status of the switch
              - **voltage_level_id**: at which substation the switch is connected

            This dataframe is indexed by the id of the switches

        Examples:
            .. code-block:: python

                net = pp.network.create_four_substations_node_breaker_network()
                net.get_switches()

            will output something like:

            ============================ ============ ====== ======== ================
            \                                    kind   open retained voltage_level_id
            ============================ ============ ====== ======== ================
            id
              S1VL1_BBS_LD1_DISCONNECTOR DISCONNECTOR  False    False            S1VL1
                       S1VL1_LD1_BREAKER      BREAKER  False     True            S1VL1
              S1VL1_BBS_TWT_DISCONNECTOR DISCONNECTOR  False    False            S1VL1
                       S1VL1_TWT_BREAKER      BREAKER  False     True            S1VL1
             S1VL2_BBS1_TWT_DISCONNECTOR DISCONNECTOR  False    False            S1VL2
             S1VL2_BBS2_TWT_DISCONNECTOR DISCONNECTOR   True    False            S1VL2
                       S1VL2_TWT_BREAKER      BREAKER  False     True            S1VL2
            S1VL2_BBS1_VSC1_DISCONNECTOR DISCONNECTOR   True    False            S1VL2
                                     ...          ...    ...      ...              ...
            ============================ ============ ====== ======== ================

            .. code-block:: python

                net = pp.network.create_four_substations_node_breaker_network()
                net.get_switches(all_attributes=True)

            will output something like:

            ============================ ============ ====== ======== ================
            \                                    kind   open retained voltage_level_id
            ============================ ============ ====== ======== ================
            id
              S1VL1_BBS_LD1_DISCONNECTOR DISCONNECTOR  False    False            S1VL1
                       S1VL1_LD1_BREAKER      BREAKER  False     True            S1VL1
              S1VL1_BBS_TWT_DISCONNECTOR DISCONNECTOR  False    False            S1VL1
                       S1VL1_TWT_BREAKER      BREAKER  False     True            S1VL1
             S1VL2_BBS1_TWT_DISCONNECTOR DISCONNECTOR  False    False            S1VL2
             S1VL2_BBS2_TWT_DISCONNECTOR DISCONNECTOR   True    False            S1VL2
                       S1VL2_TWT_BREAKER      BREAKER  False     True            S1VL2
            S1VL2_BBS1_VSC1_DISCONNECTOR DISCONNECTOR   True    False            S1VL2
                                     ...          ...    ...      ...              ...
            ============================ ============ ====== ======== ================

            .. code-block:: python

                net = pp.network.create_four_substations_node_breaker_network()
                net.get_switches(attributes=['kind','open','nominal_v','voltage_level_id'])

            will output something like:

            ============================ ============ ====== ================
            \                                    kind   open voltage_level_id
            ============================ ============ ====== ================
            id
              S1VL1_BBS_LD1_DISCONNECTOR DISCONNECTOR  False            S1VL1
                       S1VL1_LD1_BREAKER      BREAKER  False            S1VL1
              S1VL1_BBS_TWT_DISCONNECTOR DISCONNECTOR  False            S1VL1
                       S1VL1_TWT_BREAKER      BREAKER  False            S1VL1
             S1VL2_BBS1_TWT_DISCONNECTOR DISCONNECTOR  False            S1VL2
             S1VL2_BBS2_TWT_DISCONNECTOR DISCONNECTOR   True            S1VL2
                       S1VL2_TWT_BREAKER      BREAKER  False            S1VL2
            S1VL2_BBS1_VSC1_DISCONNECTOR DISCONNECTOR   True            S1VL2
                                     ...          ...    ...              ...
            ============================ ============ ====== ================
        """
        return self.get_elements(ElementType.SWITCH, all_attributes, attributes, **kwargs)

    def get_ratio_tap_changer_steps(self, all_attributes: bool = False, attributes: _List[str] = None, **kwargs: _ArrayLike) -> _DataFrame:
        r"""
        Get a dataframe of ratio tap changer steps.

        Args:
            all_attributes (bool, optional): flag for including all attributes in the dataframe, default is false
            attributes (List[str], optional): attributes to include in the dataframe. The 2 parameters are mutually exclusive. If no parameter is specified, the dataframe will include the default attributes.
            **kwargs: _ArrayLike: the data to be selected, as named arguments.

        Returns:
            A dataframe of ratio tap changer steps.

        Notes:
            The resulting dataframe, depending on the parameters, could have the following columns:

              - **rho**:
              - **r**: the resistance of the ratio tap changer step (in Ohm)
              - **x**: The reactance of the ratio tap changer step (Ohm)
              - **g**: the conductance of the ratio tap changer step (in Siemens)
              - **b**: the susceptance of the ratio tap changer step (in Siemens)

            This dataframe is index by the id of the transformer and the position of the ratio tap changer step

        Examples:
            .. code-block:: python

                net = pp.network.create_eurostag_tutorial_example1_network()
                net.get_ratio_tap_changer_steps()

            will output something like:

            ========== ======== ======== === === === ===
            \                        rho   r   x   g   b
            ========== ======== ======== === === === ===
            id         position
            NHV2_NLOAD        0 0.850567 0.0 0.0 0.0 0.0
            \                 1 1.000667 0.0 0.0 0.0 0.0
            \                 2 1.150767 0.0 0.0 0.0 0.0
            ========== ======== ======== === === === ===

            .. code-block:: python

                net = pp.network.create_eurostag_tutorial_example1_network()
                net.get_ratio_tap_changer_steps(all_attributes=True)

            will output something like:

            ========== ======== ======== === === === ===
            \                        rho   r   x   g   b
            ========== ======== ======== === === === ===
            id         position
            NHV2_NLOAD        0 0.850567 0.0 0.0 0.0 0.0
            \                 1 1.000667 0.0 0.0 0.0 0.0
            \                 2 1.150767 0.0 0.0 0.0 0.0
            ========== ======== ======== === === === ===

            .. code-block:: python

                net = pp.network.create_eurostag_tutorial_example1_network()
                net.get_ratio_tap_changer_steps(attributes=['rho','r','x'])

            will output something like:

            ========== ======== ======== === ===
            \                        rho   r   x
            ========== ======== ======== === ===
            id         position
            NHV2_NLOAD        0 0.850567 0.0 0.0
            \                 1 1.000667 0.0 0.0
            \                 2 1.150767 0.0 0.0
            ========== ======== ======== === ===
        """
        return self.get_elements(ElementType.RATIO_TAP_CHANGER_STEP, all_attributes, attributes, **kwargs)

    def get_phase_tap_changer_steps(self, all_attributes: bool = False, attributes: _List[str] = None, **kwargs: _ArrayLike) -> _DataFrame:
        r"""
        Get a dataframe of phase tap changer steps.

        Args:
            all_attributes (bool, optional): flag for including all attributes in the dataframe, default is false
            attributes (List[str], optional): attributes to include in the dataframe. The 2 parameters are mutually exclusive. If no parameter is specified, the dataframe will include the default attributes.
            **kwargs: _ArrayLike: the data to be selected, as named arguments.

        Returns:
            A dataframe of phase tap changer steps.

        Notes:
            The resulting dataframe, depending on the parameters, could have the following columns:

              - **rho**: the voltage ratio (in per unit)
              - **alpha**: the angle difference (in degree)
              - **r**: the resistance of the phase tap changer step (in Ohm)
              - **x**: The reactance of the phase tap changer step (Ohm)
              - **g**: the conductance of the phase tap changer step (in Siemens)
              - **b**: the susceptance of the phase tap changer step (in Siemens)

            This dataframe is index by the id of the transformer and the position of the phase tap changer step

        Examples:
            .. code-block:: python

                net = pp.network.create_four_substations_node_breaker_network()
                net.get_phase_tap_changer_steps()

            will output something like:

            === ======== ==== ====== ========= ========= === ===
            \             rho  alpha         r         x   g   b
            === ======== ==== ====== ========= ========= === ===
            id  position
            TWT        0  1.0 -42.80 39.784730 29.784725 0.0 0.0
            \          1  1.0 -40.18 31.720245 21.720242 0.0 0.0
            \          2  1.0 -37.54 23.655737 13.655735 0.0 0.0
            ...      ...  ...    ...       ...       ... ... ...
            === ======== ==== ====== ========= ========= === ===

            .. code-block:: python

                net = pp.network.create_four_substations_node_breaker_network()
                net.get_phase_tap_changer_steps(all_attributes=True)

            will output something like:

            === ======== ==== ====== ========= ========= === ===
            \             rho  alpha         r         x   g   b
            === ======== ==== ====== ========= ========= === ===
            id  position
            TWT        0  1.0 -42.80 39.784730 29.784725 0.0 0.0
            \          1  1.0 -40.18 31.720245 21.720242 0.0 0.0
            \          2  1.0 -37.54 23.655737 13.655735 0.0 0.0
            ...      ...  ...    ...       ...       ... ... ...
            === ======== ==== ====== ========= ========= === ===

            .. code-block:: python

                net = pp.network.create_four_substations_node_breaker_network()
                net.get_phase_tap_changer_steps(attributes=['rho','r','x'])

            will output something like:

            === ======== ==== ========= =========
            \             rho         r         x
            === ======== ==== ========= =========
            id  position
            TWT        0  1.0 39.784730 29.784725
            \          1  1.0 31.720245 21.720242
            \          2  1.0 23.655737 13.655735
            ...      ...  ...       ...       ...
            === ======== ==== ========= =========
        """
        return self.get_elements(ElementType.PHASE_TAP_CHANGER_STEP, all_attributes, attributes, **kwargs)

    def get_ratio_tap_changers(self, all_attributes: bool = False, attributes: _List[str] = None, **kwargs: _ArrayLike) -> _DataFrame:
        r"""
        Create a ratio tap changers:class:`~pandas.DataFrame`.

        Args:
            all_attributes (bool, optional): flag for including all attributes in the dataframe, default is false
            attributes (List[str], optional): attributes to include in the dataframe. The 2 parameters are mutually exclusive. If no parameter is specified, the dataframe will include the default attributes.
            **kwargs: _ArrayLike: the data to be selected, as named arguments.

        Returns:
            the ratio tap changers data frame

        Notes:
            The resulting dataframe, depending on the parameters, could have the following columns:

              - **tap**:
              - **low_tap**:
              - **high_tap**:
              - **step_count**:
              - **on_load**:
              - **regulating**:
              - **target_v**:
              - **target_deadband**:
              - **regulationg_bus_id**:

            This dataframe is indexed by the id of the transformer

        Examples:
            .. code-block:: python

                net = pp.network.create_eurostag_tutorial_example1_network()
                net.get_ratio_tap_changers()

            will output something like:

            ========== === ======= ======== ========== ======= ========== ======== =============== =================
            \          tap low_tap high_tap step_count on_load regulating target_v target_deadband regulating_bus_id
            ========== === ======= ======== ========== ======= ========== ======== =============== =================
            id
            NHV2_NLOAD   1       0        2          3    True       True    158.0             0.0          VLLOAD_0
            ========== === ======= ======== ========== ======= ========== ======== =============== =================

            .. code-block:: python

                net = pp.network.create_eurostag_tutorial_example1_network()
                net.get_ratio_tap_changers(all_attributes=True)

            will output something like:

            ========== === ======= ======== ========== ======= ========== ======== =============== =================
            \          tap low_tap high_tap step_count on_load regulating target_v target_deadband regulating_bus_id
            ========== === ======= ======== ========== ======= ========== ======== =============== =================
            id
            NHV2_NLOAD   1       0        2          3    True       True    158.0             0.0          VLLOAD_0
            ========== === ======= ======== ========== ======= ========== ======== =============== =================

            .. code-block:: python

                net = pp.network.create_eurostag_tutorial_example1_network()
                net.get_ratio_tap_changers(attributes=['tap','low_tap','high_tap','step_count','target_v','regulating_bus_id'])

            will output something like:

            ========== === ======= ======== ========== ======== =================
            \          tap low_tap high_tap step_count target_v regulating_bus_id
            ========== === ======= ======== ========== ======== =================
            id
            NHV2_NLOAD   1       0        2          3    158.0          VLLOAD_0
            ========== === ======= ======== ========== ======== =================
        """
        return self.get_elements(ElementType.RATIO_TAP_CHANGER, all_attributes, attributes, **kwargs)

    def get_phase_tap_changers(self, all_attributes: bool = False, attributes: _List[str] = None, **kwargs: _ArrayLike) -> _DataFrame:
        r"""
        Create a phase tap changers:class:`~pandas.DataFrame`.

        Args:
            all_attributes (bool, optional): flag for including all attributes in the dataframe, default is false
            attributes (List[str], optional): attributes to include in the dataframe. The 2 parameters are mutually exclusive. If no parameter is specified, the dataframe will include the default attributes.
            **kwargs: _ArrayLike: the data to be selected, as named arguments.

        Returns:
            the phase tap changers data frame

        Notes:
            The resulting dataframe, depending on the parameters, could have the following columns:

              - **tap**:
              - **low_tap**:
              - **high_tap**:
              - **step_count**:
              - **regulating**:
              - **regulation_mode**:
              - **target_deadband**:
              - **regulationg_bus_id**:

            This dataframe is indexed by the id of the transformer

        Examples:
            .. code-block:: python

                net = pp.network.create_four_substations_node_breaker_network()
                net.get_phase_tap_changers()

            will output something like:

            === === ======= ======== ========== ========== =============== ================ =============== =================
            \   tap low_tap high_tap step_count regulating regulation_mode regulation_value target_deadband regulating_bus_id
            === === ======= ======== ========== ========== =============== ================ =============== =================
            id
            TWT  15       0       32         33      False       FIXED_TAP              NaN             NaN           S1VL1_0
            === === ======= ======== ========== ========== =============== ================ =============== =================

            .. code-block:: python

                net = pp.network.create_four_substations_node_breaker_network()
                net.get_phase_tap_changers(all_attributes=True)

            will output something like:

            === === ======= ======== ========== ========== =============== ================ =============== =================
            \   tap low_tap high_tap step_count regulating regulation_mode regulation_value target_deadband regulating_bus_id
            === === ======= ======== ========== ========== =============== ================ =============== =================
            id
            TWT  15       0       32         33      False       FIXED_TAP              NaN             NaN           S1VL1_0
            === === ======= ======== ========== ========== =============== ================ =============== =================

            .. code-block:: python

                net = pp.network.create_four_substations_node_breaker_network()
                net.get_phase_tap_changers(attributes=['tap','low_tap','high_tap','step_count','regulating_bus_id'])

            will output something like:

            === === ======= ======== ========== =================
            \   tap low_tap high_tap step_count regulating_bus_id
            === === ======= ======== ========== =================
            id
            TWT  15       0       32         33           S1VL1_0
            === === ======= ======== ========== =================
        """
        return self.get_elements(ElementType.PHASE_TAP_CHANGER, all_attributes, attributes, **kwargs)

    def get_reactive_capability_curve_points(self, all_attributes: bool = False, attributes: _List[str] = None) -> _DataFrame:
        """
        Get a dataframe of reactive capability curve points.

        Args:
            all_attributes (bool, optional): flag for including all attributes in the dataframe, default is false
            attributes (List[str], optional): attributes to include in the dataframe. The 2 parameters are mutually exclusive. If no parameter is specified, the dataframe will include the default attributes.

        Returns:
            A dataframe of reactive capability curve points.
        """
        return self.get_elements(ElementType.REACTIVE_CAPABILITY_CURVE_POINT, all_attributes, attributes)

    def _update_elements(self, element_type: ElementType, df: _DataFrame = None, **kwargs: _ArrayLike) -> None:
        """
        Update network elements with data provided as a :class:`~pandas.DataFrame` or as named arguments.for a specified element type.

        The data frame columns are mapped to IIDM element attributes and each row is mapped to an element using the
        index.

        Args:
            element_type (ElementType): the element type
            df: the data to be updated
        """
        metadata = _pp.get_network_elements_dataframe_metadata(element_type)
        df = _adapt_df_or_kwargs(metadata, df, **kwargs)
        c_df = _create_c_dataframe(df, metadata)
        _pp.update_network_elements_with_series(self._handle, c_df, element_type)

    def update_buses(self, df: _DataFrame = None, **kwargs: _ArrayLike) -> None:
        """
        Update buses with data provided as a :class:`~pandas.DataFrame` or as named arguments.

        Attributes that can be updated are:

        - `v_mag`
        - `v_angle`

        See Also:
            :meth:`get_buses`

        Args:
            df: the data to be updated, as a data frame.
            **kwargs: _ArrayLike: the data to be updated, as named arguments.
                Arguments can be single values or any type of sequence.
                In the case of sequences, all arguments must have the same length.
        """
        return self._update_elements(ElementType.BUS, df, **kwargs)

    def update_switches(self, df: _DataFrame = None, **kwargs: _ArrayLike) -> None:
        """
        Update switches with data provided as a :class:`~pandas.DataFrame` or as named arguments.

        Attributes that can be updated are:

            - `open`
            - `retained`

        See Also:
            :meth:`get_switches`

        Args:
            df: the data to be updated, as a data frame.
            **kwargs: the data to be updated, as named arguments.
                Arguments can be single values or any type of sequence.
                In the case of sequences, all arguments must have the same length.
        """
        return self._update_elements(ElementType.SWITCH, df, **kwargs)

    def update_generators(self, df: _DataFrame = None, **kwargs: _ArrayLike) -> None:
        """
        Update generators with data provided as a :class:`~pandas.DataFrame` or as named arguments.

        Attributes that can be updated are:

        - `target_p`
        - `max_p`
        - `min_p`
        - `target_v`
        - `target_q`
        - `voltage_regulator_on`
        - `regulated_element_id` : you may define any injection or busbar section as the regulated location.
           Only supported in node breaker voltage levels.
        - `p`
        - `q`
        - `connected`

        See Also:
            :meth:`get_generators`

        Args:
            df: the data to be updated, as a data frame.
            **kwargs: the data to be updated, as named arguments.
                Arguments can be single values or any type of sequence.
                In the case of sequences, all arguments must have the same length.
        """
        return self._update_elements(ElementType.GENERATOR, df, **kwargs)

    def update_loads(self, df: _DataFrame = None, **kwargs: _ArrayLike) -> None:
        """
        Update loads with data provided as a :class:`~pandas.DataFrame` or as named arguments.

        Attributes that can be updated are:

        - `p0`
        - `q0`
        - `connected`

        See Also:
            :meth:`get_loads`

        Args:
            df: the data to be updated, as a data frame.
            **kwargs: the data to be updated, as named arguments.
                Arguments can be single values or any type of sequence.
                In the case of sequences, all arguments must have the same length.
        """
        return self._update_elements(ElementType.LOAD, df, **kwargs)

    def update_batteries(self, df: _DataFrame = None, **kwargs: _ArrayLike) -> None:
        """
        Update batteries with data provided as a :class:`~pandas.DataFrame` or as named arguments.

        Attributes that can be updated are:

        - `p0`
        - `q0`
        - `connected`

        See Also:
            :meth:`get_batteries`

        Args:
            df: the data to be updated, as a data frame.
            **kwargs: the data to be updated, as named arguments.
                Arguments can be single values or any type of sequence.
                In the case of sequences, all arguments must have the same length.
        """
        return self._update_elements(ElementType.BATTERY, df, **kwargs)

    def update_dangling_lines(self, df: _DataFrame = None, **kwargs: _ArrayLike) -> None:
        """
        Update dangling lines with data provided as a :class:`~pandas.DataFrame` or as named arguments.

        Attributes that can be updated are:

        - `r`
        - `x`
        - `g`
        - `b`
        - `p0`
        - `q0`
        - `p`
        - `q`
        - `connected`

        See Also:
            :meth:`get_dangling_lines`

        Args:
            df: the data to be updated, as a data frame.
            **kwargs: the data to be updated, as named arguments.
                Arguments can be single values or any type of sequence.
                In the case of sequences, all arguments must have the same length.
        """
        return self._update_elements(ElementType.DANGLING_LINE, df, **kwargs)

    def update_vsc_converter_stations(self, df: _DataFrame = None, **kwargs: _ArrayLike) -> None:
        """
        Update VSC converter stations with data provided as a :class:`~pandas.DataFrame` or as named arguments.

        Attributes that can be updated are:

        - `target_v`
        - `target_q`
        - `voltage_regulator_on`
        - `p`
        - `q`
        - `connected`

        See Also:
            :meth:`get_vsc_converter_stations`

        Args:
          df: the data to be updated, as a data frame.
          **kwargs: the data to be updated, as named arguments.
              Arguments can be single values or any type of sequence.
              In the case of sequences, all arguments must have the same length.
        """
        return self._update_elements(ElementType.VSC_CONVERTER_STATION, df, **kwargs)

    def update_lcc_converter_stations(self, df: _DataFrame = None, **kwargs: _ArrayLike) -> None:
        """
        Update VSC converter stations with data provided as a :class:`~pandas.DataFrame` or as named arguments.

        Attributes that can be updated are:

        - `target_v`
        - `target_q`
        - `voltage_regulator_on`
        - `p`
        - `q`
        - `connected`

        See Also:
            :meth:`get_vsc_converter_stations`

        Args:
          df: the data to be updated, as a data frame.
          **kwargs: the data to be updated, as named arguments.
              Arguments can be single values or any type of sequence.
              In the case of sequences, all arguments must have the same length.
        """
        return self._update_elements(ElementType.LCC_CONVERTER_STATION, df, **kwargs)

    def update_static_var_compensators(self, df: _DataFrame = None, **kwargs: _ArrayLike) -> None:
        """
        Update static var compensators with data provided as a :class:`~pandas.DataFrame` or as named arguments.

        Attributes that can be updated are:
        - `b_min`
        - `b_max`
        - `target_v`
        - `target_q`
        - `regulation_mode`
        - `p`
        - `q`
        - `connected`

        See Also:
            :meth:`get_static_var_compensators`

        Args:
            df: the data to be updated, as a data frame.
            **kwargs: the data to be updated, as named arguments.
                Arguments can be single values or any type of sequence.
                In the case of sequences, all arguments must have the same length.
        """
        return self._update_elements(ElementType.STATIC_VAR_COMPENSATOR, df, **kwargs)

    def update_hvdc_lines(self, df: _DataFrame = None, **kwargs: _ArrayLike) -> None:
        """
        Update HVDC lines with data provided as a :class:`~pandas.DataFrame` or as named arguments.

        Attributes that can be updated are:

        - `converters_mode`
        - `target_p`
        - `max_p`
        - `nominal_v`
        - `r`
        - `connected1`
        - `connected2`

        See Also:
            :meth:`get_hvdc_lines`

        Args:
            df: the data to be updated, as a data frame.
            **kwargs: the data to be updated, as named arguments.
                Arguments can be single values or any type of sequence.
                In the case of sequences, all arguments must have the same length.
        """
        return self._update_elements(ElementType.HVDC_LINE, df, **kwargs)

    def update_lines(self, df: _DataFrame = None, **kwargs: _ArrayLike) -> None:
        """
        Update lines data with data provided as a :class:`~pandas.DataFrame` or as named arguments.

        See Also:
            :meth:`get_lines`

        Args:
            df: lines data to be updated.
            **kwargs: the data to be updated, as named arguments.
                Arguments can be single values or any type of sequence.
                In the case of sequences, all arguments must have the same length.
                - `r`
                - `x`
                - `g1`
                - `b1`
                - `g2`
                - `b2`
                - `p1`
                - `q1`
                - `p2`
                - `q2`
                - `connected1`
                - `connected2`
        """
        return self._update_elements(ElementType.LINE, df, **kwargs)

    def update_2_windings_transformers(self, df: _DataFrame = None, **kwargs: _ArrayLike) -> None:
        """
        Update 2 windings transformers with data provided as a :class:`~pandas.DataFrame` or as named arguments.

        Attributes that can be updated are:

        - `r`
        - `x`
        - `g`
        - `b`
        - `rated_u1`
        - `rated_u2`
        - `rated_s`
        - `p1`
        - `q1`
        - `p2`
        - `q2`
        - `connected1`
        - `connected2`

        See Also:
            :meth:`get_2_windings_transformers`

        Args:
            df: the data to be updated, as a data frame.
            **kwargs: the data to be updated, as named arguments.
                Arguments can be single values or any type of sequence.
                In the case of sequences, all arguments must have the same length.
        """
        return self._update_elements(ElementType.TWO_WINDINGS_TRANSFORMER, df, **kwargs)

    def update_ratio_tap_changers(self, df: _DataFrame = None, **kwargs: _ArrayLike) -> None:
        """
        Update ratio tap changers with data provided as a :class:`~pandas.DataFrame` or as named arguments.

        Attributes that can be updated are:

        - `tap`
        - `on_load`
        - `regulating`
        - `target_v`
        - `target_deadband`

        See Also:
            :meth:`get_ratio_tap_changers`

        Args:
            df: the data to be updated, as a data frame.
            **kwargs: the data to be updated, as named arguments.
                Arguments can be single values or any type of sequence.
                In the case of sequences, all arguments must have the same length.
        """
        return self._update_elements(ElementType.RATIO_TAP_CHANGER, df, **kwargs)

    def update_ratio_tap_changer_steps(self, df: _DataFrame = None, **kwargs: _ArrayLike) -> None:
        """
        Update ratio tap changer steps with data provided as a :class:`~pandas.DataFrame` or as named arguments.

        Attributes that can be updated are:

        - `rho`
        - `r`
        - `x`
        - `g`
        - `b`

        See Also:
            :meth:`get_ratio_tap_changer_steps`

        Args:
            df: the data to be updated, as a data frame.
            **kwargs: the data to be updated, as named arguments.
                Arguments can be single values or any type of sequence.
                In the case of sequences, all arguments must have the same length.
        """
        return self._update_elements(ElementType.RATIO_TAP_CHANGER_STEP, df, **kwargs)

    def update_phase_tap_changers(self, df: _DataFrame = None, **kwargs: _ArrayLike) -> None:
        """
        Update phase tap changers with data provided as a :class:`~pandas.DataFrame` or as named arguments.

        Attributes that can be updated :

        - `tap`
        - `regulating`
        - `regulation_mode`
        - `regulation_value`
        - `target_deadband`

        See Also:
            :meth:`get_phase_tap_changers`

        Args:
            df: the data to be updated, as a data frame.
            **kwargs: the data to be updated, as named arguments.
                Arguments can be single values or any type of sequence.
                In the case of sequences, all arguments must have the same length.
        """
        return self._update_elements(ElementType.PHASE_TAP_CHANGER, df, **kwargs)

    def update_phase_tap_changer_steps(self, df: _DataFrame = None, **kwargs: _ArrayLike) -> None:
        """
        Update phase tap changer steps with data provided as a :class:`~pandas.DataFrame` or as named arguments.

        Attributes that can be updated :

        - `rho`
        - `alpha`
        - `r`
        - `x`
        - `g`
        - `b`

        See Also:
            :meth:`get_phase_tap_changer_steps`

        Args:
            df: the data to be updated, as a data frame.
            **kwargs: the data to be updated, as named arguments.
                Arguments can be single values or any type of sequence.
                In the case of sequences, all arguments must have the same length.
        """
        return self._update_elements(ElementType.PHASE_TAP_CHANGER_STEP, df, **kwargs)

    def update_shunt_compensators(self, df: _DataFrame = None, **kwargs: _ArrayLike) -> None:
        """
        Update shunt compensators with data provided as a :class:`~pandas.DataFrame` or as named arguments.

        Attributes that can be updated are:

        - `section_count`
        - `p`
        - `q`
        - `connected`

        See Also:
            :meth:`get_shunt_compensators`

        Args:
           df: the data to be updated, as a data frame.
           **kwargs: the data to be updated, as named arguments.
               Arguments can be single values or any type of sequence.
               In the case of sequences, all arguments must have the same length.
        """
        return self._update_elements(ElementType.SHUNT_COMPENSATOR, df, **kwargs)

    def update_linear_shunt_compensator_sections(self, df: _DataFrame = None, **kwargs: _ArrayLike) -> None:
        """
        Update shunt compensators with data provided as a :class:`~pandas.DataFrame` or as named arguments.

        Attributes that can be updated are:

        - `g_per_section`
        - `b_per_section`
        - `max_section_count`

        See Also:
            :meth:`get_linear_shunt_compensator_sections`

        Args:
            df: the data to be updated, as a data frame.
            **kwargs: the data to be updated, as named arguments.
                Arguments can be single values or any type of sequence.
                In the case of sequences, all arguments must have the same length.

        """
        return self._update_elements(ElementType.LINEAR_SHUNT_COMPENSATOR_SECTION, df, **kwargs)

    def update_non_linear_shunt_compensator_sections(self, df: _DataFrame = None, **kwargs: _ArrayLike) -> None:
        """
        Update non linear shunt compensators sections with data provided as a :class:`~pandas.DataFrame` or as named arguments.

        Attributes that can be updated are :

        - `g`
        - `b`

        See Also:
            :meth:`get_non_linear_shunt_compensator_sections`

        Args:
            df: the data to be updated, as a data frame.
            **kwargs: the data to be updated, as named arguments.
                Arguments can be single values or any type of sequence.
                In the case of sequences, all arguments must have the same length.
        """
        return self._update_elements(ElementType.NON_LINEAR_SHUNT_COMPENSATOR_SECTION, df, **kwargs)

    def update_busbar_sections(self, df: _DataFrame = None, **kwargs: _ArrayLike) -> None:
        """Update phase tap changers with a ``Pandas`` data frame.

        Args:
            df (DataFrame): the ``Pandas`` data frame

        """
        return self._update_elements(ElementType.BUSBAR_SECTION, df, **kwargs)

    def update_voltage_levels(self, df: _DataFrame = None, **kwargs: _ArrayLike) -> None:
        """
                Update voltage levels with data provided as a :class:`~pandas.DataFrame` or as named arguments.

                Attributes that can be updated are :

                - `high_voltage_limit`
                - `low_voltage_limit`
                - `nominal_v`

                See Also:
                    :meth:`get_voltage_levels`

                Args:
                    df: the data to be updated, as a data frame.
                    **kwargs: the data to be updated, as named arguments.
                        Arguments can be single values or any type of sequence.
                        In the case of sequences, all arguments must have the same length.
                """
        return self._update_elements(ElementType.VOLTAGE_LEVEL, df, **kwargs)

    def update_substations(self, df: _DataFrame = None, **kwargs: _ArrayLike) -> None:
        """
                Update substations with data provided as a :class:`~pandas.DataFrame` or as named arguments.

                Attributes that can be updated are :

                - `TSO`
                - `country`

                See Also:
                    :meth:`get_substations`

                Args:
                    df: the data to be updated, as a data frame.
                    **kwargs: the data to be updated, as named arguments.
                        Arguments can be single values or any type of sequence.
                        In the case of sequences, all arguments must have the same length.
                """
        return self._update_elements(ElementType.SUBSTATION, df, **kwargs)

    def get_working_variant_id(self) -> str:
        """
        The current working variant ID.

        Returns:
            the id of the currently selected variant.
        """
        return _pp.get_working_variant_id(self._handle)

    def clone_variant(self, src: str, target: str, may_overwrite: bool = True) -> None:
        """
        Creates a copy of the source variant

        Args:
            src: variant to copy
            target: id of the new variant that will be a copy of src
            may_overwrite: indicates if the target can be overwritten when it already exists
        """
        _pp.clone_variant(self._handle, src, target, may_overwrite)

    def set_working_variant(self, variant: str) -> None:
        """
        Changes the working variant. The provided variant ID must correspond
        to an existing variant, for example created by a call to `clone_variant`.

        Args:
            variant: id of the variant selected (it must exist)
        """
        _pp.set_working_variant(self._handle, variant)

    def remove_variant(self, variant: str) -> None:
        """
        Removes a variant from the network.

        Args:
            variant: id of the variant to be deleted
        """
        _pp.remove_variant(self._handle, variant)

    def get_variant_ids(self) -> _List[str]:
        """
        Get the list of existing variant IDs.

        Returns:
            all the ids of the existing variants
        """
        return _pp.get_variant_ids(self._handle)

    def get_current_limits(self, all_attributes: bool = False, attributes: _List[str] = None) -> _DataFrame:
        """
        Get the list of all current limits on the network paired with their branch id.
        get_current_limits is deprecated, use get_operational_limits instead

        Args:
            all_attributes (bool, optional): flag for including all attributes in the dataframe, default is false
            attributes (List[str], optional): attributes to include in the dataframe. The 2 parameters are mutually exclusive. If no parameter is specified, the dataframe will include the default attributes.

        Returns:
            all current limits on the network
        """
        warnings.warn("get_current_limits is deprecated, use get_operational_limits instead", DeprecationWarning)
        limits = self.get_operational_limits(all_attributes, attributes)
        current_limits = limits[limits['element_type'].isin(['LINE', 'TWO_WINDINGS_TRANSFORMER']) & (limits['type'] == 'CURRENT')]
        current_limits.index.rename('branch_id', inplace=True)
        current_limits.set_index('name', append=True, inplace=True)
        return current_limits[['side', 'value', 'acceptable_duration', 'is_fictitious']]

    def get_operational_limits(self, all_attributes: bool = False, attributes: _List[str] = None) -> _DataFrame:
        """
        Get the list of operational limits.

        The resulting dataframe, depending on the parameters, will have some of the following columns:

          - **element_id**: Identifier of the network element on which this limit applies (could be for example
            a line or a transformer). This is the index column.
          - **element_type**: Type of the network element on which this limit applies (LINE, TWO_WINDINGS_TRANSFORMER,
            THREE_WINDINGS_TRANSFORMER, DANGLING_LINE)
          - **side**:       The side of the element on which this limit applies (ONE, TWO, THREE)
          - **name**:       The name of the limit
          - **type**:       The type of the limit (CURRENT, ACTIVE_POWER, APPARENT_POWER)
          - **value**:      The value of the limit
          - **acceptable_duration**: The duration, in seconds, for which the element can securely be
            operated under the limit value. By convention, the value -1 represents an infinite duration.
          - **is_fictitious**: true if this limit is fictitious

        Args:
            all_attributes: flag for including all attributes in the dataframe, default is false
            attributes:     attributes to include in the dataframe. The 2 parameters are mutually
                            exclusive. If no parameter is specified, the dataframe will include the default attributes.

        Returns:
            All limits on the network
        """
        return self.get_elements(ElementType.OPERATIONAL_LIMITS, all_attributes, attributes)

    def get_node_breaker_topology(self, voltage_level_id: str) -> NodeBreakerTopology:
        """
        Get the node breaker description of the topology of a voltage level.

        Args:
            voltage_level_id: id of the voltage level

        Returns:
            The node breaker description of the topology of the voltage level
        """
        return NodeBreakerTopology(self._handle, voltage_level_id)

    def get_bus_breaker_topology(self, voltage_level_id: str) -> BusBreakerTopology:
        """
        Get the bus breaker description of the topology of a voltage level.

        Args:
            voltage_level_id: id of the voltage level

        Returns:
            The bus breaker description of the topology of the voltage level
        """
        return BusBreakerTopology(self._handle, voltage_level_id)

    def merge(self, *networks: Network) -> None:
        return _pp.merge(self._handle, [net._handle for net in networks])

    def _create_elements(self, element_type: ElementType, dfs: _List[_Optional[_DataFrame]], **kwargs: _ArrayLike) -> None:
        metadata = _pp.get_network_elements_creation_dataframes_metadata(element_type)
        c_dfs: _List[_Optional[_pp.Dataframe]] = []
        dfs[0] = _adapt_df_or_kwargs(metadata[0], dfs[0], **kwargs)
        for i, df in enumerate(dfs):
            if df is None:
                c_dfs.append(None)
            else:
                c_dfs.append(_create_c_dataframe(df, metadata[i]))
        _pp.create_element(self._handle, c_dfs, element_type)

    def create_substations(self, df: _DataFrame = None, **kwargs: _ArrayLike) -> None:
        """
        Creates substations.

        Data may be provided as a dataframe or as keyword arguments.
        In the latter case, all arguments must have the same length.

        Valid attributes are:
          - id
          - name
          - country
          - tso


        Args:
            df: Attributes as a dataframe.
            **kwargs: Attributes as keyword arguments.
        """
        return self._create_elements(ElementType.SUBSTATION, [df], **kwargs)

    def create_generators(self, df: _DataFrame = None, **kwargs: _ArrayLike) -> None:
        """
        Creates generators.

        Data may be provided as a dataframe or as keyword arguments.
        In the latter case, all arguments must have the same length.

        Expected attributes are:
          - id
          - voltage_level_id
          - bus_id
          - connectable_bus_id
          - node
          - energy_source
          - max_p
          - min_p
          - target_p
          - target_q
          - rated_s
          - target_v
          - voltage_regulator_on

        Args:
            df: Attributes as dataframe.
            **kwargs: Attributes as keyword arguments.

        """
        self._create_elements(ElementType.GENERATOR, [df], **kwargs)

    def create_busbar_sections(self, df: _DataFrame = None, **kwargs: _ArrayLike) -> None:
        """
        Creates bus bar sections.

        Data may be provided as a dataframe or as keyword arguments.
        In the latter case, all arguments must have the same length.

        Valid attributes are:
          - id
          - voltage_level_id
          - node
          - name

        Args:
            df: Attributes as a dataframe.
            **kwargs: Attributes as keyword arguments.
        """
        self._create_elements(ElementType.BUSBAR_SECTION, [df], **kwargs)

    def create_buses(self, df: _DataFrame = None, **kwargs: _ArrayLike) -> None:
        """
        Creates buses.

        Data may be provided as a dataframe or as keyword arguments.
        In the latter case, all arguments must have the same length.

        Valid attributes are:
          - id
          - voltage_level_id
          - name

        Args:
            df: Attributes as a dataframe.
            **kwargs: Attributes as keyword arguments.
        """
        return self._create_elements(ElementType.BUS, [df], **kwargs)

    def create_loads(self, df: _DataFrame = None, **kwargs: _ArrayLike) -> None:
        """
        create loads on a network

        Args:
            df: dataframe of the loads creation data
        """
        return self._create_elements(ElementType.LOAD, [df], **kwargs)

    def create_batteries(self, df: _DataFrame = None, **kwargs: _ArrayLike) -> None:
        """
        Creates loads.

        Data may be provided as a dataframe or as keyword arguments.
        In the latter case, all arguments must have the same length.

        Valid attributes are:
          - id
          - voltage_level_id
          - bus_id
          - connectable_bus_id
          - node
          - name
          - type
          - p0
          - q0

        Args:
            df: Attributes as a dataframe.
            **kwargs: Attributes as keyword arguments.
        """
        return self._create_elements(ElementType.BATTERY, [df], **kwargs)

    def create_dangling_lines(self, df: _DataFrame = None, **kwargs: _ArrayLike) -> None:
        """
        Creates dangling lines.

        Data may be provided as a dataframe or as keyword arguments.
        In the latter case, all arguments must have the same length.

        Valid attributes are:
          - id
          - voltage_level_id
          - bus_id
          - connectable_bus_id
          - node
          - name
          - p0
          - q0
          - r
          - x
          - g
          - b

        Args:
            df: Attributes as a dataframe.
            **kwargs: Attributes as keyword arguments.
        """
        return self._create_elements(ElementType.DANGLING_LINE, [df], **kwargs)

    def create_lcc_converter_stations(self, df: _DataFrame = None, **kwargs: _ArrayLike) -> None:
        """
        Creates LCC converter stations.

        Data may be provided as a dataframe or as keyword arguments.
        In the latter case, all arguments must have the same length.

        Valid attributes are:
          - id
          - voltage_level_id
          - bus_id
          - connectable_bus_id
          - node
          - name
          - power_factor
          - loss_factor

        Args:
            df: Attributes as a dataframe.
            **kwargs: Attributes as keyword arguments.
        """
        return self._create_elements(ElementType.LCC_CONVERTER_STATION, [df], **kwargs)

    def create_vsc_converter_stations(self, df: _DataFrame = None, **kwargs: _ArrayLike) -> None:
        """
        Creates VSC converter stations.

        Data may be provided as a dataframe or as keyword arguments.
        In the latter case, all arguments must have the same length.

        Valid attributes are:
          - id
          - voltage_level_id
          - bus_id
          - connectable_bus_id
          - node
          - name
          - target_v
          - target_q
          - loss_factor
          - voltage_regulator_on

        Args:
            df: Attributes as a dataframe.
            **kwargs: Attributes as keyword arguments.
        """
        return self._create_elements(ElementType.VSC_CONVERTER_STATION, [df], **kwargs)

    def create_static_var_compensators(self, df: _DataFrame = None, **kwargs: _ArrayLike) -> None:
        """
        Creates static var compensators.

        Data may be provided as a dataframe or as keyword arguments.
        In the latter case, all arguments must have the same length.

        Valid attributes are:
          - id
          - voltage_level_id
          - bus_id
          - connectable_bus_id
          - node
          - name
          - b_max
          - b_min
          - regulation_mode
          - target_v
          - target_q

        Args:
            df: Attributes as a dataframe.
            **kwargs: Attributes as keyword arguments.
        """
        return self._create_elements(ElementType.STATIC_VAR_COMPENSATOR, [df], **kwargs)

    def create_lines(self, df: _DataFrame = None, **kwargs: _ArrayLike) -> None:
        """
        Creates lines.

        Data may be provided as a dataframe or as keyword arguments.
        In the latter case, all arguments must have the same length.

        Valid attributes are:
          - id
          - voltage_level1_id
          - bus1_id
          - connectable_bus1_id
          - node1
          - voltage_level2_id
          - bus2_id
          - connectable_bus2_id
          - node2
          - name
          - b1
          - b2
          - g1
          - g2
          - r
          - x

        Args:
            df: Attributes as a dataframe.
            **kwargs: Attributes as keyword arguments.
        """
        return self._create_elements(ElementType.LINE, [df], **kwargs)

    def create_2_windings_transformers(self, df: _DataFrame = None, **kwargs: _ArrayLike) -> None:
        """
        Creates 2 windings transformers.

        Data may be provided as a dataframe or as keyword arguments.
        In the latter case, all arguments must have the same length.

        Valid attributes are:
          - id
          - voltage_level1_id
          - bus1_id
          - connectable_bus1_id
          - node1
          - voltage_level2_id
          - bus2_id
          - connectable_bus2_id
          - node2
          - name
          - rated_u1
          - rated_u2
          - rated_s
          - b
          - g
          - r
          - x

        Args:
            df: Attributes as a dataframe.
            **kwargs: Attributes as keyword arguments.
        """
        return self._create_elements(ElementType.TWO_WINDINGS_TRANSFORMER, [df], **kwargs)

    def create_shunt_compensators(self, shunt_df: _DataFrame,
                                  linear_model_df: _Optional[_DataFrame] = None,
                                  non_linear_model_df: _Optional[_DataFrame] = None,
                                  **kwargs: _ArrayLike) -> None:
        """
        create shunt compensators on a network

        Args:
            df: dataframe of the shunt compensators creation data
        """
        if linear_model_df is None:
            linear_model_df = pd.DataFrame()
        if non_linear_model_df is None:
            non_linear_model_df = pd.DataFrame()
        dfs: _List[_Optional[_DataFrame]] = [shunt_df, linear_model_df, non_linear_model_df]
        return self._create_elements(ElementType.SHUNT_COMPENSATOR, dfs, **kwargs)

    def create_switches(self, df: _DataFrame = None, **kwargs: _ArrayLike) -> None:
        """
        Creates switches.

        Data may be provided as a dataframe or as keyword arguments.
        In the latter case, all arguments must have the same length.

        Valid attributes are:
          - id
          - voltage_level_id
          - bus1_id
          - bus2_id
          - node1
          - node2
          - name
          - kind
          - open
          - retained
          - fictitious

        Args:
            df: Attributes as a dataframe.
            **kwargs: Attributes as keyword arguments.
        """
        return self._create_elements(ElementType.SWITCH, [df], **kwargs)

    def create_voltage_levels(self, df: _DataFrame = None, **kwargs: _ArrayLike) -> None:
        """
        Creates voltage levels.

        Data may be provided as a dataframe or as keyword arguments.
        In the latter case, all arguments must have the same length.

        Valid attributes are:
          - id
          - substation_id
          - name
          - high_voltage_limit
          - low_voltage_limit
          - nominal_v
          - topology_kind

        Args:
            df: Attributes as a dataframe.
            **kwargs: Attributes as keyword arguments.
        """
        return self._create_elements(ElementType.VOLTAGE_LEVEL, [df], **kwargs)

    def create_ratio_tap_changers(self, rtc_df: _DataFrame, steps_df: _DataFrame = None, **kwargs: _ArrayLike) -> None:
        """
        create ratio tap changers on a network

        Args:
            df: dataframe of the ratio tap changers creation data
        """
        return self._create_elements(ElementType.RATIO_TAP_CHANGER, [rtc_df, steps_df], **kwargs)

    def create_phase_tap_changers(self, ptc_df: _DataFrame, steps_df: _DataFrame = None, **kwargs: _ArrayLike) -> None:
        """
        create phase tap changers on a network

        Args:
            df: dataframe of the phase tap changers creation data
        """
        return self._create_elements(ElementType.PHASE_TAP_CHANGER, [ptc_df, steps_df], **kwargs)

    def create_hvdc_lines(self, df: _DataFrame, **kwargs: _ArrayLike) -> None:
        """
        Creates HVDC lines.

        Data may be provided as a dataframe or as keyword arguments.
        In the latter case, all arguments must have the same length.

        Valid attributes are:
          - id
          - name
          - converter_station1_id
          - converter_station2_id
          - max_p
          - converters_mode
          - target_p
          - r
          - nominal_v

        Args:
            df: Attributes as a dataframe.
            **kwargs: Attributes as keyword arguments.
        """
        return self._create_elements(ElementType.HVDC_LINE, [df], **kwargs)

<<<<<<< HEAD
    def get_validation_level(self) -> ValidationLevel:
        """
        The network's validation level.

        This it the network validation level as computed by validation checks.

        Returns:
            the ValidationLevel.
        """
        return _pp.get_validation_level(self._handle)

    def validate(self) -> ValidationLevel:
        """
        Validate the network.

        The validation will raise an exception if any check is not consistent with the
        configured minimum validation level.

        Returns:
            the computed ValidationLevel, which may be higher than the configured minimum level.

        Raises:
            pypowsybl.PyPowsyblError: if any validation check is not consistent
                                      with the configured minimum validation level.
        """
        return _pp.validate(self._handle)

    def set_min_validation_level(self, validation_level: ValidationLevel) -> None:
        """
        Set the minimum validation level for the network.

        Args:
            validation_level (ValidationLevel): the validation level

        Raises:
            pypowsybl.PyPowsyblError: if any validation check is not consistent
                                      with the new minimum validation level.
        """
        _pp.set_min_validation_level(self._handle, validation_level)
=======
    def create_operational_limits(self, df: _DataFrame, **kwargs: _ArrayLike) -> None:
        """
        Creates operational limits.

        Data may be provided as a dataframe or as keyword arguments.
        In the latter case, all arguments must have the same length.

        Valid attributes are:
          - **element_id**: the ID of the network element on which we want to create new limits
          - **element_type**: the type of the network element (LINE, TWO_WINDINGS_TRANSFORMER,
            THREE_WINDINGS_TRANSFORMER, DANGLING_LINE)
          - **side**: the side of the network element where we want to create new limits (ONE, TWO, THREE)
          - **name**: the name of the limit
          - **type**: the type of limit to be created (CURRENT, APPARENT_POWER, ACTIVE_POWER)
          - **value**: the value of the limit in A, MVA or MW
          - **acceptable_duration**: the maximum number of seconds during which we can operate under that limit
          - **is_fictitious** : fictitious limit ?

        For each location of the network defined by a couple (element_id, side):
          - if operational limits already exist, they will be replaced
          - multiple limits may be defined, typically with different acceptable_duration
          - you can only define ONE permanent limit, identified by an acceptable_duration of -1

        Args:
            df: Attributes as a dataframe.
            **kwargs: Attributes as keyword arguments.
        """
        df['acceptable_duration'] = df['acceptable_duration'].map(lambda x: -1 if x == Inf else int(x))
        return self._create_elements(ElementType.OPERATIONAL_LIMITS, [df], **kwargs)
>>>>>>> 2a2ce1bd


def _create_network(name: str, network_id: str = '') -> Network:
    return Network(_pp.create_network(name, network_id))


def create_empty(id: str = "Default") -> Network:
    """
    Create an empty network.

    Args:
        id: id of the network, defaults to 'Default'

    Returns:
        a new empty network
    """
    return _create_network('empty', network_id=id)


def create_ieee9() -> Network:
    """
    Create an instance of IEEE 9 bus network

    Returns:
        a new instance of IEEE 9 bus network
    """
    return _create_network('ieee9')


def create_ieee14() -> Network:
    """
    Create an instance of IEEE 14 bus network

    Returns:
        a new instance of IEEE 14 bus network
    """
    return _create_network('ieee14')


def create_ieee30() -> Network:
    """
    Create an instance of IEEE 30 bus network

    Returns:
        a new instance of IEEE 30 bus network
    """
    return _create_network('ieee30')


def create_ieee57() -> Network:
    """
    Create an instance of IEEE 57 bus network

    Returns:
        a new instance of IEEE 57 bus network
    """
    return _create_network('ieee57')


def create_ieee118() -> Network:
    """
    Create an instance of IEEE 118 bus network

    Returns:
        a new instance of IEEE 118 bus network
    """
    return _create_network('ieee118')


def create_ieee300() -> Network:
    """
    Create an instance of IEEE 300 bus network

    Returns:
        a new instance of IEEE 300 bus network
    """
    return _create_network('ieee300')


def create_eurostag_tutorial_example1_network() -> Network:
    """
    Create an instance of example 1 network of Eurostag tutorial

    Returns:
        a new instance of example 1 network of Eurostag tutorial
    """
    return _create_network('eurostag_tutorial_example1')

def create_eurostag_tutorial_example1_with_power_limits_network() -> Network:
    """
    Create an instance of example 1 network of Eurostag tutorial with Power limits

    Returns:
        a new instance of example 1 network of Eurostag tutorial with Power limits
    """
    return _create_network('eurostag_tutorial_example1_with_power_limits')


def create_four_substations_node_breaker_network() -> Network:
    """
    Create an instance of powsybl "4 substations" test case.

    It is meant to contain most network element types that can be
    represented in powsybl networks.
    The topology is in node-breaker representation.

    Returns:
        a new instance of powsybl "4 substations" test case
    """
    return _create_network('four_substations_node_breaker')


def create_micro_grid_be_network() -> Network:
    """
    Create an instance of micro grid BE CGMES test case

    Returns:
        a new instance of micro grid BE CGMES test case
    """
    return _create_network('micro_grid_be')


def create_micro_grid_nl_network() -> Network:
    """
    Create an instance of micro grid NL CGMES test case

    Returns:
        a new instance of micro grid NL CGMES test case
    """
    return _create_network('micro_grid_nl')


def get_import_formats() -> _List[str]:
    """
    Get list of supported import formats

    Returns:
         the list of supported import formats
    """
    return _pp.get_network_import_formats()


def get_export_formats() -> _List[str]:
    """
    Get list of supported export formats

    Returns:
        the list of supported export formats
    """
    return _pp.get_network_export_formats()


def get_import_parameters(fmt: str) -> _DataFrame:
    """
    Supported import parameters for a given format.

    Args:
       fmt (str): the format

    Returns:
        import parameters data frame

    Examples:
       .. doctest::

           >>> parameters = pp.network.get_import_parameters('PSS/E')
           >>> parameters.index.tolist()
           ['psse.import.ignore-base-voltage']
           >>> parameters['description']['psse.import.ignore-base-voltage']
           'Ignore base voltage specified in the file'
           >>> parameters['type']['psse.import.ignore-base-voltage']
           'BOOLEAN'
           >>> parameters['default']['psse.import.ignore-base-voltage']
           'false'
    """
    series_array = _pp.create_importer_parameters_series_array(fmt)
    return _create_data_frame_from_series_array(series_array)


def get_export_parameters(fmt: str) -> _DataFrame:
    """
    Get supported export parameters infos for a given format

    Args:
       fmt (str): the format

    Returns:
        export parameters data frame
    """
    series_array = _pp.create_exporter_parameters_series_array(fmt)
    return _create_data_frame_from_series_array(series_array)


def load(file: str, parameters: _Dict[str, str] = None) -> Network:
    """
    Load a network from a file. File should be in a supported format.

    Args:
       file (str): a file
       parameters (dict, optional): a map of parameters

    Returns:
        a network
    """
    if parameters is None:
        parameters = {}
    return Network(_pp.load_network(file, parameters))


def load_from_string(file_name: str, file_content: str, parameters: _Dict[str, str] = None) -> Network:
    """
    Load a network from a string. File content should be in a supported format.

    Args:
       file_name (str): file name
       file_content (str): file content
       parameters (dict, optional): a map of parameters

    Returns:
        a network
    """
    if parameters is None:
        parameters = {}
    return Network(_pp.load_network_from_string(file_name, file_content, parameters))<|MERGE_RESOLUTION|>--- conflicted
+++ resolved
@@ -2959,47 +2959,6 @@
         """
         return self._create_elements(ElementType.HVDC_LINE, [df], **kwargs)
 
-<<<<<<< HEAD
-    def get_validation_level(self) -> ValidationLevel:
-        """
-        The network's validation level.
-
-        This it the network validation level as computed by validation checks.
-
-        Returns:
-            the ValidationLevel.
-        """
-        return _pp.get_validation_level(self._handle)
-
-    def validate(self) -> ValidationLevel:
-        """
-        Validate the network.
-
-        The validation will raise an exception if any check is not consistent with the
-        configured minimum validation level.
-
-        Returns:
-            the computed ValidationLevel, which may be higher than the configured minimum level.
-
-        Raises:
-            pypowsybl.PyPowsyblError: if any validation check is not consistent
-                                      with the configured minimum validation level.
-        """
-        return _pp.validate(self._handle)
-
-    def set_min_validation_level(self, validation_level: ValidationLevel) -> None:
-        """
-        Set the minimum validation level for the network.
-
-        Args:
-            validation_level (ValidationLevel): the validation level
-
-        Raises:
-            pypowsybl.PyPowsyblError: if any validation check is not consistent
-                                      with the new minimum validation level.
-        """
-        _pp.set_min_validation_level(self._handle, validation_level)
-=======
     def create_operational_limits(self, df: _DataFrame, **kwargs: _ArrayLike) -> None:
         """
         Creates operational limits.
@@ -3029,7 +2988,46 @@
         """
         df['acceptable_duration'] = df['acceptable_duration'].map(lambda x: -1 if x == Inf else int(x))
         return self._create_elements(ElementType.OPERATIONAL_LIMITS, [df], **kwargs)
->>>>>>> 2a2ce1bd
+
+    def get_validation_level(self) -> ValidationLevel:
+        """
+        The network's validation level.
+
+        This it the network validation level as computed by validation checks.
+
+        Returns:
+            the ValidationLevel.
+        """
+        return _pp.get_validation_level(self._handle)
+
+    def validate(self) -> ValidationLevel:
+        """
+        Validate the network.
+
+        The validation will raise an exception if any check is not consistent with the
+        configured minimum validation level.
+
+        Returns:
+            the computed ValidationLevel, which may be higher than the configured minimum level.
+
+        Raises:
+            pypowsybl.PyPowsyblError: if any validation check is not consistent
+                                      with the configured minimum validation level.
+        """
+        return _pp.validate(self._handle)
+
+    def set_min_validation_level(self, validation_level: ValidationLevel) -> None:
+        """
+        Set the minimum validation level for the network.
+
+        Args:
+            validation_level (ValidationLevel): the validation level
+
+        Raises:
+            pypowsybl.PyPowsyblError: if any validation check is not consistent
+                                      with the new minimum validation level.
+        """
+        _pp.set_min_validation_level(self._handle, validation_level)
 
 
 def _create_network(name: str, network_id: str = '') -> Network:
