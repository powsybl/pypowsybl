#
# Copyright (c) 2020, RTE (http://www.rte-france.com)
# This Source Code Form is subject to the terms of the Mozilla Public
# License, v. 2.0. If a copy of the MPL was not distributed with this
# file, You can obtain one at http://mozilla.org/MPL/2.0/.
#
from __future__ import annotations  # Necessary for type alias like _DataFrame to work with sphinx

import sys as _sys
from typing import List as _List
from typing import Set as _Set

from pypowsybl import _pypowsybl
from pypowsybl._pypowsybl import ElementType

import pandas as _pd
from pandas import DataFrame as _DataFrame
import networkx as _nx
import datetime as _datetime
import numpy as _np

from pypowsybl.util import create_data_frame_from_series_array as _create_data_frame_from_series_array


_pypowsybl.SeriesMetadata.__repr__ = lambda s: f'SeriesMetadata(name={s.name}, type={s.type}, ' \
                                               f'is_index={s.is_index}, is_modifiable={s.is_modifiable})'


class Svg:
    """
    This class represents a single line diagram."""

    def __init__(self, content: str):
        self._content = content

    @property
    def svg(self):
        return self._content

    def __str__(self):
        return self._content

    def _repr_svg_(self):
        return self._content


class NodeBreakerTopology:
    """
    Node-breaker representation of the topology of a voltage level.

    The topology is actually represented as a graph, where
    vertices are called "nodes" and are identified by a unique number in the voltage level,
    while edges are switches (breakers and disconnectors), or internal connections (plain "wires").
    """

    def __init__(self, network_handle, voltage_level_id):
        self._internal_connections = _create_data_frame_from_series_array(
            _pypowsybl.get_node_breaker_view_internal_connections(network_handle, voltage_level_id))
        self._switchs = _create_data_frame_from_series_array(
            _pypowsybl.get_node_breaker_view_switches(network_handle, voltage_level_id))
        self._nodes = _create_data_frame_from_series_array(
            _pypowsybl.get_node_breaker_view_nodes(network_handle, voltage_level_id))

    @property
    def switches(self) -> _DataFrame:
        """
        The list of switches of the voltage level, together with their connection status, as a dataframe.
        """
        return self._switchs

    @property
    def nodes(self) -> _DataFrame:
        """
        The list of nodes of the voltage level, together with their corresponding network element (if any),
        as a dataframe.
        """
        return self._nodes

    @property
    def internal_connections(self) -> _DataFrame:
        """
        The list of internal connection of the voltage level, together with the nodes they connect.
        """
        return self._internal_connections

    def create_graph(self) -> _nx.Graph:
        """
        Representation of the topology as a networkx graph.
        """
        graph = _nx.Graph()
        graph.add_nodes_from(self._nodes.index.tolist())
        graph.add_edges_from(self._switchs[['node1', 'node2']].values.tolist())
        graph.add_edges_from(self._internal_connections[['node1', 'node2']].values.tolist())
        return graph


class BusBreakerTopology:
    """
    Bus-breaker representation of the topology of a voltage level.

    The topology is actually represented as a graph, where
    vertices are buses while edges are switches (breakers and disconnectors).

    For each element of the voltage level, we also provide the bus breaker bus where it is connected.
    """

    def __init__(self, network_handle, voltage_level_id):
        self._elements = _create_data_frame_from_series_array(
            _pypowsybl.get_bus_breaker_view_elements(network_handle, voltage_level_id))
        self._switchs = _create_data_frame_from_series_array(
            _pypowsybl.get_bus_breaker_view_switches(network_handle, voltage_level_id))
        self._buses = _create_data_frame_from_series_array(
            _pypowsybl.get_bus_breaker_view_buses(network_handle, voltage_level_id))

    @property
    def switches(self) -> _DataFrame:
        """
        The list of switches of the bus breaker view, together with their connection status, as a dataframe.
        """
        return self._switchs

    @property
    def buses(self) -> _DataFrame:
        """
        The list of buses of the  bus breaker view, as a dataframe.
        """
        return self._buses

    @property
    def elements(self) -> _DataFrame:
        """
        The list of elements (lines, generators...) of this voltage level, together with the bus
        of the bus breaker view where they are connected.
        """
        return self._elements

    def create_graph(self) -> _nx.Graph:
        """
        Representation of the topology as a networkx graph.
        """
        graph = _nx.Graph()
        graph.add_nodes_from(self._buses.index.tolist())
        graph.add_edges_from(self._switchs[['bus1_id', 'bus2_id']].values.tolist())
        return graph


def _to_array(value):
    """
    Converts a scalar or array to an array
    """
    as_array = _np.array(value, ndmin=1, copy=False)
    if as_array.ndim != 1:
        raise ValueError('Network elements update: expecting only scalar or 1 dimension array '
                         'as keyword argument, got {} dimensions'.format(as_array.ndim))
    return as_array


def _adapt_kwargs(element_type: ElementType, **kwargs) -> _DataFrame:
    """
    Converts named arguments to a dataframe.
    Element type is required to know which attributes must be part of the index.
    """

    metadata = _pypowsybl.get_series_metadata(element_type)
    index_columns = [col.name for col in metadata if col.is_index]

    columns = {}
    expected_size = None
    for key, value in kwargs.items():
        col = _to_array(value)
        size = col.shape[0]
        if expected_size is None:
            expected_size = size
        elif size != expected_size:
            raise ValueError('Network elements update: all arguments must have the same size, '
                             'got size {} for series {}, expected {}'.format(size, key, expected_size))
        columns[key] = col

    index = None
    if len(index_columns) == 1:
        index_name = index_columns[0]
        index = _pd.Index(name=index_name, data=columns[index_name])
    elif len(index_columns) > 1:
        index = _pd.MultiIndex.from_arrays(names=index_columns, arrays=[columns[name] for name in index_columns])
    data = dict((k, v) for k, v in columns.items() if k not in index_columns)
    return _DataFrame(index=index, data=data)


def _adapt_df_or_kwargs(element_type: ElementType, df: _DataFrame, **kwargs) -> _DataFrame:
    """
    Ensures we get a dataframe, either from a ready to use dataframe, or from keyword arguments.
    """
    if df is None:
        return _adapt_kwargs(element_type, **kwargs)
    elif kwargs:
        raise RuntimeError('You must provide data in only one form: dataframe or named arguments')
    return df


class Network(object):

    def __init__(self, handle):
        self._handle = handle
        att = _pypowsybl.get_network_metadata(self._handle)
        self._id = att.id
        self._name = att.name
        self._source_format = att.source_format
        self._forecast_distance = _datetime.timedelta(minutes=att.forecast_distance)
        self._case_date = _datetime.datetime.utcfromtimestamp(att.case_date)

    @property
    def id(self) -> str:
        """
        ID of this network
        """
        return self._id

    @property
    def name(self) -> str:
        """
        Name of this network
        """
        return self._name

    @property
    def source_format(self) -> str:
        """
        Format of the source where this network came from.
        """
        return self._source_format

    @property
    def case_date(self) -> _datetime.datetime:
        """
        Date of this network case, in UTC timezone.
        """
        return self._case_date

    @property
    def forecast_distance(self) -> _datetime.timedelta:
        """
        The forecast distance: 0 for a snapshot.
        """
        return self._forecast_distance

    def __str__(self) -> str:
        return f'Network(id={self.id}, name={self.name}, case_date={self.case_date}, ' \
               f'forecast_distance={self.forecast_distance}, source_format={self.source_format})'

    def __repr__(self) -> str:
        return str(self)

    def __getstate__(self):
        return {'xml': self.dump_to_string()}

    def __setstate__(self, state):
        xml = state['xml']
        n = _pypowsybl.load_network_from_string('tmp.xiidm', xml, {})
        self._handle = n

    def open_switch(self, id: str):
        return _pypowsybl.update_switch_position(self._handle, id, True)

    def close_switch(self, id: str):
        return _pypowsybl.update_switch_position(self._handle, id, False)

    def connect(self, id: str):
        return _pypowsybl.update_connectable_status(self._handle, id, True)

    def disconnect(self, id: str):
        return _pypowsybl.update_connectable_status(self._handle, id, False)

    def dump(self, file: str, format: str = 'XIIDM', parameters: dict = {}):
        """
        Save a network to a file using a specified format.

        Args:
            file (str): a file
            format (str, optional): format to save the network, defaults to 'XIIDM'
            parameters (dict, optional): a map of parameters
        """
        _pypowsybl.dump_network(self._handle, file, format, parameters)

    def dump_to_string(self, format: str = 'XIIDM', parameters: dict = {}) -> str:
        """
        Save a network to a string using a specified format.

        Args:
            format (str, optional): format to export, only support mono file type, defaults to 'XIIDM'
            parameters (dict, optional): a map of parameters

        Returns:
            a string representing network
        """
        return _pypowsybl.dump_network_to_string(self._handle, format, parameters)

    def reduce(self, v_min: float = 0, v_max: float = _sys.float_info.max, ids: _List[str] = [],
               vl_depths: tuple = (), with_dangling_lines: bool = False):
        vls = []
        depths = []
        for v in vl_depths:
            vls.append(v[0])
            depths.append(v[1])
        _pypowsybl.reduce_network(self._handle, v_min, v_max, ids, vls, depths, with_dangling_lines)

    def write_single_line_diagram_svg(self, container_id: str, svg_file: str):
        """
        Create a single line diagram in SVG format from a voltage level or a substation and write to a file.

        Args:
            container_id: a voltage level id or a substation id
            svg_file: a svg file path
        """
        _pypowsybl.write_single_line_diagram_svg(self._handle, container_id, svg_file)

    def get_single_line_diagram(self, container_id: str):
        """
        Create a single line diagram from a voltage level or a substation.

        Args:
            container_id: a voltage level id or a substation id

        Returns:
            the single line diagram
        """
        return Svg(_pypowsybl.get_single_line_diagram_svg(self._handle, container_id))

    def write_network_area_diagram_svg(self, svg_file: str, voltage_level_id: str = None, depth: int = 0):
        """
        Create a network area diagram in SVG format and write it to a file.

        Args:
            svg_file: a svg file path
            voltage_level_id: the voltage level ID, center of the diagram (None for the full diagram)
            depth: the diagram depth around the voltage level
        """
        _pypowsybl.write_network_area_diagram_svg(self._handle, svg_file, voltage_level_id if voltage_level_id else '', depth)

    def get_network_area_diagram(self, voltage_level_id: str = None, depth: int = 0):
        """
        Create a network area diagram.

        Args:
            voltage_level_id: the voltage level ID, center of the diagram (None for the full diagram)
            depth: the diagram depth around the voltage level

        Returns:
            the network area diagram
        """
        return Svg(_pypowsybl.get_network_area_diagram_svg(self._handle, voltage_level_id if voltage_level_id else '', depth))

    def get_elements_ids(self, element_type: _pypowsybl.ElementType, nominal_voltages: _Set[float] = None,
                         countries: _Set[str] = None,
                         main_connected_component: bool = True, main_synchronous_component: bool = True,
                         not_connected_to_same_bus_at_both_sides: bool = False) -> _List[str]:
        return _pypowsybl.get_network_elements_ids(self._handle, element_type,
                                                   [] if nominal_voltages is None else list(nominal_voltages),
                                                   [] if countries is None else list(countries),
                                                   main_connected_component, main_synchronous_component,
                                                   not_connected_to_same_bus_at_both_sides)

    def get_elements(self, element_type: _pypowsybl.ElementType, all_attributes: bool = False, attributes: _List[str] = []) -> _DataFrame:
        """
        Get network elements as a :class:`~pandas.DataFrame` for a specified element type.

        Args:
            element_type (ElementType): the element type
            all_attributes (bool, optional): flag for including all attributes in the dataframe, default is false
            attributes (List[str], optional): attributes to include in the dataframe. The 2 optional parameters are mutually exclusive. If no optional parameter is specified, the dataframe will include the default attributes.

        Returns:
            a network elements data frame for the specified element type
        """

        filter_attributes = _pypowsybl.FilterAttributesType.DEFAULT_ATTRIBUTES
        if all_attributes and len(attributes) > 0:
            raise RuntimeError('parameters "all_attributes" and "attributes" are mutually exclusive')
        elif all_attributes:
            filter_attributes = _pypowsybl.FilterAttributesType.ALL_ATTRIBUTES
        elif len(attributes) > 0:
            filter_attributes = _pypowsybl.FilterAttributesType.SELECTION_ATTRIBUTES

        series_array = _pypowsybl.create_network_elements_series_array(self._handle, element_type, filter_attributes, attributes)
        return _create_data_frame_from_series_array(series_array)

    def get_buses(self, all_attributes: bool = False, attributes: _List[str] = []) -> _DataFrame:
        """
        Get a dataframe of buses.

        Args:
            all_attributes (bool, optional): flag for including all attributes in the dataframe, default is false
            attributes (List[str], optional): attributes to include in the dataframe. The 2 parameters are mutually exclusive. If no parameter is specified, the dataframe will include the default attributes.

        Returns:
            A dataframe of buses.

        Notes:
            The resulting dataframe, depending on the parameters, could have the following columns:

              - **v_mag**: Get the voltage magnitude of the bus (in kV)
              - **v_angle**: the voltage angle of the bus (in degree)
              - **connected_component**: the number of terminals connected to this bus
              - **synchronous_component**: the number of synchronous components that the bus is part of
              - **voltage_level_id**: at which substation the bus is connected

            This dataframe is indexed by the id of the LCC converter

        Examples:

            .. code-block:: python

                net = pp.network.create_four_substations_node_breaker_network()
                net.get_buses()

            It outputs something like:

            ======= ======== ======= =================== ===================== ================
            \          v_mag v_angle connected_component synchronous_component voltage_level_id
            ======= ======== ======= =================== ===================== ================
            id
            S1VL1_0 224.6139  2.2822                   0                     1            S1VL1
            S1VL2_0 400.0000  0.0000                   0                     1            S1VL2
            S2VL1_0 408.8470  0.7347                   0                     0            S2VL1
            S3VL1_0 400.0000  0.0000                   0                     0            S3VL1
            S4VL1_0 400.0000 -1.1259                   0                     0            S4VL1
            ======= ======== ======= =================== ===================== ================

            .. code-block:: python

                net = pp.network.create_four_substations_node_breaker_network()
                net.get_buses(all_attributes=True)

            It outputs something like:

            ======= ======== ======= =================== ===================== ================
            \          v_mag v_angle connected_component synchronous_component voltage_level_id
            ======= ======== ======= =================== ===================== ================
            id
            S1VL1_0 224.6139  2.2822                   0                     1            S1VL1
            S1VL2_0 400.0000  0.0000                   0                     1            S1VL2
            S2VL1_0 408.8470  0.7347                   0                     0            S2VL1
            S3VL1_0 400.0000  0.0000                   0                     0            S3VL1
            S4VL1_0 400.0000 -1.1259                   0                     0            S4VL1
            ======= ======== ======= =================== ===================== ================

            .. code-block:: python

                net = pp.network.create_four_substations_node_breaker_network()
                net.get_buses(attributes=['v_mag','v_angle','voltage_level_id'])

            It outputs something like:

            ======= ======== ======= ================
            \          v_mag v_angle voltage_level_id
            ======= ======== ======= ================
            id
            S1VL1_0 224.6139  2.2822            S1VL1
            S1VL2_0 400.0000  0.0000            S1VL2
            S2VL1_0 408.8470  0.7347            S2VL1
            S3VL1_0 400.0000  0.0000            S3VL1
            S4VL1_0 400.0000 -1.1259            S4VL1
            ======= ======== ======= ================
        """
        return self.get_elements(_pypowsybl.ElementType.BUS, all_attributes, attributes)

    def get_generators(self, all_attributes: bool = False, attributes: _List[str] = []) -> _DataFrame:
        """
        Get a dataframe of generators.

        Args:
            all_attributes (bool, optional): flag for including all attributes in the dataframe, default is false
            attributes (List[str], optional): attributes to include in the dataframe. The 2 parameters are mutually exclusive. If no parameter is specified, the dataframe will include the default attributes.

        Returns:
            the generator data frame.

        Notes:
            The resulting dataframe, depending on the parameters, could have the following columns:

              - **energy_source**: the energy source used to fuel the generator
              - **target_p**: the target active value for the generator (in MW)
              - **max_p**: the maximum active value for the generator  (MW)
              - **min_p**: the minimum active value for the generator  (MW)
              - **target_v**: the target voltage magnitude value for the generator (in kV)
              - **target_q**: the target reactive value for the generator (in MVAr)
              - **voltage_regulator_on**: ``True`` if the generator regulates voltage
              - **regulated_element_id**: the ID of the network element where voltage is regulated
              - **p**: the actual active production of the generator (``NaN`` if no loadflow has been computed)
              - **q**: the actual reactive production of the generator (``NaN`` if no loadflow has been computed)
              - **voltage_level_id**: at which substation this generator is connected
              - **bus_id**: at which bus this generator is computed

            This dataframe is indexed by the id of the generators

        Examples:

            .. code-block:: python

                net = pp.network.create_ieee14()
                net.get_generators()

            will output something like:

            ==== ============= ======== ====== ======= ======== ======== ==================== === === ================ ======
            \    energy_source target_p  max_p   min_p target_v target_q voltage_regulator_on   p   q voltage_level_id bus_id
            ==== ============= ======== ====== ======= ======== ======== ==================== === === ================ ======
            id
            B1-G         OTHER    232.4 9999.0 -9999.0    1.060    -16.9                 True NaN NaN              VL1  VL1_0
            B2-G         OTHER     40.0 9999.0 -9999.0    1.045     42.4                 True NaN NaN              VL2  VL2_0
            B3-G         OTHER      0.0 9999.0 -9999.0    1.010     23.4                 True NaN NaN              VL3  VL3_0
            B6-G         OTHER      0.0 9999.0 -9999.0    1.070     12.2                 True NaN NaN              VL6  VL6_0
            B8-G         OTHER      0.0 9999.0 -9999.0    1.090     17.4                 True NaN NaN              VL8  VL8_0
            ==== ============= ======== ====== ======= ======== ======== ==================== === === ================ ======

            .. code-block:: python

                net = pp.network.create_ieee14()
                net.get_generators(all_attributes=True)

            will output something like:

            ==== ============= ======== ====== ======= ======== ======== ==================== === === ================ ======
            \    energy_source target_p  max_p   min_p target_v target_q voltage_regulator_on   p   q voltage_level_id bus_id
            ==== ============= ======== ====== ======= ======== ======== ==================== === === ================ ======
            id
            B1-G         OTHER    232.4 9999.0 -9999.0    1.060    -16.9                 True NaN NaN              VL1  VL1_0
            B2-G         OTHER     40.0 9999.0 -9999.0    1.045     42.4                 True NaN NaN              VL2  VL2_0
            B3-G         OTHER      0.0 9999.0 -9999.0    1.010     23.4                 True NaN NaN              VL3  VL3_0
            B6-G         OTHER      0.0 9999.0 -9999.0    1.070     12.2                 True NaN NaN              VL6  VL6_0
            B8-G         OTHER      0.0 9999.0 -9999.0    1.090     17.4                 True NaN NaN              VL8  VL8_0
            ==== ============= ======== ====== ======= ======== ======== ==================== === === ================ ======

            .. code-block:: python

                net = pp.network.create_ieee14()
                net.get_generators(attributes=['energy_source','target_p','max_p','min_p','p','voltage_level_id','bus_id'])

            will output something like:

            ==== ============= ======== ====== ======= === ================ ======
            \    energy_source target_p  max_p   min_p   p voltage_level_id bus_id
            ==== ============= ======== ====== ======= === ================ ======
            id
            B1-G         OTHER    232.4 9999.0 -9999.0 NaN              VL1  VL1_0
            B2-G         OTHER     40.0 9999.0 -9999.0 NaN              VL2  VL2_0
            B3-G         OTHER      0.0 9999.0 -9999.0 NaN              VL3  VL3_0
            B6-G         OTHER      0.0 9999.0 -9999.0 NaN              VL6  VL6_0
            B8-G         OTHER      0.0 9999.0 -9999.0 NaN              VL8  VL8_0
            ==== ============= ======== ====== ======= === ================ ======

        .. warning::

            The "generator convention" is used for the "input" columns (`target_p`, `max_p`,
            `min_p`, `target_v` and `target_q`) while the "load convention" is used for the ouput columns
            (`p` and `q`).

            Most of the time, this means that `p` and `target_p` will have opposite sign. This also entails that
            `p` can be lower than `min_p`. Actually, the relation: :math:`\\text{min_p} <= -p <= \\text{max_p}`
            should hold.
        """
        return self.get_elements(_pypowsybl.ElementType.GENERATOR, all_attributes, attributes)

    def get_loads(self, all_attributes: bool = False, attributes: _List[str] = []) -> _DataFrame:
        """
        Get a dataframe of loads.

        Args:
            all_attributes (bool, optional): flag for including all attributes in the dataframe, default is false
            attributes (List[str], optional): attributes to include in the dataframe. The 2 parameters are mutually exclusive. If no parameter is specified, the dataframe will include the default attributes.

        Returns:
            the load data frame

        Notes:
            The resulting dataframe, depending on the parameters, could have the following columns:

              - **type**: type of load
              - **p0**: the active load consumption setpoint (MW)
              - **q0**: the reactive load consumption setpoint  (MVAr)
              - **p**: the result active load consumption, it is ``NaN`` is not loadflow has been computed (MW)
              - **q**: the result reactive load consumption, it is ``NaN`` is not loadflow has been computed (MVAr)
              - **i**: the current on the load, ``NaN`` if no loadflow has been computed (in A)
              - **voltage_level_id**: at which substation this load is connected
              - **bus_id**: at which bus this load is connected

            This dataframe is indexed by the id of the loads.

        Examples:

            .. code-block:: python

                net = pp.network.create_ieee14()
                net.get_loads()

            will output something like:

            ===== ========== ===== ===== === === ================ ======= =========
            \           type    p0    q0   p   q voltage_level_id  bus_id connected
            ===== ========== ===== ===== === === ================ ======= =========
            id
            B2-L   UNDEFINED  21.7  12.7 NaN NaN              VL2   VL2_0      True
            B3-L   UNDEFINED  94.2  19.0 NaN NaN              VL3   VL3_0      True
            B4-L   UNDEFINED  47.8  -3.9 NaN NaN              VL4   VL4_0      True
            B5-L   UNDEFINED   7.6   1.6 NaN NaN              VL5   VL5_0      True
            B6-L   UNDEFINED  11.2   7.5 NaN NaN              VL6   VL6_0      True
            B9-L   UNDEFINED  29.5  16.6 NaN NaN              VL9   VL9_0      True
            B10-L  UNDEFINED   9.0   5.8 NaN NaN             VL10  VL10_0      True
            B11-L  UNDEFINED   3.5   1.8 NaN NaN             VL11  VL11_0      True
            B12-L  UNDEFINED   6.1   1.6 NaN NaN             VL12  VL12_0      True
            B13-L  UNDEFINED  13.5   5.8 NaN NaN             VL13  VL13_0      True
            B14-L  UNDEFINED  14.9   5.0 NaN NaN             VL14  VL14_0      True
            ===== ========== ===== ===== === === ================ ======= =========

            .. code-block:: python

                net = pp.network.create_ieee14()
                net.get_loads(all_attributes=True)

            will output something like:

            ===== ========== ===== ===== === === ================ ======= =========
            \           type    p0    q0   p   q voltage_level_id  bus_id connected
            ===== ========== ===== ===== === === ================ ======= =========
            id
            B2-L   UNDEFINED  21.7  12.7 NaN NaN              VL2   VL2_0      True
            B3-L   UNDEFINED  94.2  19.0 NaN NaN              VL3   VL3_0      True
            B4-L   UNDEFINED  47.8  -3.9 NaN NaN              VL4   VL4_0      True
            B5-L   UNDEFINED   7.6   1.6 NaN NaN              VL5   VL5_0      True
            B6-L   UNDEFINED  11.2   7.5 NaN NaN              VL6   VL6_0      True
            B9-L   UNDEFINED  29.5  16.6 NaN NaN              VL9   VL9_0      True
            B10-L  UNDEFINED   9.0   5.8 NaN NaN             VL10  VL10_0      True
            B11-L  UNDEFINED   3.5   1.8 NaN NaN             VL11  VL11_0      True
            B12-L  UNDEFINED   6.1   1.6 NaN NaN             VL12  VL12_0      True
            B13-L  UNDEFINED  13.5   5.8 NaN NaN             VL13  VL13_0      True
            B14-L  UNDEFINED  14.9   5.0 NaN NaN             VL14  VL14_0      True
            ===== ========== ===== ===== === === ================ ======= =========

            .. code-block:: python

                net = pp.network.create_ieee14()
                net.get_loads(attributes=['type','p','q','voltage_level_id','bus_id','connected'])

            will output something like:

            ===== ========== === === ================ ======= =========
            \           type   p   q voltage_level_id  bus_id connected
            ===== ========== === === ================ ======= =========
            id
            B2-L   UNDEFINED NaN NaN              VL2   VL2_0      True
            B3-L   UNDEFINED NaN NaN              VL3   VL3_0      True
            B4-L   UNDEFINED NaN NaN              VL4   VL4_0      True
            B5-L   UNDEFINED NaN NaN              VL5   VL5_0      True
            B6-L   UNDEFINED NaN NaN              VL6   VL6_0      True
            B9-L   UNDEFINED NaN NaN              VL9   VL9_0      True
            B10-L  UNDEFINED NaN NaN             VL10  VL10_0      True
            B11-L  UNDEFINED NaN NaN             VL11  VL11_0      True
            B12-L  UNDEFINED NaN NaN             VL12  VL12_0      True
            B13-L  UNDEFINED NaN NaN             VL13  VL13_0      True
            B14-L  UNDEFINED NaN NaN             VL14  VL14_0      True
            ===== ========== === === ================ ======= =========
        """
        return self.get_elements(_pypowsybl.ElementType.LOAD, all_attributes, attributes)

    def get_batteries(self, all_attributes: bool = False, attributes: _List[str] = []) -> _DataFrame:
        """
        Get a dataframe of batteries.

        Args:
            all_attributes (bool, optional): flag for including all attributes in the dataframe, default is false
            attributes (List[str], optional): attributes to include in the dataframe. The 2 parameters are mutually exclusive. If no parameter is specified, the dataframe will include the default attributes.

        Returns:
            A dataframe of batteries.
        """
        return self.get_elements(_pypowsybl.ElementType.BATTERY, all_attributes, attributes)

    def get_lines(self, all_attributes: bool = False, attributes: _List[str] = []) -> _DataFrame:
        """
        Get a dataframe of lines data.

        Args:
            all_attributes (bool, optional): flag for including all attributes in the dataframe, default is false
            attributes (List[str], optional): attributes to include in the dataframe. The 2 parameters are mutually exclusive. If no parameter is specified, the dataframe will include the default attributes.

        Returns:
            A dataframe of lines data.

        Notes:
            The resulting dataframe, depending on the parameters, could have the following columns:

            - **r**: the resistance of the line (in Ohm)
            - **x**: the reactance of the line (in Ohm)
            - **g1**: the  conductance of line at its "1" side (in Siemens)
            - **b1**: the susceptance of line at its "1" side (in Siemens)
            - **g2**: the  conductance of line at its "2" side (in Siemens)
            - **b2**: the susceptance of line at its "2" side (in Siemens)
            - **p1**: the active flow on the line at its "1" side, ``NaN`` if no loadflow has been computed (in MW)
            - **q1**: the reactive flow on the line at its "1" side, ``NaN`` if no loadflow has been computed (in MVAr)
            - **i1**: the current on the line at its "1" side, ``NaN`` if no loadflow has been computed (in A)
            - **p2**: the active flow on the line at its "2" side, ``NaN`` if no loadflow has been computed (in MW)
            - **q2**: the reactive flow on the line at its "2" side, ``NaN`` if no loadflow has been computed (in MVAr)
            - **i2**: the current on the line at its "2" side, ``NaN`` if no loadflow has been computed (in A)
            - **voltage_level1_id**: at which substation the "1" side of the powerline is connected
            - **voltage_level2_id**: at which substation the "2" side of the powerline is connected
            - **bus1_id**: at which bus the "1" side of the powerline is connected
            - **bus2_id**: at which bus the "2" side of the powerline is connected
            - **connected1**: ``True`` if the side "1" of the line is connected to a bus
            - **connected2**: ``True`` if the side "2" of the line is connected to a bus

            This dataframe is indexed by the id of the lines.

        Examples:

            .. code-block:: python

                net = pp.network.create_ieee14()
                net.get_lines()

            will output something like:

            ========  ========  ========  ===  ====  ===  ==== === === === === === === ================= ================= ======= ======= ========== ==========
            \                r         x   g1    b1   g2    b2  p1  q1  i1  p2  q2  i2 voltage_level1_id voltage_level2_id bus1_id bus2_id connected1 connected2
            ========  ========  ========  ===  ====  ===  ==== === === === === === === ================= ================= ======= ======= ========== ==========
            id
            L1-2-1    0.000194  0.000592  0.0  2.64  0.0  2.64 NaN NaN NaN NaN NaN NaN               VL1               VL2   VL1_0   VL2_0       True       True
            L1-5-1    0.000540  0.002230  0.0  2.46  0.0  2.46 NaN NaN NaN NaN NaN NaN               VL1               VL5   VL1_0   VL5_0       True       True
            ========  ========  ========  ===  ====  ===  ==== === === === === === === ================= ================= ======= ======= ========== ==========

            .. code-block:: python

                net = pp.network.create_ieee14()
                net.get_lines(all_attributes=True)

            will output something like:

            ========  ========  ========  ===  ====  ===  ==== === === === === === === ================= ================= ======= ======= ========== ==========
            \                r         x   g1    b1   g2    b2  p1  q1  i1  p2  q2  i2 voltage_level1_id voltage_level2_id bus1_id bus2_id connected1 connected2
            ========  ========  ========  ===  ====  ===  ==== === === === === === === ================= ================= ======= ======= ========== ==========
            id
            L1-2-1    0.000194  0.000592  0.0  2.64  0.0  2.64 NaN NaN NaN NaN NaN NaN               VL1               VL2   VL1_0   VL2_0       True       True
            L1-5-1    0.000540  0.002230  0.0  2.46  0.0  2.46 NaN NaN NaN NaN NaN NaN               VL1               VL5   VL1_0   VL5_0       True       True
            ========  ========  ========  ===  ====  ===  ==== === === === === === === ================= ================= ======= ======= ========== ==========

            .. code-block:: python

                net = pp.network.create_ieee14()
                net.get_lines(attributes=['p1','q1','i1','p2','q2','i2','voltage_level1_id','voltage_level2_id','bus1_id','bus2_id','connected1','connected2'])

            will output something like:

            ======== === === === === === === ================= ================= ======= ======= ========== ==========
            \         p1  q1  i1  p2  q2  i2 voltage_level1_id voltage_level2_id bus1_id bus2_id connected1 connected2
            ======== === === === === === === ================= ================= ======= ======= ========== ==========
            id
            L1-2-1   NaN NaN NaN NaN NaN NaN               VL1               VL2   VL1_0   VL2_0       True       True
            L1-5-1   NaN NaN NaN NaN NaN NaN               VL1               VL5   VL1_0   VL5_0       True       True
            ======== === === === === === === ================= ================= ======= ======= ========== ==========
        """
        return self.get_elements(_pypowsybl.ElementType.LINE, all_attributes, attributes)

    def get_2_windings_transformers(self, all_attributes: bool = False, attributes: _List[str] = []) -> _DataFrame:
        """
        Get a dataframe of 2 windings transformers.

        Args:
            all_attributes (bool, optional): flag for including all attributes in the dataframe, default is false
            attributes (List[str], optional): attributes to include in the dataframe. The 2 parameters are mutually exclusive. If no parameter is specified, the dataframe will include the default attributes.

        Returns:
            A dataframe of 2 windings transformers.

        Notes:
            The resulting dataframe, depending on the parameters, could have the following columns:

              - **r**: the resistance of the transformer at its "2" side  (in Ohm)
              - **x**: the reactance of the transformer at its "2" side (in Ohm)
              - **b**: the susceptance of transformer at its "2" side (in Siemens)
              - **g**: the  conductance of transformer at its "2" side (in Siemens)
              - **rated_u1**: The rated voltage of the transformer at side 1 (in kV)
              - **rated_u2**: The rated voltage of the transformer at side 2 (in kV)
              - **rated_s**:
              - **p1**: the active flow on the transformer at its "1" side, ``NaN`` if no loadflow has been computed (in MW)
              - **q1**: the reactive flow on the transformer at its "1" side, ``NaN`` if no loadflow has been computed  (in MVAr)
              - **i1**: the current on the transformer at its "1" side, ``NaN`` if no loadflow has been computed (in A)
              - **p2**: the active flow on the transformer at its "2" side, ``NaN`` if no loadflow has been computed  (in MW)
              - **q2**: the reactive flow on the transformer at its "2" side, ``NaN`` if no loadflow has been computed  (in MVAr)
              - **i2**: the current on the transformer at its "2" side, ``NaN`` if no loadflow has been computed (in A)
              - **voltage_level1_id**: at which substation the "1" side of the transformer is connected
              - **voltage_level2_id**: at which substation the "2" side of the transformer is connected
              - **connected1**: ``True`` if the side "1" of the transformer is connected to a bus
              - **connected2**: ``True`` if the side "2" of the transformer is connected to a bus

            This dataframe is indexed by the id of the two windings transformers

        Examples:

            .. code-block:: python

                net = pp.network.create_ieee14()
                net.get_2_windings_transformers()

            will output something like:

            ====== ==== ======== === === ======== ======== ======= === === === === === === ================= ================= ======= ======= ========== ==========
            \         r        x   g   b rated_u1 rated_u2 rated_s  p1  q1  i1  p2  q2  i2 voltage_level1_id voltage_level2_id bus1_id bus2_id connected1 connected2
            ====== ==== ======== === === ======== ======== ======= === === === === === === ================= ================= ======= ======= ========== ==========
            id
            T4-7-1  0.0 0.409875 0.0 0.0  132.030     14.0     NaN NaN NaN NaN NaN NaN NaN               VL4               VL7   VL4_0   VL7_0       True       True
            T4-9-1  0.0 0.800899 0.0 0.0  130.815     12.0     NaN NaN NaN NaN NaN NaN NaN               VL4               VL9   VL4_0   VL9_0       True       True
            T5-6-1  0.0 0.362909 0.0 0.0  125.820     12.0     NaN NaN NaN NaN NaN NaN NaN               VL5               VL6   VL5_0   VL6_0       True       True
            ====== ==== ======== === === ======== ======== ======= === === === === === === ================= ================= ======= ======= ========== ==========

            .. code-block:: python

                net = pp.network.create_ieee14()
                net.get_2_windings_transformers(all_attributes=True)

            will output something like:

            ====== ==== ======== === === ======== ======== ======= === === === === === === ================= ================= ======= ======= ========== ==========
            \         r        x   g   b rated_u1 rated_u2 rated_s  p1  q1  i1  p2  q2  i2 voltage_level1_id voltage_level2_id bus1_id bus2_id connected1 connected2
            ====== ==== ======== === === ======== ======== ======= === === === === === === ================= ================= ======= ======= ========== ==========
            id
            T4-7-1  0.0 0.409875 0.0 0.0  132.030     14.0     NaN NaN NaN NaN NaN NaN NaN               VL4               VL7   VL4_0   VL7_0       True       True
            T4-9-1  0.0 0.800899 0.0 0.0  130.815     12.0     NaN NaN NaN NaN NaN NaN NaN               VL4               VL9   VL4_0   VL9_0       True       True
            T5-6-1  0.0 0.362909 0.0 0.0  125.820     12.0     NaN NaN NaN NaN NaN NaN NaN               VL5               VL6   VL5_0   VL6_0       True       True
            ====== ==== ======== === === ======== ======== ======= === === === === === === ================= ================= ======= ======= ========== ==========

            .. code-block:: python

                net = pp.network.create_ieee14()
                net.get_2_windings_transformers(attributes=['p1','q1','i1','p2','q2','i2','voltage_level1_id','voltage_level2_id','bus1_id','bus2_id','connected1','connected2'])

            will output something like:

            ====== === === === === === === ================= ================= ======= ======= ========== ==========
            \       p1  q1  i1  p2  q2  i2 voltage_level1_id voltage_level2_id bus1_id bus2_id connected1 connected2
            ====== === === === === === === ================= ================= ======= ======= ========== ==========
            id
            T4-7-1 NaN NaN NaN NaN NaN NaN               VL4               VL7   VL4_0   VL7_0       True       True
            T4-9-1 NaN NaN NaN NaN NaN NaN               VL4               VL9   VL4_0   VL9_0       True       True
            T5-6-1 NaN NaN NaN NaN NaN NaN               VL5               VL6   VL5_0   VL6_0       True       True
            ====== === === === === === === ================= ================= ======= ======= ========== ==========
        """
        return self.get_elements(_pypowsybl.ElementType.TWO_WINDINGS_TRANSFORMER, all_attributes, attributes)

    def get_3_windings_transformers(self, all_attributes: bool = False, attributes: _List[str] = []) -> _DataFrame:
        """
        Get a dataframe of 3 windings transformers.

        Args:
            all_attributes (bool, optional): flag for including all attributes in the dataframe, default is false
            attributes (List[str], optional): attributes to include in the dataframe. The 2 parameters are mutually exclusive. If no parameter is specified, the dataframe will include the default attributes.

        Returns:
            A dataframe of 3 windings transformers.
        """
        return self.get_elements(_pypowsybl.ElementType.THREE_WINDINGS_TRANSFORMER, all_attributes, attributes)

    def get_shunt_compensators(self, all_attributes: bool = False, attributes: _List[str] = []) -> _DataFrame:
        """
        Get a dataframe of shunt compensators.

        Args:
            all_attributes (bool, optional): flag for including all attributes in the dataframe, default is false
            attributes (List[str], optional): attributes to include in the dataframe. The 2 parameters are mutually exclusive. If no parameter is specified, the dataframe will include the default attributes.

        Returns:
            A dataframe of shunt compensators.

        Notes:
            The resulting dataframe, depending on the parameters, could have the following columns:

              - **model_type**:
              - **max_section_count**: The maximum number of sections that may be switched on
              - **section_count**: The current number of section that may be switched on
              - **p**: the active flow on the shunt, ``NaN`` if no loadflow has been computed (in MW)
              - **q**: the reactive flow on the shunt, ``NaN`` if no loadflow has been computed  (in MVAr)
              - **i**: the current in the shunt, ``NaN`` if no loadflow has been computed  (in A)
              - **voltage_level_id**: at which substation the shunt is connected
              - **bus_id**: indicate at which bus the shunt is connected
              - **connected**: ``True`` if the shunt is connected to a bus

            This dataframe is indexed by the id of the shunt compensators

        Examples:

            .. code-block:: python

                net = pp.network.create_ieee14()
                net.get_shunt_compensators()

            will output something like:

            ===== ========== ================= ============= === === === ================ ====== =========
            \     model_type max_section_count section_count   p   q   i voltage_level_id bus_id connected
            ===== ========== ================= ============= === === === ================ ====== =========
            id
            B9-SH     LINEAR                 1             1 NaN NaN NaN              VL9  VL9_0      True
            ===== ========== ================= ============= === === === ================ ====== =========

            .. code-block:: python

                net = pp.network.create_ieee14()
                net.get_shunt_compensators(all_attributes=True)

            will output something like:

            ===== ========== ================= ============= === === === ================ ====== =========
            \     model_type max_section_count section_count   p   q   i voltage_level_id bus_id connected
            ===== ========== ================= ============= === === === ================ ====== =========
            id
            B9-SH     LINEAR                 1             1 NaN NaN NaN              VL9  VL9_0      True
            ===== ========== ================= ============= === === === ================ ====== =========

            .. code-block:: python

                net = pp.network.create_ieee14()
                net.get_shunt_compensators(attributes=['model_type','p','q','i','voltage_level_id','bus_id','connected'])

            will output something like:

            ===== ========== === === === ================ ====== =========
            \     model_type   p   q   i voltage_level_id bus_id connected
            ===== ========== === === === ================ ====== =========
            id
            B9-SH     LINEAR NaN NaN NaN              VL9  VL9_0      True
            ===== ========== === === === ================ ====== =========
        """
        return self.get_elements(_pypowsybl.ElementType.SHUNT_COMPENSATOR, all_attributes, attributes)

    def get_non_linear_shunt_compensator_sections(self, all_attributes: bool = False, attributes: _List[str] = []) -> _DataFrame:
        """
        Get a dataframe of shunt compensators sections for non linear model.

        Args:
            all_attributes (bool, optional): flag for including all attributes in the dataframe, default is false
            attributes (List[str], optional): attributes to include in the dataframe. The 2 parameters are mutually exclusive. If no parameter is specified, the dataframe will include the default attributes.

        Notes:
            The resulting dataframe will have the following columns:

              - **g**: the accumulated conductance in S if the section and all the previous ones are activated.
              - **b**: the accumulated susceptance in S if the section and all the previous ones are activated

            This dataframe is multi-indexed, by the tuple (id of shunt, section number).

        Returns:
            A dataframe of non linear model shunt compensators sections.
        """
        return self.get_elements(_pypowsybl.ElementType.NON_LINEAR_SHUNT_COMPENSATOR_SECTION, all_attributes, attributes)

    def get_linear_shunt_compensator_sections(self, all_attributes: bool = False, attributes: _List[str] = []) -> _DataFrame:
        """
        Get a dataframe of shunt compensators sections for linear model.

        Args:
            all_attributes (bool, optional): flag for including all attributes in the dataframe, default is false
            attributes (List[str], optional): attributes to include in the dataframe. The 2 parameters are mutually exclusive. If no parameter is specified, the dataframe will include the default attributes.

        Notes:
            The resulting dataframe, depending on the parameters, could have the following columns:

              - **g_per_section**: the conductance per section in S
              - **b_per_section**: the susceptance per section in S
              - **max_section_count**: the maximum number of sections

            This dataframe is indexed by the shunt compensator ID.

        Returns:
           A dataframe of linear models of shunt compensators.
        """
        return self.get_elements(_pypowsybl.ElementType.LINEAR_SHUNT_COMPENSATOR_SECTION, all_attributes, attributes)

    def get_dangling_lines(self, all_attributes: bool = False, attributes: _List[str] = []) -> _DataFrame:
        """
        Get a dataframe of dangling lines.

        Args:
            all_attributes (bool, optional): flag for including all attributes in the dataframe, default is false
            attributes (List[str], optional): attributes to include in the dataframe. The 2 parameters are mutually exclusive. If no parameter is specified, the dataframe will include the default attributes.

        Returns:
            A dataframe of dangling lines.

        Notes:
            The resulting dataframe, depending on the parameters, could have the following columns:

              - **r**: The resistance of the dangling line (Ohm)
              - **x**: The reactance of the dangling line (Ohm)
              - **g**: the conductance of dangling line (in Siemens)
              - **b**: the susceptance of dangling line (in Siemens)
              - **p0**: The active power setpoint
              - **q0**: The reactive power setpoint
              - **p**: active flow on the dangling line, ``NaN`` if no loadflow has been computed (in MW)
              - **q**: the reactive flow on the dangling line, ``NaN`` if no loadflow has been computed  (in MVAr)
              - **i**: The current on the dangling line, ``NaN`` if no loadflow has been computed (in A)
              - **voltage_level_id**: at which substation the dangling line is connected
              - **bus_id**: at which bus the dangling line is connected
              - **connected**: ``True`` if the dangling line is connected to a bus

            This dataframe is indexed by the id of the dangling lines

        Examples:

            .. code-block:: python

                net = pp.network._create_dangling_lines_network()
                net.get_dangling_lines()

            will output something like:

            == ==== === ====== ======= ==== ==== === === === ================ ====== =========
            \     r   x      g       b   p0   q0   p   q   i voltage_level_id bus_id connected
            == ==== === ====== ======= ==== ==== === === === ================ ====== =========
            id
            DL 10.0 1.0 0.0001 0.00001 50.0 30.0 NaN NaN NaN               VL   VL_0      True
            == ==== === ====== ======= ==== ==== === === === ================ ====== =========

            .. code-block:: python

                net = pp.network._create_dangling_lines_network()
                net.get_dangling_lines(all_attributes=True)

            will output something like:

            == ==== === ====== ======= ==== ==== === === === ================ ====== =========
            \     r   x      g       b   p0   q0   p   q   i voltage_level_id bus_id connected
            == ==== === ====== ======= ==== ==== === === === ================ ====== =========
            id
            DL 10.0 1.0 0.0001 0.00001 50.0 30.0 NaN NaN NaN               VL   VL_0      True
            == ==== === ====== ======= ==== ==== === === === ================ ====== =========

            .. code-block:: python

                net = pp.network._create_dangling_lines_network()
                net.get_dangling_lines(attributes=['p','q','i','voltage_level_id','bus_id','connected'])

            will output something like:

            == === === === ================ ====== =========
            \    p   q   i voltage_level_id bus_id connected
            == === === === ================ ====== =========
            id
            DL NaN NaN NaN               VL   VL_0      True
            == === === === ================ ====== =========
        """
        return self.get_elements(_pypowsybl.ElementType.DANGLING_LINE, all_attributes, attributes)

    def get_lcc_converter_stations(self, all_attributes: bool = False, attributes: _List[str] = []) -> _DataFrame:
        """
        Get a dataframe of LCC converter stations.

        Args:
            all_attributes (bool, optional): flag for including all attributes in the dataframe, default is false
            attributes (List[str], optional): attributes to include in the dataframe. The 2 parameters are mutually exclusive. If no parameter is specified, the dataframe will include the default attributes.

        Returns:
            A dataframe of LCC converter stations.

        Notes:
            The resulting dataframe, depending on the parameters, could have the following columns:

              - **power_factor**: the power factor
              - **loss_factor**: the loss factor
              - **p**: active flow on the LCC converter station, ``NaN`` if no loadflow has been computed (in MW)
              - **q**: the reactive flow on the LCC converter station, ``NaN`` if no loadflow has been computed  (in MVAr)
              - **i**: The current on the LCC converter station, ``NaN`` if no loadflow has been computed (in A)
              - **voltage_level_id**: at which substation the LCC converter station is connected
              - **bus_id**: at which bus the LCC converter station is connected
              - **connected**: ``True`` if the LCC converter station is connected to a bus

            This dataframe is indexed by the id of the LCC converter

        Examples:

            .. code-block:: python

                net = pp.network.create_four_substations_node_breaker_network()
                net.get_lcc_converter_stations()

            will output something like:

            ======== ============ ===========  ====== === === ================ ======= =========
                .    power_factor loss_factor       p   q   i voltage_level_id  bus_id connected
            ======== ============ ===========  ====== === === ================ ======= =========
            id
                LCC1          0.6         1.1   80.88 NaN NaN            S1VL2 S1VL2_0      True
                LCC2          0.6         1.1  -79.12 NaN NaN            S3VL1 S3VL1_0      True
            ======== ============ ===========  ====== === === ================ ======= =========

            .. code-block:: python

                net = pp.network.create_four_substations_node_breaker_network()
                net.get_lcc_converter_stations(all_attributes=True)

            will output something like:

            ======== ============ ===========  ====== === === ================ ======= =========
                .    power_factor loss_factor       p   q   i voltage_level_id  bus_id connected
            ======== ============ ===========  ====== === === ================ ======= =========
            id
                LCC1          0.6         1.1   80.88 NaN NaN            S1VL2 S1VL2_0      True
                LCC2          0.6         1.1  -79.12 NaN NaN            S3VL1 S3VL1_0      True
            ======== ============ ===========  ====== === === ================ ======= =========

            .. code-block:: python

                net = pp.network.create_four_substations_node_breaker_network()
                net.get_lcc_converter_stations(attributes=['p','q','i','voltage_level_id','bus_id','connected'])

            will output something like:

            ======== ====== === === ================ ======= =========
                .         p   q   i voltage_level_id  bus_id connected
            ======== ====== === === ================ ======= =========
            id
                LCC1  80.88 NaN NaN            S1VL2 S1VL2_0      True
                LCC2 -79.12 NaN NaN            S3VL1 S3VL1_0      True
            ======== ====== === === ================ ======= =========
        """
        return self.get_elements(_pypowsybl.ElementType.LCC_CONVERTER_STATION, all_attributes, attributes)

    def get_vsc_converter_stations(self, all_attributes: bool = False, attributes: _List[str] = []) -> _DataFrame:
        """
        Get a dataframe of VSC converter stations.

        Args:
            all_attributes (bool, optional): flag for including all attributes in the dataframe, default is false
            attributes (List[str], optional): attributes to include in the dataframe. The 2 parameters are mutually exclusive. If no parameter is specified, the dataframe will include the default attributes.

        Returns:
            A dataframe of VCS converter stations.

        Notes:
            The resulting dataframe, depending on the parameters, could have the following columns:

              - **loss_factor**: correspond to the loss of power due to ac dc conversion
              - **target_v**: The voltage setpoint
              - **target_q**: The reactive power setpoint
              - **voltage_regulator_on**: The voltage regulator status
              - **p**: active flow on the VSC  converter station, ``NaN`` if no loadflow has been computed (in MW)
              - **q**: the reactive flow on the VSC converter station, ``NaN`` if no loadflow has been computed  (in MVAr)
              - **i**: The current on the VSC converter station, ``NaN`` if no loadflow has been computed (in A)
              - **voltage_level_id**: at which substation the VSC converter station is connected
              - **bus_id**: at which bus the VSC converter station is connected
              - **connected**: ``True`` if the VSC converter station is connected to a bus

            This dataframe is indexed by the id of the VSC converter

        Examples:

            .. code-block:: python

                net = pp.network.create_four_substations_node_breaker_network()
                net.get_vsc_converter_stations()

            will output something like:

            ======== =========== ================ ======================= ==================== ====== ========= ========== ================ ======= =========
            \        loss_factor voltage_setpoint reactive_power_setpoint voltage_regulator_on      p         q          i voltage_level_id  bus_id connected
            ======== =========== ================ ======================= ==================== ====== ========= ========== ================ ======= =========
            id
                VSC1         1.1            400.0                   500.0                 True  10.11 -512.0814 739.269871            S1VL2 S1VL2_0      True
                VSC2         1.1              0.0                   120.0                False  -9.89 -120.0000 170.031658            S2VL1 S2VL1_0      True
            ======== =========== ================ ======================= ==================== ====== ========= ========== ================ ======= =========

            .. code-block:: python

                net = pp.network.create_four_substations_node_breaker_network()
                net.get_vsc_converter_stations(all_attributes=True)

            will output something like:

            ======== =========== ================ ======================= ==================== ====== ========= ========== ================ ======= =========
            \        loss_factor         target_v                target_q voltage_regulator_on      p         q          i voltage_level_id  bus_id connected
            ======== =========== ================ ======================= ==================== ====== ========= ========== ================ ======= =========
            id
                VSC1         1.1            400.0                   500.0                 True  10.11 -512.0814 739.269871            S1VL2 S1VL2_0      True
                VSC2         1.1              0.0                   120.0                False  -9.89 -120.0000 170.031658            S2VL1 S2VL1_0      True
            ======== =========== ================ ======================= ==================== ====== ========= ========== ================ ======= =========

            .. code-block:: python

                net = pp.network.create_four_substations_node_breaker_network()
                net.get_vsc_converter_stations(attributes=['p','q','i','voltage_level_id','bus_id','connected'])

            will output something like:

            ======== ====== ========= ========== ================ ======= =========
            \             p         q          i voltage_level_id  bus_id connected
            ======== ====== ========= ========== ================ ======= =========
            id
                VSC1  10.11 -512.0814 739.269871            S1VL2 S1VL2_0      True
                VSC2  -9.89 -120.0000 170.031658            S2VL1 S2VL1_0      True
            ======== ====== ========= ========== ================ ======= =========
        """
        return self.get_elements(_pypowsybl.ElementType.VSC_CONVERTER_STATION, all_attributes, attributes)

    def get_static_var_compensators(self, all_attributes: bool = False, attributes: _List[str] = []) -> _DataFrame:
        """
        Get a dataframe of static var compensators.

        Args:
            all_attributes (bool, optional): flag for including all attributes in the dataframe, default is false
            attributes (List[str], optional): attributes to include in the dataframe. The 2 parameters are mutually exclusive. If no parameter is specified, the dataframe will include the default attributes.

        Returns:
            A dataframe of static var compensators.

        Notes:
            The resulting dataframe, depending on the parameters, could have the following columns:

              - **b_min**: the minimum susceptance
              - **b_max**: the maximum susceptance
              - **target_v**: The voltage setpoint
              - **target_q**: The reactive power setpoint
              - **regulation_mode**: The regulation mode
              - **p**: active flow on the var compensator, ``NaN`` if no loadflow has been computed (in MW)
              - **q**: the reactive flow on the var compensator, ``NaN`` if no loadflow has been computed  (in MVAr)
              - **i**: The current on the var compensator, ``NaN`` if no loadflow has been computed (in A)
              - **voltage_level_id**: at which substation the var compensator is connected
              - **bus_id**: at which bus the var compensator is connected
              - **connected**: ``True`` if the var compensator is connected to a bus

            This dataframe is indexed by the id of the var compensator

        Examples:

            .. code-block:: python

                net = pp.network.create_four_substations_node_breaker_network()
                net.get_static_var_compensators()

            will output something like:

            ======== ===== ===== ================ ======================= =============== === ======== === ================ ======= =========
            \        b_min b_max         target_v                target_q regulation_mode  p        q   i  voltage_level_id  bus_id connected
            ======== ===== ===== ================ ======================= =============== === ======== === ================ ======= =========
            id
                 SVC -0.05  0.05            400.0                     NaN         VOLTAGE NaN -12.5415 NaN            S4VL1 S4VL1_0      True
            ======== ===== ===== ================ ======================= =============== === ======== === ================ ======= =========
            .. code-block:: python

                net = pp.network.create_four_substations_node_breaker_network()
                net.get_static_var_compensators(all_attributes=True)

            will output something like:

            ======== ===== ===== ================ ======================= =============== === ======== === ================ ======= =========
            \        b_min b_max voltage_setpoint reactive_power_setpoint regulation_mode  p        q   i  voltage_level_id  bus_id connected
            ======== ===== ===== ================ ======================= =============== === ======== === ================ ======= =========
            id
                 SVC -0.05  0.05            400.0                     NaN         VOLTAGE NaN -12.5415 NaN            S4VL1 S4VL1_0      True
            ======== ===== ===== ================ ======================= =============== === ======== === ================ ======= =========

            .. code-block:: python

                net = pp.network.create_four_substations_node_breaker_network()
                net.get_static_var_compensators(attributes=['p','q','i','voltage_level_id','bus_id','connected'])

            will output something like:

            ======== === ======== === ================ ======= =========
            \         p        q   i  voltage_level_id  bus_id connected
            ======== === ======== === ================ ======= =========
            id
                 SVC NaN -12.5415 NaN            S4VL1 S4VL1_0      True
            ======== === ======== === ================ ======= =========
        """
        return self.get_elements(_pypowsybl.ElementType.STATIC_VAR_COMPENSATOR, all_attributes, attributes)

    def get_voltage_levels(self, all_attributes: bool = False, attributes: _List[str] = []) -> _DataFrame:
        """
        Get a dataframe of voltage levels.

        Args:
            all_attributes (bool, optional): flag for including all attributes in the dataframe, default is false
            attributes (List[str], optional): attributes to include in the dataframe. The 2 parameters are mutually exclusive. If no parameter is specified, the dataframe will include the default attributes.

        Returns:
            A dataframe of voltage levels.

        Notes:
            The resulting dataframe, depending on the parameters, could have the following columns:

              - **substation_id**: at which substation the voltage level belongs
              - **nominal_v**: The nominal voltage
              - **high_voltage_limit**: the high voltage limit
              - **low_voltage_limit**: the low voltage limit

            This dataframe is indexed by the id of the voltage levels

        Examples:

            .. code-block:: python

                net = pp.network.create_four_substations_node_breaker_network()
                net.get_voltage_levels()

            will output something like:

            ========= ============= ========= ================== =================
            \         substation_id nominal_v high_voltage_limit low_voltage_limit
            ========= ============= ========= ================== =================
            id
                S1VL1            S1     225.0              240.0             220.0
                S1VL2            S1     400.0              440.0             390.0
                S2VL1            S2     400.0              440.0             390.0
                S3VL1            S3     400.0              440.0             390.0
                S4VL1            S4     400.0              440.0             390.0
            ========= ============= ========= ================== =================

            .. code-block:: python

                net = pp.network.create_four_substations_node_breaker_network()
                net.get_voltage_levels(all_attributes=True)

            will output something like:

            ========= ============= ========= ================== =================
            \         substation_id nominal_v high_voltage_limit low_voltage_limit
            ========= ============= ========= ================== =================
            id
                S1VL1            S1     225.0              240.0             220.0
                S1VL2            S1     400.0              440.0             390.0
                S2VL1            S2     400.0              440.0             390.0
                S3VL1            S3     400.0              440.0             390.0
                S4VL1            S4     400.0              440.0             390.0
            ========= ============= ========= ================== =================

            .. code-block:: python

                net = pp.network.create_four_substations_node_breaker_network()
                net.get_voltage_levels(attributes=['substation_id','nominal_v'])

            will output something like:

            ========= ============= =========
            \         substation_id nominal_v
            ========= ============= =========
            id
                S1VL1            S1     225.0
                S1VL2            S1     400.0
                S2VL1            S2     400.0
                S3VL1            S3     400.0
                S4VL1            S4     400.0
            ========= ============= =========
        """
        return self.get_elements(_pypowsybl.ElementType.VOLTAGE_LEVEL, all_attributes, attributes)

    def get_busbar_sections(self, all_attributes: bool = False, attributes: _List[str] = []) -> _DataFrame:
        """
        Get a dataframe of busbar sections.

        Args:
            all_attributes (bool, optional): flag for including all attributes in the dataframe, default is false
            attributes (List[str], optional): attributes to include in the dataframe. The 2 parameters are mutually exclusive. If no parameter is specified, the dataframe will include the default attributes.

        Returns:
            A dataframe of busbar sections.

        Notes:
            The resulting dataframe, depending on the parameters, could have the following columns:

              - **fictitious**: ``True`` if the busbar section is part of the model and not of the actual network
              - **v**: The voltage magnitude of the busbar section (in kV)
              - **angle**: the voltage angle of the busbar section (in radian)
              - **voltage_level_id**: at which substation the busbar section is connected
              - **connected**: ``True`` if the busbar section is connected to a bus

            This dataframe is indexed by the id of the busbar sections

        Examples:

            .. code-block:: python

                net = pp.network.create_four_substations_node_breaker_network()
                net.get_busbar_sections()

            will output something like:

            ========== ========== ======== ======== ================ =========
            \          fictitious        v    angle voltage_level_id connected
            ========== ========== ======== ======== ================ =========
            id
             S1VL1_BBS      False 224.6139   2.2822            S1VL1      True
            S1VL2_BBS1      False 400.0000   0.0000            S1VL2      True
            S1VL2_BBS2      False 400.0000   0.0000            S1VL2      True
             S2VL1_BBS      False 408.8470   0.7347            S2VL1      True
             S3VL1_BBS      False 400.0000   0.0000            S3VL1      True
             S4VL1_BBS      False 400.0000  -1.1259            S4VL1      True
            ========== ========== ======== ======== ================ =========

            .. code-block:: python

                net = pp.network.create_four_substations_node_breaker_network()
                net.get_busbar_sections(all_attributes=True)

            will output something like:

            ========== ========== ======== ======== ================ =========
            \          fictitious        v    angle voltage_level_id connected
            ========== ========== ======== ======== ================ =========
            id
             S1VL1_BBS      False 224.6139   2.2822            S1VL1      True
            S1VL2_BBS1      False 400.0000   0.0000            S1VL2      True
            S1VL2_BBS2      False 400.0000   0.0000            S1VL2      True
             S2VL1_BBS      False 408.8470   0.7347            S2VL1      True
             S3VL1_BBS      False 400.0000   0.0000            S3VL1      True
             S4VL1_BBS      False 400.0000  -1.1259            S4VL1      True
            ========== ========== ======== ======== ================ =========

            .. code-block:: python

                net = pp.network.create_four_substations_node_breaker_network()
                net.get_busbar_sections(attributes=['v','angle','voltage_level_id','connected'])

            will output something like:

            ========== ======== ======== ================ =========
            \                 v    angle voltage_level_id connected
            ========== ======== ======== ================ =========
            id
             S1VL1_BBS 224.6139   2.2822            S1VL1      True
            S1VL2_BBS1 400.0000   0.0000            S1VL2      True
            S1VL2_BBS2 400.0000   0.0000            S1VL2      True
             S2VL1_BBS 408.8470   0.7347            S2VL1      True
             S3VL1_BBS 400.0000   0.0000            S3VL1      True
             S4VL1_BBS 400.0000  -1.1259            S4VL1      True
            ========== ======== ======== ================ =========
        """
        return self.get_elements(_pypowsybl.ElementType.BUSBAR_SECTION, all_attributes, attributes)

    def get_substations(self, all_attributes: bool = False, attributes: _List[str] = []) -> _DataFrame:
        """
        Get substations :class:`~pandas.DataFrame`.

        Args:
            all_attributes (bool, optional): flag for including all attributes in the dataframe, default is false
            attributes (List[str], optional): attributes to include in the dataframe. The 2 parameters are mutually exclusive. If no parameter is specified, the dataframe will include the default attributes.

        Returns:
            A dataframe of substations.
        """
        return self.get_elements(_pypowsybl.ElementType.SUBSTATION, all_attributes, attributes)

    def get_hvdc_lines(self, all_attributes: bool = False, attributes: _List[str] = []) -> _DataFrame:
        """
        Get a dataframe of HVDC lines.

        Args:
            all_attributes (bool, optional): flag for including all attributes in the dataframe, default is false
            attributes (List[str], optional): attributes to include in the dataframe. The 2 parameters are mutually exclusive. If no parameter is specified, the dataframe will include the default attributes.

        Returns:
            A dataframe of HVDC lines.

        Notes:
            The resulting dataframe, depending on the parameters, could have the following columns:

              - **converters_mode**:
              - **target_p**: (in MW)
              - **max_p**: the maximum of active power that can pass through the hvdc line (in MW)
              - **nominal_v**: nominal voltage (in kV)
              - **r**: the resistance of the hvdc line (in Ohm)
              - **converter_station1_id**: at which converter station the hvdc line is connected on side "1"
              - **converter_station2_id**: at which converter station the hvdc line is connected on side "2"
              - **connected1**: ``True`` if the busbar section on side "1" is connected to a bus
              - **connected2**: ``True`` if the busbar section on side "2" is connected to a bus

            This dataframe is indexed by the id of the hvdc lines

        Examples:

            .. code-block:: python

                net = pp.network.create_four_substations_node_breaker_network()
                net.get_hvdc_lines()

            will output something like:

            ===== ================================ ===================== ===== ========= ==== ===================== ===================== ========== ==========
            \                      converters_mode              target_p max_p nominal_v    r converter_station1_id converter_station2_id connected1 connected2
            ===== ================================ ===================== ===== ========= ==== ===================== ===================== ========== ==========
            id
            HVDC1 SIDE_1_RECTIFIER_SIDE_2_INVERTER                  10.0 300.0     400.0  1.0                  VSC1                  VSC2       True       True
            HVDC2 SIDE_1_RECTIFIER_SIDE_2_INVERTER                  80.0 300.0     400.0  1.0                  LCC1                  LCC2       True       True
            ===== ================================ ===================== ===== ========= ==== ===================== ===================== ========== ==========

            .. code-block:: python

                net = pp.network.create_four_substations_node_breaker_network()
                net.get_hvdc_lines(all_attributes=True)

            will output something like:

            ===== ================================ ===================== ===== ========= ==== ===================== ===================== ========== ==========
            \                      converters_mode active_power_setpoint max_p nominal_v    r converter_station1_id converter_station2_id connected1 connected2
            ===== ================================ ===================== ===== ========= ==== ===================== ===================== ========== ==========
            id
            HVDC1 SIDE_1_RECTIFIER_SIDE_2_INVERTER                  10.0 300.0     400.0  1.0                  VSC1                  VSC2       True       True
            HVDC2 SIDE_1_RECTIFIER_SIDE_2_INVERTER                  80.0 300.0     400.0  1.0                  LCC1                  LCC2       True       True
            ===== ================================ ===================== ===== ========= ==== ===================== ===================== ========== ==========

            .. code-block:: python

                net = pp.network.create_four_substations_node_breaker_network()
                net.get_hvdc_lines(attributes=['converters_mode','active_power_setpoint','nominal_v','converter_station1_id','converter_station2_id','connected1','connected2'])

            will output something like:

            ===== ================================ ===================== ========= ===================== ===================== ========== ==========
            \                      converters_mode active_power_setpoint nominal_v converter_station1_id converter_station2_id connected1 connected2
            ===== ================================ ===================== ========= ===================== ===================== ========== ==========
            id
            HVDC1 SIDE_1_RECTIFIER_SIDE_2_INVERTER                  10.0     400.0                  VSC1                  VSC2       True       True
            HVDC2 SIDE_1_RECTIFIER_SIDE_2_INVERTER                  80.0     400.0                  LCC1                  LCC2       True       True
            ===== ================================ ===================== ========= ===================== ===================== ========== ==========
        """
        return self.get_elements(_pypowsybl.ElementType.HVDC_LINE, all_attributes, attributes)

    def get_switches(self, all_attributes: bool = False, attributes: _List[str] = []) -> _DataFrame:
        """
        Get a dataframe of switches.

        Args:
            all_attributes (bool, optional): flag for including all attributes in the dataframe, default is false
            attributes (List[str], optional): attributes to include in the dataframe. The 2 parameters are mutually exclusive. If no parameter is specified, the dataframe will include the default attributes.

        Returns:
            A dataframe of switches.

        Notes:
            The resulting dataframe, depending on the parameters, could have the following columns:

              - **kind**: the kind of switch
              - **open**: the open status of the switch
              - **retained**: the retain status of the switch
              - **voltage_level_id**: at which substation the switch is connected

            This dataframe is indexed by the id of the switches

        Examples:
            .. code-block:: python

                net = pp.network.create_four_substations_node_breaker_network()
                net.get_switches()

            will output something like:

            ============================ ============ ====== ======== ================
            \                                    kind   open retained voltage_level_id
            ============================ ============ ====== ======== ================
            id
              S1VL1_BBS_LD1_DISCONNECTOR DISCONNECTOR  False    False            S1VL1
                       S1VL1_LD1_BREAKER      BREAKER  False     True            S1VL1
              S1VL1_BBS_TWT_DISCONNECTOR DISCONNECTOR  False    False            S1VL1
                       S1VL1_TWT_BREAKER      BREAKER  False     True            S1VL1
             S1VL2_BBS1_TWT_DISCONNECTOR DISCONNECTOR  False    False            S1VL2
             S1VL2_BBS2_TWT_DISCONNECTOR DISCONNECTOR   True    False            S1VL2
                       S1VL2_TWT_BREAKER      BREAKER  False     True            S1VL2
            S1VL2_BBS1_VSC1_DISCONNECTOR DISCONNECTOR   True    False            S1VL2
                                     ...          ...    ...      ...              ...
            ============================ ============ ====== ======== ================

            .. code-block:: python

                net = pp.network.create_four_substations_node_breaker_network()
                net.get_switches(all_attributes=True)

            will output something like:

            ============================ ============ ====== ======== ================
            \                                    kind   open retained voltage_level_id
            ============================ ============ ====== ======== ================
            id
              S1VL1_BBS_LD1_DISCONNECTOR DISCONNECTOR  False    False            S1VL1
                       S1VL1_LD1_BREAKER      BREAKER  False     True            S1VL1
              S1VL1_BBS_TWT_DISCONNECTOR DISCONNECTOR  False    False            S1VL1
                       S1VL1_TWT_BREAKER      BREAKER  False     True            S1VL1
             S1VL2_BBS1_TWT_DISCONNECTOR DISCONNECTOR  False    False            S1VL2
             S1VL2_BBS2_TWT_DISCONNECTOR DISCONNECTOR   True    False            S1VL2
                       S1VL2_TWT_BREAKER      BREAKER  False     True            S1VL2
            S1VL2_BBS1_VSC1_DISCONNECTOR DISCONNECTOR   True    False            S1VL2
                                     ...          ...    ...      ...              ...
            ============================ ============ ====== ======== ================

            .. code-block:: python

                net = pp.network.create_four_substations_node_breaker_network()
                net.get_switches(attributes=['kind','open','nominal_v','voltage_level_id'])

            will output something like:

            ============================ ============ ====== ================
            \                                    kind   open voltage_level_id
            ============================ ============ ====== ================
            id
              S1VL1_BBS_LD1_DISCONNECTOR DISCONNECTOR  False            S1VL1
                       S1VL1_LD1_BREAKER      BREAKER  False            S1VL1
              S1VL1_BBS_TWT_DISCONNECTOR DISCONNECTOR  False            S1VL1
                       S1VL1_TWT_BREAKER      BREAKER  False            S1VL1
             S1VL2_BBS1_TWT_DISCONNECTOR DISCONNECTOR  False            S1VL2
             S1VL2_BBS2_TWT_DISCONNECTOR DISCONNECTOR   True            S1VL2
                       S1VL2_TWT_BREAKER      BREAKER  False            S1VL2
            S1VL2_BBS1_VSC1_DISCONNECTOR DISCONNECTOR   True            S1VL2
                                     ...          ...    ...              ...
            ============================ ============ ====== ================
        """
        return self.get_elements(_pypowsybl.ElementType.SWITCH, all_attributes, attributes)

    def get_ratio_tap_changer_steps(self, all_attributes: bool = False, attributes: _List[str] = []) -> _DataFrame:
        """
        Get a dataframe of ratio tap changer steps.

        Args:
            all_attributes (bool, optional): flag for including all attributes in the dataframe, default is false
            attributes (List[str], optional): attributes to include in the dataframe. The 2 parameters are mutually exclusive. If no parameter is specified, the dataframe will include the default attributes.

        Returns:
            A dataframe of ratio tap changer steps.

        Notes:
            The resulting dataframe, depending on the parameters, could have the following columns:

              - **rho**:
              - **r**: the resistance of the ratio tap changer step (in Ohm)
              - **x**: The reactance of the ratio tap changer step (Ohm)
              - **g**: the conductance of the ratio tap changer step (in Siemens)
              - **b**: the susceptance of the ratio tap changer step (in Siemens)

            This dataframe is index by the id of the transformer and the position of the ratio tap changer step

        Examples:
            .. code-block:: python

                net = pp.network.create_eurostag_tutorial_example1_network()
                net.get_ratio_tap_changer_steps()

            will output something like:

            ========== ======== ======== === === === ===
            \                        rho   r   x   g   b
            ========== ======== ======== === === === ===
            id         position
            NHV2_NLOAD        0 0.850567 0.0 0.0 0.0 0.0
            \                 1 1.000667 0.0 0.0 0.0 0.0
            \                 2 1.150767 0.0 0.0 0.0 0.0
            ========== ======== ======== === === === ===

            .. code-block:: python

                net = pp.network.create_eurostag_tutorial_example1_network()
                net.get_ratio_tap_changer_steps(all_attributes=True)

            will output something like:

            ========== ======== ======== === === === ===
            \                        rho   r   x   g   b
            ========== ======== ======== === === === ===
            id         position
            NHV2_NLOAD        0 0.850567 0.0 0.0 0.0 0.0
            \                 1 1.000667 0.0 0.0 0.0 0.0
            \                 2 1.150767 0.0 0.0 0.0 0.0
            ========== ======== ======== === === === ===

            .. code-block:: python

                net = pp.network.create_eurostag_tutorial_example1_network()
                net.get_ratio_tap_changer_steps(attributes=['rho','r','x'])

            will output something like:

            ========== ======== ======== === ===
            \                        rho   r   x
            ========== ======== ======== === ===
            id         position
            NHV2_NLOAD        0 0.850567 0.0 0.0
            \                 1 1.000667 0.0 0.0
            \                 2 1.150767 0.0 0.0
            ========== ======== ======== === ===
        """
<<<<<<< HEAD
        return self.get_elements(_pypowsybl.ElementType.RATIO_TAP_CHANGER_STEP, all_attributes, attributes)
=======
        ratio_tap_changer_steps = self.get_elements(_pypowsybl.ElementType.RATIO_TAP_CHANGER_STEP)
        return ratio_tap_changer_steps
>>>>>>> 16cf1164

    def get_phase_tap_changer_steps(self, all_attributes: bool = False, attributes: _List[str] = []) -> _DataFrame:
        """
        Get a dataframe of phase tap changer steps.

        Args:
            all_attributes (bool, optional): flag for including all attributes in the dataframe, default is false
            attributes (List[str], optional): attributes to include in the dataframe. The 2 parameters are mutually exclusive. If no parameter is specified, the dataframe will include the default attributes.

        Returns:
            A dataframe of phase tap changer steps.

        Notes:
            The resulting dataframe, depending on the parameters, could have the following columns:

              - **rho**: the voltage ratio (in per unit)
              - **alpha**: the angle difference (in degree)
              - **r**: the resistance of the phase tap changer step (in Ohm)
              - **x**: The reactance of the phase tap changer step (Ohm)
              - **g**: the conductance of the phase tap changer step (in Siemens)
              - **b**: the susceptance of the phase tap changer step (in Siemens)

            This dataframe is index by the id of the transformer and the position of the phase tap changer step

        Examples:
            .. code-block:: python

                net = pp.network.create_four_substations_node_breaker_network()
                net.get_phase_tap_changer_steps()

            will output something like:

            === ======== ==== ====== ========= ========= === ===
            \             rho  alpha         r         x   g   b
            === ======== ==== ====== ========= ========= === ===
            id  position
            TWT        0  1.0 -42.80 39.784730 29.784725 0.0 0.0
            \          1  1.0 -40.18 31.720245 21.720242 0.0 0.0
            \          2  1.0 -37.54 23.655737 13.655735 0.0 0.0
            ...      ...  ...    ...       ...       ... ... ...
            === ======== ==== ====== ========= ========= === ===

            .. code-block:: python

                net = pp.network.create_four_substations_node_breaker_network()
                net.get_phase_tap_changer_steps(all_attributes=True)

            will output something like:

            === ======== ==== ====== ========= ========= === ===
            \             rho  alpha         r         x   g   b
            === ======== ==== ====== ========= ========= === ===
            id  position
            TWT        0  1.0 -42.80 39.784730 29.784725 0.0 0.0
            \          1  1.0 -40.18 31.720245 21.720242 0.0 0.0
            \          2  1.0 -37.54 23.655737 13.655735 0.0 0.0
            ...      ...  ...    ...       ...       ... ... ...
            === ======== ==== ====== ========= ========= === ===

            .. code-block:: python

                net = pp.network.create_four_substations_node_breaker_network()
                net.get_phase_tap_changer_steps(attributes=['rho','r','x'])

            will output something like:

            === ======== ==== ========= =========
            \             rho         r         x
            === ======== ==== ========= =========
            id  position
            TWT        0  1.0 39.784730 29.784725
            \          1  1.0 31.720245 21.720242
            \          2  1.0 23.655737 13.655735
            ...      ...  ...       ...       ...
            === ======== ==== ========= =========
        """
<<<<<<< HEAD
        return self.get_elements(_pypowsybl.ElementType.PHASE_TAP_CHANGER_STEP, all_attributes, attributes)
=======
        phase_tap_changer_steps = self.get_elements(_pypowsybl.ElementType.PHASE_TAP_CHANGER_STEP)
        return phase_tap_changer_steps
>>>>>>> 16cf1164

    def get_ratio_tap_changers(self, all_attributes: bool = False, attributes: _List[str] = []) -> _DataFrame:
        """
        Create a ratio tap changers:class:`~pandas.DataFrame`.

        Args:
            all_attributes (bool, optional): flag for including all attributes in the dataframe, default is false
            attributes (List[str], optional): attributes to include in the dataframe. The 2 parameters are mutually exclusive. If no parameter is specified, the dataframe will include the default attributes.

        Returns:
            the ratio tap changers data frame

        Notes:
            The resulting dataframe, depending on the parameters, could have the following columns:

              - **tap**:
              - **low_tap**:
              - **high_tap**:
              - **step_count**:
              - **on_load**:
              - **regulating**:
              - **target_v**:
              - **target_deadband**:
              - **regulationg_bus_id**:

            This dataframe is indexed by the id of the transformer

        Examples:
            .. code-block:: python

                net = pp.network.create_eurostag_tutorial_example1_network()
                net.get_ratio_tap_changers()

            will output something like:

            ========== === ======= ======== ========== ======= ========== ======== =============== =================
            \          tap low_tap high_tap step_count on_load regulating target_v target_deadband regulating_bus_id
            ========== === ======= ======== ========== ======= ========== ======== =============== =================
            id
            NHV2_NLOAD   1       0        2          3    True       True    158.0             0.0          VLLOAD_0
            ========== === ======= ======== ========== ======= ========== ======== =============== =================

            .. code-block:: python

                net = pp.network.create_eurostag_tutorial_example1_network()
                net.get_ratio_tap_changers(all_attributes=True)

            will output something like:

            ========== === ======= ======== ========== ======= ========== ======== =============== =================
            \          tap low_tap high_tap step_count on_load regulating target_v target_deadband regulating_bus_id
            ========== === ======= ======== ========== ======= ========== ======== =============== =================
            id
            NHV2_NLOAD   1       0        2          3    True       True    158.0             0.0          VLLOAD_0
            ========== === ======= ======== ========== ======= ========== ======== =============== =================

            .. code-block:: python

                net = pp.network.create_eurostag_tutorial_example1_network()
                net.get_ratio_tap_changers(attributes=['tap','low_tap','high_tap','step_count','target_v','regulating_bus_id'])

            will output something like:

            ========== === ======= ======== ========== ======== =================
            \          tap low_tap high_tap step_count target_v regulating_bus_id
            ========== === ======= ======== ========== ======== =================
            id
            NHV2_NLOAD   1       0        2          3    158.0          VLLOAD_0
            ========== === ======= ======== ========== ======== =================
        """
<<<<<<< HEAD
        return self.get_elements(_pypowsybl.ElementType.RATIO_TAP_CHANGER, all_attributes, attributes)
=======
        ratio_tap_changers = self.get_elements(_pypowsybl.ElementType.RATIO_TAP_CHANGER)
        return ratio_tap_changers
>>>>>>> 16cf1164

    def get_phase_tap_changers(self, all_attributes: bool = False, attributes: _List[str] = []) -> _DataFrame:
        """
        Create a phase tap changers:class:`~pandas.DataFrame`.

        Args:
            all_attributes (bool, optional): flag for including all attributes in the dataframe, default is false
            attributes (List[str], optional): attributes to include in the dataframe. The 2 parameters are mutually exclusive. If no parameter is specified, the dataframe will include the default attributes.

        Returns:
            the phase tap changers data frame

        Notes:
            The resulting dataframe, depending on the parameters, could have the following columns:

              - **tap**:
              - **low_tap**:
              - **high_tap**:
              - **step_count**:
              - **regulating**:
              - **regulation_mode**:
              - **target_deadband**:
              - **regulationg_bus_id**:

            This dataframe is indexed by the id of the transformer

        Examples:
            .. code-block:: python

                net = pp.network.create_four_substations_node_breaker_network()
                net.get_phase_tap_changers()

            will output something like:

            === === ======= ======== ========== ========== =============== ================ =============== =================
            \   tap low_tap high_tap step_count regulating regulation_mode regulation_value target_deadband regulating_bus_id
            === === ======= ======== ========== ========== =============== ================ =============== =================
            id
            TWT  15       0       32         33      False       FIXED_TAP              NaN             NaN           S1VL1_0
            === === ======= ======== ========== ========== =============== ================ =============== =================

            .. code-block:: python

                net = pp.network.create_four_substations_node_breaker_network()
                net.get_phase_tap_changers(all_attributes=True)

            will output something like:

            === === ======= ======== ========== ========== =============== ================ =============== =================
            \   tap low_tap high_tap step_count regulating regulation_mode regulation_value target_deadband regulating_bus_id
            === === ======= ======== ========== ========== =============== ================ =============== =================
            id
            TWT  15       0       32         33      False       FIXED_TAP              NaN             NaN           S1VL1_0
            === === ======= ======== ========== ========== =============== ================ =============== =================

            .. code-block:: python

                net = pp.network.create_four_substations_node_breaker_network()
                net.get_phase_tap_changers(attributes=['tap','low_tap','high_tap','step_count','regulating_bus_id'])

            will output something like:

            === === ======= ======== ========== =================
            \   tap low_tap high_tap step_count regulating_bus_id
            === === ======= ======== ========== =================
            id
            TWT  15       0       32         33           S1VL1_0
            === === ======= ======== ========== =================
        """
        return self.get_elements(_pypowsybl.ElementType.PHASE_TAP_CHANGER, all_attributes, attributes)

    def get_reactive_capability_curve_points(self, all_attributes: bool = False, attributes: _List[str] = []) -> _DataFrame:
        """
        Get a dataframe of reactive capability curve points.

        Args:
            all_attributes (bool, optional): flag for including all attributes in the dataframe, default is false
            attributes (List[str], optional): attributes to include in the dataframe. The 2 parameters are mutually exclusive. If no parameter is specified, the dataframe will include the default attributes.

        Returns:
            A dataframe of reactive capability curve points.
        """
        return self.get_elements(_pypowsybl.ElementType.REACTIVE_CAPABILITY_CURVE_POINT, all_attributes, attributes)

    def update_elements(self, element_type: _pypowsybl.ElementType, df: _DataFrame = None, **kwargs):
        """
        Update network elements with data provided as a :class:`~pandas.DataFrame` or as named arguments.for a specified element type.

        The data frame columns are mapped to IIDM element attributes and each row is mapped to an element using the
        index.

        Args:
            element_type (ElementType): the element type
            df: the data to be updated
        """
        df = _adapt_df_or_kwargs(element_type, df, **kwargs)

        series_metadata = _pypowsybl.get_series_metadata(element_type)
        metadata_by_name = {s.name: s for s in series_metadata}
        is_index = []
        columns_names = []
        columns_values = []
        columns_types = []
        is_multi_index = len(df.index.names) > 1

        for idx, index_name in enumerate(df.index.names):
            if index_name is None:
                index_name = series_metadata[idx].name
            if is_multi_index:
                columns_values.append(df.index.get_level_values(index_name))
            else:
                columns_values.append(df.index.values)
            columns_names.append(index_name)
            columns_types.append(metadata_by_name[index_name].type)
            is_index.append(True)
        columns_names.extend(df.columns.values)
        for series_name in df.columns.values:
            if not series_name in metadata_by_name:
                raise ValueError('No column named {}'.format(series_name))
            series = df[series_name]
            series_type = metadata_by_name[series_name].type
            columns_types.append(series_type)
            columns_values.append(series.values)
            is_index.append(False)
        array = _pypowsybl.create_dataframe(columns_values, columns_names, columns_types, is_index)
        _pypowsybl.update_network_elements_with_series(self._handle, array, element_type)

    def update_buses(self, df: _DataFrame = None, **kwargs):
        """
        Update buses with data provided as a :class:`~pandas.DataFrame` or as named arguments.

        Attributes that can be updated are:

        - `v_mag`
        - `v_angle`

        See Also:
            :meth:`get_buses`

        Args:
            df: the data to be updated, as a data frame.
            **kwargs: the data to be updated, as named arguments.
                Arguments can be single values or any type of sequence.
                In the case of sequences, all arguments must have the same length.
        """
        return self.update_elements(_pypowsybl.ElementType.BUS, df, **kwargs)

    def update_switches(self, df: _DataFrame = None, **kwargs):
        """
        Update switches with data provided as a :class:`~pandas.DataFrame` or as named arguments.

        Attributes that can be updated are:

            - `open`
            - `retained`

        See Also:
            :meth:`get_switches`

        Args:
            df: the data to be updated, as a data frame.
            **kwargs: the data to be updated, as named arguments.
                Arguments can be single values or any type of sequence.
                In the case of sequences, all arguments must have the same length.
        """
        return self.update_elements(_pypowsybl.ElementType.SWITCH, df, **kwargs)

    def update_generators(self, df: _DataFrame = None, **kwargs):
        """
        Update generators with data provided as a :class:`~pandas.DataFrame` or as named arguments.

        Attributes that can be updated are:

        - `target_p`
        - `max_p`
        - `min_p`
        - `target_v`
        - `target_q`
        - `voltage_regulator_on`
        - `regulated_element_id` : you may define any injection or busbar section as the regulated location.
           Only supported in node breaker voltage levels.
        - `p`
        - `q`
        - `connected`

        See Also:
            :meth:`get_generators`

        Args:
            df: the data to be updated, as a data frame.
            **kwargs: the data to be updated, as named arguments.
                Arguments can be single values or any type of sequence.
                In the case of sequences, all arguments must have the same length.
        """
        return self.update_elements(_pypowsybl.ElementType.GENERATOR, df, **kwargs)

    def update_loads(self, df: _DataFrame = None, **kwargs):
        """
        Update loads with data provided as a :class:`~pandas.DataFrame` or as named arguments.

        Attributes that can be updated are:

        - `p0`
        - `q0`
        - `connected`

        See Also:
            :meth:`get_loads`

        Args:
            df: the data to be updated, as a data frame.
            **kwargs: the data to be updated, as named arguments.
                Arguments can be single values or any type of sequence.
                In the case of sequences, all arguments must have the same length.
        """
        return self.update_elements(_pypowsybl.ElementType.LOAD, df, **kwargs)

    def update_batteries(self, df: _DataFrame = None, **kwargs):
        """
        Update batteries with data provided as a :class:`~pandas.DataFrame` or as named arguments.

        Attributes that can be updated are:

        - `p0`
        - `q0`
        - `connected`

        See Also:
            :meth:`get_batteries`

        Args:
            df: the data to be updated, as a data frame.
            **kwargs: the data to be updated, as named arguments.
                Arguments can be single values or any type of sequence.
                In the case of sequences, all arguments must have the same length.
        """
        return self.update_elements(_pypowsybl.ElementType.BATTERY, df, **kwargs)

    def update_dangling_lines(self, df: _DataFrame = None, **kwargs):
        """
        Update dangling lines with data provided as a :class:`~pandas.DataFrame` or as named arguments.

        Attributes that can be updated are:

        - `r`
        - `x`
        - `g`
        - `b`
        - `p0`
        - `q0`
        - `p`
        - `q`
        - `connected`

        See Also:
            :meth:`get_dangling_lines`

        Args:
            df: the data to be updated, as a data frame.
            **kwargs: the data to be updated, as named arguments.
                Arguments can be single values or any type of sequence.
                In the case of sequences, all arguments must have the same length.
        """
        return self.update_elements(_pypowsybl.ElementType.DANGLING_LINE, df, **kwargs)

    def update_vsc_converter_stations(self, df: _DataFrame = None, **kwargs):
        """
        Update VSC converter stations with data provided as a :class:`~pandas.DataFrame` or as named arguments.

        Attributes that can be updated are:

        - `target_v`
        - `target_q`
        - `voltage_regulator_on`
        - `p`
        - `q`
        - `connected`

        See Also:
            :meth:`get_vsc_converter_stations`

        Args:
          df: the data to be updated, as a data frame.
          **kwargs: the data to be updated, as named arguments.
              Arguments can be single values or any type of sequence.
              In the case of sequences, all arguments must have the same length.
        """
        return self.update_elements(_pypowsybl.ElementType.VSC_CONVERTER_STATION, df, **kwargs)

    def update_static_var_compensators(self, df: _DataFrame = None, **kwargs):
        """
        Update static var compensators with data provided as a :class:`~pandas.DataFrame` or as named arguments.

        Attributes that can be updated are:
        - `b_min`
        - `b_max`
        - `target_v`
        - `target_q`
        - `regulation_mode`
        - `p`
        - `q`
        - `connected`

        See Also:
            :meth:`get_static_var_compensators`

        Args:
            df: the data to be updated, as a data frame.
            **kwargs: the data to be updated, as named arguments.
                Arguments can be single values or any type of sequence.
                In the case of sequences, all arguments must have the same length.
        """
        return self.update_elements(_pypowsybl.ElementType.STATIC_VAR_COMPENSATOR, df, **kwargs)

    def update_hvdc_lines(self, df: _DataFrame = None, **kwargs):
        """
        Update HVDC lines with data provided as a :class:`~pandas.DataFrame` or as named arguments.

        Attributes that can be updated are:

        - `converters_mode`
        - `target_p`
        - `max_p`
        - `nominal_v`
        - `r`
        - `connected1`
        - `connected2`

        See Also:
            :meth:`get_hvdc_lines`

        Args:
            df: the data to be updated, as a data frame.
            **kwargs: the data to be updated, as named arguments.
                Arguments can be single values or any type of sequence.
                In the case of sequences, all arguments must have the same length.
        """
        return self.update_elements(_pypowsybl.ElementType.HVDC_LINE, df, **kwargs)

    def update_lines(self, df: _DataFrame = None, **kwargs):
        """
        Update lines data with data provided as a :class:`~pandas.DataFrame` or as named arguments.

        See Also:
            :meth:`get_lines`

        Args:
            df: lines data to be updated.
            **kwargs: the data to be updated, as named arguments.
                Arguments can be single values or any type of sequence.
                In the case of sequences, all arguments must have the same length.
                - `r`
                - `x`
                - `g1`
                - `b1`
                - `g2`
                - `b2`
                - `p1`
                - `q1`
                - `p2`
                - `q2`
                - `connected1`
                - `connected2`
        """
        return self.update_elements(_pypowsybl.ElementType.LINE, df, **kwargs)

    def update_2_windings_transformers(self, df: _DataFrame = None, **kwargs):
        """
        Update 2 windings transformers with data provided as a :class:`~pandas.DataFrame` or as named arguments.

        Attributes that can be updated are:

        - `r`
        - `x`
        - `g`
        - `b`
        - `rated_u1`
        - `rated_u2`
        - `rated_s`
        - `p1`
        - `q1`
        - `p2`
        - `q2`
        - `connected1`
        - `connected2`

        See Also:
            :meth:`get_2_windings_transformers`

        Args:
            df: the data to be updated, as a data frame.
            **kwargs: the data to be updated, as named arguments.
                Arguments can be single values or any type of sequence.
                In the case of sequences, all arguments must have the same length.
        """
        return self.update_elements(_pypowsybl.ElementType.TWO_WINDINGS_TRANSFORMER, df, **kwargs)

    def update_ratio_tap_changers(self, df: _DataFrame = None, **kwargs):
        """
        Update ratio tap changers with data provided as a :class:`~pandas.DataFrame` or as named arguments.

        Attributes that can be updated are:

        - `tap`
        - `on_load`
        - `regulating`
        - `target_v`
        - `target_deadband`

        See Also:
            :meth:`get_ratio_tap_changers`

        Args:
            df: the data to be updated, as a data frame.
            **kwargs: the data to be updated, as named arguments.
                Arguments can be single values or any type of sequence.
                In the case of sequences, all arguments must have the same length.
        """
        return self.update_elements(_pypowsybl.ElementType.RATIO_TAP_CHANGER, df, **kwargs)

    def update_ratio_tap_changer_steps(self, df: _DataFrame = None, **kwargs):
        """
        Update ratio tap changer steps with data provided as a :class:`~pandas.DataFrame` or as named arguments.

        Attributes that can be updated are:

        - `rho`
        - `r`
        - `x`
        - `g`
        - `b`

        See Also:
            :meth:`get_ratio_tap_changer_steps`

        Args:
            df: the data to be updated, as a data frame.
            **kwargs: the data to be updated, as named arguments.
                Arguments can be single values or any type of sequence.
                In the case of sequences, all arguments must have the same length.
        """
        return self.update_elements(_pypowsybl.ElementType.RATIO_TAP_CHANGER_STEP, df, **kwargs)

    def update_phase_tap_changers(self, df: _DataFrame = None, **kwargs):
        """
        Update phase tap changers with data provided as a :class:`~pandas.DataFrame` or as named arguments.

        Attributes that can be updated :

        - `tap`
        - `regulating`
        - `regulation_mode`
        - `regulation_value`
        - `target_deadband`

        See Also:
            :meth:`get_phase_tap_changers`

        Args:
            df: the data to be updated, as a data frame.
            **kwargs: the data to be updated, as named arguments.
                Arguments can be single values or any type of sequence.
                In the case of sequences, all arguments must have the same length.
        """
        return self.update_elements(_pypowsybl.ElementType.PHASE_TAP_CHANGER, df, **kwargs)

    def update_phase_tap_changer_steps(self, df: _DataFrame = None, **kwargs):
        """
        Update phase tap changer steps with data provided as a :class:`~pandas.DataFrame` or as named arguments.

        Attributes that can be updated :

        - `rho`
        - `alpha`
        - `r`
        - `x`
        - `g`
        - `b`

        See Also:
            :meth:`get_phase_tap_changer_steps`

        Args:
            df: the data to be updated, as a data frame.
            **kwargs: the data to be updated, as named arguments.
                Arguments can be single values or any type of sequence.
                In the case of sequences, all arguments must have the same length.
        """
        return self.update_elements(_pypowsybl.ElementType.PHASE_TAP_CHANGER_STEP, df, **kwargs)

    def update_shunt_compensators(self, df: _DataFrame = None, **kwargs):
        """
        Update shunt compensators with data provided as a :class:`~pandas.DataFrame` or as named arguments.

        Attributes that can be updated are:

        - `section_count`
        - `p`
        - `q`
        - `connected`

        See Also:
            :meth:`get_shunt_compensators`

        Args:
           df: the data to be updated, as a data frame.
           **kwargs: the data to be updated, as named arguments.
               Arguments can be single values or any type of sequence.
               In the case of sequences, all arguments must have the same length.
        """
        return self.update_elements(_pypowsybl.ElementType.SHUNT_COMPENSATOR, df, **kwargs)

    def update_linear_shunt_compensator_sections(self, df: _DataFrame = None, **kwargs):
        """
        Update shunt compensators with data provided as a :class:`~pandas.DataFrame` or as named arguments.

        Attributes that can be updated are:

        - `g_per_section`
        - `b_per_section`
        - `max_section_count`

        See Also:
            :meth:`get_linear_shunt_compensator_sections`

        Args:
            df: the data to be updated, as a data frame.
            **kwargs: the data to be updated, as named arguments.
                Arguments can be single values or any type of sequence.
                In the case of sequences, all arguments must have the same length.

        """
        return self.update_elements(_pypowsybl.ElementType.LINEAR_SHUNT_COMPENSATOR_SECTION, df, **kwargs)

    def update_non_linear_shunt_compensator_sections(self, df: _DataFrame = None, **kwargs):
        """
        Update non linear shunt compensators sections with data provided as a :class:`~pandas.DataFrame` or as named arguments.

        Attributes that can be updated are :

        - `g`
        - `b`

        See Also:
            :meth:`get_non_linear_shunt_compensator_sections`

        Args:
            df: the data to be updated, as a data frame.
            **kwargs: the data to be updated, as named arguments.
                Arguments can be single values or any type of sequence.
                In the case of sequences, all arguments must have the same length.
        """
        return self.update_elements(_pypowsybl.ElementType.NON_LINEAR_SHUNT_COMPENSATOR_SECTION, df, **kwargs)

    def update_busbar_sections(self, df):
        """Update phase tap changers with a ``Pandas`` data frame.

        Args:
            df (DataFrame): the ``Pandas`` data frame

        """
        return self.update_elements(_pypowsybl.ElementType.BUSBAR_SECTION, df)

    def get_working_variant_id(self):
        """
        The current working variant ID.

        Returns:
            the id of the currently selected variant.
        """
        return _pypowsybl.get_working_variant_id(self._handle)

    def clone_variant(self, src: str, target: str, may_overwrite=True):
        """
        Creates a copy of the source variant

        Args:
            src: variant to copy
            target: id of the new variant that will be a copy of src
            may_overwrite: indicates if the target can be overwritten when it already exists
        """
        _pypowsybl.clone_variant(self._handle, src, target, may_overwrite)

    def set_working_variant(self, variant: str):
        """
        Changes the working variant. The provided variant ID must correspond
        to an existing variant, for example created by a call to `clone_variant`.

        Args:
            variant: id of the variant selected (it must exist)
        """
        _pypowsybl.set_working_variant(self._handle, variant)

    def remove_variant(self, variant: str):
        """
        Removes a variant from the network.

        Args:
            variant: id of the variant to be deleted
        """
        _pypowsybl.remove_variant(self._handle, variant)

    def get_variant_ids(self):
        """
        Get the list of existing variant IDs.

        Returns:
            all the ids of the existing variants
        """
        return _pypowsybl.get_variant_ids(self._handle)

    def get_current_limits(self, all_attributes: bool = False, attributes: _List[str] = []):
        """
        Get the list of all current limits on the network paired with their branch id.

        Args:
            all_attributes (bool, optional): flag for including all attributes in the dataframe, default is false
            attributes (List[str], optional): attributes to include in the dataframe. The 2 parameters are mutually exclusive. If no parameter is specified, the dataframe will include the default attributes.

        Returns:
            all current limits on the network
        """
        return self.get_elements(_pypowsybl.ElementType.CURRENT_LIMITS, all_attributes, attributes)

    def get_node_breaker_topology(self, voltage_level_id: str) -> NodeBreakerTopology:
        """
        Get the node breaker description of the topology of a voltage level.

        Args:
            voltage_level_id: id of the voltage level

        Returns:
            The node breaker description of the topology of the voltage level
        """
        return NodeBreakerTopology(self._handle, voltage_level_id)

    def get_bus_breaker_topology(self, voltage_level_id: str) -> BusBreakerTopology:
        """
        Get the bus breaker description of the topology of a voltage level.

        Args:
            voltage_level_id: id of the voltage level

        Returns:
            The bus breaker description of the topology of the voltage level
        """
        return BusBreakerTopology(self._handle, voltage_level_id)

    def merge(self, *args):
        networkList = list(args)
        handleList = []
        for n in networkList:
            handleList.append(n._handle)
        return _pypowsybl.merge(self._handle, handleList)


def _create_network(name, network_id=''):
    return Network(_pypowsybl.create_network(name, network_id))


def create_empty(id: str = "Default") -> Network:
    """
    Create an empty network.

    Args:
        id: id of the network, defaults to 'Default'

    Returns:
        a new empty network
    """
    return _create_network('empty', network_id=id)


def create_ieee9() -> Network:
    """
    Create an instance of IEEE 9 bus network

    Returns:
        a new instance of IEEE 9 bus network
    """
    return _create_network('ieee9')


def create_ieee14() -> Network:
    """
    Create an instance of IEEE 14 bus network

    Returns:
        a new instance of IEEE 14 bus network
    """
    return _create_network('ieee14')


def create_ieee30() -> Network:
    """
    Create an instance of IEEE 30 bus network

    Returns:
        a new instance of IEEE 30 bus network
    """
    return _create_network('ieee30')


def create_ieee57() -> Network:
    """
    Create an instance of IEEE 57 bus network

    Returns:
        a new instance of IEEE 57 bus network
    """
    return _create_network('ieee57')


def create_ieee118() -> Network:
    """
    Create an instance of IEEE 118 bus network

    Returns:
        a new instance of IEEE 118 bus network
    """
    return _create_network('ieee118')


def create_ieee300() -> Network:
    """
    Create an instance of IEEE 300 bus network

    Returns:
        a new instance of IEEE 300 bus network
    """
    return _create_network('ieee300')


def create_eurostag_tutorial_example1_network() -> Network:
    """
    Create an instance of example 1 network of Eurostag tutorial

    Returns:
        a new instance of example 1 network of Eurostag tutorial
    """
    return _create_network('eurostag_tutorial_example1')


def create_four_substations_node_breaker_network() -> Network:
    """
    Create an instance of powsybl "4 substations" test case.

    It is meant to contain most network element types that can be
    represented in powsybl networks.
    The topology is in node-breaker representation.

    Returns:
        a new instance of powsybl "4 substations" test case
    """
    return _create_network('four_substations_node_breaker')


def create_micro_grid_be_network() -> Network:
    """
    Create an instance of micro grid BE CGMES test case

    Returns:
        a new instance of micro grid BE CGMES test case
    """
    return _create_network('micro_grid_be')


def create_micro_grid_nl_network() -> Network:
    """
    Create an instance of micro grid NL CGMES test case

    Returns:
        a new instance of micro grid NL CGMES test case
    """
    return _create_network('micro_grid_nl')


def get_import_formats() -> _List[str]:
    """
    Get list of supported import formats

    :return: the list of supported import formats
    :rtype: List[str]
    """
    return _pypowsybl.get_network_import_formats()


def get_export_formats() -> _List[str]:
    """
    Get list of supported export formats

    :return: the list of supported export formats
    :rtype: List[str]
    """
    return _pypowsybl.get_network_export_formats()


def get_import_parameters(format: str) -> _DataFrame:
    """
    Supported import parameters for a given format.

    Args:
       format (str): the format

    Returns:
        import parameters data frame

    Examples:
       .. doctest::

           >>> parameters = pp.network.get_import_parameters('PSS/E')
           >>> parameters.index.tolist()
           ['psse.import.ignore-base-voltage']
           >>> parameters['description']['psse.import.ignore-base-voltage']
           'Ignore base voltage specified in the file'
           >>> parameters['type']['psse.import.ignore-base-voltage']
           'BOOLEAN'
           >>> parameters['default']['psse.import.ignore-base-voltage']
           'false'
    """
    series_array = _pypowsybl.create_importer_parameters_series_array(format)
    return _create_data_frame_from_series_array(series_array)


def get_export_parameters(format: str) -> _DataFrame:
    """
    Get supported export parameters infos for a given format

    Args:
       format (str): the format

    Returns:
        export parameters data frame
    """
    series_array = _pypowsybl.create_exporter_parameters_series_array(format)
    return _create_data_frame_from_series_array(series_array)


def load(file: str, parameters: dict = {}) -> Network:
    """
    Load a network from a file. File should be in a supported format.

    Args:
       file (str): a file
       parameters (dict, optional): a map of parameters

    Returns:
        a network
    """
    return Network(_pypowsybl.load_network(file, parameters))


def load_from_string(file_name: str, file_content: str, parameters: dict = {}) -> Network:
    """
    Load a network from a string. File content should be in a supported format.

    Args:
       file_name (str): file name
       file_content (str): file content
       parameters (dict, optional): a map of parameters

    Returns:
        a network
    """
    return Network(_pypowsybl.load_network_from_string(file_name, file_content, parameters))<|MERGE_RESOLUTION|>--- conflicted
+++ resolved
@@ -1681,12 +1681,7 @@
             \                 2 1.150767 0.0 0.0
             ========== ======== ======== === ===
         """
-<<<<<<< HEAD
         return self.get_elements(_pypowsybl.ElementType.RATIO_TAP_CHANGER_STEP, all_attributes, attributes)
-=======
-        ratio_tap_changer_steps = self.get_elements(_pypowsybl.ElementType.RATIO_TAP_CHANGER_STEP)
-        return ratio_tap_changer_steps
->>>>>>> 16cf1164
 
     def get_phase_tap_changer_steps(self, all_attributes: bool = False, attributes: _List[str] = []) -> _DataFrame:
         """
@@ -1763,12 +1758,7 @@
             ...      ...  ...       ...       ...
             === ======== ==== ========= =========
         """
-<<<<<<< HEAD
         return self.get_elements(_pypowsybl.ElementType.PHASE_TAP_CHANGER_STEP, all_attributes, attributes)
-=======
-        phase_tap_changer_steps = self.get_elements(_pypowsybl.ElementType.PHASE_TAP_CHANGER_STEP)
-        return phase_tap_changer_steps
->>>>>>> 16cf1164
 
     def get_ratio_tap_changers(self, all_attributes: bool = False, attributes: _List[str] = []) -> _DataFrame:
         """
@@ -1839,12 +1829,7 @@
             NHV2_NLOAD   1       0        2          3    158.0          VLLOAD_0
             ========== === ======= ======== ========== ======== =================
         """
-<<<<<<< HEAD
         return self.get_elements(_pypowsybl.ElementType.RATIO_TAP_CHANGER, all_attributes, attributes)
-=======
-        ratio_tap_changers = self.get_elements(_pypowsybl.ElementType.RATIO_TAP_CHANGER)
-        return ratio_tap_changers
->>>>>>> 16cf1164
 
     def get_phase_tap_changers(self, all_attributes: bool = False, attributes: _List[str] = []) -> _DataFrame:
         """
