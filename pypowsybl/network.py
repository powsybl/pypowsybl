#
# Copyright (c) 2020, RTE (http://www.rte-france.com)
# This Source Code Form is subject to the terms of the Mozilla Public
# License, v. 2.0. If a copy of the MPL was not distributed with this
# file, You can obtain one at http://mozilla.org/MPL/2.0/.
#
from __future__ import annotations  # Necessary for type alias like _DataFrame to work with sphinx

import sys as _sys
from typing import (
    List as _List,
    Set as _Set,
    Dict as _Dict,
    Optional as _Optional,
<<<<<<< HEAD
)
import datetime as _datetime
=======
    Union as _Union
)

from pypowsybl import _pypowsybl
from pypowsybl._pypowsybl import ElementType
>>>>>>> 42548ce8

import pandas as _pd
from pandas import DataFrame as _DataFrame
import networkx as _nx
import numpy as _np
from numpy.typing import ArrayLike as _ArrayLike

from pypowsybl import _pypowsybl
from pypowsybl._pypowsybl import ElementType
from pypowsybl.util import create_data_frame_from_series_array as _create_data_frame_from_series_array


def _series_metadata_repr(self: _pypowsybl.SeriesMetadata) -> str:
    return f'SeriesMetadata(name={self.name}, type={self.type}, ' \
           f'is_index={self.is_index}, is_modifiable={self.is_modifiable})'


_pypowsybl.SeriesMetadata.__repr__ = _series_metadata_repr  # type: ignore

ParamsDict = _Optional[_Dict[str, str]]

class Svg:
    """
    This class represents a single line diagram."""

    def __init__(self, content: str):
        self._content = content

    @property
    def svg(self) -> str:
        return self._content

    def __str__(self) -> str:
        return self._content

    def _repr_svg_(self) -> str:
        return self._content


class NodeBreakerTopology:
    """
    Node-breaker representation of the topology of a voltage level.

    The topology is actually represented as a graph, where
    vertices are called "nodes" and are identified by a unique number in the voltage level,
    while edges are switches (breakers and disconnectors), or internal connections (plain "wires").
    """

    def __init__(self, network_handle: _pypowsybl.JavaHandle, voltage_level_id: str):
        self._internal_connections = _create_data_frame_from_series_array(
            _pypowsybl.get_node_breaker_view_internal_connections(network_handle, voltage_level_id))
        self._switchs = _create_data_frame_from_series_array(
            _pypowsybl.get_node_breaker_view_switches(network_handle, voltage_level_id))
        self._nodes = _create_data_frame_from_series_array(
            _pypowsybl.get_node_breaker_view_nodes(network_handle, voltage_level_id))

    @property
    def switches(self) -> _DataFrame:
        """
        The list of switches of the voltage level, together with their connection status, as a dataframe.
        """
        return self._switchs

    @property
    def nodes(self) -> _DataFrame:
        """
        The list of nodes of the voltage level, together with their corresponding network element (if any),
        as a dataframe.
        """
        return self._nodes

    @property
    def internal_connections(self) -> _DataFrame:
        """
        The list of internal connection of the voltage level, together with the nodes they connect.
        """
        return self._internal_connections

    def create_graph(self) -> _nx.Graph:
        """
        Representation of the topology as a networkx graph.
        """
        graph = _nx.Graph()
        graph.add_nodes_from(self._nodes.index.tolist())
        graph.add_edges_from(self._switchs[['node1', 'node2']].values.tolist())
        graph.add_edges_from(self._internal_connections[['node1', 'node2']].values.tolist())
        return graph


class BusBreakerTopology:
    """
    Bus-breaker representation of the topology of a voltage level.

    The topology is actually represented as a graph, where
    vertices are buses while edges are switches (breakers and disconnectors).

    For each element of the voltage level, we also provide the bus breaker bus where it is connected.
    """

    def __init__(self, network_handle: _pypowsybl.JavaHandle, voltage_level_id: str):
        self._elements = _create_data_frame_from_series_array(
            _pypowsybl.get_bus_breaker_view_elements(network_handle, voltage_level_id))
        self._switchs = _create_data_frame_from_series_array(
            _pypowsybl.get_bus_breaker_view_switches(network_handle, voltage_level_id))
        self._buses = _create_data_frame_from_series_array(
            _pypowsybl.get_bus_breaker_view_buses(network_handle, voltage_level_id))

    @property
    def switches(self) -> _DataFrame:
        """
        The list of switches of the bus breaker view, together with their connection status, as a dataframe.
        """
        return self._switchs

    @property
    def buses(self) -> _DataFrame:
        """
        The list of buses of the  bus breaker view, as a dataframe.
        """
        return self._buses

    @property
    def elements(self) -> _DataFrame:
        """
        The list of elements (lines, generators...) of this voltage level, together with the bus
        of the bus breaker view where they are connected.
        """
        return self._elements

    def create_graph(self) -> _nx.Graph:
        """
        Representation of the topology as a networkx graph.
        """
        graph = _nx.Graph()
        graph.add_nodes_from(self._buses.index.tolist())
        graph.add_edges_from(self._switchs[['bus1_id', 'bus2_id']].values.tolist())
        return graph


def _to_array(value: _ArrayLike) -> _np.ndarray:
    """
    Converts a scalar or array to an array
    """
    as_array = _np.array(value, ndmin=1, copy=False)
    if as_array.ndim != 1:
        raise ValueError('Network elements update: expecting only scalar or 1 dimension array '
                         'as keyword argument, got {} dimensions'.format(as_array.ndim))
    return as_array


def _adapt_kwargs(element_type: ElementType, **kwargs: _ArrayLike) -> _DataFrame:
    """
    Converts named arguments to a dataframe.
    Element type is required to know which attributes must be part of the index.
    """

    metadata = _pypowsybl.get_series_metadata(element_type)
    index_columns = [col.name for col in metadata if col.is_index]

    columns = {}
    expected_size = None
    for key, value in kwargs.items():
        col = _to_array(value)
        size = col.shape[0]
        if expected_size is None:
            expected_size = size
        elif size != expected_size:
            raise ValueError('Network elements update: all arguments must have the same size, '
                             'got size {} for series {}, expected {}'.format(size, key, expected_size))
        columns[key] = col

    index = None
    if len(index_columns) == 1:
        index_name = index_columns[0]
        index = _pd.Index(name=index_name, data=columns[index_name])
    elif len(index_columns) > 1:
        index = _pd.MultiIndex.from_arrays(names=index_columns, arrays=[columns[name] for name in index_columns])
    data = dict((k, v) for k, v in columns.items() if k not in index_columns)
    return _DataFrame(index=index, data=data)


def _adapt_df_or_kwargs(element_type: ElementType, df: _Optional[_DataFrame], **kwargs: _ArrayLike) -> _DataFrame:
    """
    Ensures we get a dataframe, either from a ready to use dataframe, or from keyword arguments.
    """
    if df is None:
        return _adapt_kwargs(element_type, **kwargs)
    elif kwargs:
        raise RuntimeError('You must provide data in only one form: dataframe or named arguments')
    return df


class Network(object):

    def __init__(self, handle: _pypowsybl.JavaHandle):
        self._handle = handle
        att = _pypowsybl.get_network_metadata(self._handle)
        self._id = att.id
        self._name = att.name
        self._source_format = att.source_format
        self._forecast_distance = _datetime.timedelta(minutes=att.forecast_distance)
        self._case_date = _datetime.datetime.utcfromtimestamp(att.case_date)

    @property
    def id(self) -> str:
        """
        ID of this network
        """
        return self._id

    @property
    def name(self) -> str:
        """
        Name of this network
        """
        return self._name

    @property
    def source_format(self) -> str:
        """
        Format of the source where this network came from.
        """
        return self._source_format

    @property
    def case_date(self) -> _datetime.datetime:
        """
        Date of this network case, in UTC timezone.
        """
        return self._case_date

    @property
    def forecast_distance(self) -> _datetime.timedelta:
        """
        The forecast distance: 0 for a snapshot.
        """
        return self._forecast_distance

    def __str__(self) -> str:
        return f'Network(id={self.id}, name={self.name}, case_date={self.case_date}, ' \
               f'forecast_distance={self.forecast_distance}, source_format={self.source_format})'

    def __repr__(self) -> str:
        return str(self)

    def __getstate__(self) -> _Dict[str, str]:
        return {'xml': self.dump_to_string()}

    def __setstate__(self, state: _Dict[str, str]) -> None:
        xml = state['xml']
        n = _pypowsybl.load_network_from_string('tmp.xiidm', xml, {})
        self._handle = n

    def open_switch(self, id: str) -> bool:
        return _pypowsybl.update_switch_position(self._handle, id, True)

    def close_switch(self, id: str) -> bool:
        return _pypowsybl.update_switch_position(self._handle, id, False)

    def connect(self, id: str) -> bool:
        return _pypowsybl.update_connectable_status(self._handle, id, True)

    def disconnect(self, id: str) -> bool:
        return _pypowsybl.update_connectable_status(self._handle, id, False)

<<<<<<< HEAD
    def dump(self, file: str, format: str = 'XIIDM', parameters: ParamsDict = None):
=======
    def dump(self, file: str, format: str = 'XIIDM', parameters: dict = {}) -> None:
>>>>>>> 42548ce8
        """
        Save a network to a file using a specified format.

        Args:
            file (str): a file
            format (str, optional): format to save the network, defaults to 'XIIDM'
            parameters (dict, optional): a map of parameters
        """
        if parameters is None:
            parameters = {}
        _pypowsybl.dump_network(self._handle, file, format, parameters)

    def dump_to_string(self, format: str = 'XIIDM', parameters: ParamsDict = None) -> str:
        """
        Save a network to a string using a specified format.

        Args:
            format (str, optional): format to export, only support mono file type, defaults to 'XIIDM'
            parameters (dict, optional): a map of parameters

        Returns:
            a string representing network
        """
        if parameters is None:
            parameters = {}
        return _pypowsybl.dump_network_to_string(self._handle, format, parameters)

<<<<<<< HEAD
    def reduce(self, v_min: float = 0, v_max: float = _sys.float_info.max, ids: _List[str] = None,
               vl_depths: tuple = (), with_dangling_lines: bool = False):
        if ids is None:
            ids = []
=======
    def reduce(self, v_min: float = 0, v_max: float = _sys.float_info.max, ids: _List[str] = [],
               vl_depths: tuple = (), with_dangling_lines: bool = False) -> None:
>>>>>>> 42548ce8
        vls = []
        depths = []
        for v in vl_depths:
            vls.append(v[0])
            depths.append(v[1])
        _pypowsybl.reduce_network(self._handle, v_min, v_max, ids, vls, depths, with_dangling_lines)

    def write_single_line_diagram_svg(self, container_id: str, svg_file: str) -> None:
        """
        Create a single line diagram in SVG format from a voltage level or a substation and write to a file.

        Args:
            container_id: a voltage level id or a substation id
            svg_file: a svg file path
        """
        _pypowsybl.write_single_line_diagram_svg(self._handle, container_id, svg_file)

    def get_single_line_diagram(self, container_id: str) -> Svg:
        """
        Create a single line diagram from a voltage level or a substation.

        Args:
            container_id: a voltage level id or a substation id

        Returns:
            the single line diagram
        """
        return Svg(_pypowsybl.get_single_line_diagram_svg(self._handle, container_id))

    def write_network_area_diagram_svg(self, svg_file: str, voltage_level_id: str = None, depth: int = 0) -> None:
        """
        Create a network area diagram in SVG format and write it to a file.

        Args:
            svg_file: a svg file path
            voltage_level_id: the voltage level ID, center of the diagram (None for the full diagram)
            depth: the diagram depth around the voltage level
        """
        _pypowsybl.write_network_area_diagram_svg(self._handle, svg_file, voltage_level_id if voltage_level_id else '', depth)

    def get_network_area_diagram(self, voltage_level_id: str = None, depth: int = 0) -> Svg:
        """
        Create a network area diagram.

        Args:
            voltage_level_id: the voltage level ID, center of the diagram (None for the full diagram)
            depth: the diagram depth around the voltage level

        Returns:
            the network area diagram
        """
        return Svg(_pypowsybl.get_network_area_diagram_svg(self._handle, voltage_level_id if voltage_level_id else '', depth))

    def get_elements_ids(self, element_type: _pypowsybl.ElementType, nominal_voltages: _Set[float] = None,
                         countries: _Set[str] = None,
                         main_connected_component: bool = True, main_synchronous_component: bool = True,
                         not_connected_to_same_bus_at_both_sides: bool = False) -> _List[str]:
        return _pypowsybl.get_network_elements_ids(self._handle, element_type,
                                                   [] if nominal_voltages is None else list(nominal_voltages),
                                                   [] if countries is None else list(countries),
                                                   main_connected_component, main_synchronous_component,
                                                   not_connected_to_same_bus_at_both_sides)

    def get_elements(self, element_type: _pypowsybl.ElementType, all_attributes: bool = False, attributes: _List[str] = None) -> _DataFrame:
        """
        Get network elements as a :class:`~pandas.DataFrame` for a specified element type.

        Args:
            element_type (ElementType): the element type
            all_attributes (bool, optional): flag for including all attributes in the dataframe, default is false
            attributes (List[str], optional): attributes to include in the dataframe. The 2 optional parameters are mutually exclusive. If no optional parameter is specified, the dataframe will include the default attributes.

        Returns:
            a network elements data frame for the specified element type
        """
        if attributes is None:
            attributes = []
        filter_attributes = _pypowsybl.FilterAttributesType.DEFAULT_ATTRIBUTES
        if all_attributes and len(attributes) > 0:
            raise RuntimeError('parameters "all_attributes" and "attributes" are mutually exclusive')
        if all_attributes:
            filter_attributes = _pypowsybl.FilterAttributesType.ALL_ATTRIBUTES
        elif len(attributes) > 0:
            filter_attributes = _pypowsybl.FilterAttributesType.SELECTION_ATTRIBUTES

        series_array = _pypowsybl.create_network_elements_series_array(self._handle, element_type, filter_attributes, attributes)
        return _create_data_frame_from_series_array(series_array)

    def get_buses(self, all_attributes: bool = False, attributes: _List[str] = None) -> _DataFrame:
        r"""
        rGet a dataframe of buses.

        Args:
            all_attributes (bool, optional): flag for including all attributes in the dataframe, default is false
            attributes (List[str], optional): attributes to include in the dataframe. The 2 parameters are mutually exclusive. If no parameter is specified, the dataframe will include the default attributes.

        Returns:
            A dataframe of buses.

        Notes:
            The resulting dataframe, depending on the parameters, could have the following columns:

              - **v_mag**: Get the voltage magnitude of the bus (in kV)
              - **v_angle**: the voltage angle of the bus (in degree)
              - **connected_component**: the number of terminals connected to this bus
              - **synchronous_component**: the number of synchronous components that the bus is part of
              - **voltage_level_id**: at which substation the bus is connected

            This dataframe is indexed by the id of the LCC converter

        Examples:

            .. code-block:: python

                net = pp.network.create_four_substations_node_breaker_network()
                net.get_buses()

            It outputs something like:

            ======= ======== ======= =================== ===================== ================
            \          v_mag v_angle connected_component synchronous_component voltage_level_id
            ======= ======== ======= =================== ===================== ================
            id
            S1VL1_0 224.6139  2.2822                   0                     1            S1VL1
            S1VL2_0 400.0000  0.0000                   0                     1            S1VL2
            S2VL1_0 408.8470  0.7347                   0                     0            S2VL1
            S3VL1_0 400.0000  0.0000                   0                     0            S3VL1
            S4VL1_0 400.0000 -1.1259                   0                     0            S4VL1
            ======= ======== ======= =================== ===================== ================

            .. code-block:: python

                net = pp.network.create_four_substations_node_breaker_network()
                net.get_buses(all_attributes=True)

            It outputs something like:

            ======= ======== ======= =================== ===================== ================
            \          v_mag v_angle connected_component synchronous_component voltage_level_id
            ======= ======== ======= =================== ===================== ================
            id
            S1VL1_0 224.6139  2.2822                   0                     1            S1VL1
            S1VL2_0 400.0000  0.0000                   0                     1            S1VL2
            S2VL1_0 408.8470  0.7347                   0                     0            S2VL1
            S3VL1_0 400.0000  0.0000                   0                     0            S3VL1
            S4VL1_0 400.0000 -1.1259                   0                     0            S4VL1
            ======= ======== ======= =================== ===================== ================

            .. code-block:: python

                net = pp.network.create_four_substations_node_breaker_network()
                net.get_buses(attributes=['v_mag','v_angle','voltage_level_id'])

            It outputs something like:

            ======= ======== ======= ================
            \          v_mag v_angle voltage_level_id
            ======= ======== ======= ================
            id
            S1VL1_0 224.6139  2.2822            S1VL1
            S1VL2_0 400.0000  0.0000            S1VL2
            S2VL1_0 408.8470  0.7347            S2VL1
            S3VL1_0 400.0000  0.0000            S3VL1
            S4VL1_0 400.0000 -1.1259            S4VL1
            ======= ======== ======= ================
        """
        return self.get_elements(_pypowsybl.ElementType.BUS, all_attributes, attributes)

    def get_generators(self, all_attributes: bool = False, attributes: _List[str] = None) -> _DataFrame:
        r"""
        Get a dataframe of generators.

        Args:
            all_attributes (bool, optional): flag for including all attributes in the dataframe, default is false
            attributes (List[str], optional): attributes to include in the dataframe. The 2 parameters are mutually exclusive. If no parameter is specified, the dataframe will include the default attributes.

        Returns:
            the generator data frame.

        Notes:
            The resulting dataframe, depending on the parameters, could have the following columns:

              - **energy_source**: the energy source used to fuel the generator
              - **target_p**: the target active value for the generator (in MW)
              - **max_p**: the maximum active value for the generator  (MW)
              - **min_p**: the minimum active value for the generator  (MW)
              - **target_v**: the target voltage magnitude value for the generator (in kV)
              - **target_q**: the target reactive value for the generator (in MVAr)
              - **voltage_regulator_on**: ``True`` if the generator regulates voltage
              - **regulated_element_id**: the ID of the network element where voltage is regulated
              - **p**: the actual active production of the generator (``NaN`` if no loadflow has been computed)
              - **q**: the actual reactive production of the generator (``NaN`` if no loadflow has been computed)
              - **voltage_level_id**: at which substation this generator is connected
              - **bus_id**: at which bus this generator is computed

            This dataframe is indexed by the id of the generators

        Examples:

            .. code-block:: python

                net = pp.network.create_ieee14()
                net.get_generators()

            will output something like:

            ==== ============= ======== ====== ======= ======== ======== ==================== === === ================ ======
            \    energy_source target_p  max_p   min_p target_v target_q voltage_regulator_on   p   q voltage_level_id bus_id
            ==== ============= ======== ====== ======= ======== ======== ==================== === === ================ ======
            id
            B1-G         OTHER    232.4 9999.0 -9999.0    1.060    -16.9                 True NaN NaN              VL1  VL1_0
            B2-G         OTHER     40.0 9999.0 -9999.0    1.045     42.4                 True NaN NaN              VL2  VL2_0
            B3-G         OTHER      0.0 9999.0 -9999.0    1.010     23.4                 True NaN NaN              VL3  VL3_0
            B6-G         OTHER      0.0 9999.0 -9999.0    1.070     12.2                 True NaN NaN              VL6  VL6_0
            B8-G         OTHER      0.0 9999.0 -9999.0    1.090     17.4                 True NaN NaN              VL8  VL8_0
            ==== ============= ======== ====== ======= ======== ======== ==================== === === ================ ======

            .. code-block:: python

                net = pp.network.create_ieee14()
                net.get_generators(all_attributes=True)

            will output something like:

            ==== ============= ======== ====== ======= ======== ======== ==================== === === ================ ======
            \    energy_source target_p  max_p   min_p target_v target_q voltage_regulator_on   p   q voltage_level_id bus_id
            ==== ============= ======== ====== ======= ======== ======== ==================== === === ================ ======
            id
            B1-G         OTHER    232.4 9999.0 -9999.0    1.060    -16.9                 True NaN NaN              VL1  VL1_0
            B2-G         OTHER     40.0 9999.0 -9999.0    1.045     42.4                 True NaN NaN              VL2  VL2_0
            B3-G         OTHER      0.0 9999.0 -9999.0    1.010     23.4                 True NaN NaN              VL3  VL3_0
            B6-G         OTHER      0.0 9999.0 -9999.0    1.070     12.2                 True NaN NaN              VL6  VL6_0
            B8-G         OTHER      0.0 9999.0 -9999.0    1.090     17.4                 True NaN NaN              VL8  VL8_0
            ==== ============= ======== ====== ======= ======== ======== ==================== === === ================ ======

            .. code-block:: python

                net = pp.network.create_ieee14()
                net.get_generators(attributes=['energy_source','target_p','max_p','min_p','p','voltage_level_id','bus_id'])

            will output something like:

            ==== ============= ======== ====== ======= === ================ ======
            \    energy_source target_p  max_p   min_p   p voltage_level_id bus_id
            ==== ============= ======== ====== ======= === ================ ======
            id
            B1-G         OTHER    232.4 9999.0 -9999.0 NaN              VL1  VL1_0
            B2-G         OTHER     40.0 9999.0 -9999.0 NaN              VL2  VL2_0
            B3-G         OTHER      0.0 9999.0 -9999.0 NaN              VL3  VL3_0
            B6-G         OTHER      0.0 9999.0 -9999.0 NaN              VL6  VL6_0
            B8-G         OTHER      0.0 9999.0 -9999.0 NaN              VL8  VL8_0
            ==== ============= ======== ====== ======= === ================ ======

        .. warning::

            The "generator convention" is used for the "input" columns (`target_p`, `max_p`,
            `min_p`, `target_v` and `target_q`) while the "load convention" is used for the ouput columns
            (`p` and `q`).

            Most of the time, this means that `p` and `target_p` will have opposite sign. This also entails that
            `p` can be lower than `min_p`. Actually, the relation: :math:`\\text{min_p} <= -p <= \\text{max_p}`
            should hold.
        """
        return self.get_elements(_pypowsybl.ElementType.GENERATOR, all_attributes, attributes)

    def get_loads(self, all_attributes: bool = False, attributes: _List[str] = None) -> _DataFrame:
        r"""
        Get a dataframe of loads.

        Args:
            all_attributes (bool, optional): flag for including all attributes in the dataframe, default is false
            attributes (List[str], optional): attributes to include in the dataframe. The 2 parameters are mutually exclusive. If no parameter is specified, the dataframe will include the default attributes.

        Returns:
            the load data frame

        Notes:
            The resulting dataframe, depending on the parameters, could have the following columns:

              - **type**: type of load
              - **p0**: the active load consumption setpoint (MW)
              - **q0**: the reactive load consumption setpoint  (MVAr)
              - **p**: the result active load consumption, it is ``NaN`` is not loadflow has been computed (MW)
              - **q**: the result reactive load consumption, it is ``NaN`` is not loadflow has been computed (MVAr)
              - **i**: the current on the load, ``NaN`` if no loadflow has been computed (in A)
              - **voltage_level_id**: at which substation this load is connected
              - **bus_id**: at which bus this load is connected

            This dataframe is indexed by the id of the loads.

        Examples:

            .. code-block:: python

                net = pp.network.create_ieee14()
                net.get_loads()

            will output something like:

            ===== ========== ===== ===== === === ================ ======= =========
            \           type    p0    q0   p   q voltage_level_id  bus_id connected
            ===== ========== ===== ===== === === ================ ======= =========
            id
            B2-L   UNDEFINED  21.7  12.7 NaN NaN              VL2   VL2_0      True
            B3-L   UNDEFINED  94.2  19.0 NaN NaN              VL3   VL3_0      True
            B4-L   UNDEFINED  47.8  -3.9 NaN NaN              VL4   VL4_0      True
            B5-L   UNDEFINED   7.6   1.6 NaN NaN              VL5   VL5_0      True
            B6-L   UNDEFINED  11.2   7.5 NaN NaN              VL6   VL6_0      True
            B9-L   UNDEFINED  29.5  16.6 NaN NaN              VL9   VL9_0      True
            B10-L  UNDEFINED   9.0   5.8 NaN NaN             VL10  VL10_0      True
            B11-L  UNDEFINED   3.5   1.8 NaN NaN             VL11  VL11_0      True
            B12-L  UNDEFINED   6.1   1.6 NaN NaN             VL12  VL12_0      True
            B13-L  UNDEFINED  13.5   5.8 NaN NaN             VL13  VL13_0      True
            B14-L  UNDEFINED  14.9   5.0 NaN NaN             VL14  VL14_0      True
            ===== ========== ===== ===== === === ================ ======= =========

            .. code-block:: python

                net = pp.network.create_ieee14()
                net.get_loads(all_attributes=True)

            will output something like:

            ===== ========== ===== ===== === === ================ ======= =========
            \           type    p0    q0   p   q voltage_level_id  bus_id connected
            ===== ========== ===== ===== === === ================ ======= =========
            id
            B2-L   UNDEFINED  21.7  12.7 NaN NaN              VL2   VL2_0      True
            B3-L   UNDEFINED  94.2  19.0 NaN NaN              VL3   VL3_0      True
            B4-L   UNDEFINED  47.8  -3.9 NaN NaN              VL4   VL4_0      True
            B5-L   UNDEFINED   7.6   1.6 NaN NaN              VL5   VL5_0      True
            B6-L   UNDEFINED  11.2   7.5 NaN NaN              VL6   VL6_0      True
            B9-L   UNDEFINED  29.5  16.6 NaN NaN              VL9   VL9_0      True
            B10-L  UNDEFINED   9.0   5.8 NaN NaN             VL10  VL10_0      True
            B11-L  UNDEFINED   3.5   1.8 NaN NaN             VL11  VL11_0      True
            B12-L  UNDEFINED   6.1   1.6 NaN NaN             VL12  VL12_0      True
            B13-L  UNDEFINED  13.5   5.8 NaN NaN             VL13  VL13_0      True
            B14-L  UNDEFINED  14.9   5.0 NaN NaN             VL14  VL14_0      True
            ===== ========== ===== ===== === === ================ ======= =========

            .. code-block:: python

                net = pp.network.create_ieee14()
                net.get_loads(attributes=['type','p','q','voltage_level_id','bus_id','connected'])

            will output something like:

            ===== ========== === === ================ ======= =========
            \           type   p   q voltage_level_id  bus_id connected
            ===== ========== === === ================ ======= =========
            id
            B2-L   UNDEFINED NaN NaN              VL2   VL2_0      True
            B3-L   UNDEFINED NaN NaN              VL3   VL3_0      True
            B4-L   UNDEFINED NaN NaN              VL4   VL4_0      True
            B5-L   UNDEFINED NaN NaN              VL5   VL5_0      True
            B6-L   UNDEFINED NaN NaN              VL6   VL6_0      True
            B9-L   UNDEFINED NaN NaN              VL9   VL9_0      True
            B10-L  UNDEFINED NaN NaN             VL10  VL10_0      True
            B11-L  UNDEFINED NaN NaN             VL11  VL11_0      True
            B12-L  UNDEFINED NaN NaN             VL12  VL12_0      True
            B13-L  UNDEFINED NaN NaN             VL13  VL13_0      True
            B14-L  UNDEFINED NaN NaN             VL14  VL14_0      True
            ===== ========== === === ================ ======= =========
        """
        return self.get_elements(_pypowsybl.ElementType.LOAD, all_attributes, attributes)

    def get_batteries(self, all_attributes: bool = False, attributes: _List[str] = None) -> _DataFrame:
        r"""
        Get a dataframe of batteries.

        Args:
            all_attributes (bool, optional): flag for including all attributes in the dataframe, default is false
            attributes (List[str], optional): attributes to include in the dataframe. The 2 parameters are mutually exclusive. If no parameter is specified, the dataframe will include the default attributes.

        Returns:
            A dataframe of batteries.
        """
        return self.get_elements(_pypowsybl.ElementType.BATTERY, all_attributes, attributes)

    def get_lines(self, all_attributes: bool = False, attributes: _List[str] = None) -> _DataFrame:
        r"""
        Get a dataframe of lines data.

        Args:
            all_attributes (bool, optional): flag for including all attributes in the dataframe, default is false
            attributes (List[str], optional): attributes to include in the dataframe. The 2 parameters are mutually exclusive. If no parameter is specified, the dataframe will include the default attributes.

        Returns:
            A dataframe of lines data.

        Notes:
            The resulting dataframe, depending on the parameters, could have the following columns:

            - **r**: the resistance of the line (in Ohm)
            - **x**: the reactance of the line (in Ohm)
            - **g1**: the  conductance of line at its "1" side (in Siemens)
            - **b1**: the susceptance of line at its "1" side (in Siemens)
            - **g2**: the  conductance of line at its "2" side (in Siemens)
            - **b2**: the susceptance of line at its "2" side (in Siemens)
            - **p1**: the active flow on the line at its "1" side, ``NaN`` if no loadflow has been computed (in MW)
            - **q1**: the reactive flow on the line at its "1" side, ``NaN`` if no loadflow has been computed (in MVAr)
            - **i1**: the current on the line at its "1" side, ``NaN`` if no loadflow has been computed (in A)
            - **p2**: the active flow on the line at its "2" side, ``NaN`` if no loadflow has been computed (in MW)
            - **q2**: the reactive flow on the line at its "2" side, ``NaN`` if no loadflow has been computed (in MVAr)
            - **i2**: the current on the line at its "2" side, ``NaN`` if no loadflow has been computed (in A)
            - **voltage_level1_id**: at which substation the "1" side of the powerline is connected
            - **voltage_level2_id**: at which substation the "2" side of the powerline is connected
            - **bus1_id**: at which bus the "1" side of the powerline is connected
            - **bus2_id**: at which bus the "2" side of the powerline is connected
            - **connected1**: ``True`` if the side "1" of the line is connected to a bus
            - **connected2**: ``True`` if the side "2" of the line is connected to a bus

            This dataframe is indexed by the id of the lines.

        Examples:

            .. code-block:: python

                net = pp.network.create_ieee14()
                net.get_lines()

            will output something like:

            ========  ========  ========  ===  ====  ===  ==== === === === === === === ================= ================= ======= ======= ========== ==========
            \                r         x   g1    b1   g2    b2  p1  q1  i1  p2  q2  i2 voltage_level1_id voltage_level2_id bus1_id bus2_id connected1 connected2
            ========  ========  ========  ===  ====  ===  ==== === === === === === === ================= ================= ======= ======= ========== ==========
            id
            L1-2-1    0.000194  0.000592  0.0  2.64  0.0  2.64 NaN NaN NaN NaN NaN NaN               VL1               VL2   VL1_0   VL2_0       True       True
            L1-5-1    0.000540  0.002230  0.0  2.46  0.0  2.46 NaN NaN NaN NaN NaN NaN               VL1               VL5   VL1_0   VL5_0       True       True
            ========  ========  ========  ===  ====  ===  ==== === === === === === === ================= ================= ======= ======= ========== ==========

            .. code-block:: python

                net = pp.network.create_ieee14()
                net.get_lines(all_attributes=True)

            will output something like:

            ========  ========  ========  ===  ====  ===  ==== === === === === === === ================= ================= ======= ======= ========== ==========
            \                r         x   g1    b1   g2    b2  p1  q1  i1  p2  q2  i2 voltage_level1_id voltage_level2_id bus1_id bus2_id connected1 connected2
            ========  ========  ========  ===  ====  ===  ==== === === === === === === ================= ================= ======= ======= ========== ==========
            id
            L1-2-1    0.000194  0.000592  0.0  2.64  0.0  2.64 NaN NaN NaN NaN NaN NaN               VL1               VL2   VL1_0   VL2_0       True       True
            L1-5-1    0.000540  0.002230  0.0  2.46  0.0  2.46 NaN NaN NaN NaN NaN NaN               VL1               VL5   VL1_0   VL5_0       True       True
            ========  ========  ========  ===  ====  ===  ==== === === === === === === ================= ================= ======= ======= ========== ==========

            .. code-block:: python

                net = pp.network.create_ieee14()
                net.get_lines(attributes=['p1','q1','i1','p2','q2','i2','voltage_level1_id','voltage_level2_id','bus1_id','bus2_id','connected1','connected2'])

            will output something like:

            ======== === === === === === === ================= ================= ======= ======= ========== ==========
            \         p1  q1  i1  p2  q2  i2 voltage_level1_id voltage_level2_id bus1_id bus2_id connected1 connected2
            ======== === === === === === === ================= ================= ======= ======= ========== ==========
            id
            L1-2-1   NaN NaN NaN NaN NaN NaN               VL1               VL2   VL1_0   VL2_0       True       True
            L1-5-1   NaN NaN NaN NaN NaN NaN               VL1               VL5   VL1_0   VL5_0       True       True
            ======== === === === === === === ================= ================= ======= ======= ========== ==========
        """
        return self.get_elements(_pypowsybl.ElementType.LINE, all_attributes, attributes)

    def get_2_windings_transformers(self, all_attributes: bool = False, attributes: _List[str] = None) -> _DataFrame:
        r"""
        Get a dataframe of 2 windings transformers.

        Args:
            all_attributes (bool, optional): flag for including all attributes in the dataframe, default is false
            attributes (List[str], optional): attributes to include in the dataframe. The 2 parameters are mutually exclusive. If no parameter is specified, the dataframe will include the default attributes.

        Returns:
            A dataframe of 2 windings transformers.

        Notes:
            The resulting dataframe, depending on the parameters, could have the following columns:

              - **r**: the resistance of the transformer at its "2" side  (in Ohm)
              - **x**: the reactance of the transformer at its "2" side (in Ohm)
              - **b**: the susceptance of transformer at its "2" side (in Siemens)
              - **g**: the  conductance of transformer at its "2" side (in Siemens)
              - **rated_u1**: The rated voltage of the transformer at side 1 (in kV)
              - **rated_u2**: The rated voltage of the transformer at side 2 (in kV)
              - **rated_s**:
              - **p1**: the active flow on the transformer at its "1" side, ``NaN`` if no loadflow has been computed (in MW)
              - **q1**: the reactive flow on the transformer at its "1" side, ``NaN`` if no loadflow has been computed  (in MVAr)
              - **i1**: the current on the transformer at its "1" side, ``NaN`` if no loadflow has been computed (in A)
              - **p2**: the active flow on the transformer at its "2" side, ``NaN`` if no loadflow has been computed  (in MW)
              - **q2**: the reactive flow on the transformer at its "2" side, ``NaN`` if no loadflow has been computed  (in MVAr)
              - **i2**: the current on the transformer at its "2" side, ``NaN`` if no loadflow has been computed (in A)
              - **voltage_level1_id**: at which substation the "1" side of the transformer is connected
              - **voltage_level2_id**: at which substation the "2" side of the transformer is connected
              - **connected1**: ``True`` if the side "1" of the transformer is connected to a bus
              - **connected2**: ``True`` if the side "2" of the transformer is connected to a bus

            This dataframe is indexed by the id of the two windings transformers

        Examples:

            .. code-block:: python

                net = pp.network.create_ieee14()
                net.get_2_windings_transformers()

            will output something like:

            ====== ==== ======== === === ======== ======== ======= === === === === === === ================= ================= ======= ======= ========== ==========
            \         r        x   g   b rated_u1 rated_u2 rated_s  p1  q1  i1  p2  q2  i2 voltage_level1_id voltage_level2_id bus1_id bus2_id connected1 connected2
            ====== ==== ======== === === ======== ======== ======= === === === === === === ================= ================= ======= ======= ========== ==========
            id
            T4-7-1  0.0 0.409875 0.0 0.0  132.030     14.0     NaN NaN NaN NaN NaN NaN NaN               VL4               VL7   VL4_0   VL7_0       True       True
            T4-9-1  0.0 0.800899 0.0 0.0  130.815     12.0     NaN NaN NaN NaN NaN NaN NaN               VL4               VL9   VL4_0   VL9_0       True       True
            T5-6-1  0.0 0.362909 0.0 0.0  125.820     12.0     NaN NaN NaN NaN NaN NaN NaN               VL5               VL6   VL5_0   VL6_0       True       True
            ====== ==== ======== === === ======== ======== ======= === === === === === === ================= ================= ======= ======= ========== ==========

            .. code-block:: python

                net = pp.network.create_ieee14()
                net.get_2_windings_transformers(all_attributes=True)

            will output something like:

            ====== ==== ======== === === ======== ======== ======= === === === === === === ================= ================= ======= ======= ========== ==========
            \         r        x   g   b rated_u1 rated_u2 rated_s  p1  q1  i1  p2  q2  i2 voltage_level1_id voltage_level2_id bus1_id bus2_id connected1 connected2
            ====== ==== ======== === === ======== ======== ======= === === === === === === ================= ================= ======= ======= ========== ==========
            id
            T4-7-1  0.0 0.409875 0.0 0.0  132.030     14.0     NaN NaN NaN NaN NaN NaN NaN               VL4               VL7   VL4_0   VL7_0       True       True
            T4-9-1  0.0 0.800899 0.0 0.0  130.815     12.0     NaN NaN NaN NaN NaN NaN NaN               VL4               VL9   VL4_0   VL9_0       True       True
            T5-6-1  0.0 0.362909 0.0 0.0  125.820     12.0     NaN NaN NaN NaN NaN NaN NaN               VL5               VL6   VL5_0   VL6_0       True       True
            ====== ==== ======== === === ======== ======== ======= === === === === === === ================= ================= ======= ======= ========== ==========

            .. code-block:: python

                net = pp.network.create_ieee14()
                net.get_2_windings_transformers(attributes=['p1','q1','i1','p2','q2','i2','voltage_level1_id','voltage_level2_id','bus1_id','bus2_id','connected1','connected2'])

            will output something like:

            ====== === === === === === === ================= ================= ======= ======= ========== ==========
            \       p1  q1  i1  p2  q2  i2 voltage_level1_id voltage_level2_id bus1_id bus2_id connected1 connected2
            ====== === === === === === === ================= ================= ======= ======= ========== ==========
            id
            T4-7-1 NaN NaN NaN NaN NaN NaN               VL4               VL7   VL4_0   VL7_0       True       True
            T4-9-1 NaN NaN NaN NaN NaN NaN               VL4               VL9   VL4_0   VL9_0       True       True
            T5-6-1 NaN NaN NaN NaN NaN NaN               VL5               VL6   VL5_0   VL6_0       True       True
            ====== === === === === === === ================= ================= ======= ======= ========== ==========
        """
        return self.get_elements(_pypowsybl.ElementType.TWO_WINDINGS_TRANSFORMER, all_attributes, attributes)

    def get_3_windings_transformers(self, all_attributes: bool = False, attributes: _List[str] = None) -> _DataFrame:
        r"""
        Get a dataframe of 3 windings transformers.

        Args:
            all_attributes (bool, optional): flag for including all attributes in the dataframe, default is false
            attributes (List[str], optional): attributes to include in the dataframe. The 2 parameters are mutually exclusive. If no parameter is specified, the dataframe will include the default attributes.

        Returns:
            A dataframe of 3 windings transformers.
        """
        return self.get_elements(_pypowsybl.ElementType.THREE_WINDINGS_TRANSFORMER, all_attributes, attributes)

    def get_shunt_compensators(self, all_attributes: bool = False, attributes: _List[str] = None) -> _DataFrame:
        r"""
        Get a dataframe of shunt compensators.

        Args:
            all_attributes (bool, optional): flag for including all attributes in the dataframe, default is false
            attributes (List[str], optional): attributes to include in the dataframe. The 2 parameters are mutually exclusive. If no parameter is specified, the dataframe will include the default attributes.

        Returns:
            A dataframe of shunt compensators.

        Notes:
            The resulting dataframe, depending on the parameters, could have the following columns:

              - **model_type**:
              - **max_section_count**: The maximum number of sections that may be switched on
              - **section_count**: The current number of section that may be switched on
              - **p**: the active flow on the shunt, ``NaN`` if no loadflow has been computed (in MW)
              - **q**: the reactive flow on the shunt, ``NaN`` if no loadflow has been computed  (in MVAr)
              - **i**: the current in the shunt, ``NaN`` if no loadflow has been computed  (in A)
              - **voltage_level_id**: at which substation the shunt is connected
              - **bus_id**: indicate at which bus the shunt is connected
              - **connected**: ``True`` if the shunt is connected to a bus

            This dataframe is indexed by the id of the shunt compensators

        Examples:

            .. code-block:: python

                net = pp.network.create_ieee14()
                net.get_shunt_compensators()

            will output something like:

            ===== ========== ================= ============= === === === ================ ====== =========
            \     model_type max_section_count section_count   p   q   i voltage_level_id bus_id connected
            ===== ========== ================= ============= === === === ================ ====== =========
            id
            B9-SH     LINEAR                 1             1 NaN NaN NaN              VL9  VL9_0      True
            ===== ========== ================= ============= === === === ================ ====== =========

            .. code-block:: python

                net = pp.network.create_ieee14()
                net.get_shunt_compensators(all_attributes=True)

            will output something like:

            ===== ========== ================= ============= === === === ================ ====== =========
            \     model_type max_section_count section_count   p   q   i voltage_level_id bus_id connected
            ===== ========== ================= ============= === === === ================ ====== =========
            id
            B9-SH     LINEAR                 1             1 NaN NaN NaN              VL9  VL9_0      True
            ===== ========== ================= ============= === === === ================ ====== =========

            .. code-block:: python

                net = pp.network.create_ieee14()
                net.get_shunt_compensators(attributes=['model_type','p','q','i','voltage_level_id','bus_id','connected'])

            will output something like:

            ===== ========== === === === ================ ====== =========
            \     model_type   p   q   i voltage_level_id bus_id connected
            ===== ========== === === === ================ ====== =========
            id
            B9-SH     LINEAR NaN NaN NaN              VL9  VL9_0      True
            ===== ========== === === === ================ ====== =========
        """
        return self.get_elements(_pypowsybl.ElementType.SHUNT_COMPENSATOR, all_attributes, attributes)

    def get_non_linear_shunt_compensator_sections(self, all_attributes: bool = False, attributes: _List[str] = None) -> _DataFrame:
        r"""
        Get a dataframe of shunt compensators sections for non linear model.

        Args:
            all_attributes (bool, optional): flag for including all attributes in the dataframe, default is false
            attributes (List[str], optional): attributes to include in the dataframe. The 2 parameters are mutually exclusive. If no parameter is specified, the dataframe will include the default attributes.

        Notes:
            The resulting dataframe will have the following columns:

              - **g**: the accumulated conductance in S if the section and all the previous ones are activated.
              - **b**: the accumulated susceptance in S if the section and all the previous ones are activated

            This dataframe is multi-indexed, by the tuple (id of shunt, section number).

        Returns:
            A dataframe of non linear model shunt compensators sections.
        """
        return self.get_elements(_pypowsybl.ElementType.NON_LINEAR_SHUNT_COMPENSATOR_SECTION, all_attributes, attributes)

    def get_linear_shunt_compensator_sections(self, all_attributes: bool = False, attributes: _List[str] = None) -> _DataFrame:
        r"""
        Get a dataframe of shunt compensators sections for linear model.

        Args:
            all_attributes (bool, optional): flag for including all attributes in the dataframe, default is false
            attributes (List[str], optional): attributes to include in the dataframe. The 2 parameters are mutually exclusive. If no parameter is specified, the dataframe will include the default attributes.

        Notes:
            The resulting dataframe, depending on the parameters, could have the following columns:

              - **g_per_section**: the conductance per section in S
              - **b_per_section**: the susceptance per section in S
              - **max_section_count**: the maximum number of sections

            This dataframe is indexed by the shunt compensator ID.

        Returns:
           A dataframe of linear models of shunt compensators.
        """
        return self.get_elements(_pypowsybl.ElementType.LINEAR_SHUNT_COMPENSATOR_SECTION, all_attributes, attributes)

    def get_dangling_lines(self, all_attributes: bool = False, attributes: _List[str] = None) -> _DataFrame:
        r"""
        Get a dataframe of dangling lines.

        Args:
            all_attributes (bool, optional): flag for including all attributes in the dataframe, default is false
            attributes (List[str], optional): attributes to include in the dataframe. The 2 parameters are mutually exclusive. If no parameter is specified, the dataframe will include the default attributes.

        Returns:
            A dataframe of dangling lines.

        Notes:
            The resulting dataframe, depending on the parameters, could have the following columns:

              - **r**: The resistance of the dangling line (Ohm)
              - **x**: The reactance of the dangling line (Ohm)
              - **g**: the conductance of dangling line (in Siemens)
              - **b**: the susceptance of dangling line (in Siemens)
              - **p0**: The active power setpoint
              - **q0**: The reactive power setpoint
              - **p**: active flow on the dangling line, ``NaN`` if no loadflow has been computed (in MW)
              - **q**: the reactive flow on the dangling line, ``NaN`` if no loadflow has been computed  (in MVAr)
              - **i**: The current on the dangling line, ``NaN`` if no loadflow has been computed (in A)
              - **voltage_level_id**: at which substation the dangling line is connected
              - **bus_id**: at which bus the dangling line is connected
              - **connected**: ``True`` if the dangling line is connected to a bus

            This dataframe is indexed by the id of the dangling lines

        Examples:

            .. code-block:: python

                net = pp.network._create_dangling_lines_network()
                net.get_dangling_lines()

            will output something like:

            == ==== === ====== ======= ==== ==== === === === ================ ====== =========
            \     r   x      g       b   p0   q0   p   q   i voltage_level_id bus_id connected
            == ==== === ====== ======= ==== ==== === === === ================ ====== =========
            id
            DL 10.0 1.0 0.0001 0.00001 50.0 30.0 NaN NaN NaN               VL   VL_0      True
            == ==== === ====== ======= ==== ==== === === === ================ ====== =========

            .. code-block:: python

                net = pp.network._create_dangling_lines_network()
                net.get_dangling_lines(all_attributes=True)

            will output something like:

            == ==== === ====== ======= ==== ==== === === === ================ ====== =========
            \     r   x      g       b   p0   q0   p   q   i voltage_level_id bus_id connected
            == ==== === ====== ======= ==== ==== === === === ================ ====== =========
            id
            DL 10.0 1.0 0.0001 0.00001 50.0 30.0 NaN NaN NaN               VL   VL_0      True
            == ==== === ====== ======= ==== ==== === === === ================ ====== =========

            .. code-block:: python

                net = pp.network._create_dangling_lines_network()
                net.get_dangling_lines(attributes=['p','q','i','voltage_level_id','bus_id','connected'])

            will output something like:

            == === === === ================ ====== =========
            \    p   q   i voltage_level_id bus_id connected
            == === === === ================ ====== =========
            id
            DL NaN NaN NaN               VL   VL_0      True
            == === === === ================ ====== =========
        """
        return self.get_elements(_pypowsybl.ElementType.DANGLING_LINE, all_attributes, attributes)

    def get_lcc_converter_stations(self, all_attributes: bool = False, attributes: _List[str] = None) -> _DataFrame:
        r"""
        Get a dataframe of LCC converter stations.

        Args:
            all_attributes (bool, optional): flag for including all attributes in the dataframe, default is false
            attributes (List[str], optional): attributes to include in the dataframe. The 2 parameters are mutually exclusive. If no parameter is specified, the dataframe will include the default attributes.

        Returns:
            A dataframe of LCC converter stations.

        Notes:
            The resulting dataframe, depending on the parameters, could have the following columns:

              - **power_factor**: the power factor
              - **loss_factor**: the loss factor
              - **p**: active flow on the LCC converter station, ``NaN`` if no loadflow has been computed (in MW)
              - **q**: the reactive flow on the LCC converter station, ``NaN`` if no loadflow has been computed  (in MVAr)
              - **i**: The current on the LCC converter station, ``NaN`` if no loadflow has been computed (in A)
              - **voltage_level_id**: at which substation the LCC converter station is connected
              - **bus_id**: at which bus the LCC converter station is connected
              - **connected**: ``True`` if the LCC converter station is connected to a bus

            This dataframe is indexed by the id of the LCC converter

        Examples:

            .. code-block:: python

                net = pp.network.create_four_substations_node_breaker_network()
                net.get_lcc_converter_stations()

            will output something like:

            ======== ============ ===========  ====== === === ================ ======= =========
                .    power_factor loss_factor       p   q   i voltage_level_id  bus_id connected
            ======== ============ ===========  ====== === === ================ ======= =========
            id
                LCC1          0.6         1.1   80.88 NaN NaN            S1VL2 S1VL2_0      True
                LCC2          0.6         1.1  -79.12 NaN NaN            S3VL1 S3VL1_0      True
            ======== ============ ===========  ====== === === ================ ======= =========

            .. code-block:: python

                net = pp.network.create_four_substations_node_breaker_network()
                net.get_lcc_converter_stations(all_attributes=True)

            will output something like:

            ======== ============ ===========  ====== === === ================ ======= =========
                .    power_factor loss_factor       p   q   i voltage_level_id  bus_id connected
            ======== ============ ===========  ====== === === ================ ======= =========
            id
                LCC1          0.6         1.1   80.88 NaN NaN            S1VL2 S1VL2_0      True
                LCC2          0.6         1.1  -79.12 NaN NaN            S3VL1 S3VL1_0      True
            ======== ============ ===========  ====== === === ================ ======= =========

            .. code-block:: python

                net = pp.network.create_four_substations_node_breaker_network()
                net.get_lcc_converter_stations(attributes=['p','q','i','voltage_level_id','bus_id','connected'])

            will output something like:

            ======== ====== === === ================ ======= =========
                .         p   q   i voltage_level_id  bus_id connected
            ======== ====== === === ================ ======= =========
            id
                LCC1  80.88 NaN NaN            S1VL2 S1VL2_0      True
                LCC2 -79.12 NaN NaN            S3VL1 S3VL1_0      True
            ======== ====== === === ================ ======= =========
        """
        return self.get_elements(_pypowsybl.ElementType.LCC_CONVERTER_STATION, all_attributes, attributes)

    def get_vsc_converter_stations(self, all_attributes: bool = False, attributes: _List[str] = None) -> _DataFrame:
        r"""
        Get a dataframe of VSC converter stations.

        Args:
            all_attributes (bool, optional): flag for including all attributes in the dataframe, default is false
            attributes (List[str], optional): attributes to include in the dataframe. The 2 parameters are mutually exclusive. If no parameter is specified, the dataframe will include the default attributes.

        Returns:
            A dataframe of VCS converter stations.

        Notes:
            The resulting dataframe, depending on the parameters, could have the following columns:

              - **loss_factor**: correspond to the loss of power due to ac dc conversion
              - **target_v**: The voltage setpoint
              - **target_q**: The reactive power setpoint
              - **voltage_regulator_on**: The voltage regulator status
              - **p**: active flow on the VSC  converter station, ``NaN`` if no loadflow has been computed (in MW)
              - **q**: the reactive flow on the VSC converter station, ``NaN`` if no loadflow has been computed  (in MVAr)
              - **i**: The current on the VSC converter station, ``NaN`` if no loadflow has been computed (in A)
              - **voltage_level_id**: at which substation the VSC converter station is connected
              - **bus_id**: at which bus the VSC converter station is connected
              - **connected**: ``True`` if the VSC converter station is connected to a bus

            This dataframe is indexed by the id of the VSC converter

        Examples:

            .. code-block:: python

                net = pp.network.create_four_substations_node_breaker_network()
                net.get_vsc_converter_stations()

            will output something like:

            ======== =========== ================ ======================= ==================== ====== ========= ========== ================ ======= =========
            \        loss_factor voltage_setpoint reactive_power_setpoint voltage_regulator_on      p         q          i voltage_level_id  bus_id connected
            ======== =========== ================ ======================= ==================== ====== ========= ========== ================ ======= =========
            id
                VSC1         1.1            400.0                   500.0                 True  10.11 -512.0814 739.269871            S1VL2 S1VL2_0      True
                VSC2         1.1              0.0                   120.0                False  -9.89 -120.0000 170.031658            S2VL1 S2VL1_0      True
            ======== =========== ================ ======================= ==================== ====== ========= ========== ================ ======= =========

            .. code-block:: python

                net = pp.network.create_four_substations_node_breaker_network()
                net.get_vsc_converter_stations(all_attributes=True)

            will output something like:

            ======== =========== ================ ======================= ==================== ====== ========= ========== ================ ======= =========
            \        loss_factor         target_v                target_q voltage_regulator_on      p         q          i voltage_level_id  bus_id connected
            ======== =========== ================ ======================= ==================== ====== ========= ========== ================ ======= =========
            id
                VSC1         1.1            400.0                   500.0                 True  10.11 -512.0814 739.269871            S1VL2 S1VL2_0      True
                VSC2         1.1              0.0                   120.0                False  -9.89 -120.0000 170.031658            S2VL1 S2VL1_0      True
            ======== =========== ================ ======================= ==================== ====== ========= ========== ================ ======= =========

            .. code-block:: python

                net = pp.network.create_four_substations_node_breaker_network()
                net.get_vsc_converter_stations(attributes=['p','q','i','voltage_level_id','bus_id','connected'])

            will output something like:

            ======== ====== ========= ========== ================ ======= =========
            \             p         q          i voltage_level_id  bus_id connected
            ======== ====== ========= ========== ================ ======= =========
            id
                VSC1  10.11 -512.0814 739.269871            S1VL2 S1VL2_0      True
                VSC2  -9.89 -120.0000 170.031658            S2VL1 S2VL1_0      True
            ======== ====== ========= ========== ================ ======= =========
        """
        return self.get_elements(_pypowsybl.ElementType.VSC_CONVERTER_STATION, all_attributes, attributes)

    def get_static_var_compensators(self, all_attributes: bool = False, attributes: _List[str] = None) -> _DataFrame:
        r"""
        Get a dataframe of static var compensators.

        Args:
            all_attributes (bool, optional): flag for including all attributes in the dataframe, default is false
            attributes (List[str], optional): attributes to include in the dataframe. The 2 parameters are mutually exclusive. If no parameter is specified, the dataframe will include the default attributes.

        Returns:
            A dataframe of static var compensators.

        Notes:
            The resulting dataframe, depending on the parameters, could have the following columns:

              - **b_min**: the minimum susceptance
              - **b_max**: the maximum susceptance
              - **target_v**: The voltage setpoint
              - **target_q**: The reactive power setpoint
              - **regulation_mode**: The regulation mode
              - **p**: active flow on the var compensator, ``NaN`` if no loadflow has been computed (in MW)
              - **q**: the reactive flow on the var compensator, ``NaN`` if no loadflow has been computed  (in MVAr)
              - **i**: The current on the var compensator, ``NaN`` if no loadflow has been computed (in A)
              - **voltage_level_id**: at which substation the var compensator is connected
              - **bus_id**: at which bus the var compensator is connected
              - **connected**: ``True`` if the var compensator is connected to a bus

            This dataframe is indexed by the id of the var compensator

        Examples:

            .. code-block:: python

                net = pp.network.create_four_substations_node_breaker_network()
                net.get_static_var_compensators()

            will output something like:

            ======== ===== ===== ================ ======================= =============== === ======== === ================ ======= =========
            \        b_min b_max         target_v                target_q regulation_mode  p        q   i  voltage_level_id  bus_id connected
            ======== ===== ===== ================ ======================= =============== === ======== === ================ ======= =========
            id
                 SVC -0.05  0.05            400.0                     NaN         VOLTAGE NaN -12.5415 NaN            S4VL1 S4VL1_0      True
            ======== ===== ===== ================ ======================= =============== === ======== === ================ ======= =========
            .. code-block:: python

                net = pp.network.create_four_substations_node_breaker_network()
                net.get_static_var_compensators(all_attributes=True)

            will output something like:

            ======== ===== ===== ================ ======================= =============== === ======== === ================ ======= =========
            \        b_min b_max voltage_setpoint reactive_power_setpoint regulation_mode  p        q   i  voltage_level_id  bus_id connected
            ======== ===== ===== ================ ======================= =============== === ======== === ================ ======= =========
            id
                 SVC -0.05  0.05            400.0                     NaN         VOLTAGE NaN -12.5415 NaN            S4VL1 S4VL1_0      True
            ======== ===== ===== ================ ======================= =============== === ======== === ================ ======= =========

            .. code-block:: python

                net = pp.network.create_four_substations_node_breaker_network()
                net.get_static_var_compensators(attributes=['p','q','i','voltage_level_id','bus_id','connected'])

            will output something like:

            ======== === ======== === ================ ======= =========
            \         p        q   i  voltage_level_id  bus_id connected
            ======== === ======== === ================ ======= =========
            id
                 SVC NaN -12.5415 NaN            S4VL1 S4VL1_0      True
            ======== === ======== === ================ ======= =========
        """
        return self.get_elements(_pypowsybl.ElementType.STATIC_VAR_COMPENSATOR, all_attributes, attributes)

    def get_voltage_levels(self, all_attributes: bool = False, attributes: _List[str] = None) -> _DataFrame:
        r"""
        Get a dataframe of voltage levels.

        Args:
            all_attributes (bool, optional): flag for including all attributes in the dataframe, default is false
            attributes (List[str], optional): attributes to include in the dataframe. The 2 parameters are mutually exclusive. If no parameter is specified, the dataframe will include the default attributes.

        Returns:
            A dataframe of voltage levels.

        Notes:
            The resulting dataframe, depending on the parameters, could have the following columns:

              - **substation_id**: at which substation the voltage level belongs
              - **nominal_v**: The nominal voltage
              - **high_voltage_limit**: the high voltage limit
              - **low_voltage_limit**: the low voltage limit

            This dataframe is indexed by the id of the voltage levels

        Examples:

            .. code-block:: python

                net = pp.network.create_four_substations_node_breaker_network()
                net.get_voltage_levels()

            will output something like:

            ========= ============= ========= ================== =================
            \         substation_id nominal_v high_voltage_limit low_voltage_limit
            ========= ============= ========= ================== =================
            id
                S1VL1            S1     225.0              240.0             220.0
                S1VL2            S1     400.0              440.0             390.0
                S2VL1            S2     400.0              440.0             390.0
                S3VL1            S3     400.0              440.0             390.0
                S4VL1            S4     400.0              440.0             390.0
            ========= ============= ========= ================== =================

            .. code-block:: python

                net = pp.network.create_four_substations_node_breaker_network()
                net.get_voltage_levels(all_attributes=True)

            will output something like:

            ========= ============= ========= ================== =================
            \         substation_id nominal_v high_voltage_limit low_voltage_limit
            ========= ============= ========= ================== =================
            id
                S1VL1            S1     225.0              240.0             220.0
                S1VL2            S1     400.0              440.0             390.0
                S2VL1            S2     400.0              440.0             390.0
                S3VL1            S3     400.0              440.0             390.0
                S4VL1            S4     400.0              440.0             390.0
            ========= ============= ========= ================== =================

            .. code-block:: python

                net = pp.network.create_four_substations_node_breaker_network()
                net.get_voltage_levels(attributes=['substation_id','nominal_v'])

            will output something like:

            ========= ============= =========
            \         substation_id nominal_v
            ========= ============= =========
            id
                S1VL1            S1     225.0
                S1VL2            S1     400.0
                S2VL1            S2     400.0
                S3VL1            S3     400.0
                S4VL1            S4     400.0
            ========= ============= =========
        """
        return self.get_elements(_pypowsybl.ElementType.VOLTAGE_LEVEL, all_attributes, attributes)

    def get_busbar_sections(self, all_attributes: bool = False, attributes: _List[str] = None) -> _DataFrame:
        r"""
        Get a dataframe of busbar sections.

        Args:
            all_attributes (bool, optional): flag for including all attributes in the dataframe, default is false
            attributes (List[str], optional): attributes to include in the dataframe. The 2 parameters are mutually exclusive. If no parameter is specified, the dataframe will include the default attributes.

        Returns:
            A dataframe of busbar sections.

        Notes:
            The resulting dataframe, depending on the parameters, could have the following columns:

              - **fictitious**: ``True`` if the busbar section is part of the model and not of the actual network
              - **v**: The voltage magnitude of the busbar section (in kV)
              - **angle**: the voltage angle of the busbar section (in radian)
              - **voltage_level_id**: at which substation the busbar section is connected
              - **connected**: ``True`` if the busbar section is connected to a bus

            This dataframe is indexed by the id of the busbar sections

        Examples:

            .. code-block:: python

                net = pp.network.create_four_substations_node_breaker_network()
                net.get_busbar_sections()

            will output something like:

            ========== ========== ======== ======== ================ =========
            \          fictitious        v    angle voltage_level_id connected
            ========== ========== ======== ======== ================ =========
            id
             S1VL1_BBS      False 224.6139   2.2822            S1VL1      True
            S1VL2_BBS1      False 400.0000   0.0000            S1VL2      True
            S1VL2_BBS2      False 400.0000   0.0000            S1VL2      True
             S2VL1_BBS      False 408.8470   0.7347            S2VL1      True
             S3VL1_BBS      False 400.0000   0.0000            S3VL1      True
             S4VL1_BBS      False 400.0000  -1.1259            S4VL1      True
            ========== ========== ======== ======== ================ =========

            .. code-block:: python

                net = pp.network.create_four_substations_node_breaker_network()
                net.get_busbar_sections(all_attributes=True)

            will output something like:

            ========== ========== ======== ======== ================ =========
            \          fictitious        v    angle voltage_level_id connected
            ========== ========== ======== ======== ================ =========
            id
             S1VL1_BBS      False 224.6139   2.2822            S1VL1      True
            S1VL2_BBS1      False 400.0000   0.0000            S1VL2      True
            S1VL2_BBS2      False 400.0000   0.0000            S1VL2      True
             S2VL1_BBS      False 408.8470   0.7347            S2VL1      True
             S3VL1_BBS      False 400.0000   0.0000            S3VL1      True
             S4VL1_BBS      False 400.0000  -1.1259            S4VL1      True
            ========== ========== ======== ======== ================ =========

            .. code-block:: python

                net = pp.network.create_four_substations_node_breaker_network()
                net.get_busbar_sections(attributes=['v','angle','voltage_level_id','connected'])

            will output something like:

            ========== ======== ======== ================ =========
            \                 v    angle voltage_level_id connected
            ========== ======== ======== ================ =========
            id
             S1VL1_BBS 224.6139   2.2822            S1VL1      True
            S1VL2_BBS1 400.0000   0.0000            S1VL2      True
            S1VL2_BBS2 400.0000   0.0000            S1VL2      True
             S2VL1_BBS 408.8470   0.7347            S2VL1      True
             S3VL1_BBS 400.0000   0.0000            S3VL1      True
             S4VL1_BBS 400.0000  -1.1259            S4VL1      True
            ========== ======== ======== ================ =========
        """
        return self.get_elements(_pypowsybl.ElementType.BUSBAR_SECTION, all_attributes, attributes)

    def get_substations(self, all_attributes: bool = False, attributes: _List[str] = None) -> _DataFrame:
        r"""
        Get substations :class:`~pandas.DataFrame`.

        Args:
            all_attributes (bool, optional): flag for including all attributes in the dataframe, default is false
            attributes (List[str], optional): attributes to include in the dataframe. The 2 parameters are mutually exclusive. If no parameter is specified, the dataframe will include the default attributes.

        Returns:
            A dataframe of substations.
        """
        return self.get_elements(_pypowsybl.ElementType.SUBSTATION, all_attributes, attributes)

    def get_hvdc_lines(self, all_attributes: bool = False, attributes: _List[str] = None) -> _DataFrame:
        r"""
        Get a dataframe of HVDC lines.

        Args:
            all_attributes (bool, optional): flag for including all attributes in the dataframe, default is false
            attributes (List[str], optional): attributes to include in the dataframe. The 2 parameters are mutually exclusive. If no parameter is specified, the dataframe will include the default attributes.

        Returns:
            A dataframe of HVDC lines.

        Notes:
            The resulting dataframe, depending on the parameters, could have the following columns:

              - **converters_mode**:
              - **target_p**: (in MW)
              - **max_p**: the maximum of active power that can pass through the hvdc line (in MW)
              - **nominal_v**: nominal voltage (in kV)
              - **r**: the resistance of the hvdc line (in Ohm)
              - **converter_station1_id**: at which converter station the hvdc line is connected on side "1"
              - **converter_station2_id**: at which converter station the hvdc line is connected on side "2"
              - **connected1**: ``True`` if the busbar section on side "1" is connected to a bus
              - **connected2**: ``True`` if the busbar section on side "2" is connected to a bus

            This dataframe is indexed by the id of the hvdc lines

        Examples:

            .. code-block:: python

                net = pp.network.create_four_substations_node_breaker_network()
                net.get_hvdc_lines()

            will output something like:

            ===== ================================ ===================== ===== ========= ==== ===================== ===================== ========== ==========
            \                      converters_mode              target_p max_p nominal_v    r converter_station1_id converter_station2_id connected1 connected2
            ===== ================================ ===================== ===== ========= ==== ===================== ===================== ========== ==========
            id
            HVDC1 SIDE_1_RECTIFIER_SIDE_2_INVERTER                  10.0 300.0     400.0  1.0                  VSC1                  VSC2       True       True
            HVDC2 SIDE_1_RECTIFIER_SIDE_2_INVERTER                  80.0 300.0     400.0  1.0                  LCC1                  LCC2       True       True
            ===== ================================ ===================== ===== ========= ==== ===================== ===================== ========== ==========

            .. code-block:: python

                net = pp.network.create_four_substations_node_breaker_network()
                net.get_hvdc_lines(all_attributes=True)

            will output something like:

            ===== ================================ ===================== ===== ========= ==== ===================== ===================== ========== ==========
            \                      converters_mode active_power_setpoint max_p nominal_v    r converter_station1_id converter_station2_id connected1 connected2
            ===== ================================ ===================== ===== ========= ==== ===================== ===================== ========== ==========
            id
            HVDC1 SIDE_1_RECTIFIER_SIDE_2_INVERTER                  10.0 300.0     400.0  1.0                  VSC1                  VSC2       True       True
            HVDC2 SIDE_1_RECTIFIER_SIDE_2_INVERTER                  80.0 300.0     400.0  1.0                  LCC1                  LCC2       True       True
            ===== ================================ ===================== ===== ========= ==== ===================== ===================== ========== ==========

            .. code-block:: python

                net = pp.network.create_four_substations_node_breaker_network()
                net.get_hvdc_lines(attributes=['converters_mode','active_power_setpoint','nominal_v','converter_station1_id','converter_station2_id','connected1','connected2'])

            will output something like:

            ===== ================================ ===================== ========= ===================== ===================== ========== ==========
            \                      converters_mode active_power_setpoint nominal_v converter_station1_id converter_station2_id connected1 connected2
            ===== ================================ ===================== ========= ===================== ===================== ========== ==========
            id
            HVDC1 SIDE_1_RECTIFIER_SIDE_2_INVERTER                  10.0     400.0                  VSC1                  VSC2       True       True
            HVDC2 SIDE_1_RECTIFIER_SIDE_2_INVERTER                  80.0     400.0                  LCC1                  LCC2       True       True
            ===== ================================ ===================== ========= ===================== ===================== ========== ==========
        """
        return self.get_elements(_pypowsybl.ElementType.HVDC_LINE, all_attributes, attributes)

    def get_switches(self, all_attributes: bool = False, attributes: _List[str] = None) -> _DataFrame:
        r"""
        Get a dataframe of switches.

        Args:
            all_attributes (bool, optional): flag for including all attributes in the dataframe, default is false
            attributes (List[str], optional): attributes to include in the dataframe. The 2 parameters are mutually exclusive. If no parameter is specified, the dataframe will include the default attributes.

        Returns:
            A dataframe of switches.

        Notes:
            The resulting dataframe, depending on the parameters, could have the following columns:

              - **kind**: the kind of switch
              - **open**: the open status of the switch
              - **retained**: the retain status of the switch
              - **voltage_level_id**: at which substation the switch is connected

            This dataframe is indexed by the id of the switches

        Examples:
            .. code-block:: python

                net = pp.network.create_four_substations_node_breaker_network()
                net.get_switches()

            will output something like:

            ============================ ============ ====== ======== ================
            \                                    kind   open retained voltage_level_id
            ============================ ============ ====== ======== ================
            id
              S1VL1_BBS_LD1_DISCONNECTOR DISCONNECTOR  False    False            S1VL1
                       S1VL1_LD1_BREAKER      BREAKER  False     True            S1VL1
              S1VL1_BBS_TWT_DISCONNECTOR DISCONNECTOR  False    False            S1VL1
                       S1VL1_TWT_BREAKER      BREAKER  False     True            S1VL1
             S1VL2_BBS1_TWT_DISCONNECTOR DISCONNECTOR  False    False            S1VL2
             S1VL2_BBS2_TWT_DISCONNECTOR DISCONNECTOR   True    False            S1VL2
                       S1VL2_TWT_BREAKER      BREAKER  False     True            S1VL2
            S1VL2_BBS1_VSC1_DISCONNECTOR DISCONNECTOR   True    False            S1VL2
                                     ...          ...    ...      ...              ...
            ============================ ============ ====== ======== ================

            .. code-block:: python

                net = pp.network.create_four_substations_node_breaker_network()
                net.get_switches(all_attributes=True)

            will output something like:

            ============================ ============ ====== ======== ================
            \                                    kind   open retained voltage_level_id
            ============================ ============ ====== ======== ================
            id
              S1VL1_BBS_LD1_DISCONNECTOR DISCONNECTOR  False    False            S1VL1
                       S1VL1_LD1_BREAKER      BREAKER  False     True            S1VL1
              S1VL1_BBS_TWT_DISCONNECTOR DISCONNECTOR  False    False            S1VL1
                       S1VL1_TWT_BREAKER      BREAKER  False     True            S1VL1
             S1VL2_BBS1_TWT_DISCONNECTOR DISCONNECTOR  False    False            S1VL2
             S1VL2_BBS2_TWT_DISCONNECTOR DISCONNECTOR   True    False            S1VL2
                       S1VL2_TWT_BREAKER      BREAKER  False     True            S1VL2
            S1VL2_BBS1_VSC1_DISCONNECTOR DISCONNECTOR   True    False            S1VL2
                                     ...          ...    ...      ...              ...
            ============================ ============ ====== ======== ================

            .. code-block:: python

                net = pp.network.create_four_substations_node_breaker_network()
                net.get_switches(attributes=['kind','open','nominal_v','voltage_level_id'])

            will output something like:

            ============================ ============ ====== ================
            \                                    kind   open voltage_level_id
            ============================ ============ ====== ================
            id
              S1VL1_BBS_LD1_DISCONNECTOR DISCONNECTOR  False            S1VL1
                       S1VL1_LD1_BREAKER      BREAKER  False            S1VL1
              S1VL1_BBS_TWT_DISCONNECTOR DISCONNECTOR  False            S1VL1
                       S1VL1_TWT_BREAKER      BREAKER  False            S1VL1
             S1VL2_BBS1_TWT_DISCONNECTOR DISCONNECTOR  False            S1VL2
             S1VL2_BBS2_TWT_DISCONNECTOR DISCONNECTOR   True            S1VL2
                       S1VL2_TWT_BREAKER      BREAKER  False            S1VL2
            S1VL2_BBS1_VSC1_DISCONNECTOR DISCONNECTOR   True            S1VL2
                                     ...          ...    ...              ...
            ============================ ============ ====== ================
        """
        return self.get_elements(_pypowsybl.ElementType.SWITCH, all_attributes, attributes)

    def get_ratio_tap_changer_steps(self, all_attributes: bool = False, attributes: _List[str] = None) -> _DataFrame:
        r"""
        Get a dataframe of ratio tap changer steps.

        Args:
            all_attributes (bool, optional): flag for including all attributes in the dataframe, default is false
            attributes (List[str], optional): attributes to include in the dataframe. The 2 parameters are mutually exclusive. If no parameter is specified, the dataframe will include the default attributes.

        Returns:
            A dataframe of ratio tap changer steps.

        Notes:
            The resulting dataframe, depending on the parameters, could have the following columns:

              - **rho**:
              - **r**: the resistance of the ratio tap changer step (in Ohm)
              - **x**: The reactance of the ratio tap changer step (Ohm)
              - **g**: the conductance of the ratio tap changer step (in Siemens)
              - **b**: the susceptance of the ratio tap changer step (in Siemens)

            This dataframe is index by the id of the transformer and the position of the ratio tap changer step

        Examples:
            .. code-block:: python

                net = pp.network.create_eurostag_tutorial_example1_network()
                net.get_ratio_tap_changer_steps()

            will output something like:

            ========== ======== ======== === === === ===
            \                        rho   r   x   g   b
            ========== ======== ======== === === === ===
            id         position
            NHV2_NLOAD        0 0.850567 0.0 0.0 0.0 0.0
            \                 1 1.000667 0.0 0.0 0.0 0.0
            \                 2 1.150767 0.0 0.0 0.0 0.0
            ========== ======== ======== === === === ===

            .. code-block:: python

                net = pp.network.create_eurostag_tutorial_example1_network()
                net.get_ratio_tap_changer_steps(all_attributes=True)

            will output something like:

            ========== ======== ======== === === === ===
            \                        rho   r   x   g   b
            ========== ======== ======== === === === ===
            id         position
            NHV2_NLOAD        0 0.850567 0.0 0.0 0.0 0.0
            \                 1 1.000667 0.0 0.0 0.0 0.0
            \                 2 1.150767 0.0 0.0 0.0 0.0
            ========== ======== ======== === === === ===

            .. code-block:: python

                net = pp.network.create_eurostag_tutorial_example1_network()
                net.get_ratio_tap_changer_steps(attributes=['rho','r','x'])

            will output something like:

            ========== ======== ======== === ===
            \                        rho   r   x
            ========== ======== ======== === ===
            id         position
            NHV2_NLOAD        0 0.850567 0.0 0.0
            \                 1 1.000667 0.0 0.0
            \                 2 1.150767 0.0 0.0
            ========== ======== ======== === ===
        """
        return self.get_elements(_pypowsybl.ElementType.RATIO_TAP_CHANGER_STEP, all_attributes, attributes)

    def get_phase_tap_changer_steps(self, all_attributes: bool = False, attributes: _List[str] = None) -> _DataFrame:
        r"""
        Get a dataframe of phase tap changer steps.

        Args:
            all_attributes (bool, optional): flag for including all attributes in the dataframe, default is false
            attributes (List[str], optional): attributes to include in the dataframe. The 2 parameters are mutually exclusive. If no parameter is specified, the dataframe will include the default attributes.

        Returns:
            A dataframe of phase tap changer steps.

        Notes:
            The resulting dataframe, depending on the parameters, could have the following columns:

              - **rho**: the voltage ratio (in per unit)
              - **alpha**: the angle difference (in degree)
              - **r**: the resistance of the phase tap changer step (in Ohm)
              - **x**: The reactance of the phase tap changer step (Ohm)
              - **g**: the conductance of the phase tap changer step (in Siemens)
              - **b**: the susceptance of the phase tap changer step (in Siemens)

            This dataframe is index by the id of the transformer and the position of the phase tap changer step

        Examples:
            .. code-block:: python

                net = pp.network.create_four_substations_node_breaker_network()
                net.get_phase_tap_changer_steps()

            will output something like:

            === ======== ==== ====== ========= ========= === ===
            \             rho  alpha         r         x   g   b
            === ======== ==== ====== ========= ========= === ===
            id  position
            TWT        0  1.0 -42.80 39.784730 29.784725 0.0 0.0
            \          1  1.0 -40.18 31.720245 21.720242 0.0 0.0
            \          2  1.0 -37.54 23.655737 13.655735 0.0 0.0
            ...      ...  ...    ...       ...       ... ... ...
            === ======== ==== ====== ========= ========= === ===

            .. code-block:: python

                net = pp.network.create_four_substations_node_breaker_network()
                net.get_phase_tap_changer_steps(all_attributes=True)

            will output something like:

            === ======== ==== ====== ========= ========= === ===
            \             rho  alpha         r         x   g   b
            === ======== ==== ====== ========= ========= === ===
            id  position
            TWT        0  1.0 -42.80 39.784730 29.784725 0.0 0.0
            \          1  1.0 -40.18 31.720245 21.720242 0.0 0.0
            \          2  1.0 -37.54 23.655737 13.655735 0.0 0.0
            ...      ...  ...    ...       ...       ... ... ...
            === ======== ==== ====== ========= ========= === ===

            .. code-block:: python

                net = pp.network.create_four_substations_node_breaker_network()
                net.get_phase_tap_changer_steps(attributes=['rho','r','x'])

            will output something like:

            === ======== ==== ========= =========
            \             rho         r         x
            === ======== ==== ========= =========
            id  position
            TWT        0  1.0 39.784730 29.784725
            \          1  1.0 31.720245 21.720242
            \          2  1.0 23.655737 13.655735
            ...      ...  ...       ...       ...
            === ======== ==== ========= =========
        """
        return self.get_elements(_pypowsybl.ElementType.PHASE_TAP_CHANGER_STEP, all_attributes, attributes)

    def get_ratio_tap_changers(self, all_attributes: bool = False, attributes: _List[str] = None) -> _DataFrame:
        r"""
        Create a ratio tap changers:class:`~pandas.DataFrame`.

        Args:
            all_attributes (bool, optional): flag for including all attributes in the dataframe, default is false
            attributes (List[str], optional): attributes to include in the dataframe. The 2 parameters are mutually exclusive. If no parameter is specified, the dataframe will include the default attributes.

        Returns:
            the ratio tap changers data frame

        Notes:
            The resulting dataframe, depending on the parameters, could have the following columns:

              - **tap**:
              - **low_tap**:
              - **high_tap**:
              - **step_count**:
              - **on_load**:
              - **regulating**:
              - **target_v**:
              - **target_deadband**:
              - **regulationg_bus_id**:

            This dataframe is indexed by the id of the transformer

        Examples:
            .. code-block:: python

                net = pp.network.create_eurostag_tutorial_example1_network()
                net.get_ratio_tap_changers()

            will output something like:

            ========== === ======= ======== ========== ======= ========== ======== =============== =================
            \          tap low_tap high_tap step_count on_load regulating target_v target_deadband regulating_bus_id
            ========== === ======= ======== ========== ======= ========== ======== =============== =================
            id
            NHV2_NLOAD   1       0        2          3    True       True    158.0             0.0          VLLOAD_0
            ========== === ======= ======== ========== ======= ========== ======== =============== =================

            .. code-block:: python

                net = pp.network.create_eurostag_tutorial_example1_network()
                net.get_ratio_tap_changers(all_attributes=True)

            will output something like:

            ========== === ======= ======== ========== ======= ========== ======== =============== =================
            \          tap low_tap high_tap step_count on_load regulating target_v target_deadband regulating_bus_id
            ========== === ======= ======== ========== ======= ========== ======== =============== =================
            id
            NHV2_NLOAD   1       0        2          3    True       True    158.0             0.0          VLLOAD_0
            ========== === ======= ======== ========== ======= ========== ======== =============== =================

            .. code-block:: python

                net = pp.network.create_eurostag_tutorial_example1_network()
                net.get_ratio_tap_changers(attributes=['tap','low_tap','high_tap','step_count','target_v','regulating_bus_id'])

            will output something like:

            ========== === ======= ======== ========== ======== =================
            \          tap low_tap high_tap step_count target_v regulating_bus_id
            ========== === ======= ======== ========== ======== =================
            id
            NHV2_NLOAD   1       0        2          3    158.0          VLLOAD_0
            ========== === ======= ======== ========== ======== =================
        """
        return self.get_elements(_pypowsybl.ElementType.RATIO_TAP_CHANGER, all_attributes, attributes)

    def get_phase_tap_changers(self, all_attributes: bool = False, attributes: _List[str] = None) -> _DataFrame:
        r"""
        Create a phase tap changers:class:`~pandas.DataFrame`.

        Args:
            all_attributes (bool, optional): flag for including all attributes in the dataframe, default is false
            attributes (List[str], optional): attributes to include in the dataframe. The 2 parameters are mutually exclusive. If no parameter is specified, the dataframe will include the default attributes.

        Returns:
            the phase tap changers data frame

        Notes:
            The resulting dataframe, depending on the parameters, could have the following columns:

              - **tap**:
              - **low_tap**:
              - **high_tap**:
              - **step_count**:
              - **regulating**:
              - **regulation_mode**:
              - **target_deadband**:
              - **regulationg_bus_id**:

            This dataframe is indexed by the id of the transformer

        Examples:
            .. code-block:: python

                net = pp.network.create_four_substations_node_breaker_network()
                net.get_phase_tap_changers()

            will output something like:

            === === ======= ======== ========== ========== =============== ================ =============== =================
            \   tap low_tap high_tap step_count regulating regulation_mode regulation_value target_deadband regulating_bus_id
            === === ======= ======== ========== ========== =============== ================ =============== =================
            id
            TWT  15       0       32         33      False       FIXED_TAP              NaN             NaN           S1VL1_0
            === === ======= ======== ========== ========== =============== ================ =============== =================

            .. code-block:: python

                net = pp.network.create_four_substations_node_breaker_network()
                net.get_phase_tap_changers(all_attributes=True)

            will output something like:

            === === ======= ======== ========== ========== =============== ================ =============== =================
            \   tap low_tap high_tap step_count regulating regulation_mode regulation_value target_deadband regulating_bus_id
            === === ======= ======== ========== ========== =============== ================ =============== =================
            id
            TWT  15       0       32         33      False       FIXED_TAP              NaN             NaN           S1VL1_0
            === === ======= ======== ========== ========== =============== ================ =============== =================

            .. code-block:: python

                net = pp.network.create_four_substations_node_breaker_network()
                net.get_phase_tap_changers(attributes=['tap','low_tap','high_tap','step_count','regulating_bus_id'])

            will output something like:

            === === ======= ======== ========== =================
            \   tap low_tap high_tap step_count regulating_bus_id
            === === ======= ======== ========== =================
            id
            TWT  15       0       32         33           S1VL1_0
            === === ======= ======== ========== =================
        """
        return self.get_elements(_pypowsybl.ElementType.PHASE_TAP_CHANGER, all_attributes, attributes)

    def get_reactive_capability_curve_points(self, all_attributes: bool = False, attributes: _List[str] = None) -> _DataFrame:
        """
        Get a dataframe of reactive capability curve points.

        Args:
            all_attributes (bool, optional): flag for including all attributes in the dataframe, default is false
            attributes (List[str], optional): attributes to include in the dataframe. The 2 parameters are mutually exclusive. If no parameter is specified, the dataframe will include the default attributes.

        Returns:
            A dataframe of reactive capability curve points.
        """
        return self.get_elements(_pypowsybl.ElementType.REACTIVE_CAPABILITY_CURVE_POINT, all_attributes, attributes)

    def update_elements(self, element_type: _pypowsybl.ElementType, df: _DataFrame = None, **kwargs: _ArrayLike) -> None:
        """
        Update network elements with data provided as a :class:`~pandas.DataFrame` or as named arguments.for a specified element type.

        The data frame columns are mapped to IIDM element attributes and each row is mapped to an element using the
        index.

        Args:
            element_type (ElementType): the element type
            df: the data to be updated
        """
        df = _adapt_df_or_kwargs(element_type, df, **kwargs)

        series_metadata = _pypowsybl.get_series_metadata(element_type)
        metadata_by_name = {s.name: s for s in series_metadata}
        is_index = []
        columns_names = []
        columns_values = []
        columns_types = []
        is_multi_index = len(df.index.names) > 1

        for idx, index_name in enumerate(df.index.names):
            if index_name is None:
                index_name = series_metadata[idx].name
            if is_multi_index:
                columns_values.append(df.index.get_level_values(index_name))
            else:
                columns_values.append(df.index.values)
            columns_names.append(index_name)
            columns_types.append(metadata_by_name[index_name].type)
            is_index.append(True)
        columns_names.extend(df.columns.values)
        for series_name in df.columns.values:
            if not series_name in metadata_by_name:
                raise ValueError(f'No column named {series_name}')
            series = df[series_name]
            series_type = metadata_by_name[series_name].type
            columns_types.append(series_type)
            columns_values.append(series.values)
            is_index.append(False)
        array = _pypowsybl.create_dataframe(columns_values, columns_names, columns_types, is_index)
        _pypowsybl.update_network_elements_with_series(self._handle, array, element_type)

    def update_buses(self, df: _DataFrame = None, **kwargs: _ArrayLike) -> None:
        """
        Update buses with data provided as a :class:`~pandas.DataFrame` or as named arguments.

        Attributes that can be updated are:

        - `v_mag`
        - `v_angle`

        See Also:
            :meth:`get_buses`

        Args:
            df: the data to be updated, as a data frame.
            **kwargs: _ArrayLike: the data to be updated, as named arguments.
                Arguments can be single values or any type of sequence.
                In the case of sequences, all arguments must have the same length.
        """
        return self.update_elements(_pypowsybl.ElementType.BUS, df, **kwargs)

    def update_switches(self, df: _DataFrame = None, **kwargs: _ArrayLike) -> None:
        """
        Update switches with data provided as a :class:`~pandas.DataFrame` or as named arguments.

        Attributes that can be updated are:

            - `open`
            - `retained`

        See Also:
            :meth:`get_switches`

        Args:
            df: the data to be updated, as a data frame.
            **kwargs: the data to be updated, as named arguments.
                Arguments can be single values or any type of sequence.
                In the case of sequences, all arguments must have the same length.
        """
        return self.update_elements(_pypowsybl.ElementType.SWITCH, df, **kwargs)

    def update_generators(self, df: _DataFrame = None, **kwargs: _ArrayLike) -> None:
        """
        Update generators with data provided as a :class:`~pandas.DataFrame` or as named arguments.

        Attributes that can be updated are:

        - `target_p`
        - `max_p`
        - `min_p`
        - `target_v`
        - `target_q`
        - `voltage_regulator_on`
        - `regulated_element_id` : you may define any injection or busbar section as the regulated location.
           Only supported in node breaker voltage levels.
        - `p`
        - `q`
        - `connected`

        See Also:
            :meth:`get_generators`

        Args:
            df: the data to be updated, as a data frame.
            **kwargs: the data to be updated, as named arguments.
                Arguments can be single values or any type of sequence.
                In the case of sequences, all arguments must have the same length.
        """
        return self.update_elements(_pypowsybl.ElementType.GENERATOR, df, **kwargs)

    def update_loads(self, df: _DataFrame = None, **kwargs: _ArrayLike) -> None:
        """
        Update loads with data provided as a :class:`~pandas.DataFrame` or as named arguments.

        Attributes that can be updated are:

        - `p0`
        - `q0`
        - `connected`

        See Also:
            :meth:`get_loads`

        Args:
            df: the data to be updated, as a data frame.
            **kwargs: the data to be updated, as named arguments.
                Arguments can be single values or any type of sequence.
                In the case of sequences, all arguments must have the same length.
        """
        return self.update_elements(_pypowsybl.ElementType.LOAD, df, **kwargs)

    def update_batteries(self, df: _DataFrame = None, **kwargs: _ArrayLike) -> None:
        """
        Update batteries with data provided as a :class:`~pandas.DataFrame` or as named arguments.

        Attributes that can be updated are:

        - `p0`
        - `q0`
        - `connected`

        See Also:
            :meth:`get_batteries`

        Args:
            df: the data to be updated, as a data frame.
            **kwargs: the data to be updated, as named arguments.
                Arguments can be single values or any type of sequence.
                In the case of sequences, all arguments must have the same length.
        """
        return self.update_elements(_pypowsybl.ElementType.BATTERY, df, **kwargs)

    def update_dangling_lines(self, df: _DataFrame = None, **kwargs: _ArrayLike) -> None:
        """
        Update dangling lines with data provided as a :class:`~pandas.DataFrame` or as named arguments.

        Attributes that can be updated are:

        - `r`
        - `x`
        - `g`
        - `b`
        - `p0`
        - `q0`
        - `p`
        - `q`
        - `connected`

        See Also:
            :meth:`get_dangling_lines`

        Args:
            df: the data to be updated, as a data frame.
            **kwargs: the data to be updated, as named arguments.
                Arguments can be single values or any type of sequence.
                In the case of sequences, all arguments must have the same length.
        """
        return self.update_elements(_pypowsybl.ElementType.DANGLING_LINE, df, **kwargs)

    def update_vsc_converter_stations(self, df: _DataFrame = None, **kwargs: _ArrayLike) -> None:
        """
        Update VSC converter stations with data provided as a :class:`~pandas.DataFrame` or as named arguments.

        Attributes that can be updated are:

        - `target_v`
        - `target_q`
        - `voltage_regulator_on`
        - `p`
        - `q`
        - `connected`

        See Also:
            :meth:`get_vsc_converter_stations`

        Args:
          df: the data to be updated, as a data frame.
          **kwargs: the data to be updated, as named arguments.
              Arguments can be single values or any type of sequence.
              In the case of sequences, all arguments must have the same length.
        """
        return self.update_elements(_pypowsybl.ElementType.VSC_CONVERTER_STATION, df, **kwargs)

    def update_static_var_compensators(self, df: _DataFrame = None, **kwargs: _ArrayLike) -> None:
        """
        Update static var compensators with data provided as a :class:`~pandas.DataFrame` or as named arguments.

        Attributes that can be updated are:
        - `b_min`
        - `b_max`
        - `target_v`
        - `target_q`
        - `regulation_mode`
        - `p`
        - `q`
        - `connected`

        See Also:
            :meth:`get_static_var_compensators`

        Args:
            df: the data to be updated, as a data frame.
            **kwargs: the data to be updated, as named arguments.
                Arguments can be single values or any type of sequence.
                In the case of sequences, all arguments must have the same length.
        """
        return self.update_elements(_pypowsybl.ElementType.STATIC_VAR_COMPENSATOR, df, **kwargs)

    def update_hvdc_lines(self, df: _DataFrame = None, **kwargs: _ArrayLike) -> None:
        """
        Update HVDC lines with data provided as a :class:`~pandas.DataFrame` or as named arguments.

        Attributes that can be updated are:

        - `converters_mode`
        - `target_p`
        - `max_p`
        - `nominal_v`
        - `r`
        - `connected1`
        - `connected2`

        See Also:
            :meth:`get_hvdc_lines`

        Args:
            df: the data to be updated, as a data frame.
            **kwargs: the data to be updated, as named arguments.
                Arguments can be single values or any type of sequence.
                In the case of sequences, all arguments must have the same length.
        """
        return self.update_elements(_pypowsybl.ElementType.HVDC_LINE, df, **kwargs)

    def update_lines(self, df: _DataFrame = None, **kwargs: _ArrayLike) -> None:
        """
        Update lines data with data provided as a :class:`~pandas.DataFrame` or as named arguments.

        See Also:
            :meth:`get_lines`

        Args:
            df: lines data to be updated.
            **kwargs: the data to be updated, as named arguments.
                Arguments can be single values or any type of sequence.
                In the case of sequences, all arguments must have the same length.
                - `r`
                - `x`
                - `g1`
                - `b1`
                - `g2`
                - `b2`
                - `p1`
                - `q1`
                - `p2`
                - `q2`
                - `connected1`
                - `connected2`
        """
        return self.update_elements(_pypowsybl.ElementType.LINE, df, **kwargs)

    def update_2_windings_transformers(self, df: _DataFrame = None, **kwargs: _ArrayLike) -> None:
        """
        Update 2 windings transformers with data provided as a :class:`~pandas.DataFrame` or as named arguments.

        Attributes that can be updated are:

        - `r`
        - `x`
        - `g`
        - `b`
        - `rated_u1`
        - `rated_u2`
        - `rated_s`
        - `p1`
        - `q1`
        - `p2`
        - `q2`
        - `connected1`
        - `connected2`

        See Also:
            :meth:`get_2_windings_transformers`

        Args:
            df: the data to be updated, as a data frame.
            **kwargs: the data to be updated, as named arguments.
                Arguments can be single values or any type of sequence.
                In the case of sequences, all arguments must have the same length.
        """
        return self.update_elements(_pypowsybl.ElementType.TWO_WINDINGS_TRANSFORMER, df, **kwargs)

    def update_ratio_tap_changers(self, df: _DataFrame = None, **kwargs: _ArrayLike) -> None:
        """
        Update ratio tap changers with data provided as a :class:`~pandas.DataFrame` or as named arguments.

        Attributes that can be updated are:

        - `tap`
        - `on_load`
        - `regulating`
        - `target_v`
        - `target_deadband`

        See Also:
            :meth:`get_ratio_tap_changers`

        Args:
            df: the data to be updated, as a data frame.
            **kwargs: the data to be updated, as named arguments.
                Arguments can be single values or any type of sequence.
                In the case of sequences, all arguments must have the same length.
        """
        return self.update_elements(_pypowsybl.ElementType.RATIO_TAP_CHANGER, df, **kwargs)

    def update_ratio_tap_changer_steps(self, df: _DataFrame = None, **kwargs: _ArrayLike) -> None:
        """
        Update ratio tap changer steps with data provided as a :class:`~pandas.DataFrame` or as named arguments.

        Attributes that can be updated are:

        - `rho`
        - `r`
        - `x`
        - `g`
        - `b`

        See Also:
            :meth:`get_ratio_tap_changer_steps`

        Args:
            df: the data to be updated, as a data frame.
            **kwargs: the data to be updated, as named arguments.
                Arguments can be single values or any type of sequence.
                In the case of sequences, all arguments must have the same length.
        """
        return self.update_elements(_pypowsybl.ElementType.RATIO_TAP_CHANGER_STEP, df, **kwargs)

    def update_phase_tap_changers(self, df: _DataFrame = None, **kwargs: _ArrayLike) -> None:
        """
        Update phase tap changers with data provided as a :class:`~pandas.DataFrame` or as named arguments.

        Attributes that can be updated :

        - `tap`
        - `regulating`
        - `regulation_mode`
        - `regulation_value`
        - `target_deadband`

        See Also:
            :meth:`get_phase_tap_changers`

        Args:
            df: the data to be updated, as a data frame.
            **kwargs: the data to be updated, as named arguments.
                Arguments can be single values or any type of sequence.
                In the case of sequences, all arguments must have the same length.
        """
        return self.update_elements(_pypowsybl.ElementType.PHASE_TAP_CHANGER, df, **kwargs)

    def update_phase_tap_changer_steps(self, df: _DataFrame = None, **kwargs: _ArrayLike) -> None:
        """
        Update phase tap changer steps with data provided as a :class:`~pandas.DataFrame` or as named arguments.

        Attributes that can be updated :

        - `rho`
        - `alpha`
        - `r`
        - `x`
        - `g`
        - `b`

        See Also:
            :meth:`get_phase_tap_changer_steps`

        Args:
            df: the data to be updated, as a data frame.
            **kwargs: the data to be updated, as named arguments.
                Arguments can be single values or any type of sequence.
                In the case of sequences, all arguments must have the same length.
        """
        return self.update_elements(_pypowsybl.ElementType.PHASE_TAP_CHANGER_STEP, df, **kwargs)

    def update_shunt_compensators(self, df: _DataFrame = None, **kwargs: _ArrayLike) -> None:
        """
        Update shunt compensators with data provided as a :class:`~pandas.DataFrame` or as named arguments.

        Attributes that can be updated are:

        - `section_count`
        - `p`
        - `q`
        - `connected`

        See Also:
            :meth:`get_shunt_compensators`

        Args:
           df: the data to be updated, as a data frame.
           **kwargs: the data to be updated, as named arguments.
               Arguments can be single values or any type of sequence.
               In the case of sequences, all arguments must have the same length.
        """
        return self.update_elements(_pypowsybl.ElementType.SHUNT_COMPENSATOR, df, **kwargs)

    def update_linear_shunt_compensator_sections(self, df: _DataFrame = None, **kwargs: _ArrayLike) -> None:
        """
        Update shunt compensators with data provided as a :class:`~pandas.DataFrame` or as named arguments.

        Attributes that can be updated are:

        - `g_per_section`
        - `b_per_section`
        - `max_section_count`

        See Also:
            :meth:`get_linear_shunt_compensator_sections`

        Args:
            df: the data to be updated, as a data frame.
            **kwargs: the data to be updated, as named arguments.
                Arguments can be single values or any type of sequence.
                In the case of sequences, all arguments must have the same length.

        """
        return self.update_elements(_pypowsybl.ElementType.LINEAR_SHUNT_COMPENSATOR_SECTION, df, **kwargs)

    def update_non_linear_shunt_compensator_sections(self, df: _DataFrame = None, **kwargs: _ArrayLike) -> None:
        """
        Update non linear shunt compensators sections with data provided as a :class:`~pandas.DataFrame` or as named arguments.

        Attributes that can be updated are :

        - `g`
        - `b`

        See Also:
            :meth:`get_non_linear_shunt_compensator_sections`

        Args:
            df: the data to be updated, as a data frame.
            **kwargs: the data to be updated, as named arguments.
                Arguments can be single values or any type of sequence.
                In the case of sequences, all arguments must have the same length.
        """
        return self.update_elements(_pypowsybl.ElementType.NON_LINEAR_SHUNT_COMPENSATOR_SECTION, df, **kwargs)

    def update_busbar_sections(self, df: _DataFrame = None, **kwargs: _ArrayLike) -> None:
        """Update phase tap changers with a ``Pandas`` data frame.

        Args:
            df (DataFrame): the ``Pandas`` data frame

        """
        return self.update_elements(_pypowsybl.ElementType.BUSBAR_SECTION, df, **kwargs)

    def get_working_variant_id(self) -> str:
        """
        The current working variant ID.

        Returns:
            the id of the currently selected variant.
        """
        return _pypowsybl.get_working_variant_id(self._handle)

    def clone_variant(self, src: str, target: str, may_overwrite: bool = True) -> None:
        """
        Creates a copy of the source variant

        Args:
            src: variant to copy
            target: id of the new variant that will be a copy of src
            may_overwrite: indicates if the target can be overwritten when it already exists
        """
        _pypowsybl.clone_variant(self._handle, src, target, may_overwrite)

    def set_working_variant(self, variant: str) -> None:
        """
        Changes the working variant. The provided variant ID must correspond
        to an existing variant, for example created by a call to `clone_variant`.

        Args:
            variant: id of the variant selected (it must exist)
        """
        _pypowsybl.set_working_variant(self._handle, variant)

    def remove_variant(self, variant: str) -> None:
        """
        Removes a variant from the network.

        Args:
            variant: id of the variant to be deleted
        """
        _pypowsybl.remove_variant(self._handle, variant)

    def get_variant_ids(self) -> _List[str]:
        """
        Get the list of existing variant IDs.

        Returns:
            all the ids of the existing variants
        """
        return _pypowsybl.get_variant_ids(self._handle)

<<<<<<< HEAD
    def get_current_limits(self, all_attributes: bool = False, attributes: _List[str] = None):
=======
    def get_current_limits(self, all_attributes: bool = False, attributes: _List[str] = []) -> _DataFrame:
>>>>>>> 42548ce8
        """
        Get the list of all current limits on the network paired with their branch id.

        Args:
            all_attributes (bool, optional): flag for including all attributes in the dataframe, default is false
            attributes (List[str], optional): attributes to include in the dataframe. The 2 parameters are mutually exclusive. If no parameter is specified, the dataframe will include the default attributes.

        Returns:
            all current limits on the network
        """
        return self.get_elements(_pypowsybl.ElementType.CURRENT_LIMITS, all_attributes, attributes)

    def get_node_breaker_topology(self, voltage_level_id: str) -> NodeBreakerTopology:
        """
        Get the node breaker description of the topology of a voltage level.

        Args:
            voltage_level_id: id of the voltage level

        Returns:
            The node breaker description of the topology of the voltage level
        """
        return NodeBreakerTopology(self._handle, voltage_level_id)

    def get_bus_breaker_topology(self, voltage_level_id: str) -> BusBreakerTopology:
        """
        Get the bus breaker description of the topology of a voltage level.

        Args:
            voltage_level_id: id of the voltage level

        Returns:
            The bus breaker description of the topology of the voltage level
        """
        return BusBreakerTopology(self._handle, voltage_level_id)

<<<<<<< HEAD
    def merge(self, networks: _List[Network]):
=======
    def merge(self, *networks: Network) -> None:
>>>>>>> 42548ce8
        return _pypowsybl.merge(self._handle, [net._handle for net in networks])


def _create_network(name: str, network_id: str = '') -> Network:
    return Network(_pypowsybl.create_network(name, network_id))


def create_empty(id: str = "Default") -> Network:
    """
    Create an empty network.

    Args:
        id: id of the network, defaults to 'Default'

    Returns:
        a new empty network
    """
    return _create_network('empty', network_id=id)


def create_ieee9() -> Network:
    """
    Create an instance of IEEE 9 bus network

    Returns:
        a new instance of IEEE 9 bus network
    """
    return _create_network('ieee9')


def create_ieee14() -> Network:
    """
    Create an instance of IEEE 14 bus network

    Returns:
        a new instance of IEEE 14 bus network
    """
    return _create_network('ieee14')


def create_ieee30() -> Network:
    """
    Create an instance of IEEE 30 bus network

    Returns:
        a new instance of IEEE 30 bus network
    """
    return _create_network('ieee30')


def create_ieee57() -> Network:
    """
    Create an instance of IEEE 57 bus network

    Returns:
        a new instance of IEEE 57 bus network
    """
    return _create_network('ieee57')


def create_ieee118() -> Network:
    """
    Create an instance of IEEE 118 bus network

    Returns:
        a new instance of IEEE 118 bus network
    """
    return _create_network('ieee118')


def create_ieee300() -> Network:
    """
    Create an instance of IEEE 300 bus network

    Returns:
        a new instance of IEEE 300 bus network
    """
    return _create_network('ieee300')


def create_eurostag_tutorial_example1_network() -> Network:
    """
    Create an instance of example 1 network of Eurostag tutorial

    Returns:
        a new instance of example 1 network of Eurostag tutorial
    """
    return _create_network('eurostag_tutorial_example1')


def create_four_substations_node_breaker_network() -> Network:
    """
    Create an instance of powsybl "4 substations" test case.

    It is meant to contain most network element types that can be
    represented in powsybl networks.
    The topology is in node-breaker representation.

    Returns:
        a new instance of powsybl "4 substations" test case
    """
    return _create_network('four_substations_node_breaker')


def create_micro_grid_be_network() -> Network:
    """
    Create an instance of micro grid BE CGMES test case

    Returns:
        a new instance of micro grid BE CGMES test case
    """
    return _create_network('micro_grid_be')


def create_micro_grid_nl_network() -> Network:
    """
    Create an instance of micro grid NL CGMES test case

    Returns:
        a new instance of micro grid NL CGMES test case
    """
    return _create_network('micro_grid_nl')


def get_import_formats() -> _List[str]:
    """
    Get list of supported import formats

    :return: the list of supported import formats
    :rtype: List[str]
    """
    return _pypowsybl.get_network_import_formats()


def get_export_formats() -> _List[str]:
    """
    Get list of supported export formats

    :return: the list of supported export formats
    :rtype: List[str]
    """
    return _pypowsybl.get_network_export_formats()


def get_import_parameters(fmt: str) -> _DataFrame:
    """
    Supported import parameters for a given format.

    Args:
       fmt (str): the format

    Returns:
        import parameters data frame

    Examples:
       .. doctest::

           >>> parameters = pp.network.get_import_parameters('PSS/E')
           >>> parameters.index.tolist()
           ['psse.import.ignore-base-voltage']
           >>> parameters['description']['psse.import.ignore-base-voltage']
           'Ignore base voltage specified in the file'
           >>> parameters['type']['psse.import.ignore-base-voltage']
           'BOOLEAN'
           >>> parameters['default']['psse.import.ignore-base-voltage']
           'false'
    """
    series_array = _pypowsybl.create_importer_parameters_series_array(fmt)
    return _create_data_frame_from_series_array(series_array)


def get_export_parameters(fmt: str) -> _DataFrame:
    """
    Get supported export parameters infos for a given format

    Args:
       fmt (str): the format

    Returns:
        export parameters data frame
    """
    series_array = _pypowsybl.create_exporter_parameters_series_array(fmt)
    return _create_data_frame_from_series_array(series_array)


<<<<<<< HEAD
def load(file: str, parameters: _Dict[str, str] = None) -> Network:
=======
def load(file: str, parameters: _Dict[str, str] = {}) -> Network:
>>>>>>> 42548ce8
    """
    Load a network from a file. File should be in a supported format.

    Args:
       file (str): a file
       parameters (dict, optional): a map of parameters

    Returns:
        a network
    """
    if parameters is None:
        parameters = []
    return Network(_pypowsybl.load_network(file, parameters))


<<<<<<< HEAD
def load_from_string(file_name: str, file_content: str, parameters: _Dict[str, str] = None) -> Network:
=======
def load_from_string(file_name: str, file_content: str, parameters: _Dict[str, str] = {}) -> Network:
>>>>>>> 42548ce8
    """
    Load a network from a string. File content should be in a supported format.

    Args:
       file_name (str): file name
       file_content (str): file content
       parameters (dict, optional): a map of parameters

    Returns:
        a network
    """
    if parameters is None:
        parameters = []
    return Network(_pypowsybl.load_network_from_string(file_name, file_content, parameters))<|MERGE_RESOLUTION|>--- conflicted
+++ resolved
@@ -7,21 +7,13 @@
 from __future__ import annotations  # Necessary for type alias like _DataFrame to work with sphinx
 
 import sys as _sys
+import datetime as _datetime
 from typing import (
     List as _List,
     Set as _Set,
     Dict as _Dict,
     Optional as _Optional,
-<<<<<<< HEAD
 )
-import datetime as _datetime
-=======
-    Union as _Union
-)
-
-from pypowsybl import _pypowsybl
-from pypowsybl._pypowsybl import ElementType
->>>>>>> 42548ce8
 
 import pandas as _pd
 from pandas import DataFrame as _DataFrame
@@ -287,11 +279,7 @@
     def disconnect(self, id: str) -> bool:
         return _pypowsybl.update_connectable_status(self._handle, id, False)
 
-<<<<<<< HEAD
-    def dump(self, file: str, format: str = 'XIIDM', parameters: ParamsDict = None):
-=======
-    def dump(self, file: str, format: str = 'XIIDM', parameters: dict = {}) -> None:
->>>>>>> 42548ce8
+    def dump(self, file: str, format: str = 'XIIDM', parameters: ParamsDict = None) -> None:
         """
         Save a network to a file using a specified format.
 
@@ -319,15 +307,10 @@
             parameters = {}
         return _pypowsybl.dump_network_to_string(self._handle, format, parameters)
 
-<<<<<<< HEAD
     def reduce(self, v_min: float = 0, v_max: float = _sys.float_info.max, ids: _List[str] = None,
-               vl_depths: tuple = (), with_dangling_lines: bool = False):
+               vl_depths: tuple = (), with_dangling_lines: bool = False) -> None:
         if ids is None:
             ids = []
-=======
-    def reduce(self, v_min: float = 0, v_max: float = _sys.float_info.max, ids: _List[str] = [],
-               vl_depths: tuple = (), with_dangling_lines: bool = False) -> None:
->>>>>>> 42548ce8
         vls = []
         depths = []
         for v in vl_depths:
@@ -2474,11 +2457,7 @@
         """
         return _pypowsybl.get_variant_ids(self._handle)
 
-<<<<<<< HEAD
-    def get_current_limits(self, all_attributes: bool = False, attributes: _List[str] = None):
-=======
-    def get_current_limits(self, all_attributes: bool = False, attributes: _List[str] = []) -> _DataFrame:
->>>>>>> 42548ce8
+    def get_current_limits(self, all_attributes: bool = False, attributes: _List[str] = None) -> _DataFrame:
         """
         Get the list of all current limits on the network paired with their branch id.
 
@@ -2515,11 +2494,7 @@
         """
         return BusBreakerTopology(self._handle, voltage_level_id)
 
-<<<<<<< HEAD
-    def merge(self, networks: _List[Network]):
-=======
     def merge(self, *networks: Network) -> None:
->>>>>>> 42548ce8
         return _pypowsybl.merge(self._handle, [net._handle for net in networks])
 
 
@@ -2705,11 +2680,7 @@
     return _create_data_frame_from_series_array(series_array)
 
 
-<<<<<<< HEAD
 def load(file: str, parameters: _Dict[str, str] = None) -> Network:
-=======
-def load(file: str, parameters: _Dict[str, str] = {}) -> Network:
->>>>>>> 42548ce8
     """
     Load a network from a file. File should be in a supported format.
 
@@ -2725,11 +2696,7 @@
     return Network(_pypowsybl.load_network(file, parameters))
 
 
-<<<<<<< HEAD
 def load_from_string(file_name: str, file_content: str, parameters: _Dict[str, str] = None) -> Network:
-=======
-def load_from_string(file_name: str, file_content: str, parameters: _Dict[str, str] = {}) -> Network:
->>>>>>> 42548ce8
     """
     Load a network from a string. File content should be in a supported format.
 
