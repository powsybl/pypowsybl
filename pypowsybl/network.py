--- conflicted
+++ resolved
@@ -2959,16 +2959,6 @@
         """
         return self._create_elements(ElementType.HVDC_LINE, [df], **kwargs)
 
-<<<<<<< HEAD
-    def get_extension(self, extension_name: str) -> _DataFrame:
-        """
-        creates a dataframe for a specific extension
-
-        Args:
-            extension_name: name of the extension
-        """
-        return _create_data_frame_from_series_array(_pp.create_network_elements_extension_series_array(self._handle, extension_name))
-=======
     def create_operational_limits(self, df: _DataFrame, **kwargs: _ArrayLike) -> None:
         """
         Creates operational limits.
@@ -3038,7 +3028,15 @@
                                       with the new minimum validation level.
         """
         _pp.set_min_validation_level(self._handle, validation_level)
->>>>>>> 5091d969
+
+    def get_extension(self, extension_name: str) -> _DataFrame:
+        """
+        creates a dataframe for a specific extension
+
+        Args:
+            extension_name: name of the extension
+        """
+        return _create_data_frame_from_series_array(_pp.create_network_elements_extension_series_array(self._handle, extension_name))
 
 
 def _create_network(name: str, network_id: str = '') -> Network:
