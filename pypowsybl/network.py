#
# Copyright (c) 2020, RTE (http://www.rte-france.com)
# This Source Code Form is subject to the terms of the Mozilla Public
# License, v. 2.0. If a copy of the MPL was not distributed with this
# file, You can obtain one at http://mozilla.org/MPL/2.0/.
#
import sys
import _pypowsybl
from _pypowsybl import Bus
from _pypowsybl import Generator
from _pypowsybl import Load
from _pypowsybl import PyPowsyblError
from _pypowsybl import ElementType
from pypowsybl.util import ObjectHandle
from pypowsybl.util import create_data_frame_from_series_array
from typing import List
from typing import Set
import pandas as pd
from pandas.api.types import is_integer_dtype
from pandas.api.types import is_numeric_dtype
from pandas.api.types import is_bool_dtype

Bus.__repr__ = lambda self: f"{self.__class__.__name__}("\
                            f"id={self.id!r}"\
                            f", v_magnitude={self.v_magnitude!r}"\
                            f", v_angle={self.v_angle!r}"\
                            f", component_num={self.component_num!r}"\
                            f")"

Generator.__repr__ = lambda self: f"{self.__class__.__name__}("\
                            f"id={self.id!r}"\
                            f", target_p={self.target_p!r}"\
                            f", min_p={self.min_p!r}"\
                            f", max_p={self.max_p!r}"\
                            f", nominal_voltage={self.nominal_voltage!r}"\
                            f", country={self.country!r}"\
                            f", bus={self.bus!r}"\
                            f")"

Load.__repr__ = lambda self: f"{self.__class__.__name__}("\
                             f"id={self.id!r}"\
                             f", p0={self.p0!r}"\
                             f", nominal_voltage={self.nominal_voltage!r}"\
                             f", country={self.country!r}"\
                             f", bus={self.bus!r}"\
                             f")"


class Network(ObjectHandle):
    def __init__(self, ptr):
        ObjectHandle.__init__(self, ptr)

    @property
    def buses(self) -> List[Bus]:
        """ Get buses from the bus/branch view of the network model.

        :return:
        """
        return _pypowsybl.get_buses(self.ptr)

    @property
    def generators(self):
        return _pypowsybl.get_generators(self.ptr)

    @property
    def loads(self):
        return _pypowsybl.get_loads(self.ptr)

    def open_switch(self, id: str):
        return _pypowsybl.update_switch_position(self.ptr, id, True)

    def close_switch(self, id: str):
        return _pypowsybl.update_switch_position(self.ptr, id, False)

    def connect(self, id: str):
        return _pypowsybl.update_connectable_status(self.ptr, id, True)

    def disconnect(self, id: str):
        return _pypowsybl.update_connectable_status(self.ptr, id, False)

    def dump(self, file: str, format: str = 'XIIDM', parameters: dict = {}):
        """Save a network to a file using a specified format.

        :param file: a file
        :type file: str
        :param format: format to save the network
        :type format: str, defaults to 'XIIDM'
        :param parameters: a map of parameters
        :type parameters: dict
        """
        _pypowsybl.dump_network(self.ptr, file, format, parameters)

    def reduce(self, v_min: float = 0, v_max: float = sys.float_info.max, ids: List[str] = [],
               vl_depths: tuple = (), with_dangling_lines: bool = False):
        vls = []
        depths = []
        for v in vl_depths:
            vls.append(v[0])
            depths.append(v[1])
        _pypowsybl.reduce_network(self.ptr, v_min, v_max, ids, vls, depths, with_dangling_lines)

    def write_single_line_diagram_svg(self, container_id: str, svg_file: str):
        _pypowsybl.write_single_line_diagram_svg(self.ptr, container_id, svg_file)

    def get_elements_ids(self, element_type: _pypowsybl.ElementType, nominal_voltages: Set[float] = None, countries: Set[str] = None,
                         main_connected_component: bool = True, main_synchronous_component: bool = True,
                         not_connected_to_same_bus_at_both_sides: bool = False) -> List[str]:
        return _pypowsybl.get_network_elements_ids(self.ptr, element_type, [] if nominal_voltages is None else list(nominal_voltages),
                                                [] if countries is None else list(countries), main_connected_component, main_synchronous_component,
                                                not_connected_to_same_bus_at_both_sides)

    def create_elements_data_frame(self, element_type: _pypowsybl.ElementType) -> pd.DataFrame:
        series_array = _pypowsybl.create_network_elements_series_array(self.ptr, element_type)
        return create_data_frame_from_series_array(series_array, 'id')

    def create_buses_data_frame(self) -> pd.DataFrame:
        return self.create_elements_data_frame(_pypowsybl.ElementType.BUS)

    def create_generators_data_frame(self) -> pd.DataFrame:
        return self.create_elements_data_frame(_pypowsybl.ElementType.GENERATOR)

    def create_loads_data_frame(self) -> pd.DataFrame:
        return self.create_elements_data_frame(_pypowsybl.ElementType.LOAD)

    def create_lines_data_frame(self) -> pd.DataFrame:
        return self.create_elements_data_frame(_pypowsybl.ElementType.LINE)

    def create_2_windings_transformers_data_frame(self) -> pd.DataFrame:
        return self.create_elements_data_frame(_pypowsybl.ElementType.TWO_WINDINGS_TRANSFORMER)

    def create_3_windings_transformers_data_frame(self) -> pd.DataFrame:
        return self.create_elements_data_frame(_pypowsybl.ElementType.THREE_WINDINGS_TRANSFORMER)

    def create_shunt_compensators_data_frame(self) -> pd.DataFrame:
        return self.create_elements_data_frame(_pypowsybl.ElementType.SHUNT_COMPENSATOR)

    def create_dangling_lines_data_frame(self) -> pd.DataFrame:
        return self.create_elements_data_frame(_pypowsybl.ElementType.DANGLING_LINE)

    def create_lcc_converter_stations_data_frame(self) -> pd.DataFrame:
        return self.create_elements_data_frame(_pypowsybl.ElementType.LCC_CONVERTER_STATION)

    def create_vsc_converter_stations_data_frame(self) -> pd.DataFrame:
        return self.create_elements_data_frame(_pypowsybl.ElementType.VSC_CONVERTER_STATION)

    def create_static_var_compensators_data_frame(self) -> pd.DataFrame:
        return self.create_elements_data_frame(_pypowsybl.ElementType.STATIC_VAR_COMPENSATOR)

    def create_voltage_levels_data_frame(self) -> pd.DataFrame:
        return self.create_elements_data_frame(_pypowsybl.ElementType.VOLTAGE_LEVEL)

    def create_busbar_sections_data_frame(self) -> pd.DataFrame:
        return self.create_elements_data_frame(_pypowsybl.ElementType.BUSBAR_SECTION)

    def create_substations_data_frame(self) -> pd.DataFrame:
        return self.create_elements_data_frame(_pypowsybl.ElementType.SUBSTATION)

    def create_hvdc_lines_data_frame(self) -> pd.DataFrame:
        return self.create_elements_data_frame(_pypowsybl.ElementType.HVDC_LINE)

    def create_switches_data_frame(self) -> pd.DataFrame:
        return self.create_elements_data_frame(_pypowsybl.ElementType.SWITCH)

    def update_elements_with_data_frame(self, element_type: _pypowsybl.ElementType, df: pd.DataFrame):
        for seriesName in df.columns.values:
            series = df[seriesName]
<<<<<<< HEAD
            series_type = _pypowsybl.get_series_type(element_type, seriesName)
            if series_type == 2 or series_type == 3:
                _pypowsybl.update_network_elements_with_int_series(self.ptr, element_type, seriesName, df.index.values,
                                                                   series.values, len(series))
            elif series_type == 1:
                _pypowsybl.update_network_elements_with_double_series(self.ptr, element_type, seriesName,
                                                                      df.index.values,
                                                                      series.values, len(series))
            elif series_type == 0:
                _pypowsybl.update_network_elements_with_string_series(self.ptr, element_type, seriesName,
                                                                      df.index.values,
                                                                      series.values, len(series))
            else:
                raise PyPowsyblError(f'Unsupported series type ${series_type}, element: ${element_type}, series_name: ${seriesName}')
=======
            if is_integer_dtype(series) or is_bool_dtype(series):
                _pypowsybl.update_network_elements_with_int_series(self.ptr, element_type, seriesName, df.index.values,
                                                                series.values, len(series))
            elif is_numeric_dtype(series):
                _pypowsybl.update_network_elements_with_double_series(self.ptr, element_type, seriesName, df.index.values,
                                                                   series.values, len(series))
            else:
                raise PyPowsyblError(f'Unsupported series type ${series.dtype}')
>>>>>>> e159c8b4

    def update_switches_with_data_frame(self, df: pd.DataFrame):
        return self.update_elements_with_data_frame(_pypowsybl.ElementType.SWITCH, df)

    def update_generators_with_data_frame(self, df: pd.DataFrame):
        return self.update_elements_with_data_frame(_pypowsybl.ElementType.GENERATOR, df)

<<<<<<< HEAD
    def update_loads_with_data_frame(self, df: pd.DataFrame):
        return self.update_elements_with_data_frame(_pypowsybl.ElementType.LOAD, df)

    def update_dangling_lines_with_data_frame(self, df: pd.DataFrame):
        return self.update_elements_with_data_frame(_pypowsybl.ElementType.DANGLING_LINE, df)

    def update_vsc_converter_stations_with_data_frame(self, df: pd.DataFrame):
        return self.update_elements_with_data_frame(_pypowsybl.ElementType.VSC_CONVERTER_STATION, df)

    def update_static_var_compensators_with_data_frame(self, df: pd.DataFrame):
        return self.update_elements_with_data_frame(_pypowsybl.ElementType.STATIC_VAR_COMPENSATOR, df)

    def update_hvdc_lines_with_data_frame(self, df: pd.DataFrame):
        return self.update_elements_with_data_frame(_pypowsybl.ElementType.HVDC_LINE, df)
=======
>>>>>>> e159c8b4

def create_empty(id: str = "Default") -> Network:
    """ Create an empty network.

    :param id: id of the network, defaults to 'Default'
    :type id: str, optional
    :return: an empty network
    :rtype: Network
    """
    return Network(_pypowsybl.create_empty_network(id))


def create_ieee9() -> Network:
    return Network(_pypowsybl.create_ieee_network(9))


def create_ieee14() -> Network:
    return Network(_pypowsybl.create_ieee_network(14))


def create_ieee30() -> Network:
    return Network(_pypowsybl.create_ieee_network(30))


def create_ieee57() -> Network:
    return Network(_pypowsybl.create_ieee_network(57))


def create_ieee118() -> Network:
    return Network(_pypowsybl.create_ieee_network(118))


def create_ieee300() -> Network:
    return Network(_pypowsybl.create_ieee_network(300))


def create_eurostag_tutorial_example1_network() -> Network:
    return Network(_pypowsybl.create_eurostag_tutorial_example1_network())


def create_four_substations_node_breaker_network() -> Network:
    return Network(_pypowsybl.create_four_substations_node_breaker_network())


def get_import_formats() -> List[str]:
    """ Get list of supported import formats

    :return: the list of supported import formats
    :rtype: List[str]
    """
    return _pypowsybl.get_network_import_formats()


def get_export_formats() -> List[str]:
    """ Get list of supported export formats

    :return: the list of supported export formats
    :rtype: List[str]
    """
    return _pypowsybl.get_network_export_formats()


def get_import_parameters(format: str) -> pd.DataFrame:
    """ Get supported parameters infos for a given format

    :param format: the format
    :return: parameters infos
    :rtype: pd.DataFrame
    """
    series_array = _pypowsybl.create_importer_parameters_series_array(format)
    return create_data_frame_from_series_array(series_array, 'name')


def load(file: str, parameters: dict = {}) -> Network:
    """ Load a network from a file. File should be in a supported format.

    :param file: a file
    :type file: str
    :param parameters: a map of parameters
    :type parameters: dict, optional
    :return: a network
    """
    return Network(_pypowsybl.load_network(file, parameters))<|MERGE_RESOLUTION|>--- conflicted
+++ resolved
@@ -16,9 +16,6 @@
 from typing import List
 from typing import Set
 import pandas as pd
-from pandas.api.types import is_integer_dtype
-from pandas.api.types import is_numeric_dtype
-from pandas.api.types import is_bool_dtype
 
 Bus.__repr__ = lambda self: f"{self.__class__.__name__}("\
                             f"id={self.id!r}"\
@@ -164,7 +161,6 @@
     def update_elements_with_data_frame(self, element_type: _pypowsybl.ElementType, df: pd.DataFrame):
         for seriesName in df.columns.values:
             series = df[seriesName]
-<<<<<<< HEAD
             series_type = _pypowsybl.get_series_type(element_type, seriesName)
             if series_type == 2 or series_type == 3:
                 _pypowsybl.update_network_elements_with_int_series(self.ptr, element_type, seriesName, df.index.values,
@@ -179,16 +175,6 @@
                                                                       series.values, len(series))
             else:
                 raise PyPowsyblError(f'Unsupported series type ${series_type}, element: ${element_type}, series_name: ${seriesName}')
-=======
-            if is_integer_dtype(series) or is_bool_dtype(series):
-                _pypowsybl.update_network_elements_with_int_series(self.ptr, element_type, seriesName, df.index.values,
-                                                                series.values, len(series))
-            elif is_numeric_dtype(series):
-                _pypowsybl.update_network_elements_with_double_series(self.ptr, element_type, seriesName, df.index.values,
-                                                                   series.values, len(series))
-            else:
-                raise PyPowsyblError(f'Unsupported series type ${series.dtype}')
->>>>>>> e159c8b4
 
     def update_switches_with_data_frame(self, df: pd.DataFrame):
         return self.update_elements_with_data_frame(_pypowsybl.ElementType.SWITCH, df)
@@ -196,7 +182,6 @@
     def update_generators_with_data_frame(self, df: pd.DataFrame):
         return self.update_elements_with_data_frame(_pypowsybl.ElementType.GENERATOR, df)
 
-<<<<<<< HEAD
     def update_loads_with_data_frame(self, df: pd.DataFrame):
         return self.update_elements_with_data_frame(_pypowsybl.ElementType.LOAD, df)
 
@@ -211,8 +196,6 @@
 
     def update_hvdc_lines_with_data_frame(self, df: pd.DataFrame):
         return self.update_elements_with_data_frame(_pypowsybl.ElementType.HVDC_LINE, df)
-=======
->>>>>>> e159c8b4
 
 def create_empty(id: str = "Default") -> Network:
     """ Create an empty network.
