#
# Copyright (c) 2020, RTE (http://www.rte-france.com)
# This Source Code Form is subject to the terms of the Mozilla Public
# License, v. 2.0. If a copy of the MPL was not distributed with this
# file, You can obtain one at http://mozilla.org/MPL/2.0/.
#
import _pypowsybl
import sys
from _pypowsybl import ElementType
from _pypowsybl import PyPowsyblError
from typing import List
from typing import Set

import pandas as pd

<<<<<<< HEAD
from pypowsybl.util import ObjectHandle
=======
>>>>>>> 3b140ab2
from pypowsybl.util import create_data_frame_from_series_array


class SingleLineDiagram:
    """ This class represents a single line diagram."""
    def __init__(self, svg: str):
        self._svg = svg

    @property
    def svg(self):
        return self._svg

    def __str__(self):
        return self._svg

    def _repr_svg_(self):
        return self._svg


class Network(object):
    def __init__(self, handle):
        self._handle = handle

    def __getstate__(self):
        return {'xml': self.dump_to_string()}

    def __setstate__(self, state):
        xml = state['xml']
        n = _pypowsybl.load_network_from_string('tmp.xiidm', xml, {})
        self._handle = n

    def open_switch(self, id: str):
        return _pypowsybl.update_switch_position(self._handle, id, True)

    def close_switch(self, id: str):
        return _pypowsybl.update_switch_position(self._handle, id, False)

    def connect(self, id: str):
        return _pypowsybl.update_connectable_status(self._handle, id, True)

    def disconnect(self, id: str):
        return _pypowsybl.update_connectable_status(self._handle, id, False)

    def dump(self, file: str, format: str = 'XIIDM', parameters: dict = {}):
        """Save a network to a file using a specified format.

        Args:
            file (str): a file
            format (str, optional): format to save the network, defaults to 'XIIDM'
            parameters (dict, optional): a map of parameters
        """
        _pypowsybl.dump_network(self._handle, file, format, parameters)

    def dump_to_string(self, format: str = 'XIIDM', parameters: dict = {}) -> str:
        """Save a network to a string using a specified format.

        Args:
            format (str, optional): format to export, only support mono file type, defaults to 'XIIDM'
            parameters (dict, optional): a map of parameters

        Returns:
            a string representing network
        """
        return _pypowsybl.dump_network_to_string(self._handle, format, parameters)

    def reduce(self, v_min: float = 0, v_max: float = sys.float_info.max, ids: List[str] = [],
               vl_depths: tuple = (), with_dangling_lines: bool = False):
        vls = []
        depths = []
        for v in vl_depths:
            vls.append(v[0])
            depths.append(v[1])
        _pypowsybl.reduce_network(self._handle, v_min, v_max, ids, vls, depths, with_dangling_lines)

    def write_single_line_diagram_svg(self, container_id: str, svg_file: str):
        """ Create a single line diagram in SVG format from a voltage level or a substation and write to a file.

        Args:
            container_id: a voltage level id or a substation id
            svg_file: a svg file path
        """
        _pypowsybl.write_single_line_diagram_svg(self._handle, container_id, svg_file)

    def get_single_line_diagram(self, container_id: str):
        """ Create a single line diagram from a voltage level or a substation.

        Args:
            container_id: a voltage level id or a substation id

        Returns:
            the single line diagram
        """
        return SingleLineDiagram(_pypowsybl.get_single_line_diagram_svg(self._handle, container_id))

    def get_elements_ids(self, element_type: _pypowsybl.ElementType, nominal_voltages: Set[float] = None,
                         countries: Set[str] = None,
                         main_connected_component: bool = True, main_synchronous_component: bool = True,
                         not_connected_to_same_bus_at_both_sides: bool = False) -> List[str]:
        return _pypowsybl.get_network_elements_ids(self._handle, element_type,
                                                   [] if nominal_voltages is None else list(nominal_voltages),
                                                   [] if countries is None else list(countries),
                                                   main_connected_component, main_synchronous_component,
                                                   not_connected_to_same_bus_at_both_sides)

    def get_elements(self, element_type: _pypowsybl.ElementType) -> pd.DataFrame:
        """ Get network elements as a ``Pandas`` data frame for a specified element type.

        Args:
            element_type (ElementType): the element type
        Returns:
            a network elements data frame for the specified element type
        """
        series_array = _pypowsybl.create_network_elements_series_array(self._handle, element_type)
        return create_data_frame_from_series_array(series_array)

    def get_buses(self) -> pd.DataFrame:
        return self.get_elements(_pypowsybl.ElementType.BUS)

    def get_generators(self) -> pd.DataFrame:
        """ Get generators as a ``Pandas`` data frame.

        Returns:
            a generators data frame
        """
        return self.get_elements(_pypowsybl.ElementType.GENERATOR)

    def get_loads(self) -> pd.DataFrame:
        """ Get loads as a ``Pandas`` data frame.

        Returns:
            a loads data frame
        """
        return self.get_elements(_pypowsybl.ElementType.LOAD)

    def get_batteries(self) -> pd.DataFrame:
        """ Get batteries as a ``Pandas`` data frame.

        Returns:
            a batteries data frame
        """
        return self.get_elements(_pypowsybl.ElementType.BATTERY)

    def get_lines(self) -> pd.DataFrame:
        """ Get lines as a ``Pandas`` data frame.

        Returns:
            a lines data frame
        """
        return self.get_elements(_pypowsybl.ElementType.LINE)

    def get_2_windings_transformers(self) -> pd.DataFrame:
        """ Get 2 windings transformers as a ``Pandas`` data frame.

        Returns:
            a 2 windings transformers data frame
        """
        return self.get_elements(_pypowsybl.ElementType.TWO_WINDINGS_TRANSFORMER)

    def get_3_windings_transformers(self) -> pd.DataFrame:
        """ Get 3 windings transformers as a ``Pandas`` data frame.

        Returns:
            a 3 windings transformers data frame
        """
        return self.get_elements(_pypowsybl.ElementType.THREE_WINDINGS_TRANSFORMER)

    def get_shunt_compensators(self) -> pd.DataFrame:
        """ Get shunt compensators as a ``Pandas`` data frame.

        Returns:
            a shunt compensators data frame
        """
        return self.get_elements(_pypowsybl.ElementType.SHUNT_COMPENSATOR)

    def get_dangling_lines(self) -> pd.DataFrame:
        """ Get dangling lines as a ``Pandas`` data frame.

        Returns:
            a dangling lines data frame
        """
        return self.get_elements(_pypowsybl.ElementType.DANGLING_LINE)

    def get_lcc_converter_stations(self) -> pd.DataFrame:
        """ Get LCC converter stations as a ``Pandas`` data frame.

        Returns:
            a LCC converter stations data frame
        """
        return self.get_elements(_pypowsybl.ElementType.LCC_CONVERTER_STATION)

    def get_vsc_converter_stations(self) -> pd.DataFrame:
        """ Get VSC converter stations as a ``Pandas`` data frame.

        Returns:
            a VSC converter stations data frame
        """
        return self.get_elements(_pypowsybl.ElementType.VSC_CONVERTER_STATION)

    def get_static_var_compensators(self) -> pd.DataFrame:
        """ Get static var compensators as a ``Pandas`` data frame.

        Returns:
            a static var compensators data frame
        """
        return self.get_elements(_pypowsybl.ElementType.STATIC_VAR_COMPENSATOR)

    def get_voltage_levels(self) -> pd.DataFrame:
        """ Get voltage levels as a ``Pandas`` data frame.

        Returns:
            a voltage levels data frame
        """
        return self.get_elements(_pypowsybl.ElementType.VOLTAGE_LEVEL)

    def get_busbar_sections(self) -> pd.DataFrame:
        """ Get busbar sections as a ``Pandas`` data frame.

        Returns:
            a busbar sections data frame
        """
        return self.get_elements(_pypowsybl.ElementType.BUSBAR_SECTION)

    def get_substations(self) -> pd.DataFrame:
        """ Get substations ``Pandas`` data frame.

        Returns:
            a substations data frame
        """
        return self.get_elements(_pypowsybl.ElementType.SUBSTATION)

    def get_hvdc_lines(self) -> pd.DataFrame:
        """ Get HVDC lines as a ``Pandas`` data frame.

        Returns:
            a HVDC lines data frame
        """
        return self.get_elements(_pypowsybl.ElementType.HVDC_LINE)

    def get_switches(self) -> pd.DataFrame:
        """ Get switches as a ``Pandas`` data frame.

        Returns:
            a switches data frame
        """
        return self.get_elements(_pypowsybl.ElementType.SWITCH)

    def get_ratio_tap_changer_steps(self) -> pd.DataFrame:
        """ Get ratio tap changer steps as a ``Pandas`` data frame.

        Returns:
            a ratio tap changer steps data frame
        """
        return self.get_elements(_pypowsybl.ElementType.RATIO_TAP_CHANGER_STEP)

    def get_phase_tap_changer_steps(self) -> pd.DataFrame:
        """ Get phase tap changer steps as a ``Pandas`` data frame.

        Returns:
            a phase tap changer steps data frame
        """
        return self.get_elements(_pypowsybl.ElementType.PHASE_TAP_CHANGER_STEP)

    def get_ratio_tap_changers(self) -> pd.DataFrame:
        """ Create a ratio tap changers``Pandas`` data frame.

        Returns:
            the ratio tap changers data frame
        """
        return self.get_elements(_pypowsybl.ElementType.RATIO_TAP_CHANGER)

    def get_phase_tap_changers(self) -> pd.DataFrame:
        """ Create a phase tap changers``Pandas`` data frame.

        Returns:
            the phase tap changers data frame
        """
        return self.get_elements(_pypowsybl.ElementType.PHASE_TAP_CHANGER)

    def get_reactive_capability_curve_points(self) -> pd.DataFrame:
        """ Get reactive capability curve points as a ``Pandas`` data frame.

        Returns:
            a reactive capability curve points data frame
        """
        return self.get_elements(_pypowsybl.ElementType.REACTIVE_CAPABILITY_CURVE_POINT)

    def update_elements(self, element_type: _pypowsybl.ElementType, df: pd.DataFrame):
        """ Update network elements with a ``Pandas`` data frame for a specified element type.
        The data frame columns are mapped to IIDM element attributes and each row is mapped to an element using the
        index.

        Args:
            element_type (ElementType): the element type
            df (DataFrame): the ``Pandas`` data frame
        """
        for series_name in df.columns.values:
            series = df[series_name]
            series_type = _pypowsybl.get_series_type(element_type, series_name)
            if series_type == 2 or series_type == 3:
                _pypowsybl.update_network_elements_with_int_series(self._handle, element_type, series_name, df.index.values,
                                                                   series.values, len(series))
            elif series_type == 1:
                _pypowsybl.update_network_elements_with_double_series(self._handle, element_type, series_name,
                                                                      df.index.values,
                                                                      series.values, len(series))
            elif series_type == 0:
                _pypowsybl.update_network_elements_with_string_series(self._handle, element_type, series_name,
                                                                      df.index.values,
                                                                      series.values, len(series))
            else:
                raise PyPowsyblError(
                    f'Unsupported series type {series_type}, element type: {element_type}, series_name: {series_name}')

    def update_buses(self, df: pd.DataFrame):
        """ Update buses with a ``Pandas`` data frame.

        Args:
            df (DataFrame): the ``Pandas`` data frame
        """
        return self.update_elements(_pypowsybl.ElementType.BUS, df)

    def update_switches(self, df: pd.DataFrame):
        """ Update switches with a ``Pandas`` data frame.

        Args:
            df (DataFrame): the ``Pandas`` data frame
        """
        return self.update_elements(_pypowsybl.ElementType.SWITCH, df)

    def update_generators(self, df: pd.DataFrame):
        """ Update generators with a ``Pandas`` data frame.

        Args:
            df (DataFrame): the ``Pandas`` data frame
        """
        return self.update_elements(_pypowsybl.ElementType.GENERATOR, df)

    def update_loads(self, df: pd.DataFrame):
        """ Update loads with a ``Pandas`` data frame.

        Args:
            df (DataFrame): the ``Pandas`` data frame
        """
        return self.update_elements(_pypowsybl.ElementType.LOAD, df)

    def update_batteries(self, df: pd.DataFrame):
        """ Update batteries with a ``Pandas`` data frame.

        Available columns names:
        - p0
        - q0
        Args:
            df (DataFrame): the ``Pandas`` data frame
        """
        return self.update_elements(_pypowsybl.ElementType.BATTERY, df)

    def update_dangling_lines(self, df: pd.DataFrame):
        """ Update dangling lines with a ``Pandas`` data frame.

        Args:
            df (DataFrame): the ``Pandas`` data frame
        """
        return self.update_elements(_pypowsybl.ElementType.DANGLING_LINE, df)

    def update_vsc_converter_stations(self, df: pd.DataFrame):
        """ Update VSC converter stations with a ``Pandas`` data frame.

        Args:
            df (DataFrame): the ``Pandas`` data frame
        """
        return self.update_elements(_pypowsybl.ElementType.VSC_CONVERTER_STATION, df)

    def update_static_var_compensators(self, df: pd.DataFrame):
        """ Update static var compensators with a ``Pandas`` data frame.

        Args:
            df (DataFrame): the ``Pandas`` data frame
        """
        return self.update_elements(_pypowsybl.ElementType.STATIC_VAR_COMPENSATOR, df)

    def update_hvdc_lines(self, df: pd.DataFrame):
        """ Update HVDC lines with a ``Pandas`` data frame.

        Args:
            df (DataFrame): the ``Pandas`` data frame
        """
        return self.update_elements(_pypowsybl.ElementType.HVDC_LINE, df)

    def update_2_windings_transformers(self, df: pd.DataFrame):
        """ Update 2 windings transformers with a ``Pandas`` data frame.

        Args:
            df (DataFrame): the ``Pandas`` data frame
        """
        return self.update_elements(_pypowsybl.ElementType.TWO_WINDINGS_TRANSFORMER, df)

    def update_ratio_tap_changers(self, df: pd.DataFrame):
        """ Update ratio tap changers with a ``Pandas`` data frame.

        Args:
            df (DataFrame): the ``Pandas`` data frame
        """
        return self.update_elements(_pypowsybl.ElementType.RATIO_TAP_CHANGER, df)

    def update_phase_tap_changers(self, df: pd.DataFrame):
        """ Update phase tap changers with a ``Pandas`` data frame.

        Args:
            df (DataFrame): the ``Pandas`` data frame
        """
        return self.update_elements(_pypowsybl.ElementType.PHASE_TAP_CHANGER, df)

    def get_working_variant_id(self):
        """ The current working variant ID

        Returns:
            the id of the currently selected variant

        """
        return _pypowsybl.get_working_variant_id(self._handle)

    def clone_variant(self, src: str, target: str, may_overwrite=True):
        """ Creates a copy of the source variant

        Args:
            src: variant to copy
            target: id of the new variant that will be a copy of src
            may_overwrite: indicates if the target can be overwritten when it already exists
        """
        _pypowsybl.clone_variant(self._handle, src, target, may_overwrite)

    def set_working_variant(self, variant: str):
        """ Changes the working variant. The provided variant ID must correspond
        to an existing variant, for example created by a call to `clone_variant`.

        Args:
            variant: id of the variant selected (it must exist)
        """
        _pypowsybl.set_working_variant(self._handle, variant)

    def remove_variant(self, variant: str):
        """
        Removes a variant from the network.

        Args:
            variant: id of the variant to be deleted
        """
        _pypowsybl.remove_variant(self._handle, variant)

    def get_variant_ids(self):
        """
        Get the list of existing variant IDs.

        Returns:
            all the ids of the existing variants
        """
        return _pypowsybl.get_variant_ids(self._handle)

    def create_loads(self, df: pd.DataFrame):
        """ Create loads with a ``Pandas`` data frame.

        Args:
            df (DataFrame): the ``Pandas`` data frame
        """
        self.create_element(_pypowsybl.ElementType.LOAD, df)

    def create_generators(self, df: pd.DataFrame):
        """ Create generators with a ``Pandas`` data frame.

        Args:
            df (DataFrame): the ``Pandas`` data frame
        """
        self.create_element(_pypowsybl.ElementType.GENERATOR, df)

    def create_busbar_sections(self, df: pd.DataFrame):
        """ Create busbar sections with a ``Pandas`` data frame.

        Args:
            df (DataFrame): the ``Pandas`` data frame
        """
        self.create_element(_pypowsybl.ElementType.BUSBAR_SECTION, df)

    def create_batteries(self, df: pd.DataFrame):
        """ Create batteries with a ``Pandas`` data frame.

        Args:
            df (DataFrame): the ``Pandas`` data frame
        """
        self.create_element(_pypowsybl.ElementType.BATTERY, df)

    def create_dangling_lines(self, df: pd.DataFrame):
        """ Create dangling lines with a ``Pandas`` data frame.

        Args:
            df (DataFrame): the ``Pandas`` data frame
        """
        self.create_element(_pypowsybl.ElementType.DANGLING_LINE, df)

    def create_static_var_compensators(self, df: pd.DataFrame):
        """ Create static var compensators with a ``Pandas`` data frame.

        Args:
            df (DataFrame): the ``Pandas`` data frame
        """
        self.create_element(_pypowsybl.ElementType.STATIC_VAR_COMPENSATOR, df)

    def create_vsc_converter_stations(self, df: pd.DataFrame):
        """ Create vsc converter stations with a ``Pandas`` data frame.

        Args:
            df (DataFrame): the ``Pandas`` data frame
        """
        self.create_element(_pypowsybl.ElementType.VSC_CONVERTER_STATION, df)

    def create_lcc_converter_stations(self, df: pd.DataFrame):
        """ Create lcc converter stations with a ``Pandas`` data frame.

        Args:
            df (DataFrame): the ``Pandas`` data frame
        """
        self.create_element(_pypowsybl.ElementType.LCC_CONVERTER_STATION, df)

    def create_lines(self, df: pd.DataFrame):
        """ Create lines with a ``Pandas`` data frame.

        Args:
            df (DataFrame): the ``Pandas`` data frame
        """
        self.create_element(_pypowsybl.ElementType.LINE, df)

    def create_2_windings_transformers(self, df: pd.DataFrame):
        """ Create 2_windings_transformers with a ``Pandas`` data frame.

        Args:
            df (DataFrame): the ``Pandas`` data frame
        """
        self.create_element(_pypowsybl.ElementType.TWO_WINDINGS_TRANSFORMER, df)

    def create_element(self, element_type: _pypowsybl.ElementType, df: pd.DataFrame):
        types_map = {}
        for col in df.columns.values:
            types_map.update({col : _pypowsybl.get_series_type(element_type, col)})

        for index, row in df.iterrows():
            double_keys = []
            double_vals = []
            str_keys = []
            str_vals = []
            int_keys = []
            int_vals = []
            str_keys.append('id')
            str_vals.append(index)
            for col in df.columns:
                series_type = types_map.get(col)
                if series_type == 2 or series_type == 3:
                    int_keys.append(col)
                    int_vals.append(row[col])
                elif series_type == 1:
                    double_keys.append(col)
                    double_vals.append(row[col])
                elif series_type == 0:
                    str_keys.append(col)
                    str_vals.append(row[col])
            _pypowsybl.create_element(self.ptr, element_type, double_keys, double_vals, str_keys, str_vals, int_keys, int_vals)

def create_empty(id: str = "Default") -> Network:
    """ Create an empty network.

    :param id: id of the network, defaults to 'Default'
    :type id: str, optional
    :return: an empty network
    :rtype: Network
    """
    return Network(_pypowsybl.create_empty_network(id))


def create_ieee9() -> Network:
    return Network(_pypowsybl.create_ieee_network(9))


def create_ieee14() -> Network:
    return Network(_pypowsybl.create_ieee_network(14))


def create_ieee30() -> Network:
    return Network(_pypowsybl.create_ieee_network(30))


def create_ieee57() -> Network:
    return Network(_pypowsybl.create_ieee_network(57))


def create_ieee118() -> Network:
    return Network(_pypowsybl.create_ieee_network(118))


def create_ieee300() -> Network:
    return Network(_pypowsybl.create_ieee_network(300))


def create_eurostag_tutorial_example1_network() -> Network:
    return Network(_pypowsybl.create_eurostag_tutorial_example1_network())


def create_four_substations_node_breaker_network() -> Network:
    return Network(_pypowsybl.create_four_substations_node_breaker_network())


def get_import_formats() -> List[str]:
    """ Get list of supported import formats

    :return: the list of supported import formats
    :rtype: List[str]
    """
    return _pypowsybl.get_network_import_formats()


def get_export_formats() -> List[str]:
    """ Get list of supported export formats

    :return: the list of supported export formats
    :rtype: List[str]
    """
    return _pypowsybl.get_network_export_formats()


def get_import_parameters(format: str) -> pd.DataFrame:
    """ Get supported parameters infos for a given format

    :param format: the format
    :return: parameters infos
    :rtype: pd.DataFrame
    """
    series_array = _pypowsybl.create_importer_parameters_series_array(format)
    return create_data_frame_from_series_array(series_array)


def load(file: str, parameters: dict = {}) -> Network:
    """ Load a network from a file. File should be in a supported format.

    Args:
       file (str): a file
       parameters (dict, optional): a map of parameters

    Returns:
        a network
    """
    return Network(_pypowsybl.load_network(file, parameters))


def load_from_string(file_name: str, file_content: str, parameters: dict = {}) -> Network:
    """ Load a network from a string. File content should be in a supported format.

    Args:
       file_name (str): file name
       file_content (str): file content
       parameters (dict, optional): a map of parameters

    Returns:
        a network
    """
    return Network(_pypowsybl.load_network_from_string(file_name, file_content, parameters))<|MERGE_RESOLUTION|>--- conflicted
+++ resolved
@@ -13,10 +13,6 @@
 
 import pandas as pd
 
-<<<<<<< HEAD
-from pypowsybl.util import ObjectHandle
-=======
->>>>>>> 3b140ab2
 from pypowsybl.util import create_data_frame_from_series_array
 
 
@@ -580,7 +576,7 @@
                 elif series_type == 0:
                     str_keys.append(col)
                     str_vals.append(row[col])
-            _pypowsybl.create_element(self.ptr, element_type, double_keys, double_vals, str_keys, str_vals, int_keys, int_vals)
+            _pypowsybl.create_element(self._handle, element_type, double_keys, double_vals, str_keys, str_vals, int_keys, int_vals)
 
 def create_empty(id: str = "Default") -> Network:
     """ Create an empty network.
