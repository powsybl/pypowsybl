#
# Copyright (c) 2020, RTE (http://www.rte-france.com)
# This Source Code Form is subject to the terms of the Mozilla Public
# License, v. 2.0. If a copy of the MPL was not distributed with this
# file, You can obtain one at http://mozilla.org/MPL/2.0/.
#
<<<<<<< HEAD
import pypowsybl._pypowsybl as _pypowsybl
from pypowsybl._pypowsybl import (
=======
import pandas as pd
from pandas import DataFrame as _DataFrame
import _pypowsybl
from _pypowsybl import (
>>>>>>> 478d09c2
    LoadFlowComponentStatus as ComponentStatus,
    ConnectedComponentMode,
    BalanceType,
    VoltageInitMode,
    ValidationType
)
from pypowsybl.network import Network as _Network
from pypowsybl.util import create_data_frame_from_series_array as _create_data_frame_from_series_array
from typing import (
    List as _List,
    Sequence as _Sequence
)

# enforcing some class metadata on classes imported from C extension,
# in particular for sphinx documentation to work correctly,
# and add some documentation
VoltageInitMode.__module__ = __name__
BalanceType.__module__ = __name__
ConnectedComponentMode.__module__ = __name__
ComponentStatus.__name__ = 'ComponentStatus'
ComponentStatus.__module__ = __name__

# Pure python wrapper for C ext object
# although it adds some boiler plate code, it integrates better with tools such as sphinx
class ComponentResult(object):
    """
    Loadflow result for one connected component of the network.
    """

    def __init__(self, res: _pypowsybl.LoadFlowComponentResult):
        self._res = res

    @property
    def status(self):
        """Status of the loadflow for this component."""
        return self._res.status

    @property
    def connected_component_num(self):
        """Number of the connected component."""
        return self._res.connected_component_num

    @property
    def synchronous_component_num(self):
        """Number of the synchronous component."""
        return self._res.synchronous_component_num

    @property
    def iteration_count(self):
        """The number of iterations performed by the loadflow."""
        return self._res.iteration_count

    @property
    def slack_bus_id(self):
        """ID of the slack bus used for this component."""
        return self._res.slack_bus_id

    @property
    def slack_bus_active_power_mismatch(self):
        """Remaining active power slack at the end of the loadflow"""
        return self._res.slack_bus_active_power_mismatch

    def __repr__(self):
        return f"{self.__class__.__name__}("\
               f"connected_component_num={self.connected_component_num!r}"\
               f", synchronous_component_num={self.synchronous_component_num!r}"\
               f", status={self.status.name}"\
               f", iteration_count={self.iteration_count!r}"\
               f", slack_bus_id={self.slack_bus_id!r}"\
               f", slack_bus_active_power_mismatch={self.slack_bus_active_power_mismatch!r}"\
               f")"


class Parameters(_pypowsybl.LoadFlowParameters):
    """
    Parameters for a loadflow execution.

    All parameters are first read from you configuration file, then overridden with
    the constructor arguments.

    Please note that loadflow providers may not honor all parameters, according to their capabilities.
    For example, some providers will not be able to simulate the voltage control of shunt compensators, etc.
    The exact behaviour of some parameters may also depend on your loadflow provider.
    Please check the documentation of your provider for that information.

    .. currentmodule:: pypowsybl.loadflow

    Args:
        voltage_init_mode: The resolution starting point.
            Use ``UNIFORM_VALUES`` for a flat start,
            and ``DC_VALUES`` for a DC load flow based starting point.
        transformer_voltage_control_on: Simulate transformer voltage control.
            The initial tap position is used as starting point for the resolution.
        no_generator_reactive_limits: Ignore generators reactive limits.
        phase_shifter_regulation_on: Simulate phase shifters regulation.
        twt_split_shunt_admittance: Split shunt admittance of transformers on both sides.
            Change the modelling of transformer legs. If you want to split the conductance and the susceptance in two,
            one at each side of the serie impedance, use ``True``.
        simul_shunt: Simulate voltage control of shunt compensators.
        read_slack_bus: Read slack bus from the network.
            The slack bus needs to be defined through a dedicate extension. Prefer ``False`` if you want to use
            your loadflow provider selection mechanism, typically the most meshed bus.
        write_slack_bus: Write selected slack bus to the network.
            Will tag the slack bus selected by your loadflow provider with an extension.
        distributed_slack: Distribute active power slack on the network.
            ``True`` means that the active power slack is distributed, on loads or on generators according to ``balance_type``.
        balance_type: How to distributed active power slack.
            Use ``PROPORTIONAL_TO_LOAD`` to distribute slack on loads,
            ``PROPORTIONAL_TO_GENERATION_P_MAX`` or ``PROPORTIONAL_TO_GENERATION_P`` to distribute on generators.
        dc_use_transformer_ratio: In DC mode, take into account transformer ratio.
            Used only for DC load flows, to include ratios in the equation system.
        countries_to_balance: List of countries participating to slack distribution.
            Used only if distributed_slack is ``True``.
        connected_component_mode: Define which connected components should be computed.
            Use ``MAIN`` to computes flows only on the main connected component,
            or prefer ``ALL`` for a run on all connected component.
    """

    def __init__(self,
                 voltage_init_mode: VoltageInitMode = None,
                 transformer_voltage_control_on: bool = None,
                 no_generator_reactive_limits: bool = None,
                 phase_shifter_regulation_on: bool = None,
                 twt_split_shunt_admittance: bool = None,
                 simul_shunt: bool = None,
                 read_slack_bus: bool = None,
                 write_slack_bus: bool = None,
                 distributed_slack: bool = None,
                 balance_type: BalanceType = None,
                 dc_use_transformer_ratio: bool = None,
                 countries_to_balance: _Sequence[str] = None,
                 connected_component_mode: ConnectedComponentMode = None):
        super().__init__()  # loads from platform config
        if voltage_init_mode is not None:
            self.voltage_init_mode = voltage_init_mode
        if transformer_voltage_control_on is not None:
            self.transformer_voltage_control_on = transformer_voltage_control_on
        if no_generator_reactive_limits is not None:
            self.no_generator_reactive_limits = no_generator_reactive_limits
        if phase_shifter_regulation_on is not None:
            self.phase_shifter_regulation_on = phase_shifter_regulation_on
        if twt_split_shunt_admittance is not None:
            self.twt_split_shunt_admittance = twt_split_shunt_admittance
        if simul_shunt is not None:
            self.simul_shunt = simul_shunt
        if read_slack_bus is not None:
            self.read_slack_bus = read_slack_bus
        if write_slack_bus is not None:
            self.write_slack_bus = write_slack_bus
        if distributed_slack is not None:
            self.distributed_slack = distributed_slack
        if balance_type is not None:
            self.balance_type = balance_type
        if dc_use_transformer_ratio is not None:
            self.dc_use_transformer_ratio = dc_use_transformer_ratio
        if countries_to_balance is not None:
            self.countries_to_balance = countries_to_balance
        if connected_component_mode is not None:
            self.connected_component_mode = connected_component_mode

    def __repr__(self):
        return f"{self.__class__.__name__}("\
               f"voltage_init_mode={self.voltage_init_mode.name}"\
               f", transformer_voltage_control_on={self.transformer_voltage_control_on!r}"\
               f", no_generator_reactive_limits={self.no_generator_reactive_limits!r}"\
               f", phase_shifter_regulation_on={self.phase_shifter_regulation_on!r}"\
               f", twt_split_shunt_admittance={self.twt_split_shunt_admittance!r}"\
               f", simul_shunt={self.simul_shunt!r}"\
               f", read_slack_bus={self.read_slack_bus!r}"\
               f", write_slack_bus={self.write_slack_bus!r}"\
               f", distributed_slack={self.distributed_slack!r}"\
               f", balance_type={self.balance_type.name}"\
               f", dc_use_transformer_ratio={self.dc_use_transformer_ratio!r}"\
               f", countries_to_balance={self.countries_to_balance}"\
               f", connected_component_mode={self.connected_component_mode!r}"\
               f")"


def run_ac(network: _Network, parameters: Parameters = None, provider='OpenLoadFlow') -> _List[ComponentResult]:
    """
    Run an AC loadflow on a network.

    Args:
        network:    a network
        parameters: the loadflow parameters
        provider:   the loadflow implementation provider, default OpenLoadFlow

    Returns:
        A list of component results, one for each component of the network.
    """
    p = parameters if parameters is not None else Parameters()
    return [ComponentResult(res) for res in _pypowsybl.run_load_flow(network._handle, False, p, provider)]


def run_dc(network: _Network, parameters: Parameters = None, provider='OpenLoadFlow') -> _List[ComponentResult]:
    """
    Run a DC loadflow on a network.

    Args:
        network:    a network
        parameters: the loadflow parameters
        provider:   the loadflow implementation provider, default OpenLoadFlow

    Returns:
        A list of component results, one for each component of the network.
    """
    p = parameters if parameters is not None else Parameters()
    return [ComponentResult(res) for res in _pypowsybl.run_load_flow(network._handle, True, p, provider)]


ValidationType.ALL = [ValidationType.BUSES, ValidationType.FLOWS, ValidationType.GENERATORS, ValidationType.SHUNTS,
                      ValidationType.SVCS, ValidationType.TWTS, ValidationType.TWTS3W]


class ValidationResult:
    """
    The result of a loadflow validation.
    """

    def __init__(self, branch_flows, buses, generators, svcs, shunts, twts, t3wts):
        self._branch_flows = branch_flows
        self._buses = buses
        self._generators = generators
        self._svcs = svcs
        self._shunts = shunts
        self._twts = twts
        self._t3wts = t3wts
        self._valid = self._is_valid_or_unchecked(self.branch_flows) and self._is_valid_or_unchecked(self.buses) \
                      and self._is_valid_or_unchecked(self.generators) and self._is_valid_or_unchecked(self.svcs) \
                      and self._is_valid_or_unchecked(self.shunts) and self._is_valid_or_unchecked(self.twts) \
                      and self._is_valid_or_unchecked(self.t3wts)

    @staticmethod
    def _is_valid_or_unchecked(df: _DataFrame) -> bool:
        return df is None or df['validated'].all()

    @property
    def branch_flows(self) -> _DataFrame:
        """
        Validation results for branch flows.
        """
        return self._branch_flows

    @property
    def buses(self) -> _DataFrame:
        """
        Validation results for buses.
        """
        return self._buses

    @property
    def generators(self) -> _DataFrame:
        """
        Validation results for generators.
        """
        return self._generators

    @property
    def svcs(self) -> _DataFrame:
        """
        Validation results for SVCs.
        """
        return self._svcs

    @property
    def shunts(self) -> _DataFrame:
        """
        Validation results for shunts.
        """
        return self._shunts

    @property
    def twts(self) -> _DataFrame:
        """
        Validation results for two winding transformers.
        """
        return self._twts

    @property
    def t3wts(self) -> _DataFrame:
        """
        Validation results for three winding transformers.
        """
        return self._t3wts

    @property
    def valid(self):
        """
        True if all checked data is valid.
        """
        return self._valid


def run_validation(network: _Network, validation_types: _List[ValidationType] = None) -> ValidationResult:
    """
    Checks that the network data are consistent with AC loadflow equations.

    Args:
        network: The network to be checked.
        validation_types: The types of data to be checked. If None, all types will be checked.

    Returns:
        The validation result.
    """
    if validation_types is None:
        validation_types = ValidationType.ALL
    res_by_type = {}
    for validation_type in validation_types:
        series_array = _pypowsybl.run_load_flow_validation(network._handle, validation_type)
        res_by_type[validation_type] = _create_data_frame_from_series_array(series_array)

    return ValidationResult(buses=res_by_type.get(ValidationType.BUSES, None),
                            branch_flows=res_by_type.get(ValidationType.FLOWS, None),
                            generators=res_by_type.get(ValidationType.GENERATORS, None),
                            svcs=res_by_type.get(ValidationType.SVCS, None),
                            shunts=res_by_type.get(ValidationType.SHUNTS, None),
                            twts=res_by_type.get(ValidationType.TWTS, None),
                            t3wts=res_by_type.get(ValidationType.TWTS3W, None))

<|MERGE_RESOLUTION|>--- conflicted
+++ resolved
@@ -4,15 +4,9 @@
 # License, v. 2.0. If a copy of the MPL was not distributed with this
 # file, You can obtain one at http://mozilla.org/MPL/2.0/.
 #
-<<<<<<< HEAD
+from pandas import DataFrame as _DataFrame
 import pypowsybl._pypowsybl as _pypowsybl
 from pypowsybl._pypowsybl import (
-=======
-import pandas as pd
-from pandas import DataFrame as _DataFrame
-import _pypowsybl
-from _pypowsybl import (
->>>>>>> 478d09c2
     LoadFlowComponentStatus as ComponentStatus,
     ConnectedComponentMode,
     BalanceType,
