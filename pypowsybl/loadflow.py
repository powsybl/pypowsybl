#
# Copyright (c) 2020, RTE (http://www.rte-france.com)
# This Source Code Form is subject to the terms of the Mozilla Public
# License, v. 2.0. If a copy of the MPL was not distributed with this
# file, You can obtain one at http://mozilla.org/MPL/2.0/.
#
import _pypowsybl
<<<<<<< HEAD
from _pypowsybl import LoadFlowParameters as Parameters
from _pypowsybl import LoadFlowComponentStatus as ComponentStatus
from _pypowsybl import LoadFlowComponentResult as ComponentResult
from _pypowsybl import VoltageInitMode
from _pypowsybl import BalanceType
from _pypowsybl import ConnectedComponentMode
from pypowsybl.network import Network
from pypowsybl.util import create_data_frame_from_series_array
from _pypowsybl import ValidationType

Parameters.__repr__ = lambda self: f"{self.__class__.__name__}("\
                                   f"voltage_init_mode={self.voltage_init_mode.name}"\
                                   f", transformer_voltage_control_on={self.transformer_voltage_control_on!r}"\
                                   f", no_generator_reactive_limits={self.no_generator_reactive_limits!r}"\
                                   f", phase_shifter_regulation_on={self.phase_shifter_regulation_on!r}"\
                                   f", twt_split_shunt_admittance={self.twt_split_shunt_admittance!r}"\
                                   f", simul_shunt={self.simul_shunt!r}"\
                                   f", read_slack_bus={self.read_slack_bus!r}"\
                                   f", write_slack_bus={self.write_slack_bus!r}"\
                                   f", distributed_slack={self.distributed_slack!r}"\
                                   f", balance_type={self.balance_type.name}"\
                                   f", dc_use_transformer_ratio={self.dc_use_transformer_ratio!r}"\
                                   f", countries_to_balance={self.countries_to_balance}"\
                                   f", connected_component_mode={self.connected_component_mode!r}"\
                                   f")"

ComponentResult.__repr__ = lambda self: f"{self.__class__.__name__}("\
                                        f"connected_component_num={self.connected_component_num!r}"\
                                        f", synchronous_component_num={self.synchronous_component_num!r}"\
                                        f", status={self.status.name}"\
                                        f", iteration_count={self.iteration_count!r}"\
                                        f", slack_bus_id={self.slack_bus_id!r}"\
                                        f", slack_bus_active_power_mismatch={self.slack_bus_active_power_mismatch!r}"\
                                        f")"


def run_ac(network: Network, parameters: Parameters = Parameters(), provider = 'OpenLoadFlow'):
    return _pypowsybl.run_load_flow(network._handle, False, parameters, provider)


def run_dc(network: Network, parameters: Parameters = Parameters(), provider = 'OpenLoadFlow'):
    return _pypowsybl.run_load_flow(network._handle, True, parameters, provider)


def run_validation(network: Network, validation_types = []):
    result = ValidationResult()
    for validation_type in validation_types:
        series_array = _pypowsybl.run_load_flow_validation(network._handle, validation_type)
        value = create_data_frame_from_series_array(series_array)
        if validation_type == ValidationType.BUSES:
            result.buses = value
        elif validation_type == ValidationType.GENERATORS:
            result.generators = value
        elif validation_type == ValidationType.FLOWS:
            result.branch_flows = value
        elif validation_type == ValidationType.SVCS:
            result.svcs = value
        elif validation_type == ValidationType.SHUNTS:
            result.shunts = value
        elif validation_type == ValidationType.TWTS:
            result.twts = value
        elif validation_type == ValidationType.TWTS3W:
            result.twt3ws = value
        else:
            raise Exception(validation_type + " not support")
    return result


class ValidationResult:

    def __init__(self):
        self._branch_flows = None
        self._buses = None
        self._generators = None
        self._svcs = None
        self._shunts = None
        self._twts = None
        self._twt3ws = None
        self._valid = True

    @property
    def branch_flows(self):
        return self._branch_flows

    @branch_flows.setter
    def branch_flows(self, value):
        self._branch_flows = value
        self._valid &= all(value["validated"].tolist())

    @property
    def buses(self):
        return self._buses

    @buses.setter
    def buses(self, value):
        self._buses = value
        self._valid &= all(value["validated"].tolist())

    @property
    def generators(self):
        return self._generators

    @generators.setter
    def generators(self, value):
        self._generators = value
        self._valid &= all(value["validated"].tolist())

    @property
    def svcs(self):
        return self._svcs

    @svcs.setter
    def svcs(self, value):
        self._svcs = value
        self._valid &= all(value["validated"].tolist())

    @property
    def shunts(self):
        return self._shunts

    @shunts.setter
    def shunts(self, value):
        self._shunts = value
        self._valid &= all(value["validated"].tolist())
        
    @property
    def twts(self):
        return self._twts

    @twts.setter
    def twts(self, value):
        self._twts = value
        self._valid &= all(value["validated"].tolist())
        
    @property
    def twt3ws(self):
        return self._twt3ws

    @twt3ws.setter
    def twt3ws(self, value):
        self._twt3ws = value
        self._valid &= all(value["validated"].tolist())

    @property
    def valid(self):
        return self._valid
=======
from _pypowsybl import (
    LoadFlowComponentStatus as ComponentStatus,
    ConnectedComponentMode,
    BalanceType,
    VoltageInitMode
)
from pypowsybl.network import Network as _Network
from typing import (
    List as _List,
    Sequence as _Sequence
)

# enforcing some class metadata on classes imported from C extension,
# in particular for sphinx documentation to work correctly,
# and add some documentation
VoltageInitMode.__module__ = __name__
BalanceType.__module__ = __name__
ConnectedComponentMode.__module__ = __name__
ComponentStatus.__name__ = 'ComponentStatus'
ComponentStatus.__module__ = __name__

# Pure python wrapper for C ext object
# although it adds some boiler plate code, it integrates better with tools such as sphinx
class ComponentResult(object):
    """
    Loadflow result for one connected component of the network.
    """

    def __init__(self, res: _pypowsybl.LoadFlowComponentResult):
        self._res = res

    @property
    def status(self):
        """Status of the loadflow for this component."""
        return self._res.status

    @property
    def connected_component_num(self):
        """Number of the connected component."""
        return self._res.connected_component_num

    @property
    def synchronous_component_num(self):
        """Number of the synchronous component."""
        return self._res.synchronous_component_num

    @property
    def iteration_count(self):
        """The number of iterations performed by the loadflow."""
        return self._res.iteration_count

    @property
    def slack_bus_id(self):
        """ID of the slack bus used for this component."""
        return self._res.slack_bus_id

    @property
    def slack_bus_active_power_mismatch(self):
        """Remaining active power slack at the end of the loadflow"""
        return self._res.slack_bus_active_power_mismatch

    def __repr__(self):
        return f"{self.__class__.__name__}("\
               f"connected_component_num={self.connected_component_num!r}"\
               f", synchronous_component_num={self.synchronous_component_num!r}"\
               f", status={self.status.name}"\
               f", iteration_count={self.iteration_count!r}"\
               f", slack_bus_id={self.slack_bus_id!r}"\
               f", slack_bus_active_power_mismatch={self.slack_bus_active_power_mismatch!r}"\
               f")"


class Parameters(_pypowsybl.LoadFlowParameters):
    """
    Parameters for a loadflow execution.

    All parameters are first read from you configuration file, then overridden with
    the constructor arguments.

    Please note that loadflow providers may not honor all parameters, according to their capabilities.
    For example, some providers will not be able to simulate the voltage control of shunt compensators, etc.
    The exact behaviour of some parameters may also depend on your loadflow provider.
    Please check the documentation of your provider for that information.

    .. currentmodule:: pypowsybl.loadflow

    Args:
        voltage_init_mode: The resolution starting point.
            Use ``UNIFORM_VALUES`` for a flat start,
            and ``DC_VALUES`` for a DC load flow based starting point.
        transformer_voltage_control_on: Simulate transformer voltage control.
            The initial tap position is used as starting point for the resolution.
        no_generator_reactive_limits: Ignore generators reactive limits.
        phase_shifter_regulation_on: Simulate phase shifters regulation.
        twt_split_shunt_admittance: Split shunt admittance of transformers on both sides.
            Change the modelling of transformer legs. If you want to split the conductance and the susceptance in two,
            one at each side of the serie impedance, use ``True``.
        simul_shunt: Simulate voltage control of shunt compensators.
        read_slack_bus: Read slack bus from the network.
            The slack bus needs to be defined through a dedicate extension. Prefer ``False`` if you want to use
            your loadflow provider selection mechanism, typically the most meshed bus.
        write_slack_bus: Write selected slack bus to the network.
            Will tag the slack bus selected by your loadflow provider with an extension.
        distributed_slack: Distribute active power slack on the network.
            ``True`` means that the active power slack is distributed, on loads or on generators according to ``balance_type``.
        balance_type: How to distributed active power slack.
            Use ``PROPORTIONAL_TO_LOAD`` to distribute slack on loads,
            ``PROPORTIONAL_TO_GENERATION_P_MAX`` or ``PROPORTIONAL_TO_GENERATION_P`` to distribute on generators.
        dc_use_transformer_ratio: In DC mode, take into account transformer ratio.
            Used only for DC load flows, to include ratios in the equation system.
        countries_to_balance: List of countries participating to slack distribution.
            Used only if distributed_slack is ``True``.
        connected_component_mode: Define which connected components should be computed.
            Use ``MAIN`` to computes flows only on the main connected component,
            or prefer ``ALL`` for a run on all connected component.
    """

    def __init__(self,
                 voltage_init_mode: VoltageInitMode = None,
                 transformer_voltage_control_on: bool = None,
                 no_generator_reactive_limits: bool = None,
                 phase_shifter_regulation_on: bool = None,
                 twt_split_shunt_admittance: bool = None,
                 simul_shunt: bool = None,
                 read_slack_bus: bool = None,
                 write_slack_bus: bool = None,
                 distributed_slack: bool = None,
                 balance_type: BalanceType = None,
                 dc_use_transformer_ratio: bool = None,
                 countries_to_balance: _Sequence[str] = None,
                 connected_component_mode: ConnectedComponentMode = None):
        super().__init__()  # loads from platform config
        if voltage_init_mode is not None:
            self.voltage_init_mode = voltage_init_mode
        if transformer_voltage_control_on is not None:
            self.transformer_voltage_control_on = transformer_voltage_control_on
        if no_generator_reactive_limits is not None:
            self.no_generator_reactive_limits = no_generator_reactive_limits
        if phase_shifter_regulation_on is not None:
            self.phase_shifter_regulation_on = phase_shifter_regulation_on
        if twt_split_shunt_admittance is not None:
            self.twt_split_shunt_admittance = twt_split_shunt_admittance
        if simul_shunt is not None:
            self.simul_shunt = simul_shunt
        if read_slack_bus is not None:
            self.read_slack_bus = read_slack_bus
        if write_slack_bus is not None:
            self.write_slack_bus = write_slack_bus
        if distributed_slack is not None:
            self.distributed_slack = distributed_slack
        if balance_type is not None:
            self.balance_type = balance_type
        if dc_use_transformer_ratio is not None:
            self.dc_use_transformer_ratio = dc_use_transformer_ratio
        if countries_to_balance is not None:
            self.countries_to_balance = countries_to_balance
        if connected_component_mode is not None:
            self.connected_component_mode = connected_component_mode

    def __repr__(self):
        return f"{self.__class__.__name__}("\
               f"voltage_init_mode={self.voltage_init_mode.name}"\
               f", transformer_voltage_control_on={self.transformer_voltage_control_on!r}"\
               f", no_generator_reactive_limits={self.no_generator_reactive_limits!r}"\
               f", phase_shifter_regulation_on={self.phase_shifter_regulation_on!r}"\
               f", twt_split_shunt_admittance={self.twt_split_shunt_admittance!r}"\
               f", simul_shunt={self.simul_shunt!r}"\
               f", read_slack_bus={self.read_slack_bus!r}"\
               f", write_slack_bus={self.write_slack_bus!r}"\
               f", distributed_slack={self.distributed_slack!r}"\
               f", balance_type={self.balance_type.name}"\
               f", dc_use_transformer_ratio={self.dc_use_transformer_ratio!r}"\
               f", countries_to_balance={self.countries_to_balance}"\
               f", connected_component_mode={self.connected_component_mode!r}"\
               f")"


def run_ac(network: _Network, parameters: Parameters = None, provider='OpenLoadFlow') -> _List[ComponentResult]:
    """
    Run an AC loadflow on a network.

    Args:
        network:    a network
        parameters: the loadflow parameters
        provider:   the loadflow implementation provider, default OpenLoadFlow

    Returns:
        A list of component results, one for each component of the network.
    """
    p = parameters if parameters is not None else Parameters()
    return [ComponentResult(res) for res in _pypowsybl.run_load_flow(network._handle, False, p, provider)]


def run_dc(network: _Network, parameters: Parameters = None, provider='OpenLoadFlow') -> _List[ComponentResult]:
    """
    Run a DC loadflow on a network.

    Args:
        network:    a network
        parameters: the loadflow parameters
        provider:   the loadflow implementation provider, default OpenLoadFlow

    Returns:
        A list of component results, one for each component of the network.
    """
    p = parameters if parameters is not None else Parameters()
    return [ComponentResult(res) for res in _pypowsybl.run_load_flow(network._handle, True, p, provider)]
>>>>>>> 1d6ce26e
<|MERGE_RESOLUTION|>--- conflicted
+++ resolved
@@ -5,161 +5,15 @@
 # file, You can obtain one at http://mozilla.org/MPL/2.0/.
 #
 import _pypowsybl
-<<<<<<< HEAD
-from _pypowsybl import LoadFlowParameters as Parameters
-from _pypowsybl import LoadFlowComponentStatus as ComponentStatus
-from _pypowsybl import LoadFlowComponentResult as ComponentResult
-from _pypowsybl import VoltageInitMode
-from _pypowsybl import BalanceType
-from _pypowsybl import ConnectedComponentMode
-from pypowsybl.network import Network
-from pypowsybl.util import create_data_frame_from_series_array
-from _pypowsybl import ValidationType
-
-Parameters.__repr__ = lambda self: f"{self.__class__.__name__}("\
-                                   f"voltage_init_mode={self.voltage_init_mode.name}"\
-                                   f", transformer_voltage_control_on={self.transformer_voltage_control_on!r}"\
-                                   f", no_generator_reactive_limits={self.no_generator_reactive_limits!r}"\
-                                   f", phase_shifter_regulation_on={self.phase_shifter_regulation_on!r}"\
-                                   f", twt_split_shunt_admittance={self.twt_split_shunt_admittance!r}"\
-                                   f", simul_shunt={self.simul_shunt!r}"\
-                                   f", read_slack_bus={self.read_slack_bus!r}"\
-                                   f", write_slack_bus={self.write_slack_bus!r}"\
-                                   f", distributed_slack={self.distributed_slack!r}"\
-                                   f", balance_type={self.balance_type.name}"\
-                                   f", dc_use_transformer_ratio={self.dc_use_transformer_ratio!r}"\
-                                   f", countries_to_balance={self.countries_to_balance}"\
-                                   f", connected_component_mode={self.connected_component_mode!r}"\
-                                   f")"
-
-ComponentResult.__repr__ = lambda self: f"{self.__class__.__name__}("\
-                                        f"connected_component_num={self.connected_component_num!r}"\
-                                        f", synchronous_component_num={self.synchronous_component_num!r}"\
-                                        f", status={self.status.name}"\
-                                        f", iteration_count={self.iteration_count!r}"\
-                                        f", slack_bus_id={self.slack_bus_id!r}"\
-                                        f", slack_bus_active_power_mismatch={self.slack_bus_active_power_mismatch!r}"\
-                                        f")"
-
-
-def run_ac(network: Network, parameters: Parameters = Parameters(), provider = 'OpenLoadFlow'):
-    return _pypowsybl.run_load_flow(network._handle, False, parameters, provider)
-
-
-def run_dc(network: Network, parameters: Parameters = Parameters(), provider = 'OpenLoadFlow'):
-    return _pypowsybl.run_load_flow(network._handle, True, parameters, provider)
-
-
-def run_validation(network: Network, validation_types = []):
-    result = ValidationResult()
-    for validation_type in validation_types:
-        series_array = _pypowsybl.run_load_flow_validation(network._handle, validation_type)
-        value = create_data_frame_from_series_array(series_array)
-        if validation_type == ValidationType.BUSES:
-            result.buses = value
-        elif validation_type == ValidationType.GENERATORS:
-            result.generators = value
-        elif validation_type == ValidationType.FLOWS:
-            result.branch_flows = value
-        elif validation_type == ValidationType.SVCS:
-            result.svcs = value
-        elif validation_type == ValidationType.SHUNTS:
-            result.shunts = value
-        elif validation_type == ValidationType.TWTS:
-            result.twts = value
-        elif validation_type == ValidationType.TWTS3W:
-            result.twt3ws = value
-        else:
-            raise Exception(validation_type + " not support")
-    return result
-
-
-class ValidationResult:
-
-    def __init__(self):
-        self._branch_flows = None
-        self._buses = None
-        self._generators = None
-        self._svcs = None
-        self._shunts = None
-        self._twts = None
-        self._twt3ws = None
-        self._valid = True
-
-    @property
-    def branch_flows(self):
-        return self._branch_flows
-
-    @branch_flows.setter
-    def branch_flows(self, value):
-        self._branch_flows = value
-        self._valid &= all(value["validated"].tolist())
-
-    @property
-    def buses(self):
-        return self._buses
-
-    @buses.setter
-    def buses(self, value):
-        self._buses = value
-        self._valid &= all(value["validated"].tolist())
-
-    @property
-    def generators(self):
-        return self._generators
-
-    @generators.setter
-    def generators(self, value):
-        self._generators = value
-        self._valid &= all(value["validated"].tolist())
-
-    @property
-    def svcs(self):
-        return self._svcs
-
-    @svcs.setter
-    def svcs(self, value):
-        self._svcs = value
-        self._valid &= all(value["validated"].tolist())
-
-    @property
-    def shunts(self):
-        return self._shunts
-
-    @shunts.setter
-    def shunts(self, value):
-        self._shunts = value
-        self._valid &= all(value["validated"].tolist())
-        
-    @property
-    def twts(self):
-        return self._twts
-
-    @twts.setter
-    def twts(self, value):
-        self._twts = value
-        self._valid &= all(value["validated"].tolist())
-        
-    @property
-    def twt3ws(self):
-        return self._twt3ws
-
-    @twt3ws.setter
-    def twt3ws(self, value):
-        self._twt3ws = value
-        self._valid &= all(value["validated"].tolist())
-
-    @property
-    def valid(self):
-        return self._valid
-=======
 from _pypowsybl import (
     LoadFlowComponentStatus as ComponentStatus,
     ConnectedComponentMode,
     BalanceType,
-    VoltageInitMode
+    VoltageInitMode,
+    ValidationType
 )
 from pypowsybl.network import Network as _Network
+from pypowsybl.util import create_data_frame_from_series_array as _create_data_frame_from_series_array
 from typing import (
     List as _List,
     Sequence as _Sequence
@@ -360,4 +214,107 @@
     """
     p = parameters if parameters is not None else Parameters()
     return [ComponentResult(res) for res in _pypowsybl.run_load_flow(network._handle, True, p, provider)]
->>>>>>> 1d6ce26e
+
+
+def run_validation(network: _Network, validation_types=[]):
+    result = ValidationResult()
+    for validation_type in validation_types:
+        series_array = _pypowsybl.run_load_flow_validation(network._handle, validation_type)
+        value = _create_data_frame_from_series_array(series_array)
+        if validation_type == ValidationType.BUSES:
+            result.buses = value
+        elif validation_type == ValidationType.GENERATORS:
+            result.generators = value
+        elif validation_type == ValidationType.FLOWS:
+            result.branch_flows = value
+        elif validation_type == ValidationType.SVCS:
+            result.svcs = value
+        elif validation_type == ValidationType.SHUNTS:
+            result.shunts = value
+        elif validation_type == ValidationType.TWTS:
+            result.twts = value
+        elif validation_type == ValidationType.TWTS3W:
+            result.twt3ws = value
+        else:
+            raise Exception(validation_type + " not support")
+    return result
+
+
+class ValidationResult:
+
+    def __init__(self):
+        self._branch_flows = None
+        self._buses = None
+        self._generators = None
+        self._svcs = None
+        self._shunts = None
+        self._twts = None
+        self._twt3ws = None
+        self._valid = True
+
+    @property
+    def branch_flows(self):
+        return self._branch_flows
+
+    @branch_flows.setter
+    def branch_flows(self, value):
+        self._branch_flows = value
+        self._valid &= all(value["validated"].tolist())
+
+    @property
+    def buses(self):
+        return self._buses
+
+    @buses.setter
+    def buses(self, value):
+        self._buses = value
+        self._valid &= all(value["validated"].tolist())
+
+    @property
+    def generators(self):
+        return self._generators
+
+    @generators.setter
+    def generators(self, value):
+        self._generators = value
+        self._valid &= all(value["validated"].tolist())
+
+    @property
+    def svcs(self):
+        return self._svcs
+
+    @svcs.setter
+    def svcs(self, value):
+        self._svcs = value
+        self._valid &= all(value["validated"].tolist())
+
+    @property
+    def shunts(self):
+        return self._shunts
+
+    @shunts.setter
+    def shunts(self, value):
+        self._shunts = value
+        self._valid &= all(value["validated"].tolist())
+
+    @property
+    def twts(self):
+        return self._twts
+
+    @twts.setter
+    def twts(self, value):
+        self._twts = value
+        self._valid &= all(value["validated"].tolist())
+
+    @property
+    def twt3ws(self):
+        return self._twt3ws
+
+    @twt3ws.setter
+    def twt3ws(self, value):
+        self._twt3ws = value
+        self._valid &= all(value["validated"].tolist())
+
+    @property
+    def valid(self):
+        return self._valid
