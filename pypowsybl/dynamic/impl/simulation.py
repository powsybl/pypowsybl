--- conflicted
+++ resolved
@@ -4,13 +4,9 @@
 # file, You can obtain one at http://mozilla.org/MPL/2.0/.
 # SPDX-License-Identifier: MPL-2.0
 #
-<<<<<<< HEAD
 from typing import List
+from typing import Optional
 from pandas import DataFrame
-=======
-from typing import Optional
-
->>>>>>> 73f12a8a
 from pypowsybl.network import Network
 from pypowsybl import _pypowsybl as _pp
 from pypowsybl.utils import create_data_frame_from_series_array
@@ -31,14 +27,8 @@
             model_mapping: ModelMapping,
             event_mapping: EventMapping,
             timeseries_mapping: OutputVariableMapping,
-<<<<<<< HEAD
-            parameters: Parameters = None,
-            report_node: ReportNode = None
-=======
-            start: int,
-            stop: int,
+            parameters: Optional[Parameters] = None,
             report_node: Optional[ReportNode] = None
->>>>>>> 73f12a8a
             ) -> SimulationResult:
         """Run the dynawo simulation"""
         return SimulationResult(
