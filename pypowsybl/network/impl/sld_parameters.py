--- conflicted
+++ resolved
@@ -13,12 +13,9 @@
 
     def __init__(self, use_name: bool = False, center_name: bool = False, diagonal_label: bool = False,
                  nodes_infos: bool = False, tooltip_enabled: bool = False, topological_coloring: bool = True,
-<<<<<<< HEAD
-                 component_library: str = 'Convergence', active_power_unit: str = "", reactive_power_unit: str = ""):
+                 component_library: str = 'Convergence', display_current_feeder_info: bool = False,
+                 active_power_unit: str = "", reactive_power_unit: str = ""):
                  #current_unit: str = ""):
-=======
-                 component_library: str = 'Convergence', display_current_feeder_info: bool = False):
->>>>>>> 02fe97da
         self._use_name = use_name
         self._center_name = center_name
         self._diagonal_label = diagonal_label
@@ -26,13 +23,10 @@
         self._tooltip_enabled = tooltip_enabled
         self._topological_coloring = topological_coloring
         self._component_library = component_library
-<<<<<<< HEAD
+        self._display_current_feeder_info = display_current_feeder_info
         self._active_power_unit = active_power_unit
         self._reactive_power_unit = reactive_power_unit
         #self._current_unit = current_unit
-=======
-        self._display_current_feeder_info = display_current_feeder_info
->>>>>>> 02fe97da
 
     @property
     def use_name(self) -> bool:
@@ -70,7 +64,11 @@
         return self._component_library
 
     @property
-<<<<<<< HEAD
+    def display_current_feeder_info(self) -> bool:
+        """when True display current feeder info"""
+        return self._display_current_feeder_info
+
+    @property
     def active_power_unit(self) -> str:
         """unit of active power"""
         return self._active_power_unit
@@ -84,11 +82,6 @@
     # def current_unit(self) -> str:
     #     """unit of current"""
     #     return self._current_unit
-=======
-    def display_current_feeder_info(self) -> bool:
-        """when True display current feeder info"""
-        return self._display_current_feeder_info
->>>>>>> 02fe97da
 
     def _to_c_parameters(self) -> _pp.SldParameters:
         c_parameters = _pp.SldParameters()
@@ -99,11 +92,8 @@
         c_parameters.nodes_infos = self._nodes_infos
         c_parameters.tooltip_enabled = self._tooltip_enabled
         c_parameters.component_library = self._component_library
-<<<<<<< HEAD
+        c_parameters.display_current_feeder_info = self._display_current_feeder_info
         c_parameters.active_power_unit = self._active_power_unit
         c_parameters.reactive_power_unit = self._reactive_power_unit
         # c_parameters.current_unit = self._current_unit
-=======
-        c_parameters.display_current_feeder_info = self._display_current_feeder_info
->>>>>>> 02fe97da
         return c_parameters