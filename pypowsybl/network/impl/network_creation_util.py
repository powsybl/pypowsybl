# Copyright (c) 2023, RTE (http://www.rte-france.com)
# This Source Code Form is subject to the terms of the Mozilla Public
# License, v. 2.0. If a copy of the MPL was not distributed with this
# file, You can obtain one at http://mozilla.org/MPL/2.0/.
# SPDX-License-Identifier: MPL-2.0
#
import io
import warnings
from os import PathLike
from typing import Union, Dict, List, Optional
import pypowsybl._pypowsybl as _pp
from pypowsybl.report import ReportNode
from pypowsybl.utils import path_to_str
from .network import Network

DEPRECATED_REPORTER_WARNING = "Use of deprecated attribute reporter. Use report_node instead."


def _create_network(name: str, network_id: str = '', allow_variant_multi_thread_access: bool = False) -> Network:
    return Network(_pp.create_network(name, network_id, allow_variant_multi_thread_access))


def create_empty(network_id: str = "Default", allow_variant_multi_thread_access: bool = False) -> Network:
    """
    Create an empty network.

    Args:
        network_id: id of the network, defaults to 'Default'

    Returns:
        a new empty network
    """
    return _create_network('empty', network_id, allow_variant_multi_thread_access)


def create_ieee9(allow_variant_multi_thread_access: bool = False) -> Network:
    """
    Create an instance of IEEE 9 bus network

    Returns:
        a new instance of IEEE 9 bus network
    """
    return _create_network('ieee9', '', allow_variant_multi_thread_access)


def create_ieee14(allow_variant_multi_thread_access: bool = False) -> Network:
    """
    Create an instance of IEEE 14 bus network

    Returns:
        a new instance of IEEE 14 bus network
    """
    return _create_network('ieee14', '', allow_variant_multi_thread_access)


def create_ieee30(allow_variant_multi_thread_access: bool = False) -> Network:
    """
    Create an instance of IEEE 30 bus network

    Returns:
        a new instance of IEEE 30 bus network
    """
    return _create_network('ieee30', '', allow_variant_multi_thread_access)


def create_ieee57(allow_variant_multi_thread_access: bool = False) -> Network:
    """
    Create an instance of IEEE 57 bus network

    Returns:
        a new instance of IEEE 57 bus network
    """
    return _create_network('ieee57', '', allow_variant_multi_thread_access)


def create_ieee118(allow_variant_multi_thread_access: bool = False) -> Network:
    """
    Create an instance of IEEE 118 bus network

    Returns:
        a new instance of IEEE 118 bus network
    """
    return _create_network('ieee118', '', allow_variant_multi_thread_access)


def create_ieee300(allow_variant_multi_thread_access: bool = False) -> Network:
    """
    Create an instance of IEEE 300 bus network

    Returns:
        a new instance of IEEE 300 bus network
    """
    return _create_network('ieee300', '', allow_variant_multi_thread_access)


def create_eurostag_tutorial_example1_network(allow_variant_multi_thread_access: bool = False) -> Network:
    """
    Create an instance of example 1 network of Eurostag tutorial

    Returns:
        a new instance of example 1 network of Eurostag tutorial
    """
    return _create_network('eurostag_tutorial_example1', '', allow_variant_multi_thread_access)

def create_eurostag_tutorial_example1_with_more_generators_network(allow_variant_multi_thread_access: bool = False) -> Network:
    """
    Create an instance of example 1 network of Eurostag tutorial, with a second generator

    Returns:
        a new instance of example 1 network of Eurostag tutorial with a second generator
    """
    return _create_network('eurostag_tutorial_example1_with_more_generators', '', allow_variant_multi_thread_access)


def create_eurostag_tutorial_example1_with_power_limits_network(allow_variant_multi_thread_access: bool = False) -> Network:
    """
    Create an instance of example 1 network of Eurostag tutorial with Power limits

    Returns:
        a new instance of example 1 network of Eurostag tutorial with Power limits
    """
    return _create_network('eurostag_tutorial_example1_with_power_limits', '', allow_variant_multi_thread_access)


def create_eurostag_tutorial_example1_with_tie_lines_and_areas(allow_variant_multi_thread_access: bool = False) -> Network:
    """
    Create an instance of example 1 network of Eurostag tutorial with tie lines and areas

    Returns:
        a new instance of example 1 network of Eurostag tutorial with tie lines and areas
    """
    return _create_network('eurostag_tutorial_example1_with_tie_lines_and_areas', '', allow_variant_multi_thread_access)


def create_four_substations_node_breaker_network(allow_variant_multi_thread_access: bool = False) -> Network:
    """
    Create an instance of powsybl "4 substations" test case.

    It is meant to contain most network element types that can be
    represented in powsybl networks.
    The topology is in node-breaker representation.

    Returns:
        a new instance of powsybl "4 substations" test case
    """
    return _create_network('four_substations_node_breaker', '', allow_variant_multi_thread_access)


def create_four_substations_node_breaker_network_with_extensions(allow_variant_multi_thread_access: bool = False) -> Network:
    """
    Create an instance of powsybl "4 substations" test case with ConnectablePosition and BusbarSectionPosition extensions.

    The topology is in node-breaker representation.
    """
    return _create_network('four_substations_node_breaker_with_extensions', '', allow_variant_multi_thread_access)


def create_micro_grid_be_network(allow_variant_multi_thread_access: bool = False) -> Network:
    """
    Create an instance of micro grid BE CGMES test case

    Returns:
        a new instance of micro grid BE CGMES test case
    """
    return _create_network('micro_grid_be', '', allow_variant_multi_thread_access)


def create_micro_grid_nl_network(allow_variant_multi_thread_access: bool = False) -> Network:
    """
    Create an instance of micro grid NL CGMES test case

    Returns:
        a new instance of micro grid NL CGMES test case
    """
    return _create_network('micro_grid_nl', '', allow_variant_multi_thread_access)


def create_metrix_tutorial_six_buses_network(allow_variant_multi_thread_access: bool = False) -> Network:
    """
    Create an instance of metrix tutorial six buses test case

    Returns:
        a new instance of metrix tutorial six buses test case
    """
    return _create_network('metrix_tutorial_six_buses', '', allow_variant_multi_thread_access)


def is_loadable(file: Union[str, PathLike]) -> bool:
    """
      Check if a file is a loadable network.

      A file is loadable if:
       - file exists
       - it is a network format and format version supported by powsybl (so an importer exists for it)
       - the network file is well formatted
       - it is either not compressed or compressed with a supported compression format (gzip, bzip2, zip, xz)

      Args:
         file: path to the supposed network file

      Returns:
          True is the file is a loadable network, False otherwise
    """
    file = path_to_str(file)
    return _pp.is_network_loadable(file)


def load(file: Union[str, PathLike], parameters: Optional[Dict[str, str]] = None, post_processors: Optional[List[str]] = None, reporter: Optional[ReportNode] = None,
         report_node: Optional[ReportNode] = None, allow_variant_multi_thread_access: bool = False) -> Network:
    """
    Load a network from a file. File should be in a supported format.

    Basic compression formats are also supported (gzip, bzip2).

    Args:
       file:       path to the network file
       parameters: a dictionary of import parameters
       post_processors: a list of import post processors (will be added to the ones defined by the platform config)
       reporter: deprecated, use report_node instead
       report_node: the reporter to be used to create an execution report, default is None (no report)
       allow_variant_multi_thread_access: allow multi-thread access to variant (default: False)

    Returns:
        The loaded network

    Examples:

        Some examples of file loading, including relative or absolute paths, and compressed files:

        .. code-block:: python

            network = pp.network.load('network.xiidm')
            network = pp.network.load('/path/to/network.xiidm')
            network = pp.network.load('network.xiidm.gz')
            network = pp.network.load('network.uct')
            ...
    """
    if reporter is not None:
        warnings.warn(DEPRECATED_REPORTER_WARNING, DeprecationWarning)
        report_node = reporter
    file = path_to_str(file)
    return Network(_pp.load_network(file,
                                    {} if parameters is None else parameters,
                                    [] if post_processors is None else post_processors,
                                    None if report_node is None else report_node._report_node,  # pylint: disable=protected-access
                                    allow_variant_multi_thread_access))


def load_from_binary_buffer(buffer: io.BytesIO, parameters: Optional[Dict[str, str]] = None, post_processors: Optional[List[str]] = None,
                            reporter: Optional[ReportNode] = None, report_node: Optional[ReportNode] = None, allow_variant_multi_thread_access: bool = False) -> Network:
    """
    Load a network from a binary buffer.

    Args:
       buffer:    The BytesIO data buffer
       parameters:  A dictionary of import parameters
       post_processors: a list of import post processors (will be added to the ones defined by the platform config)
       reporter: deprecated, use report_node instead
       report_node: the reporter to be used to create an execution report, default is None (no report)
       allow_variant_multi_thread_access: allow multi-thread access to variant (default: False)

    Returns:
        The loaded network
    """
    if reporter is not None:
        warnings.warn(DEPRECATED_REPORTER_WARNING, DeprecationWarning)
        report_node = reporter
    return load_from_binary_buffers([buffer],
                                    {} if parameters is None else parameters,
                                    [] if post_processors is None else post_processors,
                                    None,
                                    report_node,
                                    allow_variant_multi_thread_access)


def load_from_binary_buffers(buffers: List[io.BytesIO], parameters: Optional[Dict[str, str]] = None, post_processors: Optional[List[str]] = None,
                             reporter: Optional[ReportNode] = None, report_node: Optional[ReportNode] = None, allow_variant_multi_thread_access: bool = False) -> Network:
    """
    Load a network from a list of binary buffers. Only zipped CGMES are supported for several zipped source load.

    Args:
       buffers:  The list of BytesIO data buffer
       parameters:  A dictionary of import parameters
       post_processors: a list of import post processors (will be added to the ones defined by the platform config)
       reporter: deprecated, use report_node instead
       report_node: the reporter to be used to create an execution report, default is None (no report)
       allow_variant_multi_thread_access: allow multi-thread access to variant (default: False)

    Returns:
        The loaded network
    """
    if reporter is not None:
        warnings.warn(DEPRECATED_REPORTER_WARNING, DeprecationWarning)
        report_node = reporter
    buffer_list = []
    for buff in buffers:
        buffer_list.append(buff.getbuffer())
    return Network(_pp.load_network_from_binary_buffers(buffer_list,
                                                        {} if parameters is None else parameters,
                                                        [] if post_processors is None else post_processors,
                                                        None if report_node is None else report_node._report_node,  # pylint: disable=protected-access
                                                        allow_variant_multi_thread_access))


def load_from_string(file_name: str, file_content: str, parameters: Optional[Dict[str, str]] = None, post_processors: Optional[List[str]] = None,
                     reporter: Optional[ReportNode] = None, report_node: Optional[ReportNode] = None, allow_variant_multi_thread_access: bool = False) -> Network:
    """
    Load a network from a string. File content should be in a supported format.

    Args:
       file_name:    file name
       file_content: file content
       parameters:   a dictionary of import parameters
       post_processors: a list of import post processors (will be added to the ones defined by the platform config)
       reporter: deprecated, use report_node instead
       report_node: the reporter to be used to create an execution report, default is None (no report)
       allow_variant_multi_thread_access: allow multi-thread access to variant (default: False)

    Returns:
        The loaded network
    """
    if reporter is not None:
        warnings.warn(DEPRECATED_REPORTER_WARNING, DeprecationWarning)
        report_node = reporter
    return Network(_pp.load_network_from_string(file_name, file_content,
                                                {} if parameters is None else parameters,
                                                [] if post_processors is None else post_processors,
<<<<<<< HEAD
                                                None if report_node is None else report_node._report_node))  # pylint: disable=protected-access
=======
                                                None if report_node is None else report_node._report_node,  # pylint: disable=protected-access
                                                allow_variant_multi_thread_access))
>>>>>>> 9264dec7
<|MERGE_RESOLUTION|>--- conflicted
+++ resolved
@@ -325,9 +325,5 @@
     return Network(_pp.load_network_from_string(file_name, file_content,
                                                 {} if parameters is None else parameters,
                                                 [] if post_processors is None else post_processors,
-<<<<<<< HEAD
-                                                None if report_node is None else report_node._report_node))  # pylint: disable=protected-access
-=======
                                                 None if report_node is None else report_node._report_node,  # pylint: disable=protected-access
-                                                allow_variant_multi_thread_access))
->>>>>>> 9264dec7
+                                                allow_variant_multi_thread_access))