#
# Copyright (c) 2020-2023, RTE (http://www.rte-france.com)
# This Source Code Form is subject to the terms of the Mozilla Public
# License, v. 2.0. If a copy of the MPL was not distributed with this
# file, You can obtain one at http://mozilla.org/MPL/2.0/.
# SPDX-License-Identifier: MPL-2.0
#
from __future__ import annotations  # Necessary for type alias like _DataFrame to work with sphinx

import io
import sys

import datetime
from datetime import timezone
import warnings
from typing import (
    Sequence,
    List,
    Set,
    Dict,
    Optional,
    Union,
    Any, Type, Literal
)

from numpy import inf
from numpy.typing import ArrayLike
from pandas import DataFrame
import pandas as pd

import pypowsybl._pypowsybl as _pp
from pypowsybl._pypowsybl import ElementType, ValidationLevel
from pypowsybl.utils import (
    _adapt_df_or_kwargs,
    _create_c_dataframe,
    _create_properties_c_dataframe,
    _adapt_properties_kwargs,
    _get_c_dataframes,
    path_to_str, PathOrStr
)
from pypowsybl.report import ReportNode
from .bus_breaker_topology import BusBreakerTopology
from .node_breaker_topology import NodeBreakerTopology
from .sld_parameters import SldParameters
from .nad_parameters import NadParameters
from .nad_profile import NadProfile
from .sld_profile import SldProfile
from .svg import Svg
from .util import create_data_frame_from_series_array, ParamsDict

DEPRECATED_REPORTER_WARNING = "Use of deprecated attribute reporter. Use report_node instead."


class WorkingVariantScope:
    def __init__(self, network: 'Network', variant_id: str):
        self._network = network
        self._variant_id = variant_id
        self._old_variant_id = ''

    def __enter__(self) -> 'WorkingVariantScope':
        self._old_variant_id = self._network.get_working_variant_id()
        self._network.set_working_variant(self._variant_id)
        return self

    def __exit__(self, exc_type: Optional[Type[BaseException]],
                       exc_value: Optional[BaseException],
                       traceback: Optional[object]) -> Literal[False]:
        self._network.set_working_variant(self._old_variant_id)
        return False


class Network:  # pylint: disable=too-many-public-methods

    def __init__(self, handle: _pp.JavaHandle):
        self._handle = handle
        self.__init_from_handle()
        self._nominal_apparent_power = 100.0
        self._per_unit = False

    @property
    def id(self) -> str:
        """
        ID of this network
        """
        return self._id

    @property
    def name(self) -> str:
        """
        Name of this network
        """
        return self._name

    @property
    def source_format(self) -> str:
        """
        Format of the source where this network came from.
        """
        return self._source_format

    @property
    def case_date(self) -> datetime.datetime:
        """
        Date of this network case, in UTC timezone.
        """
        return self._case_date

    @property
    def forecast_distance(self) -> datetime.timedelta:
        """
        The forecast distance: 0 for a snapshot.
        """
        return self._forecast_distance

    @property
    def nominal_apparent_power(self) -> float:
        """
        The nominal power to per unit the network (kVA)
        """
        return self._nominal_apparent_power

    @nominal_apparent_power.setter
    def nominal_apparent_power(self, value: float) -> None:
        self._nominal_apparent_power = value

    @property
    def per_unit(self) -> bool:
        """
        The nominal power to per unit the network (kVA)
        """
        return self._per_unit

    @per_unit.setter
    def per_unit(self, value: bool) -> None:
        self._per_unit = value

    def __str__(self) -> str:
        return f'Network(id={self.id}, name={self.name}, case_date={self.case_date}, ' \
               f'forecast_distance={self.forecast_distance}, source_format={self.source_format})'

    def __repr__(self) -> str:
        return str(self)

    def __getstate__(self) -> Dict[str, Any]:
        return {'biidm': self.save_to_binary_buffer('BIIDM', {}),
                'per_unit': self._per_unit,
                'nominal_apparent_power': self._nominal_apparent_power}

    def __setstate__(self, state: Dict[str, Any]) -> None:
        self._handle = _pp.load_network_from_binary_buffers([state['biidm'].getbuffer()], {}, [], None, False)
        self._per_unit = state['per_unit']
        self._nominal_apparent_power = state['nominal_apparent_power']
        self.__init_from_handle()

    def __init_from_handle(self) -> None:
        att = _pp.get_network_metadata(self._handle)
        self._id = att.id
        self._name = att.name
        self._source_format = att.source_format
        self._forecast_distance = datetime.timedelta(minutes=att.forecast_distance)
        self._case_date = datetime.datetime.fromtimestamp(att.case_date, timezone.utc)

    def open_switch(self, id: str) -> bool:
        return _pp.update_switch_position(self._handle, id, True)

    def close_switch(self, id: str) -> bool:
        return _pp.update_switch_position(self._handle, id, False)

    def connect(self, id: str) -> bool:
        return _pp.update_connectable_status(self._handle, id, True)

    def disconnect(self, id: str) -> bool:
        return _pp.update_connectable_status(self._handle, id, False)

    def dump(self, file: PathOrStr, format: str = 'XIIDM', parameters: ParamsDict = None,
             reporter: Optional[ReportNode] = None) -> None:
        """
        .. deprecated:: 1.1.0
          Use :meth:`save` instead.
        """
        warnings.warn("dump is deprecated, use save instead", DeprecationWarning)
        self.save(file, format, parameters, reporter)

    def save(self, file: PathOrStr, format: str = 'XIIDM', parameters: ParamsDict = None,
             reporter: Optional[ReportNode] = None, report_node: Optional[ReportNode] = None) -> None:
        """
        Save a network to a file using the specified format.

        Basic compression formats are also supported:
        for example if file name ends with '.gz', the resulting files will be gzipped.

        Args:
            file:       path to the exported file
            format:     format to save the network, defaults to 'XIIDM'
            parameters: a dictionary of export parameters
            reporter: deprecated, use report_node instead
            report_node:   the reporter to be used to create an execution report, default is None (no report)

        Examples:
            Various usage examples:

            .. code-block:: python

                network.save('network.xiidm')
                network.save('network.xiidm.gz')  # produces a gzipped file
                network.save('/path/to/network.uct', format='UCTE')
        """
        if reporter is not None:
            warnings.warn(DEPRECATED_REPORTER_WARNING, DeprecationWarning)
            report_node = reporter
        file = path_to_str(file)
        if parameters is None:
            parameters = {}
        _pp.save_network(self._handle, file, format, parameters,
                         None if report_node is None else report_node._report_node)  # pylint: disable=protected-access

    def dump_to_string(self, format: str = 'XIIDM', parameters: ParamsDict = None, reporter: Optional[ReportNode] = None) -> str:
        """
        .. deprecated:: 1.1.0
          Use :meth:`save_to_string` instead.
        """
        warnings.warn("dump_to_string is deprecated, use save_to_string instead", DeprecationWarning)
        return self.save_to_string(format, parameters, reporter)

    def save_to_string(self, format: str = 'XIIDM', parameters: ParamsDict = None, reporter: Optional[ReportNode] = None,
                       report_node: Optional[ReportNode] = None) -> str:
        """
        Save a network to a string using a specified format.

        Args:
            format:     format to export, only support mono file type, defaults to 'XIIDM'
            parameters: a dictionary of export parameters
            reporter: deprecated, use report_node instead
            report_node:   the reporter to be used to create an execution report, default is None (no report)

        Returns:
            A string representing this network
        """
        if reporter is not None:
            warnings.warn(DEPRECATED_REPORTER_WARNING, DeprecationWarning)
            report_node = reporter

        if parameters is None:
            parameters = {}
        return _pp.save_network_to_string(self._handle, format, parameters,
                                          None if report_node is None else report_node._report_node)  # pylint: disable=protected-access

    def save_to_binary_buffer(self, format: str = 'XIIDM', parameters: ParamsDict = None,
                              reporter: Optional[ReportNode] = None, report_node: Optional[ReportNode] = None) -> io.BytesIO:
        """
        Save a network to a binary buffer using a specified format.
        In the current implementation, whatever the specified format is (so a format creating a single file or a format
        creating multiple files), the created binary buffer is a zip file.

        Args:
            format:     format to export, only support mono file type, defaults to 'XIIDM'
            parameters: a dictionary of export parameters
            reporter: deprecated, use report_node instead
            report_node:   the reporter to be used to create an execution report, default is None (no report)

        Returns:
            A BytesIO data buffer representing this network
        """
        if reporter is not None:
            warnings.warn(DEPRECATED_REPORTER_WARNING, DeprecationWarning)
            report_node = reporter

        if parameters is None:
            parameters = {}
        return io.BytesIO(_pp.save_network_to_binary_buffer(self._handle, format, parameters,
                                                            None if report_node is None else report_node._report_node))  # pylint: disable=protected-access

    def reduce(self, v_min: float = 0, v_max: float = sys.float_info.max, ids: Optional[List[str]] = None,
               vl_depths: tuple = (), with_dangling_lines: bool = False) -> None:
        """
        Reduce to a smaller network according to the following parameters

        :param v_min: minimum voltage of the voltage levels kept after reducing
        :param v_max: voltage maximum of the voltage levels kept after reducing
        :param ids: ids of the voltage levels that will be kept
        :param vl_depths: depth around voltage levels which are indicated by their id, that will be kept
        :param with_dangling_lines: keeping the dangling lines
        """
        if ids is None:
            ids = []
        vls = []
        depths = []
        for v in vl_depths:
            vls.append(v[0])
            depths.append(v[1])
        _pp.reduce_network(self._handle, v_min, v_max, ids, vls, depths, with_dangling_lines)

    def write_single_line_diagram_svg(self, container_id: str, svg_file: PathOrStr, metadata_file: Optional[PathOrStr] = None,
                                      parameters: Optional[SldParameters] = None, sld_profile: Optional[SldProfile] = None) -> None:
        """
        Create a single line diagram in SVG format from a voltage level or a substation and write to a file.

        Args:
            container_id: a voltage level id or a substation id
            svg_file: a svg file path
            metadata_file: a json metadata file path
            parameters: single-line diagram parameters to adjust the rendering of the diagram
            sld_profile: profile parameter to customize the single line diagram
        """

        svg_file = path_to_str(svg_file)

        p = parameters._to_c_parameters() if parameters is not None else _pp.SldParameters()  # pylint: disable=protected-access

        _pp.write_single_line_diagram_svg(self._handle, container_id, svg_file,
                                          '' if metadata_file is None else path_to_str(metadata_file), p,
                                          None if sld_profile is None else sld_profile._create_sld_labels_c_dataframe(), # pylint: disable=protected-access
<<<<<<< HEAD
                                          None if sld_profile is None else sld_profile._create_sld_feeders_info_c_dataframe(), # pylint: disable=protected-access
                                          None if sld_profile is None else sld_profile._create_sld_styles_c_dataframe() # pylint: disable=protected-access
=======
                                          None if sld_profile is None else sld_profile._create_sld_feeders_info_c_dataframe() # pylint: disable=protected-access
>>>>>>> 6d54672d
                                          )

    def write_matrix_multi_substation_single_line_diagram_svg(self, matrix_ids: List[List[str]], svg_file: PathOrStr,
                                                              metadata_file: Optional[PathOrStr] = None,
                                                              parameters: Optional[SldParameters] = None,
                                                              sld_profile: Optional[SldProfile] = None) -> None:
        """
        Create a single line diagram in SVG format from a voltage level or a substation and write to a file.

        Args:
            matrix_ids: a two-dimensional list of substation id
            svg_file: a svg file path
            metadata_file: a json metadata file path
            parameters: single-line diagram parameters to adjust the rendering of the diagram
            sld_profile: profile parameter to customize the single line diagram
        """

        svg_file = path_to_str(svg_file)
        p = parameters._to_c_parameters() if parameters is not None else _pp.SldParameters()  # pylint: disable=protected-access
        _pp.write_matrix_multi_substation_single_line_diagram_svg(self._handle, matrix_ids, svg_file,
                                                                  '' if metadata_file is None else path_to_str(
                                                                      metadata_file),
                                                                  p,
                                                                  None if sld_profile is None else sld_profile._create_sld_labels_c_dataframe(), # pylint: disable=protected-access
<<<<<<< HEAD
                                                                  None if sld_profile is None else sld_profile._create_sld_feeders_info_c_dataframe(), # pylint: disable=protected-access
                                                                  None if sld_profile is None else sld_profile._create_sld_styles_c_dataframe() # pylint: disable=protected-access
=======
                                                                  None if sld_profile is None else sld_profile._create_sld_feeders_info_c_dataframe() # pylint: disable=protected-access
>>>>>>> 6d54672d
                                                                  )

    def get_single_line_diagram(self, container_id: str, parameters: Optional[SldParameters] = None, sld_profile: Optional[SldProfile] = None) -> Svg:
        """
        Create a single line diagram from a voltage level or a substation.

        Args:
            container_id: a voltage level id or a substation id
            parameters: single-line diagram parameters to adjust the rendering of the diagram
            sld_profile: profile parameter to customize the single line diagram

        Returns:
            the single line diagram
        """

        p = parameters._to_c_parameters() if parameters is not None else _pp.SldParameters()  # pylint: disable=protected-access

        svg_and_metadata: List[str] = _pp.get_single_line_diagram_svg_and_metadata(self._handle, container_id, p,
                                                                                   None if sld_profile is None else sld_profile._create_sld_labels_c_dataframe(), # pylint: disable=protected-access
<<<<<<< HEAD
                                                                                   None if sld_profile is None else sld_profile._create_sld_feeders_info_c_dataframe(), # pylint: disable=protected-access
                                                                                   None if sld_profile is None else sld_profile._create_sld_styles_c_dataframe() # pylint: disable=protected-access
=======
                                                                                   None if sld_profile is None else sld_profile._create_sld_feeders_info_c_dataframe() # pylint: disable=protected-access
>>>>>>> 6d54672d
                                                                                   )
        return Svg(svg_and_metadata[0], svg_and_metadata[1])

    def get_matrix_multi_substation_single_line_diagram(self, matrix_ids: List[List[str]], parameters: Optional[SldParameters] = None, sld_profile: Optional[SldProfile] = None) -> Svg:
        """
        Create a single line diagram from multiple substations

        Args:
            matrix_ids: a two-dimensional list of substation id
            parameters:single-line diagram parameters to adjust the rendering of the diagram
            sld_profile: profile parameter to customize the single line diagram

        Returns:
            the single line diagram
        """

        p = parameters._to_c_parameters() if parameters is not None else _pp.SldParameters()  # pylint: disable=protected-access

        svg_and_metadata: List[str] = _pp.get_matrix_multi_substation_single_line_diagram_svg_and_metadata(self._handle, matrix_ids, p,
                                                                                                           None if sld_profile is None else sld_profile._create_sld_labels_c_dataframe(), # pylint: disable=protected-access
<<<<<<< HEAD
                                                                                                           None if sld_profile is None else sld_profile._create_sld_feeders_info_c_dataframe(), # pylint: disable=protected-access
                                                                                                           None if sld_profile is None else sld_profile._create_sld_styles_c_dataframe() # pylint: disable=protected-access
=======
                                                                                                           None if sld_profile is None else sld_profile._create_sld_feeders_info_c_dataframe() # pylint: disable=protected-access
>>>>>>> 6d54672d
                                                                                                           )
        return Svg(svg_and_metadata[0], svg_and_metadata[1])

    def write_network_area_diagram_svg(self, svg_file: PathOrStr, voltage_level_ids: Optional[Union[str, List[str]]] = None,
                                       depth: int = 0, high_nominal_voltage_bound: float = -1,
                                       low_nominal_voltage_bound: float = -1,
                                       edge_name_displayed: bool = False) -> None:
        """
        .. deprecated:: 1.1.0
          Use :class:`write_network_area_diagram` with  `NadParameters` instead.

        Create a network area diagram in SVG format and write it to a file.
        Args:
            svg_file: a svg file path
            voltage_level_ids: the voltage level ID, center of the diagram (None for the full diagram)
            depth: the diagram depth around the voltage level
            high_nominal_voltage_bound: high bound to filter voltage level according to nominal voltage
            low_nominal_voltage_bound: low bound to filter voltage level according to nominal voltage
            edge_name_displayed: if true displays the edge's names
        """
        nad_p = NadParameters(edge_name_displayed=edge_name_displayed)
        self.write_network_area_diagram(svg_file, voltage_level_ids, depth, high_nominal_voltage_bound,
                                        low_nominal_voltage_bound, nad_p)

    def write_network_area_diagram(self, svg_file: PathOrStr, voltage_level_ids: Optional[Union[str, List[str]]] = None,
                                   depth: int = 0, high_nominal_voltage_bound: float = -1,
                                   low_nominal_voltage_bound: float = -1,
                                   nad_parameters: Optional[NadParameters] = None,
                                   metadata_file: Optional[PathOrStr] = None,
                                   fixed_positions: Optional[DataFrame] = None,
                                   nad_profile: Optional[NadProfile] = None) -> None:
        """
        Create a network area diagram in SVG format and write it to a file.

        Args:
            svg_file: a svg file path
            metadata_file: a json metadata file path (optional)
            voltage_level_ids: the voltage level ID, center of the diagram (None for the full diagram)
            depth: the diagram depth around the voltage level
            high_nominal_voltage_bound: high bound to filter voltage level according to nominal voltage
            low_nominal_voltage_bound: low bound to filter voltage level according to nominal voltage
            nad_parameters: parameters for network area diagram
            fixed_positions: optional dataframe used to set fixed coordinates for diagram elements. Positions for elements not specified in the dataframe will be computed using the current layout.
            nad_profile: parameters to customize the network area diagram
        """
        svg_file = path_to_str(svg_file)
        if voltage_level_ids is None:
            voltage_level_ids = []
        if isinstance(voltage_level_ids, str):
            voltage_level_ids = [voltage_level_ids]
        nad_p = nad_parameters._to_c_parameters() if nad_parameters is not None else _pp.NadParameters()  # pylint: disable=protected-access
        _pp.write_network_area_diagram_svg(self._handle, svg_file, '' if metadata_file is None else path_to_str(metadata_file),
                                           voltage_level_ids, depth, high_nominal_voltage_bound, low_nominal_voltage_bound, nad_p,
                                           None if fixed_positions is None else self._create_nad_positions_c_dataframe(fixed_positions),
                                           None if nad_profile is None else nad_profile._create_nad_branch_labels_c_dataframe(), # pylint: disable=protected-access
                                           None if nad_profile is None else nad_profile._create_nad_three_wt_labels_c_dataframe(), # pylint: disable=protected-access
                                           None if nad_profile is None else nad_profile._create_nad_injections_labels_c_dataframe(), # pylint: disable=protected-access
                                           None if nad_profile is None else nad_profile._create_nad_bus_descriptions_c_dataframe(), # pylint: disable=protected-access
                                           None if nad_profile is None else nad_profile._create_nad_vl_descriptions_c_dataframe(), # pylint: disable=protected-access
                                           None if nad_profile is None else nad_profile._create_nad_bus_node_styles_c_dataframe(), # pylint: disable=protected-access
                                           None if nad_profile is None else nad_profile._create_nad_edge_styles_c_dataframe(), # pylint: disable=protected-access
                                           None if nad_profile is None else nad_profile._create_nad_three_wt_styles_c_dataframe()) # pylint: disable=protected-access

    def _create_nad_positions_c_dataframe(self, df: DataFrame) -> _pp.Dataframe:
        nad_positions_metadata=[_pp.SeriesMetadata('id',0,True,False,False),
                  _pp.SeriesMetadata('x',1,False,False,False),
                  _pp.SeriesMetadata('y',1,False,False,False),
                  _pp.SeriesMetadata('legend_shift_x',1,False,False,False),
                  _pp.SeriesMetadata('legend_shift_y',1,False,False,False),
                  _pp.SeriesMetadata('legend_connection_shift_x',1,False,False,False),
                  _pp.SeriesMetadata('legend_connection_shift_y',1,False,False,False)]
        return _create_c_dataframe(df, nad_positions_metadata)

    def get_network_area_diagram(self, voltage_level_ids: Optional[Union[str, List[str]]] = None, depth: int = 0,
                                 high_nominal_voltage_bound: float = -1, low_nominal_voltage_bound: float = -1,
                                 nad_parameters: Optional[NadParameters] = None, fixed_positions: Optional[DataFrame] = None,
                                 nad_profile: Optional[NadProfile] = None) -> Svg:
        """
        Create a network area diagram.

        Args:
            voltage_level_ids: the voltage level IDs, centers of the diagram (None for the full diagram)
            depth: the diagram depth around the voltage level
            high_nominal_voltage_bound: high bound to filter voltage level according to nominal voltage
            low_nominal_voltage_bound: low bound to filter voltage level according to nominal voltage
            nad_parameters: parameters for network area diagram
            fixed_positions: optional dataframe used to set fixed coordinates for diagram elements. Positions for elements not specified in the dataframe will be computed using the current layout.
            nad_profile: parameters to customize the network area diagram

        Returns:
            the network area diagram
        """
        if voltage_level_ids is None:
            voltage_level_ids = []
        if isinstance(voltage_level_ids, str):
            voltage_level_ids = [voltage_level_ids]
        nad_p = nad_parameters._to_c_parameters() if nad_parameters is not None else _pp.NadParameters() # pylint: disable=protected-access
        svg_and_metadata: List[str] = _pp.get_network_area_diagram_svg_and_metadata(self._handle, voltage_level_ids, depth,
                                                    high_nominal_voltage_bound, low_nominal_voltage_bound,
                                                    nad_p, None if fixed_positions is None else self._create_nad_positions_c_dataframe(fixed_positions),
                                                    None if nad_profile is None else nad_profile._create_nad_branch_labels_c_dataframe(), # pylint: disable=protected-access
                                                    None if nad_profile is None else nad_profile._create_nad_three_wt_labels_c_dataframe(), # pylint: disable=protected-access
                                                    None if nad_profile is None else nad_profile._create_nad_injections_labels_c_dataframe(), # pylint: disable=protected-access
                                                    None if nad_profile is None else nad_profile._create_nad_bus_descriptions_c_dataframe(), # pylint: disable=protected-access
                                                    None if nad_profile is None else nad_profile._create_nad_vl_descriptions_c_dataframe(), # pylint: disable=protected-access
                                                    None if nad_profile is None else nad_profile._create_nad_bus_node_styles_c_dataframe(), # pylint: disable=protected-access
                                                    None if nad_profile is None else nad_profile._create_nad_edge_styles_c_dataframe(), # pylint: disable=protected-access
                                                    None if nad_profile is None else nad_profile._create_nad_three_wt_styles_c_dataframe()) # pylint: disable=protected-access
        return Svg(svg_and_metadata[0], svg_and_metadata[1])


    def get_network_area_diagram_displayed_voltage_levels(self, voltage_level_ids: Union[str, List[str]],
                                                          depth: int = 0) -> List[str]:
        """
        Gathers the name of the displayed voltage levels of a network-area diagram in a list, according to
        the input voltage level(s) and the depth of the diagram.

        Args:
            voltage_level_ids: the voltage level ID(s), center(s) of the diagram
            depth: the diagram depth around the voltage level

        Returns:
            a list of the displayed voltage levels
        """
        if isinstance(voltage_level_ids, str):
            voltage_level_ids = [voltage_level_ids]
        return _pp.get_network_area_diagram_displayed_voltage_levels(self._handle, voltage_level_ids, depth)

    def get_default_nad_profile(self) -> NadProfile:
        """
        Creates a default NadProfile for branch labels, twt labels, bus descriptions, and VL descriptions.

        Returns:
            a NadProfile where the labels and descriptions dataframes have been set with the content from the default NAD content provider.
        """
        branch_labels_df = create_data_frame_from_series_array(_pp.get_default_branch_labels_nad(self._handle))
        twt_labels_df = create_data_frame_from_series_array(_pp.get_default_twt_labels_nad(self._handle))
        bus_descriptions_df = create_data_frame_from_series_array(_pp.get_default_bus_descriptions_nad(self._handle))
        vl_infos_df = create_data_frame_from_series_array(_pp.get_default_voltage_level_descriptions_nad(self._handle))
        return NadProfile(branch_labels=branch_labels_df, three_wt_labels=twt_labels_df, bus_descriptions=bus_descriptions_df, vl_descriptions=vl_infos_df)


    def get_elements_ids(self, element_type: ElementType, nominal_voltages: Optional[Set[float]] = None,
                         countries: Optional[Set[str]] = None,
                         main_connected_component: bool = True, main_synchronous_component: bool = True,
                         not_connected_to_same_bus_at_both_sides: bool = False) -> List[str]:
        return _pp.get_network_elements_ids(self._handle, element_type,
                                            [] if nominal_voltages is None else list(nominal_voltages),
                                            [] if countries is None else list(countries),
                                            main_connected_component, main_synchronous_component,
                                            not_connected_to_same_bus_at_both_sides)

    def get_elements(self, element_type: ElementType, all_attributes: bool = False, attributes: Optional[List[str]] = None,
                     **kwargs: ArrayLike) -> DataFrame:
        """
        Get network elements as a :class:`~pandas.DataFrame` for a specified element type.

        Args:
            element_type: the element type
            all_attributes: flag for including all attributes in the dataframe, default is false
            attributes: attributes to include in the dataframe. The 2 optional parameters are mutually exclusive. If no optional parameter is specified, the dataframe will include the default attributes.
            kwargs: the data to be selected, as named arguments.

        Keyword Args:
            kwargs: the data to be selected, as named arguments.

        Returns:
            a network elements dataframe for the specified element type
        """
        filter_attributes = _pp.FilterAttributesType.DEFAULT_ATTRIBUTES
        if all_attributes:
            filter_attributes = _pp.FilterAttributesType.ALL_ATTRIBUTES
        elif attributes is not None:
            filter_attributes = _pp.FilterAttributesType.SELECTION_ATTRIBUTES
        if attributes is None:
            attributes = []
        if all_attributes and len(attributes) > 0:
            raise RuntimeError('parameters "all_attributes" and "attributes" are mutually exclusive')

        if kwargs:
            metadata = _pp.get_network_elements_dataframe_metadata(element_type)
            df = _adapt_df_or_kwargs(metadata, None, **kwargs)
            elements_array = _create_c_dataframe(df, metadata)

        else:
            elements_array = None
        series_array = _pp.create_network_elements_series_array(self._handle, element_type, filter_attributes,
                                                                attributes, elements_array, self._per_unit,
                                                                self._nominal_apparent_power)
        result = create_data_frame_from_series_array(series_array)
        if attributes:
            result = result[attributes]
        return result

    def get_sub_networks(self, all_attributes: bool = False, attributes: Optional[List[str]] = None,
                         **kwargs: ArrayLike) -> DataFrame:
        """
        Get a dataframe of sub networks

        Args:
            all_attributes: flag for including all attributes in the dataframe, default is false
            attributes: attributes to include in the dataframe. The 2 parameters are mutually exclusive.
                        If no parameter is specified, the dataframe will include the default attributes.

        Returns:
            A dataframe of sub networks.
        """
        return self.get_elements(ElementType.SUB_NETWORK, all_attributes, attributes, **kwargs)

    def get_sub_network(self, sub_network_id: str) -> Network:
        """
        Get a sub network from its parent network.

        Args:
            sub_network_id: the id of the sub network

        Returns:
            The sub network.
        """
        return Network(_pp.get_sub_network(self._handle, sub_network_id))

    def detach(self) -> None:
        """
        Detach a sub network from its parent network.
        """
        self._handle = _pp.detach_sub_network(self._handle)

    def get_buses(self, all_attributes: bool = False, attributes: Optional[List[str]] = None,
                  **kwargs: ArrayLike) -> DataFrame:
        r"""
        Get a dataframe of buses from the bus view.

        Args:
            all_attributes: flag for including all attributes in the dataframe, default is false
            attributes: attributes to include in the dataframe. The 2 parameters are mutually exclusive.
                        If no parameter is specified, the dataframe will include the default attributes.
            kwargs: the data to be selected, as named arguments.

        Returns:
            A dataframe of buses from the bus view

        Notes:
            The resulting dataframe, depending on the parameters, will include the following columns:

              - **v_mag**: Get the voltage magnitude of the bus (in kV)
              - **v_angle**: the voltage angle of the bus (in degree)
              - **connected_component**: The connected component to which the bus belongs
              - **synchronous_component**: The synchronous component to which the bus belongs
              - **voltage_level_id**: at which substation the bus is connected

            This dataframe is indexed on the bus ID in the bus view.

        See Also:
            :meth:`get_bus_breaker_view_buses`

        Examples:

            .. code-block:: python

                net = pp.network.create_four_substations_node_breaker_network()
                net.get_buses()

            It outputs something like:

            ======= ======== ======= =================== ===================== ================
            \          v_mag v_angle connected_component synchronous_component voltage_level_id
            ======= ======== ======= =================== ===================== ================
            id
            S1VL1_0 224.6139  2.2822                   0                     1            S1VL1
            S1VL2_0 400.0000  0.0000                   0                     1            S1VL2
            S2VL1_0 408.8470  0.7347                   0                     0            S2VL1
            S3VL1_0 400.0000  0.0000                   0                     0            S3VL1
            S4VL1_0 400.0000 -1.1259                   0                     0            S4VL1
            ======= ======== ======= =================== ===================== ================

            .. code-block:: python

                net = pp.network.create_four_substations_node_breaker_network()
                net.get_buses(all_attributes=True)

            It outputs something like:

            ======= ======== ======= =================== ===================== ================
            \          v_mag v_angle connected_component synchronous_component voltage_level_id
            ======= ======== ======= =================== ===================== ================
            id
            S1VL1_0 224.6139  2.2822                   0                     1            S1VL1
            S1VL2_0 400.0000  0.0000                   0                     1            S1VL2
            S2VL1_0 408.8470  0.7347                   0                     0            S2VL1
            S3VL1_0 400.0000  0.0000                   0                     0            S3VL1
            S4VL1_0 400.0000 -1.1259                   0                     0            S4VL1
            ======= ======== ======= =================== ===================== ================

            .. code-block:: python

                net = pp.network.create_four_substations_node_breaker_network()
                net.get_buses(attributes=['v_mag','v_angle','voltage_level_id'])

            It outputs something like:

            ======= ======== ======= ================
            \          v_mag v_angle voltage_level_id
            ======= ======== ======= ================
            id
            S1VL1_0 224.6139  2.2822            S1VL1
            S1VL2_0 400.0000  0.0000            S1VL2
            S2VL1_0 408.8470  0.7347            S2VL1
            S3VL1_0 400.0000  0.0000            S3VL1
            S4VL1_0 400.0000 -1.1259            S4VL1
            ======= ======== ======= ================
        """
        return self.get_elements(ElementType.BUS, all_attributes, attributes, **kwargs)

    def get_bus_breaker_view_buses(self, all_attributes: bool = False, attributes: Optional[List[str]] = None,
                                   **kwargs: ArrayLike) -> DataFrame:
        r"""
        Get a dataframe of buses from the bus/breaker view.

        Args:
            all_attributes: flag for including all attributes in the dataframe, default is false
            attributes: attributes to include in the dataframe. The 2 parameters are mutually exclusive.
                        If no parameter is specified, the dataframe will include the default attributes.
            kwargs: the data to be selected, as named arguments.

        Returns:
            A dataframe of buses from the bus/breaker view

        Notes:
            The resulting dataframe, depending on the parameters, will include the following columns:

              - **v_mag**: Get the voltage magnitude of the bus (in kV)
              - **v_angle**: the voltage angle of the bus (in degree)
              - **connected_component**: The connected component to which the bus belongs
              - **synchronous_component**: The synchronous component to which the bus belongs
              - **voltage_level_id**: at which substation the bus is connected
              - **bus_id**: the bus ID in the bus view

            This dataframe is indexed on the bus ID in the bus/breaker view.

        See Also:
            :meth:`get_buses`

        Examples:

            .. code-block:: python

                net = pp.network.create_four_substations_node_breaker_network()
                net.get_bus_breaker_view_buses()

            It outputs something like:

            ======== ==== ========= ======== ==================== ====================== ================ ========
            \        name     v_mag  v_angle  connected_component  synchronous_component voltage_level_id   bus_id
            ======== ==== ========= ======== ==================== ====================== ================ ========
            id
            S1VL1_0        224.6139   2.2822                    0                      1            S1VL1  S1VL1_0
            S1VL1_2        224.6139   2.2822                    0                      1            S1VL1  S1VL1_0
            S1VL1_4        224.6139   2.2822                    0                      1            S1VL1  S1VL1_0
            S1VL2_0        400.0000   0.0000                    0                      1            S1VL2  S1VL2_0
            S1VL2_1        400.0000   0.0000                    0                      1            S1VL2  S1VL2_0
            S1VL2_3        400.0000   0.0000                    0                      1            S1VL2  S1VL2_0
            S1VL2_5        400.0000   0.0000                    0                      1            S1VL2  S1VL2_0
            S1VL2_7        400.0000   0.0000                    0                      1            S1VL2  S1VL2_0
            S1VL2_9        400.0000   0.0000                    0                      1            S1VL2  S1VL2_0
            S1VL2_11       400.0000   0.0000                    0                      1            S1VL2  S1VL2_0
            S1VL2_13       400.0000   0.0000                    0                      1            S1VL2  S1VL2_0
            S1VL2_15       400.0000   0.0000                    0                      1            S1VL2  S1VL2_0
            S1VL2_17       400.0000   0.0000                    0                      1            S1VL2  S1VL2_0
            S1VL2_19       400.0000   0.0000                    0                      1            S1VL2  S1VL2_0
            S1VL2_21       400.0000   0.0000                    0                      1            S1VL2  S1VL2_0
            S2VL1_0        408.8470   0.7347                    0                      0            S2VL1  S2VL1_0
            S2VL1_2        408.8470   0.7347                    0                      0            S2VL1  S2VL1_0
            S2VL1_4        408.8470   0.7347                    0                      0            S2VL1  S2VL1_0
            S2VL1_6        408.8470   0.7347                    0                      0            S2VL1  S2VL1_0
            S3VL1_0        400.0000   0.0000                    0                      0            S3VL1  S3VL1_0
            S3VL1_2        400.0000   0.0000                    0                      0            S3VL1  S3VL1_0
            S3VL1_4        400.0000   0.0000                    0                      0            S3VL1  S3VL1_0
            S3VL1_6        400.0000   0.0000                    0                      0            S3VL1  S3VL1_0
            S3VL1_8        400.0000   0.0000                    0                      0            S3VL1  S3VL1_0
            S3VL1_10       400.0000   0.0000                    0                      0            S3VL1  S3VL1_0
            S4VL1_0        400.0000  -1.1259                    0                      0            S4VL1  S4VL1_0
            S4VL1_6        400.0000  -1.1259                    0                      0            S4VL1  S4VL1_0
            S4VL1_2        400.0000  -1.1259                    0                      0            S4VL1  S4VL1_0
            S4VL1_4        400.0000  -1.1259                    0                      0            S4VL1  S4VL1_0
            ======== ==== ========= ======== ==================== ====================== ================ ========
        """
        return self.get_elements(ElementType.BUS_FROM_BUS_BREAKER_VIEW, all_attributes, attributes, **kwargs)

    def get_generators(self, all_attributes: bool = False, attributes: Optional[List[str]] = None,
                       **kwargs: ArrayLike) -> DataFrame:
        r"""
        Get a dataframe of generators.

        Args:
            all_attributes: flag for including all attributes in the dataframe, default is false
            attributes: attributes to include in the dataframe. The 2 parameters are mutually exclusive.
                        If no parameter is specified, the dataframe will include the default attributes.
            kwargs: the data to be selected, as named arguments.

        Returns:
            the generators dataframe.

        Notes:
            The resulting dataframe, depending on the parameters, will include the following columns:

              - **energy_source**: the energy source used to fuel the generator
              - **target_p**: the target active value for the generator (in MW)
              - **max_p**: the maximum active value for the generator  (MW)
              - **min_p**: the minimum active value for the generator  (MW)
              - **max_q**: the maximum reactive value for the generator only if reactive_limits_kind is MIN_MAX (MVar)
              - **min_q**: the minimum reactive value for the generator only if reactive_limits_kind is MIN_MAX (MVar)
              - **max_q_at_target_p** (optional): the maximum reactive value for the generator for the target p specified (MVar)
              - **min_q_at_target_p** (optional): the minimum reactive value for the generator for the target p specified (MVar)
              - **max_q_at_p** (optional): the maximum reactive value for the generator at current p (MVar)
              - **min_q_at_p** (optional): the minimum reactive value for the generator at current p (MVar)
              - **rated_s**: The rated nominal power (MVA)
              - **reactive_limits_kind**: type of the reactive limit of the generator (can be MIN_MAX, CURVE or NONE)
              - **target_v**: the target voltage magnitude value for the generator (in kV)
              - **target_q**: the target reactive value for the generator (in MVAr)
              - **voltage_regulator_on**: ``True`` if the generator regulates voltage
              - **regulated_element_id**: the ID of the network element where voltage is regulated
              - **regulated_bus_id**: the ID of the bus from bus view where voltage is regulated
              - **regulated_bus_breaker_bus_id**: the ID of the bus from bus/breaker view where voltage is regulated
              - **p**: the actual active production of the generator (``NaN`` if no loadflow has been computed)
              - **q**: the actual reactive production of the generator (``NaN`` if no loadflow has been computed)
              - **i**: the current on the generator, ``NaN`` if no loadflow has been computed (in A)
              - **voltage_level_id**: at which substation this generator is connected
              - **bus_id**: bus where this generator is connected
              - **bus_breaker_bus_id** (optional): bus of the bus-breaker view where this generator is connected
              - **node**  (optional): node where this generator is connected, in node-breaker voltage levels
              - **condenser** (optional): ``True`` if the generator is a condenser
              - **connected**: ``True`` if the generator is connected to a bus
              - **fictitious** (optional): ``True`` if the generator is part of the model and not of the actual network

            This dataframe is indexed on the generator ID.

        Examples:

            .. code-block:: python

                net = pp.network.create_ieee14()
                net.get_generators()

            will output something like:

            ==== ============= ======== ====== ======= ======== ======== ==================== === === ================ ======
            \    energy_source target_p  max_p   min_p target_v target_q voltage_regulator_on   p   q voltage_level_id bus_id
            ==== ============= ======== ====== ======= ======== ======== ==================== === === ================ ======
            id
            B1-G         OTHER    232.4 9999.0 -9999.0    1.060    -16.9                 True NaN NaN              VL1  VL1_0
            B2-G         OTHER     40.0 9999.0 -9999.0    1.045     42.4                 True NaN NaN              VL2  VL2_0
            B3-G         OTHER      0.0 9999.0 -9999.0    1.010     23.4                 True NaN NaN              VL3  VL3_0
            B6-G         OTHER      0.0 9999.0 -9999.0    1.070     12.2                 True NaN NaN              VL6  VL6_0
            B8-G         OTHER      0.0 9999.0 -9999.0    1.090     17.4                 True NaN NaN              VL8  VL8_0
            ==== ============= ======== ====== ======= ======== ======== ==================== === === ================ ======

            .. code-block:: python

                net = pp.network.create_ieee14()
                net.get_generators(all_attributes=True)

            will output something like:

            ==== ============= ======== ====== ======= ======== ======== ==================== === === ================ ======
            \    energy_source target_p  max_p   min_p target_v target_q voltage_regulator_on   p   q voltage_level_id bus_id
            ==== ============= ======== ====== ======= ======== ======== ==================== === === ================ ======
            id
            B1-G         OTHER    232.4 9999.0 -9999.0    1.060    -16.9                 True NaN NaN              VL1  VL1_0
            B2-G         OTHER     40.0 9999.0 -9999.0    1.045     42.4                 True NaN NaN              VL2  VL2_0
            B3-G         OTHER      0.0 9999.0 -9999.0    1.010     23.4                 True NaN NaN              VL3  VL3_0
            B6-G         OTHER      0.0 9999.0 -9999.0    1.070     12.2                 True NaN NaN              VL6  VL6_0
            B8-G         OTHER      0.0 9999.0 -9999.0    1.090     17.4                 True NaN NaN              VL8  VL8_0
            ==== ============= ======== ====== ======= ======== ======== ==================== === === ================ ======

            .. code-block:: python

                net = pp.network.create_ieee14()
                net.get_generators(attributes=['energy_source','target_p','max_p','min_p','p','voltage_level_id','bus_id'])

            will output something like:

            ==== ============= ======== ====== ======= === ================ ======
            \    energy_source target_p  max_p   min_p   p voltage_level_id bus_id
            ==== ============= ======== ====== ======= === ================ ======
            id
            B1-G         OTHER    232.4 9999.0 -9999.0 NaN              VL1  VL1_0
            B2-G         OTHER     40.0 9999.0 -9999.0 NaN              VL2  VL2_0
            B3-G         OTHER      0.0 9999.0 -9999.0 NaN              VL3  VL3_0
            B6-G         OTHER      0.0 9999.0 -9999.0 NaN              VL6  VL6_0
            B8-G         OTHER      0.0 9999.0 -9999.0 NaN              VL8  VL8_0
            ==== ============= ======== ====== ======= === ================ ======

        .. warning::

            The "generator convention" is used for the "input" columns (`target_p`, `max_p`,
            `min_p`, `target_v` and `target_q`) while the "load convention" is used for the ouput columns
            (`p` and `q`).

            Most of the time, this means that `p` and `target_p` will have opposite sign. This also entails that
            `p` can be lower than `min_p`. Actually, the relation: :math:`\\text{min_p} <= -p <= \\text{max_p}`
            should hold.
        """
        return self.get_elements(ElementType.GENERATOR, all_attributes, attributes, **kwargs)

    def get_loads(self, all_attributes: bool = False, attributes: Optional[List[str]] = None,
                  **kwargs: ArrayLike) -> DataFrame:
        r"""
        Get a dataframe of loads.

        Args:
            all_attributes: flag for including all attributes in the dataframe, default is false
            attributes: attributes to include in the dataframe. The 2 parameters are mutually exclusive.
                        If no parameter is specified, the dataframe will include the default attributes.
            kwargs: the data to be selected, as named arguments.

        Returns:
            the loads dataframe

        Notes:
            The resulting dataframe, depending on the parameters, will include the following columns:

              - **type**: type of load
              - **p0**: the active load consumption setpoint (MW)
              - **q0**: the reactive load consumption setpoint  (MVAr)
              - **p**: the result active load consumption, it is ``NaN`` is not loadflow has been computed (MW)
              - **q**: the result reactive load consumption, it is ``NaN`` is not loadflow has been computed (MVAr)
              - **i**: the current on the load, ``NaN`` if no loadflow has been computed (in A)
              - **voltage_level_id**: at which substation this load is connected
              - **bus_id**: bus where this load is connected
              - **bus_breaker_bus_id** (optional): bus of the bus-breaker view where this load is connected
              - **node**  (optional): node where this load is connected, in node-breaker voltage levels
              - **connected**: ``True`` if the load is connected to a bus
              - **fictitious** (optional): ``True`` if the load is part of the model and not of the actual network

            This dataframe is indexed on the load ID.

        Examples:

            .. code-block:: python

                net = pp.network.create_ieee14()
                net.get_loads()

            will output something like:

            ===== ========== ===== ===== === === ================ ======= =========
            \           type    p0    q0   p   q voltage_level_id  bus_id connected
            ===== ========== ===== ===== === === ================ ======= =========
            id
            B2-L   UNDEFINED  21.7  12.7 NaN NaN              VL2   VL2_0      True
            B3-L   UNDEFINED  94.2  19.0 NaN NaN              VL3   VL3_0      True
            B4-L   UNDEFINED  47.8  -3.9 NaN NaN              VL4   VL4_0      True
            B5-L   UNDEFINED   7.6   1.6 NaN NaN              VL5   VL5_0      True
            B6-L   UNDEFINED  11.2   7.5 NaN NaN              VL6   VL6_0      True
            B9-L   UNDEFINED  29.5  16.6 NaN NaN              VL9   VL9_0      True
            B10-L  UNDEFINED   9.0   5.8 NaN NaN             VL10  VL10_0      True
            B11-L  UNDEFINED   3.5   1.8 NaN NaN             VL11  VL11_0      True
            B12-L  UNDEFINED   6.1   1.6 NaN NaN             VL12  VL12_0      True
            B13-L  UNDEFINED  13.5   5.8 NaN NaN             VL13  VL13_0      True
            B14-L  UNDEFINED  14.9   5.0 NaN NaN             VL14  VL14_0      True
            ===== ========== ===== ===== === === ================ ======= =========

            .. code-block:: python

                net = pp.network.create_ieee14()
                net.get_loads(all_attributes=True)

            will output something like:

            ===== ========== ===== ===== === === ================ ======= =========
            \           type    p0    q0   p   q voltage_level_id  bus_id connected
            ===== ========== ===== ===== === === ================ ======= =========
            id
            B2-L   UNDEFINED  21.7  12.7 NaN NaN              VL2   VL2_0      True
            B3-L   UNDEFINED  94.2  19.0 NaN NaN              VL3   VL3_0      True
            B4-L   UNDEFINED  47.8  -3.9 NaN NaN              VL4   VL4_0      True
            B5-L   UNDEFINED   7.6   1.6 NaN NaN              VL5   VL5_0      True
            B6-L   UNDEFINED  11.2   7.5 NaN NaN              VL6   VL6_0      True
            B9-L   UNDEFINED  29.5  16.6 NaN NaN              VL9   VL9_0      True
            B10-L  UNDEFINED   9.0   5.8 NaN NaN             VL10  VL10_0      True
            B11-L  UNDEFINED   3.5   1.8 NaN NaN             VL11  VL11_0      True
            B12-L  UNDEFINED   6.1   1.6 NaN NaN             VL12  VL12_0      True
            B13-L  UNDEFINED  13.5   5.8 NaN NaN             VL13  VL13_0      True
            B14-L  UNDEFINED  14.9   5.0 NaN NaN             VL14  VL14_0      True
            ===== ========== ===== ===== === === ================ ======= =========

            .. code-block:: python

                net = pp.network.create_ieee14()
                net.get_loads(attributes=['type','p','q','voltage_level_id','bus_id','connected'])

            will output something like:

            ===== ========== === === ================ ======= =========
            \           type   p   q voltage_level_id  bus_id connected
            ===== ========== === === ================ ======= =========
            id
            B2-L   UNDEFINED NaN NaN              VL2   VL2_0      True
            B3-L   UNDEFINED NaN NaN              VL3   VL3_0      True
            B4-L   UNDEFINED NaN NaN              VL4   VL4_0      True
            B5-L   UNDEFINED NaN NaN              VL5   VL5_0      True
            B6-L   UNDEFINED NaN NaN              VL6   VL6_0      True
            B9-L   UNDEFINED NaN NaN              VL9   VL9_0      True
            B10-L  UNDEFINED NaN NaN             VL10  VL10_0      True
            B11-L  UNDEFINED NaN NaN             VL11  VL11_0      True
            B12-L  UNDEFINED NaN NaN             VL12  VL12_0      True
            B13-L  UNDEFINED NaN NaN             VL13  VL13_0      True
            B14-L  UNDEFINED NaN NaN             VL14  VL14_0      True
            ===== ========== === === ================ ======= =========
        """
        return self.get_elements(ElementType.LOAD, all_attributes, attributes, **kwargs)

    def get_grounds(self, all_attributes: bool = False, attributes: Optional[List[str]] = None,
                  **kwargs: ArrayLike) -> DataFrame:
        r"""
        Get a dataframe of grounds.

        Args:
            all_attributes: flag for including all attributes in the dataframe, default is false
            attributes: attributes to include in the dataframe. The 2 parameters are mutually exclusive.
                        If no parameter is specified, the dataframe will include the default attributes.
            kwargs: the data to be selected, as named arguments.

        Returns:
            the grounds dataframe

        Notes:
            The resulting dataframe, depending on the parameters, will include the following columns:

              - **voltage_level_id**: at which substation this ground is connected
              - **bus_id**: bus where this ground is connected
              - **bus_breaker_bus_id** (optional): bus of the bus-breaker view where this ground is connected
              - **node**  (optional): node where this ground is connected, in node-breaker voltage levels
              - **connected**: ``True`` if the ground is connected to a bus

            This dataframe is indexed on the ground ID.

        """
        return self.get_elements(ElementType.GROUND, all_attributes, attributes, **kwargs)

    def get_batteries(self, all_attributes: bool = False, attributes: Optional[List[str]] = None,
                      **kwargs: ArrayLike) -> DataFrame:
        r"""
        Get a dataframe of batteries.

        Args:
            all_attributes: flag for including all attributes in the dataframe, default is false
            attributes: attributes to include in the dataframe. The 2 parameters are mutually exclusive.
                        If no parameter is specified, the dataframe will include the default attributes.
            kwargs: the data to be selected, as named arguments.

        Returns:
            A dataframe of batteries.

        Notes:
            The resulting dataframe, depending on the parameters, will include the following columns:

              - **name**: type of load
              - **max_p**: the maximum active value for the battery  (MW)
              - **min_p**: the minimum active value for the battery  (MW)
              - **min_q**: the maximum reactive value for the battery only if reactive_limits_kind is MIN_MAX (MVar)
              - **max_q**: the minimum reactive value for the battery only if reactive_limits_kind is MIN_MAX (MVar)
              - **max_q_at_target_p** (optional): the maximum reactive value for the battery for the target p specified (MVar)
              - **min_q_at_target_p** (optional): the minimum reactive value for the battery for the target p specified (MVar)
              - **max_q_at_p** (optional): the maximum reactive value for the battery at current p (MVar)
              - **min_q_at_p** (optional): the minimum reactive value for the battery at current p (MVar)
              - **target_p**: The active power setpoint  (MW)
              - **target_q**: The reactive power setpoint  (MVAr)
              - **p**: the result active battery consumption, it is ``NaN`` is not loadflow has been computed (MW)
              - **q**: the result reactive battery consumption, it is ``NaN`` is not loadflow has been computed (MVAr)
              - **i**: the current on the battery, ``NaN`` if no loadflow has been computed (in A)
              - **voltage_level_id**: at which substation this load is connected
              - **bus_id**: bus where this load is connected
              - **bus_breaker_bus_id** (optional): bus of the bus-breaker view where this battery is connected
              - **node**  (optional): node where this battery is connected, in node-breaker voltage levels
              - **connected**: ``True`` if the battery is connected to a bus
              - **fictitious** (optional): ``True`` if the battery is part of the model and not of the actual network

            This dataframe is indexed on the battery ID.
        """
        return self.get_elements(ElementType.BATTERY, all_attributes, attributes, **kwargs)

    def get_lines(self, all_attributes: bool = False, attributes: Optional[List[str]] = None, **kwargs: ArrayLike) -> DataFrame:
        r"""
        Get a dataframe of lines data.

        Args:
            all_attributes: flag for including all attributes in the dataframe, default is false
            attributes: attributes to include in the dataframe. The 2 parameters are mutually exclusive.
                        If no parameter is specified, the dataframe will include the default attributes.
            kwargs: the data to be selected, as named arguments.

        Returns:
            A dataframe of lines data.

        Notes:
            The resulting dataframe, depending on the parameters, will include the following columns:

            - **r**: the resistance of the line (in Ohm)
            - **x**: the reactance of the line (in Ohm)
            - **g1**: the  conductance of line at its "1" side (in Siemens)
            - **b1**: the susceptance of line at its "1" side (in Siemens)
            - **g2**: the  conductance of line at its "2" side (in Siemens)
            - **b2**: the susceptance of line at its "2" side (in Siemens)
            - **p1**: the active flow on the line at its "1" side, ``NaN`` if no loadflow has been computed (in MW)
            - **q1**: the reactive flow on the line at its "1" side, ``NaN`` if no loadflow has been computed (in MVAr)
            - **i1**: the current on the line at its "1" side, ``NaN`` if no loadflow has been computed (in A)
            - **p2**: the active flow on the line at its "2" side, ``NaN`` if no loadflow has been computed (in MW)
            - **q2**: the reactive flow on the line at its "2" side, ``NaN`` if no loadflow has been computed (in MVAr)
            - **i2**: the current on the line at its "2" side, ``NaN`` if no loadflow has been computed (in A)
            - **voltage_level1_id**: voltage level where the line is connected, on side 1
            - **voltage_level2_id**: voltage level where the line is connected, on side 2
            - **bus1_id**: bus where this line is connected, on side 1
            - **bus2_id**: bus where this line is connected, on side 2
            - **bus_breaker_bus1_id** (optional): bus of the bus-breaker view where this line is connected, on side 1
            - **bus_breaker_bus2_id** (optional): bus of the bus-breaker view where this line is connected, on side 2
            - **node1** (optional): node where this line is connected on side 1, in node-breaker voltage levels
            - **node2** (optional): node where this line is connected on side 2, in node-breaker voltage levels
            - **connected1**: ``True`` if the side "1" of the line is connected to a bus
            - **connected2**: ``True`` if the side "2" of the line is connected to a bus
            - **fictitious** (optional): ``True`` if the line is part of the model and not of the actual network
            - **selected_limits_group_1** (optional): Name of the selected operational limits group selected for side 1
            - **selected_limits_group_2** (optional): Name of the selected operational limits group selected for side 2

            This dataframe is indexed by the id of the lines.

        Examples:

            .. code-block:: python

                net = pp.network.create_ieee14()
                net.get_lines()

            will output something like:

            ========  ========  ========  ===  ====  ===  ==== === === === === === === ================= ================= ======= ======= ========== ==========
            \                r         x   g1    b1   g2    b2  p1  q1  i1  p2  q2  i2 voltage_level1_id voltage_level2_id bus1_id bus2_id connected1 connected2
            ========  ========  ========  ===  ====  ===  ==== === === === === === === ================= ================= ======= ======= ========== ==========
            id
            L1-2-1    0.000194  0.000592  0.0  2.64  0.0  2.64 NaN NaN NaN NaN NaN NaN               VL1               VL2   VL1_0   VL2_0       True       True
            L1-5-1    0.000540  0.002230  0.0  2.46  0.0  2.46 NaN NaN NaN NaN NaN NaN               VL1               VL5   VL1_0   VL5_0       True       True
            ========  ========  ========  ===  ====  ===  ==== === === === === === === ================= ================= ======= ======= ========== ==========

            .. code-block:: python

                net = pp.network.create_ieee14()
                net.get_lines(all_attributes=True)

            will output something like:

            ========  ========  ========  ===  ====  ===  ==== === === === === === === ================= ================= ======= ======= ========== ==========
            \                r         x   g1    b1   g2    b2  p1  q1  i1  p2  q2  i2 voltage_level1_id voltage_level2_id bus1_id bus2_id connected1 connected2
            ========  ========  ========  ===  ====  ===  ==== === === === === === === ================= ================= ======= ======= ========== ==========
            id
            L1-2-1    0.000194  0.000592  0.0  2.64  0.0  2.64 NaN NaN NaN NaN NaN NaN               VL1               VL2   VL1_0   VL2_0       True       True
            L1-5-1    0.000540  0.002230  0.0  2.46  0.0  2.46 NaN NaN NaN NaN NaN NaN               VL1               VL5   VL1_0   VL5_0       True       True
            ========  ========  ========  ===  ====  ===  ==== === === === === === === ================= ================= ======= ======= ========== ==========

            .. code-block:: python

                net = pp.network.create_ieee14()
                net.get_lines(attributes=['p1','q1','i1','p2','q2','i2','voltage_level1_id','voltage_level2_id','bus1_id','bus2_id','connected1','connected2'])

            will output something like:

            ======== === === === === === === ================= ================= ======= ======= ========== ==========
            \         p1  q1  i1  p2  q2  i2 voltage_level1_id voltage_level2_id bus1_id bus2_id connected1 connected2
            ======== === === === === === === ================= ================= ======= ======= ========== ==========
            id
            L1-2-1   NaN NaN NaN NaN NaN NaN               VL1               VL2   VL1_0   VL2_0       True       True
            L1-5-1   NaN NaN NaN NaN NaN NaN               VL1               VL5   VL1_0   VL5_0       True       True
            ======== === === === === === === ================= ================= ======= ======= ========== ==========
        """
        return self.get_elements(ElementType.LINE, all_attributes, attributes, **kwargs)

    def get_2_windings_transformers(self, all_attributes: bool = False, attributes: Optional[List[str]] = None,
                                    **kwargs: ArrayLike) -> DataFrame:
        r"""
        Get a dataframe of 2 windings transformers.

        Args:
            all_attributes: flag for including all attributes in the dataframe, default is false
            attributes: attributes to include in the dataframe. The 2 parameters are mutually exclusive.
                        If no parameter is specified, the dataframe will include the default attributes.
            kwargs: the data to be selected, as named arguments.

        Returns:
            A dataframe of 2 windings transformers.

        Notes:
            The resulting dataframe, depending on the parameters, will include the following columns:

            - **r**: the resistance of the transformer at its "2" side  (in Ohm)
            - **x**: the reactance of the transformer at its "2" side (in Ohm)
            - **b**: the susceptance of transformer at its "2" side (in Siemens)
            - **g**: the conductance of transformer at its "2" side (in Siemens)
            - **rated_u1**: the rated voltage of the transformer at side 1 (in kV)
            - **rated_u2**: the rated voltage of the transformer at side 2 (in kV)
            - **rated_s**: the rated apparent power of the transformer (in MVA)
            - **p1**: the active flow on the transformer at its "1" side, ``NaN`` if no loadflow has been computed (in MW)
            - **q1**: the reactive flow on the transformer at its "1" side, ``NaN`` if no loadflow has been computed  (in MVAr)
            - **i1**: the current on the transformer at its "1" side, ``NaN`` if no loadflow has been computed (in A)
            - **p2**: the active flow on the transformer at its "2" side, ``NaN`` if no loadflow has been computed  (in MW)
            - **q2**: the reactive flow on the transformer at its "2" side, ``NaN`` if no loadflow has been computed  (in MVAr)
            - **i2**: the current on the transformer at its "2" side, ``NaN`` if no loadflow has been computed (in A)
            - **voltage_level1_id**: voltage level where the transformer is connected, on side 1
            - **voltage_level2_id**: voltage level where the transformer is connected, on side 2
            - **bus1_id**: bus where this transformer is connected, on side 1
            - **bus2_id**: bus where this transformer is connected, on side 2
            - **bus_breaker_bus1_id** (optional): bus of the bus-breaker view where this transformer is connected, on side 1
            - **bus_breaker_bus2_id** (optional): bus of the bus-breaker view where this transformer is connected, on side 2
            - **node1** (optional): node where this transformer is connected on side 1, in node-breaker voltage levels
            - **node2** (optional): node where this transformer is connected on side 2, in node-breaker voltage levels
            - **connected1**: ``True`` if the side "1" of the transformer is connected to a bus
            - **connected2**: ``True`` if the side "2" of the transformer is connected to a bus
            - **fictitious** (optional): ``True`` if the transformer is part of the model and not of the actual network
            - **selected_limits_group_1** (optional): Name of the selected operational limits group selected for side 1
            - **selected_limits_group_2** (optional): Name of the selected operational limits group selected for side 2
            - **rho** (optional): the voltage ratio of the transformer at current tap position
            - **alpha** (optional): the phase shift of the transformer at current tap position (in degree)
            - **r_at_current_tap** (optional): the resistance of the transformer at current tap position (in Ohm)
            - **x_at_current_tap** (optional): the reactance of the transformer at current tap position (in Ohm)
            - **g_at_current_tap** (optional): the susceptance of the transformer at current tap position (in Ohm)
            - **b_at_current_tap** (optional): the conductance of the transformer at current tap position (in Ohm)

            This dataframe is indexed by the id of the two windings transformers

        Examples:

            .. code-block:: python

                net = pp.network.create_ieee14()
                net.get_2_windings_transformers()

            will output something like:

            ====== ==== ======== === === ======== ======== ======= === === === === === === ================= ================= ======= ======= ========== ==========
            \         r        x   g   b rated_u1 rated_u2 rated_s  p1  q1  i1  p2  q2  i2 voltage_level1_id voltage_level2_id bus1_id bus2_id connected1 connected2
            ====== ==== ======== === === ======== ======== ======= === === === === === === ================= ================= ======= ======= ========== ==========
            id
            T4-7-1  0.0 0.409875 0.0 0.0  132.030     14.0     NaN NaN NaN NaN NaN NaN NaN               VL4               VL7   VL4_0   VL7_0       True       True
            T4-9-1  0.0 0.800899 0.0 0.0  130.815     12.0     NaN NaN NaN NaN NaN NaN NaN               VL4               VL9   VL4_0   VL9_0       True       True
            T5-6-1  0.0 0.362909 0.0 0.0  125.820     12.0     NaN NaN NaN NaN NaN NaN NaN               VL5               VL6   VL5_0   VL6_0       True       True
            ====== ==== ======== === === ======== ======== ======= === === === === === === ================= ================= ======= ======= ========== ==========

            .. code-block:: python

                net = pp.network.create_ieee14()
                net.get_2_windings_transformers(all_attributes=True)

            will output something like:

            ====== ==== ======== === === ======== ======== ======= === === === === === === ================= ================= ======= ======= ========== ==========
            \         r        x   g   b rated_u1 rated_u2 rated_s  p1  q1  i1  p2  q2  i2 voltage_level1_id voltage_level2_id bus1_id bus2_id connected1 connected2
            ====== ==== ======== === === ======== ======== ======= === === === === === === ================= ================= ======= ======= ========== ==========
            id
            T4-7-1  0.0 0.409875 0.0 0.0  132.030     14.0     NaN NaN NaN NaN NaN NaN NaN               VL4               VL7   VL4_0   VL7_0       True       True
            T4-9-1  0.0 0.800899 0.0 0.0  130.815     12.0     NaN NaN NaN NaN NaN NaN NaN               VL4               VL9   VL4_0   VL9_0       True       True
            T5-6-1  0.0 0.362909 0.0 0.0  125.820     12.0     NaN NaN NaN NaN NaN NaN NaN               VL5               VL6   VL5_0   VL6_0       True       True
            ====== ==== ======== === === ======== ======== ======= === === === === === === ================= ================= ======= ======= ========== ==========

            .. code-block:: python

                net = pp.network.create_ieee14()
                net.get_2_windings_transformers(attributes=['p1','q1','i1','p2','q2','i2','voltage_level1_id','voltage_level2_id','bus1_id','bus2_id','connected1','connected2'])

            will output something like:

            ====== === === === === === === ================= ================= ======= ======= ========== ==========
            \       p1  q1  i1  p2  q2  i2 voltage_level1_id voltage_level2_id bus1_id bus2_id connected1 connected2
            ====== === === === === === === ================= ================= ======= ======= ========== ==========
            id
            T4-7-1 NaN NaN NaN NaN NaN NaN               VL4               VL7   VL4_0   VL7_0       True       True
            T4-9-1 NaN NaN NaN NaN NaN NaN               VL4               VL9   VL4_0   VL9_0       True       True
            T5-6-1 NaN NaN NaN NaN NaN NaN               VL5               VL6   VL5_0   VL6_0       True       True
            ====== === === === === === === ================= ================= ======= ======= ========== ==========
        """
        return self.get_elements(ElementType.TWO_WINDINGS_TRANSFORMER, all_attributes, attributes, **kwargs)

    def get_3_windings_transformers(self, all_attributes: bool = False, attributes: Optional[List[str]] = None,
                                    **kwargs: ArrayLike) -> DataFrame:
        r"""
        Get a dataframe of 3 windings transformers.

        Args:
            all_attributes: flag for including all attributes in the dataframe, default is false
            attributes: attributes to include in the dataframe. The 2 parameters are mutually exclusive.
                        If no parameter is specified, the dataframe will include the default attributes.
            kwargs: the data to be selected, as named arguments.

        Returns:
            A dataframe of 3 windings transformers.

        Notes:
            The resulting dataframe, depending on the parameters, will include the following columns:

            - **rated_u0**: the rated voltage of the transformer at middle point od the star model (in kV)
            - **fictitious** (optional): ``True`` if the transformer is part of the model and not of the actual network
            - **r1**: the leg 1 resistance of the transformer (in Ohm)
            - **x1**: the leg 1 reactance of the transformer (in Ohm)
            - **b1**: the leg 1 susceptance of transformer (in Siemens)
            - **g1**: the leg 1 conductance of transformer (in Siemens)
            - **rated_u1**: the leg 1 rated voltage of the transformer (in kV)
            - **rated_s1**: the leg 1 rated apparent power of the transformer (in MVA)
            - **ratio_tap_position1**: the leg 1 ratio tap changer current position
            - **phase_tap_position1**: the leg 1 phase tap changer current position
            - **p1**: the leg 1 active power flow on the transformer, ``NaN`` if no loadflow has been computed (in MW)
            - **q1**: the leg 1 reactive power flow on the transformer, ``NaN`` if no loadflow has been computed  (in MVAr)
            - **i1**: the leg 1 current on the transformer, ``NaN`` if no loadflow has been computed (in A)
            - **voltage_level1_id**: the voltage level where the leg 1 of the transformer is connected
            - **bus1_id**: the bus where the leg 1 of the transformer is connected
            - **bus_breaker_bus1_id** (optional): the bus of the bus-breaker view where leg 1 of the transformer is connected
            - **node1** (optional): the node where the leg 1 transformer is connected (only in node-breaker voltage levels)
            - **connected1**: ``True`` if the leg 1 of the transformer is connected to a bus
            - **selected_limits_group_1** (optional): the name of the selected operational limits group selected for the leg 1 of the transformer
            - **rho1** (optional): the leg 1 voltage ratio of the transformer at current tap position
            - **alpha1** (optional): the leg 1 phase shift of the transformer at current tap position (in degree)
            - **r1_at_current_tap** (optional): the leg 1 resistance of the transformer at current tap position (in Ohm)
            - **x1_at_current_tap** (optional): the leg 1 reactance of the transformer at current tap position (in Ohm)
            - **g1_at_current_tap** (optional): the leg 1 susceptance of the transformer at current tap position (in Ohm)
            - **b1_at_current_tap** (optional): the leg 1 conductance of the transformer at current tap position (in Ohm)
            - **r2**: the leg 2 resistance of the transformer (in Ohm)
            - **x2**: the leg 2 reactance of the transformer (in Ohm)
            - **b2**: the leg 2 susceptance of transformer (in Siemens)
            - **g2**: the leg 2 conductance of transformer (in Siemens)
            - **rated_u2**: the leg 2 rated voltage of the transformer (in kV)
            - **rated_s2**: the leg 2 rated apparent power of the transformer (in MVA)
            - **ratio_tap_position2**: the leg 2 ratio tap changer current position
            - **phase_tap_position2**: the leg 2 phase tap changer current position
            - **p2**: the leg 2 active power flow on the transformer, ``NaN`` if no loadflow has been computed (in MW)
            - **q2**: the leg 2 reactive power flow on the transformer, ``NaN`` if no loadflow has been computed (in MVAr)
            - **i2**: the leg 2 current on the transformer, ``NaN`` if no loadflow has been computed (in A)
            - **voltage_level2_id**: the voltage level where the leg 2 of the transformer is connected
            - **bus2_id**: the bus where the leg 2 of the transformer is connected
            - **bus_breaker_bus2_id** (optional): the bus of the bus-breaker view where leg 2 of the transformer is connected
            - **node2** (optional): the node where the leg 2 transformer is connected (only in node-breaker voltage levels)
            - **connected2**: ``True`` if the leg 2 of the transformer is connected to a bus
            - **selected_limits_group_2** (optional): the name of the selected operational limits group selected for the leg 2 of the transformer
            - **rho2** (optional): the leg 2 voltage ratio of the transformer at current tap position
            - **alpha2** (optional): the leg 2 phase shift of the transformer at current tap position (in degree)
            - **r2_at_current_tap** (optional): the leg 2 resistance of the transformer at current tap position (in Ohm)
            - **x2_at_current_tap** (optional): the leg 2 reactance of the transformer at current tap position (in Ohm)
            - **g2_at_current_tap** (optional): the leg 2 susceptance of the transformer at current tap position (in Ohm)
            - **b2_at_current_tap** (optional): the leg 2 conductance of the transformer at current tap position (in Ohm)
            - **r3**: the leg 3 resistance of the transformer (in Ohm)
            - **x3**: the leg 3 reactance of the transformer (in Ohm)
            - **b3**: the leg 3 susceptance of transformer (in Siemens)
            - **g3**: the leg 3 conductance of transformer (in Siemens)
            - **rated_u3**: the leg 3 rated voltage of the transformer (in kV)
            - **rated_s3**: the leg 3 rated apparent power of the transformer (in MVA)
            - **ratio_tap_position3**: the leg 3 ratio tap changer current position
            - **phase_tap_position3**: the leg 3 phase tap changer current position
            - **p3**: the leg 3 active power flow on the transformer, ``NaN`` if no loadflow has been computed (in MW)
            - **q3**: the leg 3 reactive power flow on the transformer, ``NaN`` if no loadflow has been computed (in MVAr)
            - **i3**: the leg 3 current on the transformer, ``NaN`` if no loadflow has been computed (in A)
            - **voltage_level3_id**: the voltage level where the leg 3 of the transformer is connected
            - **bus3_id**: the bus where the leg 3 of the transformer is connected
            - **bus_breaker_bus3_id** (optional): the bus of the bus-breaker view where leg 3 of the transformer is connected
            - **node3** (optional): the node where the leg 3 transformer is connected (only in node-breaker voltage levels)
            - **connected3**: ``True`` if the leg 3 of the transformer is connected to a bus
            - **selected_limits_group_3** (optional): the name of the selected operational limits group selected for the leg 3 of the transformer
            - **rho3** (optional): the leg 3 voltage ratio of the transformer at current tap position
            - **alpha3** (optional): the leg 3 phase shift of the transformer at current tap position (in degree)
            - **r3_at_current_tap** (optional): the leg 3 resistance of the transformer at current tap position (in Ohm)
            - **x3_at_current_tap** (optional): the leg 3 reactance of the transformer at current tap position (in Ohm)
            - **g3_at_current_tap** (optional): the leg 3 susceptance of the transformer at current tap position (in Ohm)
            - **b3_at_current_tap** (optional): the leg 3 conductance of the transformer at current tap position (in Ohm)

            This dataframe is indexed by the id of the three windings transformers
        """
        return self.get_elements(ElementType.THREE_WINDINGS_TRANSFORMER, all_attributes, attributes, **kwargs)

    def get_shunt_compensators(self, all_attributes: bool = False, attributes: Optional[List[str]] = None,
                               **kwargs: ArrayLike) -> DataFrame:
        r"""
        Get a dataframe of shunt compensators.

        Args:
            all_attributes: flag for including all attributes in the dataframe, default is false
            attributes: attributes to include in the dataframe. The 2 parameters are mutually exclusive.
                        If no parameter is specified, the dataframe will include the default attributes.
            kwargs: the data to be selected, as named arguments.

        Returns:
            A dataframe of shunt compensators.

        Notes:
            The resulting dataframe, depending on the parameters, will include the following columns:

              - **model_type**:
              - **max_section_count**: The maximum number of sections that may be switched on
              - **section_count**: The number of section in service (input for the computation)
              - **solved_section_count**: The number of section in service (output of a computation, ``NaN`` before any loadflow)
              - **p**: the active flow on the shunt, ``NaN`` if no loadflow has been computed (in MW)
              - **q**: the reactive flow on the shunt, ``NaN`` if no loadflow has been computed  (in MVAr)
              - **i**: the current in the shunt, ``NaN`` if no loadflow has been computed  (in A)
              - **voltage_level_id**: at which substation the shunt is connected
              - **bus_id**: bus where this shunt is connected
              - **bus_breaker_bus_id** (optional): bus of the bus-breaker view where this shunt is connected
              - **node**  (optional): node where this shunt is connected, in node-breaker voltage levels
              - **connected**: ``True`` if the shunt is connected to a bus
              - **fictitious** (optional): ``True`` if the shunt is part of the model and not of the actual network


            This dataframe is indexed by the id of the shunt compensators

        Examples:

            .. code-block:: python

                net = pp.network.create_ieee14()
                net.get_shunt_compensators()

            will output something like:

            ===== ========== ================= ============= === === === ================ ====== =========
            \     model_type max_section_count section_count   p   q   i voltage_level_id bus_id connected
            ===== ========== ================= ============= === === === ================ ====== =========
            id
            B9-SH     LINEAR                 1             1 NaN NaN NaN              VL9  VL9_0      True
            ===== ========== ================= ============= === === === ================ ====== =========

            .. code-block:: python

                net = pp.network.create_ieee14()
                net.get_shunt_compensators(all_attributes=True)

            will output something like:

            ===== ========== ================= ============= === === === ================ ====== =========
            \     model_type max_section_count section_count   p   q   i voltage_level_id bus_id connected
            ===== ========== ================= ============= === === === ================ ====== =========
            id
            B9-SH     LINEAR                 1             1 NaN NaN NaN              VL9  VL9_0      True
            ===== ========== ================= ============= === === === ================ ====== =========

            .. code-block:: python

                net = pp.network.create_ieee14()
                net.get_shunt_compensators(attributes=['model_type','p','q','i','voltage_level_id','bus_id','connected'])

            will output something like:

            ===== ========== === === === ================ ====== =========
            \     model_type   p   q   i voltage_level_id bus_id connected
            ===== ========== === === === ================ ====== =========
            id
            B9-SH     LINEAR NaN NaN NaN              VL9  VL9_0      True
            ===== ========== === === === ================ ====== =========
        """
        return self.get_elements(ElementType.SHUNT_COMPENSATOR, all_attributes, attributes, **kwargs)

    def get_non_linear_shunt_compensator_sections(self, all_attributes: bool = False, attributes: Optional[List[str]] = None,
                                                  **kwargs: ArrayLike) -> DataFrame:
        r"""
        Get a dataframe of shunt compensators sections for non linear model.

        Args:
            all_attributes: flag for including all attributes in the dataframe, default is false
            attributes: attributes to include in the dataframe. The 2 parameters are mutually exclusive.
                        If no parameter is specified, the dataframe will include the default attributes.
            kwargs: the data to be selected, as named arguments.

        Notes:
            The resulting dataframe will have the following columns:

              - **g**: the accumulated conductance in S if the section and all the previous ones are activated.
              - **b**: the accumulated susceptance in S if the section and all the previous ones are activated

            This dataframe is multi-indexed, by the tuple (id of shunt, section number).

        Returns:
            A dataframe of non linear model shunt compensators sections.
        """
        return self.get_elements(ElementType.NON_LINEAR_SHUNT_COMPENSATOR_SECTION, all_attributes, attributes, **kwargs)

    def get_linear_shunt_compensator_sections(self, all_attributes: bool = False, attributes: Optional[List[str]] = None,
                                              **kwargs: ArrayLike) -> DataFrame:
        r"""
        Get a dataframe of shunt compensators sections for linear model.

        Args:
            all_attributes: flag for including all attributes in the dataframe, default is false
            attributes: attributes to include in the dataframe. The 2 parameters are mutually exclusive.
                        If no parameter is specified, the dataframe will include the default attributes.
            kwargs: the data to be selected, as named arguments.

        Notes:
            The resulting dataframe, depending on the parameters, will include the following columns:

              - **g_per_section**: the conductance per section in S
              - **b_per_section**: the susceptance per section in S
              - **max_section_count**: the maximum number of sections

            This dataframe is indexed by the shunt compensator ID.

        Returns:
           A dataframe of linear models of shunt compensators.
        """
        return self.get_elements(ElementType.LINEAR_SHUNT_COMPENSATOR_SECTION, all_attributes, attributes, **kwargs)

    def get_dangling_lines(self, all_attributes: bool = False, attributes: Optional[List[str]] = None,
                           **kwargs: ArrayLike) -> DataFrame:
        r"""
        Get a dataframe of dangling lines.

        Args:
            all_attributes: flag for including all attributes in the dataframe, default is false
            attributes: attributes to include in the dataframe. The 2 parameters are mutually exclusive.
                        If no parameter is specified, the dataframe will include the default attributes.
            kwargs: the data to be selected, as named arguments.

        Returns:
            A dataframe of dangling lines.

        Notes:
            The resulting dataframe, depending on the parameters, will include the following columns:

              - **r**: The resistance of the dangling line (Ohm)
              - **x**: The reactance of the dangling line (Ohm)
              - **g**: the conductance of dangling line (in Siemens)
              - **b**: the susceptance of dangling line (in Siemens)
              - **p0**: The active power setpoint
              - **q0**: The reactive power setpoint
              - **p**: active flow on the dangling line, ``NaN`` if no loadflow has been computed (in MW)
              - **q**: the reactive flow on the dangling line, ``NaN`` if no loadflow has been computed  (in MVAr)
              - **i**: The current on the dangling line, ``NaN`` if no loadflow has been computed (in A)
              - **boundary_p** (optional): active flow on the dangling line at boundary bus side, ``NaN`` if no loadflow has been computed (in MW)
              - **boundary_q** (optional): reactive flow on the dangling line at boundary bus side, ``NaN`` if no loadflow has been computed (in MW)
              - **boundary_i** (optional): current on the dangling line at boundary bus side, ``NaN`` if no loadflow has been computed (in A)
              - **boundary_v_mag** (optional): voltage magnitude of the boundary bus, ``NaN`` if no loadflow has been computed (in kV)
              - **boundary_v_angle** (optional): voltage angle of the boundary bus, ``NaN`` if no loadflow has been computed (in degree)
              - **voltage_level_id**: at which substation the dangling line is connected
              - **bus_id**: bus where this line is connected
              - **bus_breaker_bus_id** (optional): bus of the bus-breaker view where this line is connected
              - **node**  (optional): node where this line is connected, in node-breaker voltage levels
              - **connected**: ``True`` if the dangling line is connected to a bus
              - **fictitious** (optional): ``True`` if the dangling line is part of the model and not of the actual network
              - **pairing_key**: the pairing key associated to the dangling line, to be used for creating tie lines.
              - **ucte_xnode_code**: deprecated for pairing_key.
              - **paired**: if the dangling line is paired with a tie line
              - **tie_line_id**: the ID of the tie line if the dangling line is paired

            This dataframe is indexed by the id of the dangling lines

        Examples:

            .. code-block:: python

                net = pp.network.create_dangling_lines_network()
                net.get_dangling_lines()

            will output something like:

            == ==== === ====== ======= ==== ==== === === === ================ ====== =========
            \     r   x      g       b   p0   q0   p   q   i voltage_level_id bus_id connected
            == ==== === ====== ======= ==== ==== === === === ================ ====== =========
            id
            DL 10.0 1.0 0.0001 0.00001 50.0 30.0 NaN NaN NaN               VL   VL_0      True
            == ==== === ====== ======= ==== ==== === === === ================ ====== =========

            .. code-block:: python

                net = pp.network.create_dangling_lines_network()
                net.get_dangling_lines(all_attributes=True)

            will output something like:

            == ==== === ====== ======= ==== ==== === === === ================ ====== =========
            \     r   x      g       b   p0   q0   p   q   i voltage_level_id bus_id connected
            == ==== === ====== ======= ==== ==== === === === ================ ====== =========
            id
            DL 10.0 1.0 0.0001 0.00001 50.0 30.0 NaN NaN NaN               VL   VL_0      True
            == ==== === ====== ======= ==== ==== === === === ================ ====== =========

            .. code-block:: python

                net = pp.network.create_dangling_lines_network()
                net.get_dangling_lines(attributes=['p','q','i','voltage_level_id','bus_id','connected'])

            will output something like:

            == === === === ================ ====== =========
            \    p   q   i voltage_level_id bus_id connected
            == === === === ================ ====== =========
            id
            DL NaN NaN NaN               VL   VL_0      True
            == === === === ================ ====== =========

        .. note::

            This note applies only if you are using the per-unit mode in your network (i.e., network.per_unit=True).

            If two dangling lines are paired in a tie-line and have different nominal voltages, the per-unit values
            for `boundary_i` and `boundary_v_mag` will differ between the two dangling lines.

            Currently, PowSyBl network model does not support the concept of nominal voltage for the boundary
            fictitious bus. Therefore, the nominal voltage at the dangling line network side is used for
            per-unit calculations. While this is generally not an issue, this produces counterintuitive results
            in the case of dangling lines of different nominal voltages.
        """
        return self.get_elements(ElementType.DANGLING_LINE, all_attributes, attributes, **kwargs)

    def get_dangling_lines_generation(self, all_attributes: bool = False, attributes: Optional[List[str]] = None,
                                      **kwargs: ArrayLike) -> DataFrame:
        r"""
        Get a dataframe of dangling lines generation part.

        Args:
            all_attributes: flag for including all attributes in the dataframe, default is false
            attributes: attributes to include in the dataframe. The 2 parameters are mutually exclusive.
                        If no parameter is specified, the dataframe will include the default attributes.
            kwargs: the data to be selected, as named arguments.

        Returns:
            A dataframe of dangling lines generation part.

        Notes:
            The resulting dataframe, depending on the parameters, will include the following columns:

              - **min_p**: Minimum active power output of the dangling line's generation part
              - **max_p**: Maximum active power output of the dangling line's generation part
              - **target_p**: Active power target of the generation part
              - **target_q**: Reactive power target of the generation part
              - **target_v**: Voltage target of the generation part
              - **voltage_regulator_on**: ``True`` if the generation part regulates voltage

            This dataframe is indexed by the id of the dangling lines

        """
        return self.get_elements(ElementType.DANGLING_LINE_GENERATION, all_attributes, attributes, **kwargs)

    def get_tie_lines(self, all_attributes: bool = False, attributes: Optional[List[str]] = None,
                      **kwargs: ArrayLike) -> DataFrame:
        r"""
        Get a dataframe of tie lines.

        Args:
            all_attributes: flag for including all attributes in the dataframe, default is false
            attributes: attributes to include in the dataframe. The 2 parameters are mutually exclusive.
                        If no parameter is specified, the dataframe will include the default attributes.
            kwargs: the data to be selected, as named arguments.

        Returns:
            A dataframe of tie lines.

        Notes:
            The resulting dataframe, depending on the parameters, will include the following columns:

              - **dangling_line1_id**: The ID of the first dangling line
              - **dangling_line2_id**: The ID of the second dangling line
              - **ucte_xnode_code**: The UCTE xnode code of the tie line, obtained from the dangling lines.
              - **fictitious** (optional): ``True`` if the tie line is part of the model and not of the actual network

            This dataframe is indexed by the id of the dangling lines
        """
        return self.get_elements(ElementType.TIE_LINE, all_attributes, attributes, **kwargs)

    def get_lcc_converter_stations(self, all_attributes: bool = False, attributes: Optional[List[str]] = None,
                                   **kwargs: ArrayLike) -> DataFrame:
        r"""
        Get a dataframe of LCC converter stations.

        Args:
            all_attributes: flag for including all attributes in the dataframe, default is false
            attributes: attributes to include in the dataframe. The 2 parameters are mutually exclusive.
                        If no parameter is specified, the dataframe will include the default attributes.
            kwargs: the data to be selected, as named arguments.

        Returns:
            A dataframe of LCC converter stations.

        Notes:
            The resulting dataframe, depending on the parameters, will include the following columns:

              - **power_factor**: the power factor
              - **loss_factor**: the loss factor
              - **p**: active flow on the LCC converter station, ``NaN`` if no loadflow has been computed (in MW)
              - **q**: the reactive flow on the LCC converter station, ``NaN`` if no loadflow has been computed  (in MVAr)
              - **i**: The current on the LCC converter station, ``NaN`` if no loadflow has been computed (in A)
              - **voltage_level_id**: at which substation the LCC converter station is connected
              - **bus_id**: bus where this station is connected
              - **bus_breaker_bus_id** (optional): bus of the bus-breaker view where this station is connected
              - **node**  (optional): node where this station is connected, in node-breaker voltage levels
              - **connected**: ``True`` if the LCC converter station is connected to a bus
              - **fictitious** (optional): ``True`` if the LCC converter is part of the model and not of the actual network
              - **hvdc_line_id**: ID of the HVDC line where the LCC converter station is connected, empty string if not connected

            This dataframe is indexed by the id of the LCC converter

        Examples:

            .. code-block:: python

                net = pp.network.create_four_substations_node_breaker_network()
                net.get_lcc_converter_stations()

            will output something like:

            ======== ============ ===========  ====== === === ================ ======= ========= ============
                .    power_factor loss_factor       p   q   i voltage_level_id  bus_id connected hvdc_line_id
            ======== ============ ===========  ====== === === ================ ======= ========= ============
            id
                LCC1          0.6         1.1   80.88 NaN NaN            S1VL2 S1VL2_0      True        HVDC2
                LCC2          0.6         1.1  -79.12 NaN NaN            S3VL1 S3VL1_0      True        HVDC2
            ======== ============ ===========  ====== === === ================ ======= ========= ============

            .. code-block:: python

                net = pp.network.create_four_substations_node_breaker_network()
                net.get_lcc_converter_stations(all_attributes=True)

            will output something like:

            ======== ============ ===========  ====== === === ================ ======= ========= ============
                .    power_factor loss_factor       p   q   i voltage_level_id  bus_id connected hvdc_line_id
            ======== ============ ===========  ====== === === ================ ======= ========= ============
            id
                LCC1          0.6         1.1   80.88 NaN NaN            S1VL2 S1VL2_0      True        HVDC2
                LCC2          0.6         1.1  -79.12 NaN NaN            S3VL1 S3VL1_0      True        HVDC2
            ======== ============ ===========  ====== === === ================ ======= ========= ============

            .. code-block:: python

                net = pp.network.create_four_substations_node_breaker_network()
                net.get_lcc_converter_stations(attributes=['p','q','i','voltage_level_id','bus_id','connected'])

            will output something like:

            ======== ====== === === ================ ======= =========
                .         p   q   i voltage_level_id  bus_id connected
            ======== ====== === === ================ ======= =========
            id
                LCC1  80.88 NaN NaN            S1VL2 S1VL2_0      True
                LCC2 -79.12 NaN NaN            S3VL1 S3VL1_0      True
            ======== ====== === === ================ ======= =========
        """
        return self.get_elements(ElementType.LCC_CONVERTER_STATION, all_attributes, attributes, **kwargs)

    def get_vsc_converter_stations(self, all_attributes: bool = False, attributes: Optional[List[str]] = None,
                                   **kwargs: ArrayLike) -> DataFrame:
        r"""
        Get a dataframe of VSC converter stations.

        Args:
            all_attributes: flag for including all attributes in the dataframe, default is false
            attributes: attributes to include in the dataframe. The 2 parameters are mutually exclusive.
                        If no parameter is specified, the dataframe will include the default attributes.
            kwargs: the data to be selected, as named arguments.

        Returns:
            A dataframe of VCS converter stations.

        Notes:
            The resulting dataframe, depending on the parameters, will include the following columns:

              - **loss_factor**: correspond to the loss of power due to ac dc conversion
              - **target_v**: The voltage setpoint
              - **target_q**: The reactive power setpoint
              - **max_q**: the maximum reactive value for the VSC converter station only if reactive_limits_kind is MIN_MAX (MVar)
              - **min_q**: the minimum reactive value for the VSC converter station only if reactive_limits_kind is MIN_MAX (MVar)
              - **max_q_at_target_p** (optional): the maximum reactive value for the VSC converter station for the target p specified (MVar)
              - **min_q_at_target_p** (optional): the minimum reactive value for the VSC converter station for the target p specified (MVar)
              - **max_q_at_p** (optional): the maximum reactive value for the VSC converter station at current p (MVar)
              - **min_q_at_p** (optional): the minimum reactive value for the VSC converter station at current p (MVar)
              - **reactive_limits_kind**: type of the reactive limit of the VSC converter station (can be MIN_MAX, CURVE or NONE)
              - **voltage_regulator_on**: The voltage regulator status
              - **regulated_element_id**: The ID of the network element where voltage is regulated
              - **regulated_bus_id**: the ID of the bus from bus view where voltage is regulated
              - **regulated_bus_breaker_bus_id**: the ID of the bus from bus/breaker view where voltage is regulated
              - **p**: active flow on the VSC  converter station, ``NaN`` if no loadflow has been computed (in MW)
              - **q**: the reactive flow on the VSC converter station, ``NaN`` if no loadflow has been computed  (in MVAr)
              - **i**: The current on the VSC converter station, ``NaN`` if no loadflow has been computed (in A)
              - **voltage_level_id**: at which substation the VSC converter station is connected
              - **bus_id**: bus where this station is connected
              - **bus_breaker_bus_id** (optional): bus of the bus-breaker view where this station is connected
              - **node**  (optional): node where this station is connected, in node-breaker voltage levels
              - **connected**: ``True`` if the VSC converter station is connected to a bus
              - **fictitious** (optional): ``True`` if the VSC converter is part of the model and not of the actual network
              - **hvdc_line_id**: ID of the HVDC line where the VSC converter station is connected, empty string if not connected

            This dataframe is indexed by the id of the VSC converter

        Examples:

            .. code-block:: python

                net = pp.network.create_four_substations_node_breaker_network()
                net.get_vsc_converter_stations()

            will output something like:

            ======== =========== ================ ======================= ==================== ==================== ====== ========= ========== ================ ======= ========= ============
            \        loss_factor voltage_setpoint reactive_power_setpoint voltage_regulator_on regulated_element_id      p         q          i voltage_level_id  bus_id connected hvdc_line_id
            ======== =========== ================ ======================= ==================== ==================== ====== ========= ========== ================ ======= ========= ============
            id
                VSC1         1.1            400.0                   500.0                 True                 VSC1  10.11 -512.0814 739.269871            S1VL2 S1VL2_0      True        HVDC1
                VSC2         1.1              0.0                   120.0                False                 VSC2  -9.89 -120.0000 170.031658            S2VL1 S2VL1_0      True        HVDC1
            ======== =========== ================ ======================= ==================== ==================== ====== ========= ========== ================ ======= ========= ============

            .. code-block:: python

                net = pp.network.create_four_substations_node_breaker_network()
                net.get_vsc_converter_stations(all_attributes=True)

            will output something like:

            ======== =========== ================ ======================= ==================== ==================== ====== ========= ========== ================ ======= ========= ============
            \        loss_factor         target_v                target_q voltage_regulator_on regulated_element_id      p         q          i voltage_level_id  bus_id connected hvdc_line_id
            ======== =========== ================ ======================= ==================== ==================== ====== ========= ========== ================ ======= ========= ============
            id
                VSC1         1.1            400.0                   500.0                 True                 VSC1  10.11 -512.0814 739.269871            S1VL2 S1VL2_0      True       HVDC1
                VSC2         1.1              0.0                   120.0                False                 VSC2  -9.89 -120.0000 170.031658            S2VL1 S2VL1_0      True       HVDC1
            ======== =========== ================ ======================= ==================== ==================== ====== ========= ========== ================ ======= ========= ============

            .. code-block:: python

                net = pp.network.create_four_substations_node_breaker_network()
                net.get_vsc_converter_stations(attributes=['p','q','i','voltage_level_id','bus_id','connected'])

            will output something like:

            ======== ====== ========= ========== ================ ======= =========
            \             p         q          i voltage_level_id  bus_id connected
            ======== ====== ========= ========== ================ ======= =========
            id
                VSC1  10.11 -512.0814 739.269871            S1VL2 S1VL2_0      True
                VSC2  -9.89 -120.0000 170.031658            S2VL1 S2VL1_0      True
            ======== ====== ========= ========== ================ ======= =========
        """
        return self.get_elements(ElementType.VSC_CONVERTER_STATION, all_attributes, attributes, **kwargs)

    def get_static_var_compensators(self, all_attributes: bool = False, attributes: Optional[List[str]] = None,
                                    **kwargs: ArrayLike) -> DataFrame:
        r"""
        Get a dataframe of static var compensators.

        Args:
            all_attributes: flag for including all attributes in the dataframe, default is false
            attributes: attributes to include in the dataframe. The 2 parameters are mutually exclusive.
                        If no parameter is specified, the dataframe will include the default attributes.
            kwargs: the data to be selected, as named arguments.

        Returns:
            A dataframe of static var compensators.

        Notes:
            The resulting dataframe, depending on the parameters, will include the following columns:

              - **b_min**: the minimum susceptance
              - **b_max**: the maximum susceptance
              - **target_v**: The voltage setpoint
              - **target_q**: The reactive power setpoint
              - **regulation_mode**: The regulation mode
              - **regulated_element_id**: The ID of the network element where voltage is regulated
              - **regulated_bus_id**: the ID of the bus from bus view where voltage is regulated
              - **regulated_bus_breaker_bus_id**: the ID of the bus from bus/breaker view where voltage is regulated
              - **p**: active flow on the var compensator, ``NaN`` if no loadflow has been computed (in MW)
              - **q**: the reactive flow on the var compensator, ``NaN`` if no loadflow has been computed  (in MVAr)
              - **i**: The current on the var compensator, ``NaN`` if no loadflow has been computed (in A)
              - **voltage_level_id**: at which substation the var compensator is connected
              - **bus_id**: bus where this SVC is connected
              - **bus_breaker_bus_id** (optional): bus of the bus-breaker view where this SVC is connected
              - **node**  (optional): node where this SVC is connected, in node-breaker voltage levels
              - **connected**: ``True`` if the var compensator is connected to a bus
              - **fictitious** (optional): ``True`` if the var compensator is part of the model and not of the actual network

            This dataframe is indexed by the id of the var compensator

        Examples:

            .. code-block:: python

                net = pp.network.create_four_substations_node_breaker_network()
                net.get_static_var_compensators()

            will output something like:

            ======== ===== ===== ================ ======================= =============== ==================== === ======== === ================ ======= =========
            \        b_min b_max         target_v                target_q regulation_mode regulated_element_id  p        q   i  voltage_level_id  bus_id connected
            ======== ===== ===== ================ ======================= =============== ==================== === ======== === ================ ======= =========
            id
                 SVC -0.05  0.05            400.0                     NaN         VOLTAGE                  SVC NaN -12.5415 NaN            S4VL1 S4VL1_0      True
            ======== ===== ===== ================ ======================= =============== ==================== === ======== === ================ ======= =========

            .. code-block:: python

                net = pp.network.create_four_substations_node_breaker_network()
                net.get_static_var_compensators(all_attributes=True)

            will output something like:

            ======== ===== ===== ================ ======================= =============== ==================== === ======== === ================ ======= =========
            \        b_min b_max voltage_setpoint reactive_power_setpoint regulation_mode regulated_element_id  p        q   i  voltage_level_id  bus_id connected
            ======== ===== ===== ================ ======================= =============== ==================== === ======== === ================ ======= =========
            id
                 SVC -0.05  0.05            400.0                     NaN         VOLTAGE                  SVC NaN -12.5415 NaN            S4VL1 S4VL1_0      True
            ======== ===== ===== ================ ======================= =============== ==================== === ======== === ================ ======= =========

            .. code-block:: python

                net = pp.network.create_four_substations_node_breaker_network()
                net.get_static_var_compensators(attributes=['p','q','i','voltage_level_id','bus_id','connected'])

            will output something like:

            ======== === ======== === ================ ======= =========
            \         p        q   i  voltage_level_id  bus_id connected
            ======== === ======== === ================ ======= =========
            id
                 SVC NaN -12.5415 NaN            S4VL1 S4VL1_0      True
            ======== === ======== === ================ ======= =========
        """
        return self.get_elements(ElementType.STATIC_VAR_COMPENSATOR, all_attributes, attributes, **kwargs)

    def get_voltage_levels(self, all_attributes: bool = False, attributes: Optional[List[str]] = None,
                           **kwargs: ArrayLike) -> DataFrame:
        r"""
        Get a dataframe of voltage levels.

        Args:
            all_attributes: flag for including all attributes in the dataframe, default is false
            attributes: attributes to include in the dataframe. The 2 parameters are mutually exclusive.
                        If no parameter is specified, the dataframe will include the default attributes.
            kwargs: the data to be selected, as named arguments.

        Returns:
            A dataframe of voltage levels.

        Notes:
            The resulting dataframe, depending on the parameters, will include the following columns:

              - **substation_id**: at which substation the voltage level belongs
              - **nominal_v**: The nominal voltage
              - **high_voltage_limit**: the high voltage limit
              - **low_voltage_limit**: the low voltage limit
              - **fictitious** (optional): ``True`` if the voltage level is part of the model and not of the actual network
              - **topology_kind** (optional): the voltage level topology kind (NODE_BREAKER or BUS_BREAKER)

            This dataframe is indexed by the id of the voltage levels

        Examples:

            .. code-block:: python

                net = pp.network.create_four_substations_node_breaker_network()
                net.get_voltage_levels()

            will output something like:

            ========= ============= ========= ================== =================
            \         substation_id nominal_v high_voltage_limit low_voltage_limit
            ========= ============= ========= ================== =================
            id
                S1VL1            S1     225.0              240.0             220.0
                S1VL2            S1     400.0              440.0             390.0
                S2VL1            S2     400.0              440.0             390.0
                S3VL1            S3     400.0              440.0             390.0
                S4VL1            S4     400.0              440.0             390.0
            ========= ============= ========= ================== =================

            .. code-block:: python

                net = pp.network.create_four_substations_node_breaker_network()
                net.get_voltage_levels(all_attributes=True)

            will output something like:

            ========= ============= ========= ================== =================
            \         substation_id nominal_v high_voltage_limit low_voltage_limit
            ========= ============= ========= ================== =================
            id
                S1VL1            S1     225.0              240.0             220.0
                S1VL2            S1     400.0              440.0             390.0
                S2VL1            S2     400.0              440.0             390.0
                S3VL1            S3     400.0              440.0             390.0
                S4VL1            S4     400.0              440.0             390.0
            ========= ============= ========= ================== =================

            .. code-block:: python

                net = pp.network.create_four_substations_node_breaker_network()
                net.get_voltage_levels(attributes=['substation_id','nominal_v'])

            will output something like:

            ========= ============= =========
            \         substation_id nominal_v
            ========= ============= =========
            id
                S1VL1            S1     225.0
                S1VL2            S1     400.0
                S2VL1            S2     400.0
                S3VL1            S3     400.0
                S4VL1            S4     400.0
            ========= ============= =========
        """
        return self.get_elements(ElementType.VOLTAGE_LEVEL, all_attributes, attributes, **kwargs)

    def get_busbar_sections(self, all_attributes: bool = False, attributes: Optional[List[str]] = None,
                            **kwargs: ArrayLike) -> DataFrame:
        r"""
        Get a dataframe of busbar sections.

        Args:
            all_attributes: flag for including all attributes in the dataframe, default is false
            attributes: attributes to include in the dataframe. The 2 parameters are mutually exclusive.
                        If no parameter is specified, the dataframe will include the default attributes.
            kwargs: the data to be selected, as named arguments.

        Returns:
            A dataframe of busbar sections.

        Notes:
            The resulting dataframe, depending on the parameters, will include the following columns:

              - **fictitious** (optional): ``True`` if the busbar section is part of the model and not of the actual network
              - **v**: The voltage magnitude of the busbar section (in kV)
              - **angle**: the voltage angle of the busbar section (in degree)
              - **voltage_level_id**: at which substation the busbar section is connected
              - **bus_id**: bus this busbar section belongs to
              - **bus_breaker_bus_id** (optional): bus of the bus-breaker view this busbar section  belongs to
              - **node**  (optional): node associated to the this busbar section, in node-breaker voltage levels
              - **connected**: ``True`` if the busbar section is connected to a bus

            This dataframe is indexed by the id of the busbar sections

        Examples:

            .. code-block:: python

                net = pp.network.create_four_substations_node_breaker_network()
                net.get_busbar_sections()

            will output something like:

            ========== ========== ======== ======== ================ ========= =========
            \                name        v    angle voltage_level_id    bus_id connected
            ========== ========== ======== ======== ================ ========= =========
            id
             S1VL1_BBS  S1VL1_BBS 224.6139   2.2822            S1VL1   S1VL1_0      True
            S1VL2_BBS1 S1VL2_BBS1 400.0000   0.0000            S1VL2   S1VL2_0      True
            S1VL2_BBS2 S1VL2_BBS2 400.0000   0.0000            S1VL2   S1VL2_0      True
             S2VL1_BBS  S2VL1_BBS 408.8470   0.7347            S2VL1   S2VL1_0      True
             S3VL1_BBS  S3VL1_BBS 400.0000   0.0000            S3VL1   S3VL1_0      True
             S4VL1_BBS  S4VL1_BBS 400.0000  -1.1259            S4VL1   S4VL1_0      True
            ========== ========== ======== ======== ================ ========= =========

            .. code-block:: python

                net = pp.network.create_four_substations_node_breaker_network()
                net.get_busbar_sections(all_attributes=True)

            will output something like:

            ========== ========== ======== ======== ================ ======= ================== ==== ========= ==========
            \                name        v    angle voltage_level_id  bus_id bus_breaker_bus_id node connected fictitious
            ========== ========== ======== ======== ================ ======= ================== ==== ========= ==========
            id
             S1VL1_BBS  S1VL1_BBS 224.6139   2.2822            S1VL1 S1VL1_0            S1VL1_0    0      True      False
            S1VL2_BBS1 S1VL2_BBS1 400.0000   0.0000            S1VL2 S1VL2_0            S1VL2_0    0      True      False
            S1VL2_BBS2 S1VL2_BBS2 400.0000   0.0000            S1VL2 S1VL2_0            S1VL2_1    1      True      False
             S2VL1_BBS  S2VL1_BBS 408.8470   0.7347            S2VL1 S2VL1_0            S2VL1_0    0      True      False
             S3VL1_BBS  S3VL1_BBS 400.0000   0.0000            S3VL1 S3VL1_0            S3VL1_0    0      True      False
             S4VL1_BBS  S4VL1_BBS 400.0000  -1.1259            S4VL1 S4VL1_0            S4VL1_0    0      True      False
            ========== ========== ======== ======== ================ ======= ================== ==== ========= ==========

            .. code-block:: python

                net = pp.network.create_four_substations_node_breaker_network()
                net.get_busbar_sections(attributes=['v','angle','voltage_level_id','connected'])

            will output something like:

            ========== ======== ======== ================ =========
            \                 v    angle voltage_level_id connected
            ========== ======== ======== ================ =========
            id
             S1VL1_BBS 224.6139   2.2822            S1VL1      True
            S1VL2_BBS1 400.0000   0.0000            S1VL2      True
            S1VL2_BBS2 400.0000   0.0000            S1VL2      True
             S2VL1_BBS 408.8470   0.7347            S2VL1      True
             S3VL1_BBS 400.0000   0.0000            S3VL1      True
             S4VL1_BBS 400.0000  -1.1259            S4VL1      True
            ========== ======== ======== ================ =========
        """
        return self.get_elements(ElementType.BUSBAR_SECTION, all_attributes, attributes, **kwargs)

    def get_substations(self, all_attributes: bool = False, attributes: Optional[List[str]] = None,
                        **kwargs: ArrayLike) -> DataFrame:
        r"""
        Get substations :class:`~pandas.DataFrame`.

        Args:
            all_attributes: flag for including all attributes in the dataframe, default is false
            attributes: attributes to include in the dataframe. The 2 parameters are mutually exclusive.
                        If no parameter is specified, the dataframe will include the default attributes.
            kwargs: the data to be selected, as named arguments.

        Returns:
            A dataframe of substations.

        Notes:
            The resulting dataframe, depending on the parameters, will include the following columns:

              - **name**: the name of the substations
              - **TSO**: the TSO which the substation belongs to
              - **geo_tags**: additional geographical information about the substation
              - **country**: the country which the substation belongs to
              - **fictitious** (optional): ``True`` if the substation is part of the model and not of the actual network

            This dataframe is indexed on the substation ID.
        """
        return self.get_elements(ElementType.SUBSTATION, all_attributes, attributes, **kwargs)

    def get_hvdc_lines(self, all_attributes: bool = False, attributes: Optional[List[str]] = None,
                       **kwargs: ArrayLike) -> DataFrame:
        r"""
        Get a dataframe of HVDC lines.

        Args:
            all_attributes: flag for including all attributes in the dataframe, default is false
            attributes: attributes to include in the dataframe. The 2 parameters are mutually exclusive.
                        If no parameter is specified, the dataframe will include the default attributes.
            kwargs: the data to be selected, as named arguments.

        Returns:
            A dataframe of HVDC lines.

        Notes:
            The resulting dataframe, depending on the parameters, will include the following columns:

              - **converters_mode**: the mode of the converter stations. It can be either SIDE_1_RECTIFIER_SIDE_2_INVERTER or SIDE_1_INVERTER_SIDE_2_RECTIFIER
              - **target_p**: active power target (in MW)
              - **max_p**: the maximum of active power that can pass through the hvdc line (in MW)
              - **nominal_v**: nominal voltage (in kV)
              - **r**: the resistance of the hvdc line (in Ohm)
              - **converter_station1_id**: at which converter station the hvdc line is connected on side "1"
              - **converter_station2_id**: at which converter station the hvdc line is connected on side "2"
              - **connected1**: ``True`` if the busbar section on side "1" is connected to a bus
              - **connected2**: ``True`` if the busbar section on side "2" is connected to a bus
              - **fictitious** (optional): ``True`` if the hvdc is part of the model and not of the actual network

            This dataframe is indexed by the id of the hvdc lines

        Examples:

            .. code-block:: python

                net = pp.network.create_four_substations_node_breaker_network()
                net.get_hvdc_lines()

            will output something like:

            ===== ================================ ===================== ===== ========= ==== ===================== ===================== ========== ==========
            \                      converters_mode              target_p max_p nominal_v    r converter_station1_id converter_station2_id connected1 connected2
            ===== ================================ ===================== ===== ========= ==== ===================== ===================== ========== ==========
            id
            HVDC1 SIDE_1_RECTIFIER_SIDE_2_INVERTER                  10.0 300.0     400.0  1.0                  VSC1                  VSC2       True       True
            HVDC2 SIDE_1_RECTIFIER_SIDE_2_INVERTER                  80.0 300.0     400.0  1.0                  LCC1                  LCC2       True       True
            ===== ================================ ===================== ===== ========= ==== ===================== ===================== ========== ==========

            .. code-block:: python

                net = pp.network.create_four_substations_node_breaker_network()
                net.get_hvdc_lines(all_attributes=True)

            will output something like:

            ===== ================================ ===================== ===== ========= ==== ===================== ===================== ========== ==========
            \                      converters_mode active_power_setpoint max_p nominal_v    r converter_station1_id converter_station2_id connected1 connected2
            ===== ================================ ===================== ===== ========= ==== ===================== ===================== ========== ==========
            id
            HVDC1 SIDE_1_RECTIFIER_SIDE_2_INVERTER                  10.0 300.0     400.0  1.0                  VSC1                  VSC2       True       True
            HVDC2 SIDE_1_RECTIFIER_SIDE_2_INVERTER                  80.0 300.0     400.0  1.0                  LCC1                  LCC2       True       True
            ===== ================================ ===================== ===== ========= ==== ===================== ===================== ========== ==========

            .. code-block:: python

                net = pp.network.create_four_substations_node_breaker_network()
                net.get_hvdc_lines(attributes=['converters_mode','active_power_setpoint','nominal_v','converter_station1_id','converter_station2_id','connected1','connected2'])

            will output something like:

            ===== ================================ ===================== ========= ===================== ===================== ========== ==========
            \                      converters_mode active_power_setpoint nominal_v converter_station1_id converter_station2_id connected1 connected2
            ===== ================================ ===================== ========= ===================== ===================== ========== ==========
            id
            HVDC1 SIDE_1_RECTIFIER_SIDE_2_INVERTER                  10.0     400.0                  VSC1                  VSC2       True       True
            HVDC2 SIDE_1_RECTIFIER_SIDE_2_INVERTER                  80.0     400.0                  LCC1                  LCC2       True       True
            ===== ================================ ===================== ========= ===================== ===================== ========== ==========
        """
        return self.get_elements(ElementType.HVDC_LINE, all_attributes, attributes, **kwargs)

    def get_switches(self, all_attributes: bool = False, attributes: Optional[List[str]] = None,
                     **kwargs: ArrayLike) -> DataFrame:
        r"""
        Get a dataframe of switches.

        Args:
            all_attributes: flag for including all attributes in the dataframe, default is false
            attributes: attributes to include in the dataframe. The 2 parameters are mutually exclusive.
                        If no parameter is specified, the dataframe will include the default attributes.
            kwargs: the data to be selected, as named arguments.

        Returns:
            A dataframe of switches.

        Notes:
            The resulting dataframe, depending on the parameters, will include the following columns:

            - **kind**: the kind of switch
            - **open**: the open status of the switch
            - **retained**: the retain status of the switch
            - **voltage_level_id**: at which substation the switch is connected
            - **bus_breaker_bus1_id** (optional): bus where this switch is connected on side 1, in bus-breaker voltage levels
            - **bus_breaker_bus1_id** (optional): bus where this switch is connected on side 1, in bus-breaker voltage levels
            - **node1** (optional): node where this switch is connected on side 1, in node-breaker voltage levels
            - **node2** (optional): node where this switch is connected on side 2, in node-breaker voltage levels
            - **fictitious** (optional): ``True`` if the switch is part of the model and not of the actual network


            This dataframe is indexed by the id of the switches

        Examples:
            .. code-block:: python

                net = pp.network.create_four_substations_node_breaker_network()
                net.get_switches()

            will output something like:

            ============================ ============ ====== ======== ================
            \                                    kind   open retained voltage_level_id
            ============================ ============ ====== ======== ================
            id
              S1VL1_BBS_LD1_DISCONNECTOR DISCONNECTOR  False    False            S1VL1
                       S1VL1_LD1_BREAKER      BREAKER  False     True            S1VL1
              S1VL1_BBS_TWT_DISCONNECTOR DISCONNECTOR  False    False            S1VL1
                       S1VL1_TWT_BREAKER      BREAKER  False     True            S1VL1
             S1VL2_BBS1_TWT_DISCONNECTOR DISCONNECTOR  False    False            S1VL2
             S1VL2_BBS2_TWT_DISCONNECTOR DISCONNECTOR   True    False            S1VL2
                       S1VL2_TWT_BREAKER      BREAKER  False     True            S1VL2
            S1VL2_BBS1_VSC1_DISCONNECTOR DISCONNECTOR   True    False            S1VL2
                                     ...          ...    ...      ...              ...
            ============================ ============ ====== ======== ================

            .. code-block:: python

                net = pp.network.create_four_substations_node_breaker_network()
                net.get_switches(all_attributes=True)

            will output something like:

            ============================ ============ ====== ======== ================
            \                                    kind   open retained voltage_level_id
            ============================ ============ ====== ======== ================
            id
              S1VL1_BBS_LD1_DISCONNECTOR DISCONNECTOR  False    False            S1VL1
                       S1VL1_LD1_BREAKER      BREAKER  False     True            S1VL1
              S1VL1_BBS_TWT_DISCONNECTOR DISCONNECTOR  False    False            S1VL1
                       S1VL1_TWT_BREAKER      BREAKER  False     True            S1VL1
             S1VL2_BBS1_TWT_DISCONNECTOR DISCONNECTOR  False    False            S1VL2
             S1VL2_BBS2_TWT_DISCONNECTOR DISCONNECTOR   True    False            S1VL2
                       S1VL2_TWT_BREAKER      BREAKER  False     True            S1VL2
            S1VL2_BBS1_VSC1_DISCONNECTOR DISCONNECTOR   True    False            S1VL2
                                     ...          ...    ...      ...              ...
            ============================ ============ ====== ======== ================

            .. code-block:: python

                net = pp.network.create_four_substations_node_breaker_network()
                net.get_switches(attributes=['kind','open','nominal_v','voltage_level_id'])

            will output something like:

            ============================ ============ ====== ================
            \                                    kind   open voltage_level_id
            ============================ ============ ====== ================
            id
              S1VL1_BBS_LD1_DISCONNECTOR DISCONNECTOR  False            S1VL1
                       S1VL1_LD1_BREAKER      BREAKER  False            S1VL1
              S1VL1_BBS_TWT_DISCONNECTOR DISCONNECTOR  False            S1VL1
                       S1VL1_TWT_BREAKER      BREAKER  False            S1VL1
             S1VL2_BBS1_TWT_DISCONNECTOR DISCONNECTOR  False            S1VL2
             S1VL2_BBS2_TWT_DISCONNECTOR DISCONNECTOR   True            S1VL2
                       S1VL2_TWT_BREAKER      BREAKER  False            S1VL2
            S1VL2_BBS1_VSC1_DISCONNECTOR DISCONNECTOR   True            S1VL2
                                     ...          ...    ...              ...
            ============================ ============ ====== ================
        """
        return self.get_elements(ElementType.SWITCH, all_attributes, attributes, **kwargs)

    def get_ratio_tap_changer_steps(self, all_attributes: bool = False, attributes: Optional[List[str]] = None,
                                    **kwargs: ArrayLike) -> DataFrame:
        r"""
        Get a dataframe of ratio tap changer steps.

        Args:
            all_attributes: flag for including all attributes in the dataframe, default is false
            attributes: attributes to include in the dataframe. The 2 parameters are mutually exclusive.
                        If no parameter is specified, the dataframe will include the default attributes.
            kwargs: the data to be selected, as named arguments.

        Returns:
            A dataframe of ratio tap changer steps.

        Notes:
            The resulting dataframe, depending on the parameters, will include the following columns:

              - **side**: the ratio tap changer side in case of a belonging to a 3 windings transformer, empty for a 2 windings transformer
              - **rho**: The voltage ratio in per unit of the rated voltages (in per unit)
              - **r**: The resistance deviation in percent of nominal value (%)
              - **x**: The reactance deviation in percent of nominal value (%)
              - **g**: The conductance deviation in percent of nominal value (%)
              - **b**: The susceptance deviation in percent of nominal value (%)

            This dataframe is index by the id of the transformer and the position of the ratio tap changer step

        Examples:
            .. code-block:: python

                net = pp.network.create_eurostag_tutorial_example1_network()
                net.get_ratio_tap_changer_steps()

            will output something like:

            ========== ======== ===== ======== === === === ===
            \                    side      rho   r   x   g   b
            ========== ======== ===== ======== === === === ===
            id         position
            NHV2_NLOAD        0       0.850567 0.0 0.0 0.0 0.0
            \                 1       1.000667 0.0 0.0 0.0 0.0
            \                 2       1.150767 0.0 0.0 0.0 0.0
            ========== ======== ===== ======== === === === ===

            .. code-block:: python

                net = pp.network.create_eurostag_tutorial_example1_network()
                net.get_ratio_tap_changer_steps(all_attributes=True)

            will output something like:

            ========== ======== ===== ======== === === === ===
            \                    side      rho   r   x   g   b
            ========== ======== ===== ======== === === === ===
            id         position
            NHV2_NLOAD        0       0.850567 0.0 0.0 0.0 0.0
            \                 1       1.000667 0.0 0.0 0.0 0.0
            \                 2       1.150767 0.0 0.0 0.0 0.0
            ========== ======== ===== ======== === === === ===

            .. code-block:: python

                net = pp.network.create_eurostag_tutorial_example1_network()
                net.get_ratio_tap_changer_steps(attributes=['rho','r','x'])

            will output something like:

            ========== ======== ===== ======== === ===
            \                    side      rho   r   x
            ========== ======== ===== ======== === ===
            id         position
            NHV2_NLOAD        0       0.850567 0.0 0.0
            \                 1       1.000667 0.0 0.0
            \                 2       1.150767 0.0 0.0
            ========== ======== ===== ======== === ===
        """
        return self.get_elements(ElementType.RATIO_TAP_CHANGER_STEP, all_attributes, attributes, **kwargs)

    def get_phase_tap_changer_steps(self, all_attributes: bool = False, attributes: Optional[List[str]] = None,
                                    **kwargs: ArrayLike) -> DataFrame:
        r"""
        Get a dataframe of phase tap changer steps.

        Args:
            all_attributes: flag for including all attributes in the dataframe, default is false
            attributes: attributes to include in the dataframe. The 2 parameters are mutually exclusive.
                        If no parameter is specified, the dataframe will include the default attributes.
            kwargs: the data to be selected, as named arguments.

        Returns:
            A dataframe of phase tap changer steps.

        Notes:
            The resulting dataframe, depending on the parameters, will include the following columns:

              - **side**: the phase tap changer side in case of a belonging to a 3 windings transformer, empty for a 2 windings transformer
              - **rho**: The voltage ratio in per unit of the rated voltages (in per unit)
              - **alpha**: the angle difference (in degree)
              - **r**: The resistance deviation in percent of nominal value (%)
              - **x**: The reactance deviation in percent of nominal value (%)
              - **g**: The conductance deviation in percent of nominal value (%)
              - **b**: The susceptance deviation in percent of nominal value (%)

            This dataframe is index by the id of the transformer and the position of the phase tap changer step

        Examples:
            .. code-block:: python

                net = pp.network.create_four_substations_node_breaker_network()
                net.get_phase_tap_changer_steps()

            will output something like:

            === ======== ===== ==== ====== ========= ========= === ===
            \             side  rho  alpha         r         x   g   b
            === ======== ===== ==== ====== ========= ========= === ===
            id  position
            TWT        0        1.0 -42.80 39.784730 29.784725 0.0 0.0
            \          1        1.0 -40.18 31.720245 21.720242 0.0 0.0
            \          2        1.0 -37.54 23.655737 13.655735 0.0 0.0
            ...      ...   ...  ...    ...       ...       ... ... ...
            === ======== ===== ==== ====== ========= ========= === ===

            .. code-block:: python

                net = pp.network.create_four_substations_node_breaker_network()
                net.get_phase_tap_changer_steps(all_attributes=True)

            will output something like:

            === ======== ===== ==== ====== ========= ========= === ===
            \             side  rho  alpha         r         x   g   b
            === ======== ===== ==== ====== ========= ========= === ===
            id  position
            TWT        0        1.0 -42.80 39.784730 29.784725 0.0 0.0
            \          1        1.0 -40.18 31.720245 21.720242 0.0 0.0
            \          2        1.0 -37.54 23.655737 13.655735 0.0 0.0
            ...      ...   ...  ...    ...       ...       ... ... ...
            === ======== ===== ==== ====== ========= ========= === ===

            .. code-block:: python

                net = pp.network.create_four_substations_node_breaker_network()
                net.get_phase_tap_changer_steps(attributes=['rho','r','x'])

            will output something like:

            === ======== ===== ==== ========= =========
            \             side  rho         r         x
            === ======== ===== ==== ========= =========
            id  position
            TWT        0        1.0 39.784730 29.784725
            \          1        1.0 31.720245 21.720242
            \          2        1.0 23.655737 13.655735
            ...      ...   ...  ...       ...       ...
            === ======== ===== ==== ========= =========
        """
        return self.get_elements(ElementType.PHASE_TAP_CHANGER_STEP, all_attributes, attributes, **kwargs)

    def get_ratio_tap_changers(self, all_attributes: bool = False, attributes: Optional[List[str]] = None,
                               **kwargs: ArrayLike) -> DataFrame:
        r"""
        Create a ratio tap changers:class:`~pandas.DataFrame`.

        Args:
            all_attributes: flag for including all attributes in the dataframe, default is false
            attributes: attributes to include in the dataframe. The 2 parameters are mutually exclusive.
                        If no parameter is specified, the dataframe will include the default attributes.
            kwargs: the data to be selected, as named arguments.

        Returns:
            the ratio tap changers dataframe

        Notes:
            The resulting dataframe, depending on the parameters, will include the following columns:

              - **side**: the ratio tap changer side in case of a belonging to a 3 windings transformer, empty for a 2 windings transformer
              - **tap**: the current tap position (input of a loadflow)
              - **solved_tap_position**: the tap position obtained after running a loadflow (``NaN`` before any computation)
              - **low_tap**: the low tap position (usually 0, but could be different depending on the data origin)
              - **high_tap**: the high tap position
              - **step_count**: the count of taps, should be equal to (high_tap - low_tap)
              - **oltc**: true if the tap changer has on-load regulation capability
              - **regulating**: true if the tap changer is in regulation
              - **target_v**: the target voltage in kV, if the tap changer is in regulation
              - **target_deadband**: the regulation deadband around the target voltage, in kV
              - **regulating_bus_id**: the bus where the tap changer regulates voltage
              - **regulated_side** (optional): the side where the tap changer regulates voltage (redundant with regulating_bus_id)

            This dataframe is indexed by the id of the transformer

        Examples:
            .. code-block:: python

                net = pp.network.create_eurostag_tutorial_example1_network()
                net.get_ratio_tap_changers()

            will output something like:

            ========== ==== === =================== ======= ======== ========== ==== ========== ======== =============== =================
            \          side tap solved_tap_position low_tap high_tap step_count oltc regulating target_v target_deadband regulating_bus_id
            ========== ==== === =================== ======= ======== ========== ==== ========== ======== =============== =================
            id
            NHV2_NLOAD        1                 NaN       0        2          3 True       True    158.0             0.0          VLLOAD_0
            ========== ==== === =================== ======= ======== ========== ==== ========== ======== =============== =================

            .. code-block:: python

                net = pp.network.create_eurostag_tutorial_example1_network()
                net.get_ratio_tap_changers(all_attributes=True)

            will output something like:

            ========== ==== === =================== ======= ======== ========== ==== ========== ======== =============== ================= ==============
            \          side tap solved_tap_position low_tap high_tap step_count oltc regulating target_v target_deadband regulating_bus_id regulated_side
            ========== ==== === =================== ======= ======== ========== ==== ========== ======== =============== ================= ==============
            id
            NHV2_NLOAD        1                 nan       0        2          3 True       True    158.0             0.0          VLLOAD_0            TWO
            ========== ==== === =================== ======= ======== ========== ==== ========== ======== =============== ================= ==============

            .. code-block:: python

                net = pp.network.create_eurostag_tutorial_example1_network()
                net.get_ratio_tap_changers(attributes=['tap','low_tap','high_tap','step_count','target_v','regulating_bus_id'])

            will output something like:

            ========== ==== === ======= ======== ========== ======== =================
            \          side tap low_tap high_tap step_count target_v regulating_bus_id
            ========== ==== === ======= ======== ========== ======== =================
            id
            NHV2_NLOAD        1       0        2          3    158.0          VLLOAD_0
            ========== ==== === ======= ======== ========== ======== =================
        """
        return self.get_elements(ElementType.RATIO_TAP_CHANGER, all_attributes, attributes, **kwargs)

    def get_phase_tap_changers(self, all_attributes: bool = False, attributes: Optional[List[str]] = None,
                               **kwargs: ArrayLike) -> DataFrame:
        r"""
        Create a phase tap changers:class:`~pandas.DataFrame`.

        Args:
            all_attributes: flag for including all attributes in the dataframe, default is false
            attributes: attributes to include in the dataframe. The 2 parameters are mutually exclusive.
                        If no parameter is specified, the dataframe will include the default attributes.
            kwargs: the data to be selected, as named arguments.

        Returns:
            the phase tap changers dataframe

        Notes:
            The resulting dataframe, depending on the parameters, will include the following columns:

              - **side**: the phase tap changer side in case of a belonging to a 3 windings transformer, empty for a 2 windings transformer
              - **tap**: the current tap position (input of a loadflow)
              - **solved_tap_position**: the tap position obtained after running a loadflow (``NaN`` before any computation)
              - **low_tap**: the low tap position (usually 0, but could be different depending on the data origin)
              - **high_tap**: the high tap position
              - **step_count**: the count of taps, should be equal to (high_tap - low_tap)
              - **oltc**: true if the tap changer has on-load regulation capability
              - **regulating**: true if the phase shifter is in regulation
              - **regulation_mode**: regulation mode, among CURRENT_LIMITER, ACTIVE_POWER_CONTROL, and FIXED_TAP
              - **regulation_value**: the target value, in A or MW, depending on regulation_mode
              - **target_deadband**: the regulation deadband around the target value
              - **regulating_bus_id**: the bus where the phase shifter regulates
              - **regulated_side** (optional): the side bus where the phase shifter regulates current or active power

            This dataframe is indexed by the id of the transformer

        Examples:
            .. code-block:: python

                net = pp.network.create_four_substations_node_breaker_network()
                net.get_phase_tap_changers()

            will output something like:

            === ==== === ======= =================== ======== ========== ==== ========== =============== ================ =============== =================
            \   side tap low_tap solved_tap_position high_tap step_count oltc regulating regulation_mode regulation_value target_deadband regulating_bus_id
            === ==== === ======= =================== ======== ========== ==== ========== =============== ================ =============== =================
            id
            TWT       15       0                 NaN       32         33 True      False CURRENT_LIMITER              NaN             NaN           S1VL1_0
            === ==== === ======= =================== ======== ========== ==== ========== =============== ================ =============== =================

            .. code-block:: python

                net = pp.network.create_four_substations_node_breaker_network()
                net.get_phase_tap_changers(all_attributes=True)

            will output something like:

            === ==== === ======= =================== ======== ========== ==== ========== =============== ================ =============== ================= ==============
            \   side tap low_tap solved_tap_position high_tap step_count oltc regulating regulation_mode regulation_value target_deadband regulating_bus_id regulated_side
            === ==== === ======= =================== ======== ========== ==== ========== =============== ================ =============== ================= ==============
            id
            TWT       15       0                 NaN       32         33 True      False CURRENT_LIMITER              NaN             NaN           S1VL1_0            ONE
            === ==== === ======= =================== ======== ========== ==== ========== =============== ================ =============== ================= ==============

            .. code-block:: python

                net = pp.network.create_four_substations_node_breaker_network()
                net.get_phase_tap_changers(attributes=['tap','low_tap','high_tap','step_count','regulating_bus_id'])

            will output something like:

            === ==== === ======= ======== ========== =================
            \   side tap low_tap high_tap step_count regulating_bus_id
            === ==== === ======= ======== ========== =================
            id
            TWT       15       0       32         33           S1VL1_0
            === ==== === ======= ======== ========== =================
        """
        return self.get_elements(ElementType.PHASE_TAP_CHANGER, all_attributes, attributes, **kwargs)

    def get_reactive_capability_curve_points(self, all_attributes: bool = False,
                                             attributes: Optional[List[str]] = None) -> DataFrame:
        """
        Get a dataframe of reactive capability curve points.

        For each generator, the min/max reactive capabilities can be represented as curves.
        This dataframe describes those curves as a list of points, which associate a min and a max value of Q
        to a given value of P.

        Args:
            all_attributes: flag for including all attributes in the dataframe, default is false
            attributes: attributes to include in the dataframe. The 2 parameters are mutually exclusive.
                        If no parameter is specified, the dataframe will include the default attributes.

        Returns:
            A dataframe of reactive capability curve points.

        Notes:
            The resulting dataframe, depending on the parameters, will include the following columns:

              - **num**: the point position in the curve description (starts 0 for a given generator)
              - **p**: the active power of the point, in MW
              - **min_q**: the minimum value of reactive power, in MVar, for this value of P
              - **max_q**: the maximum value of reactive power, in MVar, for this value of P

            This dataframe is indexed on the generator ID.
        """
        return self.get_elements(ElementType.REACTIVE_CAPABILITY_CURVE_POINT, all_attributes, attributes)

    def get_aliases(self, all_attributes: bool = False, attributes: Optional[List[str]] = None,
                    **kwargs: ArrayLike) -> DataFrame:
        """
        Get a dataframe of aliases of all network elements.

        Args:

        Returns:
            A dataframe of aliases

        Notes:
            The resulting dataframe, depending on the parameters, will include the following columns:

              - **type**: the type of the network element (network, line, generator, load, ...)
              - **alias**: alias value
              - **alias_type**: alias type

            This dataframe is indexed on the network element ID.
        """
        return self.get_elements(ElementType.ALIAS, all_attributes, attributes, **kwargs)

    def get_identifiables(self, all_attributes: bool = False, attributes: Optional[List[str]] = None, **kwargs: ArrayLike) -> DataFrame:
        """
        Get a dataframe of identifiables

        Args:
            all_attributes: flag for including all attributes in the dataframe, default is false
            attributes: attributes to include in the dataframe. The 2 parameters are mutually exclusive.
                        If no parameter is specified, the dataframe will include the default attributes.

        Returns:
            A dataframe of identifiables.

        Notes:
            The resulting dataframe, depending on the parameters, will include the following columns:

              - **type**: the type of the identifiable

            This dataframe is indexed on the identifiable ID.
        """
        return self.get_elements(ElementType.IDENTIFIABLE, all_attributes, attributes, **kwargs)

    def get_injections(self, all_attributes: bool = False, attributes: Optional[List[str]] = None, **kwargs: ArrayLike) -> DataFrame:
        """
        Get a dataframe of injections

        Args:
            all_attributes: flag for including all attributes in the dataframe, default is false
            attributes: attributes to include in the dataframe. The 2 parameters are mutually exclusive.
                        If no parameter is specified, the dataframe will include the default attributes.

        Returns:
            A dataframe of injections.

        Notes:
            The resulting dataframe, depending on the parameters, will include the following columns:

              - **type**: the type of the injection
              - **voltage_level_id**: at which substation the injection is connected
              - **node**  (optional): node where this injection is connected, in node-breaker voltage levels
              - **bus_breaker_bus_id** (optional): bus of the bus-breaker view where this injection is connected
              - **connected**: ``True`` if the injection is connected to a bus
              - **bus_id**: bus where this injection is connected
              - **p**: the actual active production of the injection (``NaN`` if no loadflow has been computed)
              - **q**: the actual reactive production of the injection (``NaN`` if no loadflow has been computed)
              - **i**: the current on the injection, ``NaN`` if no loadflow has been computed (in A)

            This dataframe is indexed on the injections ID.
        """
        return self.get_elements(ElementType.INJECTION, all_attributes, attributes, **kwargs)

    def get_branches(self, all_attributes: bool = False, attributes: Optional[List[str]] = None, **kwargs: ArrayLike) -> DataFrame:
        """
        Get a dataframe of branches

        Args:
            all_attributes: flag for including all attributes in the dataframe, default is false
            attributes: attributes to include in the dataframe. The 2 parameters are mutually exclusive.
                        If no parameter is specified, the dataframe will include the default attributes.

        Returns:
            A dataframe of branches.

        Notes:
            The resulting dataframe, depending on the parameters, will include the following columns:

              - **type**: the type of the branch (line or 2 windings transformer)
              - **voltage_level1_id**: voltage level where the branch is connected, on side 1
              - **node1** (optional): node where this branch is connected on side 1, in node-breaker voltage levels
              - **bus_breaker_bus1_id** (optional): bus of the bus-breaker view where this branch is connected, on side "1"
              - **connected1**: ``True`` if the side "1" of the branch is connected to a bus
              - **bus1_id**: bus where this branch is connected, on side 1
              - **voltage_level2_id**: voltage level where the branch is connected, on side 2
              - **node2** (optional): node where this branch is connected on side 2, in node-breaker voltage levels
              - **bus_breaker_bus2_id** (optional): bus of the bus-breaker view where this branch is connected, on side "2"
              - **connected2**: ``True`` if the side "2" of the branch is connected to a bus
              - **bus2_id**: bus where this branch is connected, on side 2
              - **p1**: the active flow on the branch at its "1" side, ``NaN`` if no loadflow has been computed (in MW)
              - **q1**: the reactive flow on the branch at its "1" side, ``NaN`` if no loadflow has been computed (in MVAr)
              - **i1**: the current on the branch at its "1" side, ``NaN`` if no loadflow has been computed (in A)
              - **p2**: the active flow on the branch at its "2" side, ``NaN`` if no loadflow has been computed (in MW)
              - **q2**: the reactive flow on the branch at its "2" side, ``NaN`` if no loadflow has been computed (in MVAr)
              - **i2**: the current on the branch at its "2" side, ``NaN`` if no loadflow has been computed (in A)
              - **selected_limits_group_1** (optional): Name of the selected operational limits group selected for side 1
              - **selected_limits_group_2** (optional): Name of the selected operational limits group selected for side 2

            This dataframe is indexed on the branch ID.
        """
        return self.get_elements(ElementType.BRANCH, all_attributes, attributes, **kwargs)

    def get_terminals(self, all_attributes: bool = False, attributes: Optional[List[str]] = None) -> DataFrame:
        """
        Get a dataframe of terminal

        Args:
            all_attributes: flag for including all attributes in the dataframe, default is false
            attributes: attributes to include in the dataframe. The 2 parameters are mutually exclusive.
                        If no parameter is specified, the dataframe will include the default attributes.

        Returns:
            A dataframe of terminals.

        Notes:
            The resulting dataframe, depending on the parameters, will include the following columns:

              - **voltage_level_id**: voltage level where the terminal is connected
              - **bus_id**: bus where this terminal is
              - **element_side**: if it is a terminal of a branch it will indicate his side else it is ""

            This dataframe is indexed on the element ID of the terminal.
        """
        return self.get_elements(ElementType.TERMINAL, all_attributes, attributes)

    def get_areas(self, all_attributes: bool = False, attributes: Optional[List[str]] = None,
                  **kwargs: ArrayLike) -> DataFrame:
        r"""
        Get a dataframe of areas.

        Args:
            all_attributes: flag for including all attributes in the dataframe, default is false
            attributes: attributes to include in the dataframe. The 2 parameters are mutually exclusive.
                        If no parameter is specified, the dataframe will include the default attributes.
            kwargs: the data to be selected, as named arguments.

        Returns:
            the areas dataframe

        See Also:
            - :meth:`get_areas_voltage_levels` to retrieve the voltage levels of the areas
            - :meth:`get_areas_boundaries` to retrieve the voltage levels of the areas boundaries
            - :meth:`create_areas` to create areas
            - :meth:`update_areas` to update areas

        Notes:
            The resulting dataframe, depending on the parameters, will include the following columns:

              - **area_type**: the type of area (e.g. ControlArea, BiddingZone, ...)
              - **interchange_target**: target active power interchange (MW)
              - **interchange**: total (AC + DC) active power interchange, in load sign convention (negative is export, positive is import) (MW)
              - **ac_interchange**: AC active power interchange, in load sign convention (negative is export, positive is import) (MW)
              - **dc_interchange**: DC active power interchange, in load sign convention (negative is export, positive is import) (MW)
              - **fictitious** (optional): ``True`` if the area is part of the model and not of the actual network

            This dataframe is indexed on the area ID.

        Examples:

            .. code-block:: python

                net = pp.network.create_eurostag_tutorial_example1_with_tie_lines_and_areas()
                net.get_areas()

            will output something like:

            ============= ============== =========== ================== =========== ============== ==============
            \                       name   area_type interchange_target interchange ac_interchange dc_interchange
            ============= ============== =========== ================== =========== ============== ==============
            id
            ControlArea_A Control Area A ControlArea             -602.6 -602.948693    -602.948693            0.0
            ControlArea_B Control Area B ControlArea              602.6  602.944639     602.944639            0.0
            Region_AB          Region AB      Region                NaN    0.000000       0.000000            0.0
            ============= ============== =========== ================== =========== ============== ==============
        """
        return self.get_elements(ElementType.AREA, all_attributes, attributes, **kwargs)

    def get_areas_voltage_levels(self, all_attributes: bool = False, attributes: Optional[List[str]] = None,
                  **kwargs: ArrayLike) -> DataFrame:
        r"""
        Get a dataframe of areas voltage levels.

        Args:
            all_attributes: flag for including all attributes in the dataframe, default is false
            attributes: attributes to include in the dataframe. The 2 parameters are mutually exclusive.
                        If no parameter is specified, the dataframe will include the default attributes.
            kwargs: the data to be selected, as named arguments.

        Returns:
            the areas voltage levels dataframe

        See Also:
            :meth:`create_areas_voltage_levels`

        Notes:
            The resulting dataframe, depending on the parameters, will include the following columns:

              - **id**: area identifier
              - **voltage_level_id**: voltage level identifier

            This dataframe is indexed on the area ID.

        Examples:

            .. code-block:: python

                net = pp.network.create_eurostag_tutorial_example1_with_tie_lines_and_areas()
                net.get_areas_voltage_levels()

            will output something like:

            ============= ================
            \             voltage_level_id
            ============= ================
            id
            ControlArea_A VLGEN
            ControlArea_A VLHV1
            ControlArea_B VLHV2
            ControlArea_B VLLOAD
            Region_AB     VLGEN
            Region_AB     VLHV1
            Region_AB     VLHV2
            Region_AB     VLLOAD
            ============= ================
        """
        return self.get_elements(ElementType.AREA_VOLTAGE_LEVELS, all_attributes, attributes, **kwargs)

    def get_areas_boundaries(self, all_attributes: bool = False, attributes: Optional[List[str]] = None,
                  **kwargs: ArrayLike) -> DataFrame:
        r"""
        Get a dataframe of areas boundaries.

        Args:
            all_attributes: flag for including all attributes in the dataframe, default is false
            attributes: attributes to include in the dataframe. The 2 parameters are mutually exclusive.
                        If no parameter is specified, the dataframe will include the default attributes.
            kwargs: the data to be selected, as named arguments.

        Returns:
            the areas boundaries dataframe

        See Also:
            :meth:`create_areas_boundaries`

        Notes:
            The resulting dataframe, depending on the parameters, will include the following columns:

              - **id**: area identifier
              - **boundary_type** (optional): either `DANGLING_LINE` or `TERMINAL`
              - **element**: either identifier of the Dangling Line or the equipment terminal
              - **side** (optional): equipment side
              - **ac**: True if the boundary is considered as AC and not DC
              - **p**: Active power at boundary (MW)
              - **q**: Reactive power at boundary (MW)

            This dataframe is indexed on the area ID.

        Examples:

            .. code-block:: python

                net = pp.network.create_eurostag_tutorial_example1_with_tie_lines_and_areas()
                net.get_areas_boundaries()

            will output something like:

            ============= ================ ===== =========== ===========
            \                      element    ac           p           q
            ============= ================ ===== =========== ===========
            id
            ControlArea_A      NHV1_XNODE1  True -301.474347 -116.518644
            ControlArea_A      NVH1_XNODE2  True -301.474347 -116.518644
            ControlArea_B      XNODE1_NHV2  True  301.472320  116.434157
            ControlArea_B      XNODE2_NHV2  True  301.472320  116.434157
            ============= ================ ===== =========== ===========
        """
        return self.get_elements(ElementType.AREA_BOUNDARIES, all_attributes, attributes, **kwargs)

    def _update_elements(self, element_type: ElementType, df: Optional[DataFrame] = None, **kwargs: ArrayLike) -> None:
        """
        Update network elements with data provided as a :class:`~pandas.DataFrame` or as named arguments.for a specified element type.

        The dataframe columns are mapped to IIDM element attributes and each row is mapped to an element using the
        index.

        Args:
            element_type: the element type
            df: the data to be updated
            kwargs: the data to be updated, as named arguments.
                    Arguments can be single values or any type of sequence.
                    In the case of sequences, all arguments must have the same length.
        """
        metadata = _pp.get_network_elements_dataframe_metadata(element_type)
        df = _adapt_df_or_kwargs(metadata, df, **kwargs)
        c_df = _create_c_dataframe(df, metadata)
        _pp.update_network_elements_with_series(self._handle, c_df, element_type, self._per_unit,
                                                self._nominal_apparent_power)

    def update_buses(self, df: Optional[DataFrame] = None, **kwargs: ArrayLike) -> None:
        """
        Update buses with data provided as a dataframe or as named arguments.

        Args:
            df: the data to be updated, as a dataframe.
            kwargs: the data to be updated, as named arguments.
                    Arguments can be single values or any type of sequence.
                    In the case of sequences, all arguments must have the same length.
        Notes:
            Attributes that can be updated are:

            - `v_mag`
            - `v_angle`
            - `fictitious`

        See Also:
            :meth:`get_buses`

        Examples:
            Some examples using keyword arguments:

            .. code-block:: python

                network.update_buses(id='B1', v_mag=400.0)
                network.update_buses(id=['B1', 'B2'], v_mag=[400.0, 63.5])
        """
        return self._update_elements(ElementType.BUS, df, **kwargs)

    def update_switches(self, df: Optional[DataFrame] = None, **kwargs: ArrayLike) -> None:
        """
        Update switches with data provided as a :class:`~pandas.DataFrame` or as named arguments.

        Args:
            df: the data to be updated, as a dataframe.
            kwargs: the data to be updated, as named arguments.
                    Arguments can be single values or any type of sequence.
                    In the case of sequences, all arguments must have the same length.

        Notes:
            Attributes that can be updated are:

            - `open`
            - `retained`
            - `fictitious`

        See Also:
            :meth:`get_switches`

        Examples:
            Some examples using keyword arguments:

            .. code-block:: python

                network.update_switches(id='BREAKER-1', open=True)
                network.update_switches(id=['BREAKER-1', 'DISC-2'], open=[True, False])
        """
        return self._update_elements(ElementType.SWITCH, df, **kwargs)

    def update_generators(self, df: Optional[DataFrame] = None, **kwargs: ArrayLike) -> None:
        """
        Update generators with data provided as a :class:`~pandas.DataFrame` or as named arguments.

        Args:
            df: the data to be updated, as a dataframe.
            kwargs: the data to be updated, as named arguments.
                    Arguments can be single values or any type of sequence.
                    In the case of sequences, all arguments must have the same length.

        Notes:
            Attributes that can be updated are:

            - `target_p`
            - `max_p`
            - `min_p`
            - `rated_s`
            - `target_v`
            - `target_q`
            - `voltage_regulator_on`
            - `regulated_element_id`: you may define any injection or busbar section as the regulated location.
               Only supported in node breaker voltage levels.
            - `p`
            - `q`
            - `connected`
            - `fictitious`

        See Also:
            :meth:`get_generators`

        Examples:
            Some examples using keyword arguments:

            .. code-block:: python

                network.update_generators(id='G-1', connected=True, target_p=500)
                network.update_generators(id=['G-1', 'G-2'], target_v=[403, 401])
        """
        return self._update_elements(ElementType.GENERATOR, df, **kwargs)

    def update_loads(self, df: Optional[DataFrame] = None, **kwargs: ArrayLike) -> None:
        """
        Update loads with data provided as a :class:`~pandas.DataFrame` or as named arguments.

        Args:
            df: the data to be updated, as a dataframe.
            kwargs: the data to be updated, as named arguments.
                    Arguments can be single values or any type of sequence.
                    In the case of sequences, all arguments must have the same length.

        Notes:
            Attributes that can be updated are:

            - `p0`
            - `q0`
            - `connected`
            - `fictitious`

        See Also:
            :meth:`get_loads`

        Examples:
            Some examples using keyword arguments:

            .. code-block:: python

                network.update_loads(id='L-1', p0=10, q0=3)
                network.update_loads(id=['L-1', 'L-2'],  p0=[10, 20], q0=[3, 5])
        """
        return self._update_elements(ElementType.LOAD, df, **kwargs)

    def update_grounds(self, df: Optional[DataFrame] = None, **kwargs: ArrayLike) -> None:
        """
        Update grounds with data provided as a :class:`~pandas.DataFrame` or as named arguments.

        Args:
            df: the data to be updated, as a dataframe.
            kwargs: the data to be updated, as named arguments.
                    Arguments can be single values or any type of sequence.
                    In the case of sequences, all arguments must have the same length.

        Notes:
            Attributes that can be updated are:

            - `connected`

        See Also:
            :meth:`get_grounds`

        Examples:
            Some examples using keyword arguments:

            .. code-block:: python

                network.update_grounds(id='L-1', connected=False)
        """
        return self._update_elements(ElementType.GROUND, df, **kwargs)

    def update_batteries(self, df: Optional[DataFrame] = None, **kwargs: ArrayLike) -> None:
        """
        Update batteries with data provided as a :class:`~pandas.DataFrame` or as named arguments.

        Args:
            df: the data to be updated, as a dataframe.
            kwargs: the data to be updated, as named arguments.
                    Arguments can be single values or any type of sequence.
                    In the case of sequences, all arguments must have the same length.

        Notes:
            Attributes that can be updated are:

            - `target_p`
            - `target_q`
            - `connected`
            - `max_q`
            - `min_q`
            - `fictitious`

        See Also:
            :meth:`get_batteries`

        Examples:
            Some examples using keyword arguments:

            .. code-block:: python

                network.update_batteries(id='B-1', p0=10, q0=3)
                network.update_batteries(id=['B-1', 'B-2'],  p0=[10, 20], q0=[3, 5])
        """
        return self._update_elements(ElementType.BATTERY, df, **kwargs)

    def update_dangling_lines(self, df: Optional[DataFrame] = None, **kwargs: ArrayLike) -> None:
        """
        Update dangling lines with data provided as a :class:`~pandas.DataFrame` or as named arguments.

        Args:
            df: the data to be updated, as a dataframe.
            kwargs: the data to be updated, as named arguments.
                    Arguments can be single values or any type of sequence.
                    In the case of sequences, all arguments must have the same length.

        Notes:
            Attributes that can be updated are:

            - `r`
            - `x`
            - `g`
            - `b`
            - `p0`
            - `q0`
            - `p`
            - `q`
            - `connected`
            - `fictitious`
            - `pairing_key`
            - `bus_breaker_bus_id` if the dangling line is in a voltage level with `BUS_BREAKER` topology
            - `selected_limits_group`

        See Also:
            :meth:`get_dangling_lines`

        Examples:
            Some examples using keyword arguments:

            .. code-block:: python

                network.update_dangling_lines(id='L-1', p0=10, q0=3)
                network.update_dangling_lines(id=['L-1', 'L-2'],  p0=[10, 20], q0=[3, 5])
        """
        return self._update_elements(ElementType.DANGLING_LINE, df, **kwargs)

    def update_dangling_lines_generation(self, df: Optional[DataFrame] = None, **kwargs: ArrayLike) -> None:
        """
        Update dangling lines generation part with data provided as a :class:`~pandas.DataFrame` or as named arguments.

        Args:
            df: the data to be updated, as a dataframe.
            kwargs: the data to be updated, as named arguments.
                    Arguments can be single values or any type of sequence.
                    In the case of sequences, all arguments must have the same length.

        Notes:
            Attributes that can be updated are:

            - `min_p`
            - `max_p`
            - `target_p`
            - `target_q`
            - `target_v`
            - `voltage_regulator_on`

        See Also:
            :meth:`get_dangling_lines_generation`

        Examples:
            Some examples using keyword arguments:

            .. code-block:: python

                network.update_dangling_lines_generation(id='DL', voltage_regulator_on=True, target_v=225)
                network.update_dangling_lines_generation(id=['DL', 'DL2'],  voltage_regulator_on=[True, True], target_v=[225, 400])
        """
        return self._update_elements(ElementType.DANGLING_LINE_GENERATION, df, **kwargs)

    def update_vsc_converter_stations(self, df: Optional[DataFrame] = None, **kwargs: ArrayLike) -> None:
        """
        Update VSC converter stations with data provided as a :class:`~pandas.DataFrame` or as named arguments.

        Args:
            df: the data to be updated, as a dataframe.
            kwargs: the data to be updated, as named arguments.
                    Arguments can be single values or any type of sequence.
                    In the case of sequences, all arguments must have the same length.

        Notes:
            Attributes that can be updated are:

            - `loss_factor`
            - `target_v`
            - `target_q`
            - `voltage_regulator_on`
            - `p`
            - `q`
            - `connected`
            - `regulated_element_id`
            - `fictitious`

        See Also:
            :meth:`get_vsc_converter_stations`

        Examples:
            Some examples using keyword arguments:

            .. code-block:: python

                network.update_vsc_converter_stations(id='S-1', target_v=400, voltage_regulator_on=True)
                network.update_vsc_converter_stations(id=['S-1', 'S-2'], target_v=[400, 400])
        """
        return self._update_elements(ElementType.VSC_CONVERTER_STATION, df, **kwargs)

    def update_lcc_converter_stations(self, df: Optional[DataFrame] = None, **kwargs: ArrayLike) -> None:
        """
        Update VSC converter stations with data provided as a :class:`~pandas.DataFrame` or as named arguments.

        Args:
            df: the data to be updated, as a dataframe.
            kwargs: the data to be updated, as named arguments.
                    Arguments can be single values or any type of sequence.
                    In the case of sequences, all arguments must have the same length.

        Notes:
            Attributes that can be updated are:

            - `power_factor`
            - `loss_factor`
            - `p`
            - `q`
            - `connected`
            - `fictitious`

        See Also:
            :meth:`get_vsc_converter_stations`

        Examples:
            Some examples using keyword arguments:

            .. code-block:: python

                network.update_lcc_converter_stations(id='S-1', connected=True)
                network.update_lcc_converter_stations(id=['S-1', 'S-2'], connected=[True, False])
        """
        return self._update_elements(ElementType.LCC_CONVERTER_STATION, df, **kwargs)

    def update_static_var_compensators(self, df: Optional[DataFrame] = None, **kwargs: ArrayLike) -> None:
        """
        Update static var compensators with data provided as a :class:`~pandas.DataFrame` or as named arguments.

        Args:
            df: the data to be updated, as a dataframe.
            kwargs: the data to be updated, as named arguments.
                    Arguments can be single values or any type of sequence.
                    In the case of sequences, all arguments must have the same length.

        Notes:
            Attributes that can be updated are:

            - `b_min`
            - `b_max`
            - `target_v`
            - `target_q`
            - `regulation_mode`
            - `p`
            - `q`
            - `connected`
            - `regulated_element_id`
            - `fictitious`

        See Also:
            :meth:`get_static_var_compensators`

        Examples:
            Some examples using keyword arguments:

            .. code-block:: python

                network.update_static_var_compensators(id='SVC-1', target_v=225)
                network.update_static_var_compensators(id=['SVC-1', 'SVC-2'], target_v=[226, 405])
        """
        return self._update_elements(ElementType.STATIC_VAR_COMPENSATOR, df, **kwargs)

    def update_hvdc_lines(self, df: Optional[DataFrame] = None, **kwargs: ArrayLike) -> None:
        """
        Update HVDC lines with data provided as a :class:`~pandas.DataFrame` or as named arguments.

        Args:
            df: the data to be updated, as a dataframe.
            kwargs: the data to be updated, as named arguments.
                    Arguments can be single values or any type of sequence.
                    In the case of sequences, all arguments must have the same length.

        Notes:
            Attributes that can be updated are:

            - `converters_mode`
            - `target_p`
            - `max_p`
            - `nominal_v`
            - `r`
            - `connected1`
            - `connected2`
            - `fictitious`

        See Also:
            :meth:`get_hvdc_lines`

        Examples:
            Some examples using keyword arguments:

            .. code-block:: python

                network.update_hvdc_lines(id='HVDC-1', target_p=800)
                network.update_hvdc_lines(id=['HVDC-1', 'HVDC-2'], target_p=[800, 600])
        """
        return self._update_elements(ElementType.HVDC_LINE, df, **kwargs)

    def update_lines(self, df: Optional[DataFrame] = None, **kwargs: ArrayLike) -> None:
        """
        Update lines data with data provided as a :class:`~pandas.DataFrame` or as named arguments.

        Args:
            df: the data to be updated, as a dataframe.
            kwargs: the data to be updated, as named arguments.
                    Arguments can be single values or any type of sequence.
                    In the case of sequences, all arguments must have the same length.

        Notes:
            Attributes that can be updated are:

            - `r`
            - `x`
            - `g1`
            - `b1`
            - `g2`
            - `b2`
            - `p1`
            - `q1`
            - `p2`
            - `q2`
            - `connected1`
            - `connected2`
            - `fictitious`
            - `selected_limits_group_1`
            - `selected_limits_group_2`

        See Also:
            :meth:`get_lines`

        Examples:
            Some examples using keyword arguments:

            .. code-block:: python

                network.update_lines(id='L-1', connected1=False, connected2=True)
                network.update_lines(id=['L-1', 'L-2'], r=[0.5, 2.0], x=[5, 10])
        """
        return self._update_elements(ElementType.LINE, df, **kwargs)

    def update_2_windings_transformers(self, df: Optional[DataFrame] = None, **kwargs: ArrayLike) -> None:
        """
        Update 2 windings transformers with data provided as a :class:`~pandas.DataFrame` or as named arguments.

        Args:
            df: the data to be updated, as a dataframe.
            kwargs: the data to be updated, as named arguments.
                    Arguments can be single values or any type of sequence.
                    In the case of sequences, all arguments must have the same length.

        Notes:
            Attributes that can be updated are:

            - `r`
            - `x`
            - `g`
            - `b`
            - `rated_u1`
            - `rated_u2`
            - `rated_s`
            - `p1`
            - `q1`
            - `p2`
            - `q2`
            - `connected1`
            - `connected2`
            - `fictitious`
            - `selected_limits_group_1`
            - `selected_limits_group_2`

        See Also:
            :meth:`get_2_windings_transformers`

        Examples:
            Some examples using keyword arguments:

            .. code-block:: python

                network.update_2_windings_transformers(id='T-1', connected1=False, connected2=False)
                network.update_2_windings_transformers(id=['T-1', 'T-2'], r=[0.5, 2.0], x=[5, 10])
        """
        return self._update_elements(ElementType.TWO_WINDINGS_TRANSFORMER, df, **kwargs)

    def update_3_windings_transformers(self, df: Optional[DataFrame] = None, **kwargs: ArrayLike) -> None:
        """
        Update 3 windings transformers with data provided as a :class:`~pandas.DataFrame` or as named arguments.

        Args:
            df: the data to be updated, as a dataframe.
            kwargs: the data to be updated, as named arguments.
                    Arguments can be single values or any type of sequence.
                    In the case of sequences, all arguments must have the same length.

        Notes:
            Attributes that can be updated are:

            - `r1`
            - `x1`
            - `g1`
            - `b1`
            - `rated_u1`
            - `rated_s1`
            - `p1`
            - `q1`
            - `connected1`
            - `ratio_tap_position1`
            - `phase_tap_position1`
            - `selected_limits_group_1`
            - `r2`
            - `x2`
            - `g2`
            - `b2`
            - `rated_u2`
            - `rated_s2`
            - `p2`
            - `q2`
            - `connected2`
            - `ratio_tap_position2`
            - `phase_tap_position2`
            - `selected_limits_group_2`
            - `r3`
            - `x3`
            - `g3`
            - `b3`
            - `rated_u3`
            - `rated_s3`
            - `p3`
            - `q3`
            - `connected3`
            - `ratio_tap_position3`
            - `phase_tap_position3`
            - `selected_limits_group_3`
            - `fictitious`

        See Also:
            :meth:`get_3_windings_transformers`

        Examples:
            Some examples using keyword arguments:

            .. code-block:: python

                network.update_3_windings_transformers(id='T-1', connected1=False, connected2=False, connected3=False)
                network.update_3_windings_transformers(id=['T-1', 'T-2'], r3=[0.5, 2.0], x3=[5, 10])
        """
        return self._update_elements(ElementType.THREE_WINDINGS_TRANSFORMER, df, **kwargs)

    def update_ratio_tap_changers(self, df: Optional[DataFrame] = None, **kwargs: ArrayLike) -> None:
        """
        Update ratio tap changers with data provided as a :class:`~pandas.DataFrame` or as named arguments.

        Args:
            df: the data to be updated, as a dataframe.
            kwargs: the data to be updated, as named arguments.
                    Arguments can be single values or any type of sequence.
                    In the case of sequences, all arguments must have the same length.

        Notes:
            Attributes that can be updated are:

            - `tap`
            - `oltc`
            - `regulating`,
            - `regulated_side`,
            - `target_v`
            - `target_deadband`

        See Also:
            :meth:`get_ratio_tap_changers`

        Examples:
            Some examples using keyword arguments:

            .. code-block:: python

                network.update_ratio_tap_changers(id='T-1', tap=12)
                network.update_ratio_tap_changers(id=['T-1', 'T-2'], target_v=[64, 65], regulating=[True, True])
        """
        return self._update_elements(ElementType.RATIO_TAP_CHANGER, df, **kwargs)

    def update_ratio_tap_changer_steps(self, df: Optional[DataFrame] = None, **kwargs: ArrayLike) -> None:
        """
        Update ratio tap changer steps with data provided as a :class:`~pandas.DataFrame` or as named arguments.

        Args:
            df: the data to be updated, as a dataframe.
            kwargs: the data to be updated, as named arguments.
                    Arguments can be single values or any type of sequence.
                    In the case of sequences, all arguments must have the same length.

        Notes:
            Attributes that can be updated are:

            - `rho`
            - `r`
            - `x`
            - `g`
            - `b`

        See Also:
            :meth:`get_ratio_tap_changer_steps`

        Examples:
            Some examples using keyword arguments:

            .. code-block:: python

                network.update_ratio_tap_changer_steps(id='T-1', position=2, rho=1.1)
        """
        return self._update_elements(ElementType.RATIO_TAP_CHANGER_STEP, df, **kwargs)

    def update_phase_tap_changers(self, df: Optional[DataFrame] = None, **kwargs: ArrayLike) -> None:
        """
        Update phase tap changers with data provided as a :class:`~pandas.DataFrame` or as named arguments.

        Args:
            df: the data to be updated, as a dataframe.
            kwargs: the data to be updated, as named arguments.
                    Arguments can be single values or any type of sequence.
                    In the case of sequences, all arguments must have the same length.

        Notes:
            Attributes that can be updated :

            - `tap`
            - `regulating`
            - `regulation_mode`
            - `regulation_value`
            - `regulated_side`
            - `target_deadband`
            - `fictitious`

        See Also:
            :meth:`get_phase_tap_changers`

        Examples:
            Some examples using keyword arguments:

            .. code-block:: python

                network.update_phase_tap_changers(id='T-1', regulation_mode=CURRENT_LIMITER, regulation_value=500)
                network.update_phase_tap_changers(id=['T-1', 'T-2'], tap=[12, 25])
      """
        return self._update_elements(ElementType.PHASE_TAP_CHANGER, df, **kwargs)

    def update_phase_tap_changer_steps(self, df: Optional[DataFrame] = None, **kwargs: ArrayLike) -> None:
        """
        Update phase tap changer steps with data provided as a :class:`~pandas.DataFrame` or as named arguments.

        Args:
            df: the data to be updated, as a dataframe.
            kwargs: the data to be updated, as named arguments.
                    Arguments can be single values or any type of sequence.
                    In the case of sequences, all arguments must have the same length.

        Notes:
            Attributes that can be updated :

            - `rho`
            - `alpha`
            - `r`
            - `x`
            - `g`
            - `b`

        See Also:
            :meth:`get_phase_tap_changer_steps`

        Examples:
            Some examples using keyword arguments:

            .. code-block:: python

                network.update_phase_tap_changer_steps(id='T-1', position=2, rho=1.1, alpha=-12.3)
        """
        return self._update_elements(ElementType.PHASE_TAP_CHANGER_STEP, df, **kwargs)

    def update_shunt_compensators(self, df: Optional[DataFrame] = None, **kwargs: ArrayLike) -> None:
        """
        Update shunt compensators with data provided as a :class:`~pandas.DataFrame` or as named arguments.

        Args:
            df: the data to be updated, as a dataframe.
            kwargs: the data to be updated, as named arguments.
                    Arguments can be single values or any type of sequence.
                    In the case of sequences, all arguments must have the same length.

        Notes:
            Attributes that can be updated are:

            - `section_count`
            - `p`
            - `q`
            - `connected`
            - `fictitious`

        See Also:
            :meth:`get_shunt_compensators`

        Examples:
            Some examples using keyword arguments:

            .. code-block:: python

                network.update_shunt_compensators(id='IND-1', section_count=1, connected=True)
                network.update_shunt_compensators(id=['IND-1', 'CAP-1'], section_count=[1, 0])
        """
        return self._update_elements(ElementType.SHUNT_COMPENSATOR, df, **kwargs)

    def update_linear_shunt_compensator_sections(self, df: Optional[DataFrame] = None, **kwargs: ArrayLike) -> None:
        """
        Update shunt compensators with data provided as a :class:`~pandas.DataFrame` or as named arguments.

        Args:
            df: the data to be updated, as a dataframe.
            kwargs: the data to be updated, as named arguments.
                    Arguments can be single values or any type of sequence.
                    In the case of sequences, all arguments must have the same length.

        Notes:
            Attributes that can be updated are:

            - `g_per_section`
            - `b_per_section`
            - `max_section_count`

        See Also:
            :meth:`get_linear_shunt_compensator_sections`

        Examples:
            Some examples using keyword arguments:

            .. code-block:: python

                network.update_linear_shunt_compensator_sections(id='CAP-1', max_section_count=3)
        """
        return self._update_elements(ElementType.LINEAR_SHUNT_COMPENSATOR_SECTION, df, **kwargs)

    def update_non_linear_shunt_compensator_sections(self, df: Optional[DataFrame] = None, **kwargs: ArrayLike) -> None:
        """
        Update non linear shunt compensators sections with data provided as a :class:`~pandas.DataFrame` or as named arguments.

        Args:
            df: the data to be updated, as a dataframe.
            kwargs: the data to be updated, as named arguments.
                    Arguments can be single values or any type of sequence.
                    In the case of sequences, all arguments must have the same length.

        Notes:
            Attributes that can be updated are :

            - `g`
            - `b`

        See Also:
            :meth:`get_non_linear_shunt_compensator_sections`

        Examples:
            Some examples using keyword arguments:

            .. code-block:: python

                network.update_non_linear_shunt_compensator_sections(id='CAP-1', section=1, b=1e-5)
        """
        return self._update_elements(ElementType.NON_LINEAR_SHUNT_COMPENSATOR_SECTION, df, **kwargs)

    def update_busbar_sections(self, df: Optional[DataFrame] = None, **kwargs: ArrayLike) -> None:
        """Update bus bar sections with a ``Pandas`` dataframe.

        Args:
            df: the data to be updated, as a dataframe.
            kwargs: the data to be updated, as named arguments.
                    Arguments can be single values or any type of sequence.
                    In the case of sequences, all arguments must have the same length.

        """
        return self._update_elements(ElementType.BUSBAR_SECTION, df, **kwargs)

    def update_voltage_levels(self, df: Optional[DataFrame] = None, **kwargs: ArrayLike) -> None:
        """
        Update voltage levels with data provided as a :class:`~pandas.DataFrame` or as named arguments.

        Args:
            df: the data to be updated, as a dataframe.
            kwargs: the data to be updated, as named arguments.
                    Arguments can be single values or any type of sequence.
                    In the case of sequences, all arguments must have the same length.

        Notes:
            Attributes that can be updated are :

            - `high_voltage_limit`
            - `low_voltage_limit`
            - `nominal_v`
            - `fictitious`

        See Also:
            :meth:`get_voltage_levels`

        Examples:
            Some examples using keyword arguments:

            .. code-block:: python

                network.update_voltage_levels(id='VL-1', high_voltage_limit=420)
                network.update_voltage_levels(id=['VL-1', 'VL-2'], low_voltage_limit=[385, 390])
        """
        return self._update_elements(ElementType.VOLTAGE_LEVEL, df, **kwargs)

    def update_substations(self, df: Optional[DataFrame] = None, **kwargs: ArrayLike) -> None:
        """
        Update substations with data provided as a :class:`~pandas.DataFrame` or as named arguments.

        Args:
            df: the data to be updated, as a dataframe.
            kwargs: the data to be updated, as named arguments.
                    Arguments can be single values or any type of sequence.
                    In the case of sequences, all arguments must have the same length.

        Notes:
            Attributes that can be updated are :

            - `TSO`
            - `country`
            - `fictitious`

        See Also:
            :meth:`get_substations`

        Examples:
            Some examples using keyword arguments:

            .. code-block:: python

                network.update_substations(id='S-1', TSO='ELIA', country='BE')
                network.update_substations(id=['S-1', 'S-2'], country=['BE', 'FR'])
        """
        return self._update_elements(ElementType.SUBSTATION, df, **kwargs)

    def update_terminals(self, df: Optional[DataFrame] = None, **kwargs: ArrayLike) -> None:
        """
        Update terminals with data provided as a :class:`~pandas.DataFrame` or as named arguments.

        Args:
            df: the data to be updated, as a dataframe.
            kwargs: the data to be updated, as named arguments.
                    Arguments can be single values or any type of sequence.
                    In the case of sequences, all arguments must have the same length.

        Notes:
            Attributes that can be updated are :

            - `connected`: element_side must be provided if it is a sided network element

        See Also:
            :meth:`get_terminals`

        Examples:
            Some examples using keyword arguments:

            .. code-block:: python

                network.update_terminals(element_id='GENERATOR_ID', connected=False)
                network.update_terminals(element_id='LINE_ID', element_side='ONE', connected=True)
        """
        return self._update_elements(ElementType.TERMINAL, df, **kwargs)

    def update_branches(self, df: Optional[DataFrame] = None, **kwargs: ArrayLike) -> None:
        """
        Update branches with data provided as a :class:`~pandas.DataFrame` or as named arguments.

        Args:
            df: the data to be updated, as a dataframe.
            kwargs: the data to be updated, as named arguments.
                    Arguments can be single values or any type of sequence.
                    In the case of sequences, all arguments must have the same length.

        Notes:
            Attributes that can be updated are :

            - `connected1`
            - `connected2`
            - `bus_breaker_bus1_id2`
            - `bus_breaker_bus2_id2`

        See Also:
            :meth:`get_branches`

        Examples:
            Some examples using keyword arguments:

            .. code-block:: python

                network.update_branches(element_id='BRANCH_ID', connected1=False, connected2=False)
        """
        return self._update_elements(ElementType.BRANCH, df, **kwargs)

    def update_injections(self, df: Optional[DataFrame] = None, **kwargs: ArrayLike) -> None:
        """
        Update injections with data provided as a :class:`~pandas.DataFrame` or as named arguments.

        Args:
            df: the data to be updated, as a dataframe.
            kwargs: the data to be updated, as named arguments.
                    Arguments can be single values or any type of sequence.
                    In the case of sequences, all arguments must have the same length.

        Notes:
            Attributes that can be updated are :

            - `connected`
            - `bus_breaker_bus_id`

        See Also:
            :meth:`get_injections`

        Examples:
            Some examples using keyword arguments:

            .. code-block:: python

                network.update_injections(element_id='INJECTION_ID', connected=True, bus_breaker_bus_id='B2')
        """
        return self._update_elements(ElementType.INJECTION, df, **kwargs)

    def update_tie_lines(self, df: Optional[DataFrame] = None, **kwargs: ArrayLike) -> None:
        """
        Update tie lines with data provided as a :class:`~pandas.DataFrame` or as named arguments.

        Args:
            df: the data to be updated, as a dataframe.
            kwargs: the data to be updated, as named arguments.
                    Arguments can be single values or any type of sequence.
                    In the case of sequences, all arguments must have the same length.

        Notes:
            Attributes that can be updated are :

            - `fictitious`

        See Also:
            :meth:`get_tie_lines`

        Examples:
            Some examples using keyword arguments:

            .. code-block:: python

                network.update_tie_lines(element_id='TIE_LINE_ID', fictitious=True)
        """
        return self._update_elements(ElementType.TIE_LINE, df, **kwargs)

    def update_areas(self, df: Optional[DataFrame] = None, **kwargs: ArrayLike) -> None:
        """
        Update areas with data provided as a :class:`~pandas.DataFrame` or as named arguments.

        Args:
            df: the data to be updated, as a dataframe.
            kwargs: the data to be updated, as named arguments.
                    Arguments can be single values or any type of sequence.
                    In the case of sequences, all arguments must have the same length.

        Notes:
            Attributes that can be updated are:

            - `interchange_target`
            - `fictitious`

        See Also:
            :meth:`get_areas`

        Examples:
            Some examples using keyword arguments:

            .. code-block:: python

                network.update_areas(id='ControlArea_A', interchange_target=-500)
                network.update_areas(id=['ControlArea_A', 'ControlArea_B'], interchange_target=[-500, 500])
        """
        return self._update_elements(ElementType.AREA, df, **kwargs)

    def update_extensions(self, extension_name: str, df: Optional[DataFrame] = None, table_name: str = "",
                          **kwargs: ArrayLike) -> None:
        """
        Update extensions of network elements with data provided as a :class:`~pandas.DataFrame`.

        Args:
            extension_name: name of the extension
            table_name: for multiple dataframes extensions, to precise which dataframe to modify
            df: the data to be updated
            kwargs: the data to be updated, as named arguments.
                    Arguments can be single values or any type of sequence.
                    In the case of sequences, all arguments must have the same length.

        Notes:
            The id column in the dataframe provides the link to the extensions parent elements
        """
        metadata = _pp.get_network_extensions_dataframe_metadata(extension_name, table_name)
        df = _adapt_df_or_kwargs(metadata, df, **kwargs)
        c_df = _create_c_dataframe(df, metadata)
        _pp.update_extensions(self._handle, extension_name, table_name, c_df)

    def create_extensions(self, extension_name: str, df: Optional[Union[DataFrame, List[Optional[DataFrame]]]] = None,
                          **kwargs: ArrayLike) -> None:
        """
        create extensions of network elements with data provided as a :class:`~pandas.DataFrame`.

        Args:
            extension_name: name of the extension
            df: the data to be created
                 A single dataframe or a list of dataframes can be given as arguments
            kwargs: the data to be created, as named arguments.
                    Arguments can be single values or any type of sequence.
                    In the case of sequences, all arguments must have the same length.

        Notes:
            The id column in the dataframe provides the link to the extensions parent elements
        """
        if not isinstance(df, List):
            df = [df]
        self._create_extensions(extension_name, df, **kwargs)

    def get_working_variant_id(self) -> str:
        """
        The current working variant ID.

        Returns:
            the id of the currently selected variant.
        """
        return _pp.get_working_variant_id(self._handle)

    def clone_variant(self, src: str, target: str, may_overwrite: bool = True) -> None:
        """
        Creates a copy of the source variant

        Args:
            src: variant to copy
            target: id of the new variant that will be a copy of src
            may_overwrite: indicates if the target can be overwritten when it already exists
        """
        _pp.clone_variant(self._handle, src, target, may_overwrite)

    def set_working_variant(self, variant: str) -> None:
        """
        Changes the working variant. The provided variant ID must correspond
        to an existing variant, for example created by a call to `clone_variant`.

        Args:
            variant: id of the variant selected (it must exist)
        """
        _pp.set_working_variant(self._handle, variant)

    def working_variant(self, variant_id: str) -> WorkingVariantScope:
        return WorkingVariantScope(self, variant_id)

    def remove_variant(self, variant: str) -> None:
        """
        Removes a variant from the network.

        Args:
            variant: id of the variant to be deleted
        """
        _pp.remove_variant(self._handle, variant)

    def get_variant_ids(self) -> List[str]:
        """
        Get the list of existing variant IDs.

        Returns:
            all the ids of the existing variants
        """
        return _pp.get_variant_ids(self._handle)

    def get_current_limits(self, all_attributes: bool = False, attributes: Optional[List[str]] = None) -> DataFrame:
        """
        .. deprecated::
          Use :meth:`get_operational_limits` instead.

        Get the list of all current limits on the network paired with their branch id.

        Args:
            all_attributes (bool, optional): flag for including all attributes in the dataframe, default is false
            attributes (List[str], optional): attributes to include in the dataframe. The 2 parameters are mutually exclusive. If no parameter is specified, the dataframe will include the default attributes.

        Returns:
            all current limits on the network
        """
        warnings.warn("get_current_limits is deprecated, use get_operational_limits instead", DeprecationWarning)
        limits = self.get_operational_limits(all_attributes, attributes)
        current_limits = limits[
            limits['element_type'].isin(['LINE', 'TWO_WINDINGS_TRANSFORMER']) & (limits['type'] == 'CURRENT')]
        current_limits.index.rename('branch_id', inplace=True)
        current_limits.set_index('name', append=True, inplace=True)
        columns = ['side', 'value', 'acceptable_duration']
        if 'fictitious' in current_limits.columns:
            columns.append('fictitious')
        return current_limits[columns]

    def get_operational_limits(self, all_attributes: bool = False, attributes: Optional[List[str]] = None, show_inactive_sets: bool = False) -> DataFrame:
        """
        Get the list of operational limits.

        The resulting dataframe, depending on the parameters, will have some of the following columns:

          - **element_id**: Identifier of the network element on which this limit applies (could be for example
            a line or a transformer). This is the index column.
          - **element_type**: Type of the network element on which this limit applies (LINE, TWO_WINDINGS_TRANSFORMER,
            THREE_WINDINGS_TRANSFORMER, DANGLING_LINE)
          - **side**:       The side of the element on which this limit applies (ONE, TWO, THREE)
          - **name**:       The name of the limit
          - **type**:       The type of the limit (CURRENT, ACTIVE_POWER, APPARENT_POWER)
          - **value**:      The value of the limit
          - **acceptable_duration**: The duration, in seconds, for which the element can securely be
            operated under the limit value. By convention, the value -1 represents an infinite duration.
          - **fictitious** (optional): `True` if this limit is fictitious
          - **group_name** (optional): The name of the operational limit group this limit is in
          - **selected** (optional): `True` if this limit's operational group is the selected one

        Args:
            all_attributes: flag for including all attributes in the dataframe, default is false
            attributes:     attributes to include in the dataframe. The 2 parameters are mutually
                            exclusive. If no parameter is specified, the dataframe will include the default attributes.
            show_inactive_sets: flag to choose whether inactive limit sets should also be included in the dataframe

        Returns:
            All limits on the network
        """
        if show_inactive_sets:
            return self.get_elements(ElementType.OPERATIONAL_LIMITS, all_attributes, attributes)
        return self.get_elements(ElementType.SELECTED_OPERATIONAL_LIMITS, all_attributes, attributes)

    def get_node_breaker_topology(self, voltage_level_id: str) -> NodeBreakerTopology:
        """
        Get the node breaker description of the topology of a voltage level.

        Args:
            voltage_level_id: id of the voltage level

        Returns:
            The node breaker description of the topology of the voltage level
        """
        return NodeBreakerTopology(self._handle, voltage_level_id)

    def get_bus_breaker_topology(self, voltage_level_id: str) -> BusBreakerTopology:
        """
        Get the bus breaker description of the topology of a voltage level.

        Args:
            voltage_level_id: id of the voltage level

        Returns:
            The bus breaker description of the topology of the voltage level
        """
        return BusBreakerTopology(self._handle, voltage_level_id)

    def merge(self, networks: Union[Network, Sequence[Network]]) -> None:
        """
        Merges networks into this one.

        Args:
            networks:  List of networks to be merged into this one.

        Examples:
            If you have 3 networks, you can merge this way:

            .. code-block:: python

                network1.merge([network2, network3])

            Note that network1 is modified: it absorbs network2 and network3.
        """
        if isinstance(networks, Network):
            networks = [networks]
        self._handle = _pp.merge([self._handle] + [n._handle for n in networks])

    def _create_elements(self, element_type: ElementType, dfs: List[Optional[DataFrame]],
                         **kwargs: ArrayLike) -> None:
        metadata = _pp.get_network_elements_creation_dataframes_metadata(element_type)
        c_dfs = _get_c_dataframes(dfs, metadata, **kwargs)
        _pp.create_element(self._handle, c_dfs, element_type)

    def _create_extensions(self, extension_name: str, dfs: List[Optional[DataFrame]], **kwargs: ArrayLike) -> None:
        metadata = _pp.get_network_extensions_creation_dataframes_metadata(extension_name)
        c_dfs = _get_c_dataframes(dfs, metadata, **kwargs)
        _pp.create_extensions(self._handle, c_dfs, extension_name)

    def create_substations(self, df: Optional[DataFrame] = None, **kwargs: ArrayLike) -> None:
        """
        Creates substations.

        Args:
            df: Attributes as a dataframe.
            kwargs: Attributes as keyword arguments.

        Notes:

            Data may be provided as a dataframe or as keyword arguments.
            In the latter case, all arguments must have the same length.

            Valid attributes are:
            - **id**: the identifier of the substation
            - **name**: an optional human readable name for the substation
            - **country**: an optional country code ('DE', 'IT', ...)
            - **TSO**: an optional TSO name

        Examples:
            Using keyword arguments:

            .. code-block:: python

                network.create_substations(id='S-1', country='IT', TSO='TERNA')

            Or using a dataframe:

           .. code-block:: python

                stations = pd.DataFrame.from_records(index='id', data=[
                    {'id': 'S1', 'country': 'BE'},
                    {'id': 'S2', 'country': 'DE'}
                ])
                network.create_substations(stations)
        """
        self._create_elements(ElementType.SUBSTATION, [df], **kwargs)

    def create_generators(self, df: Optional[DataFrame] = None, **kwargs: ArrayLike) -> None:
        """
        Creates generators.

        Args:
            df: Attributes as dataframe.
            kwargs: Attributes as keyword arguments.

        Notes:

            Data may be provided as a dataframe or as keyword arguments.
            In the latter case, all arguments must have the same length.

            Valid attributes are:

            - **id**: the identifier of the new generator
            - **voltage_level_id**: the voltage level where the new generator will be created.
              The voltage level must already exist.
            - **bus_id**: the bus where the new generator will be connected,
              if the voltage level has a bus-breaker topology kind.
            - **connectable_bus_id**: the bus where the new generator will be connectable,
              if the voltage level has a bus-breaker topology kind.
            - **node**: the node where the new generator will be connected,
              if the voltage level has a node-breaker topology kind.
            - **energy_source**: the type of energy source (HYDRO, NUCLEAR, ...)
            - **condenser**: define if the generator is a condenser (boolean)
            - **max_p**: maximum active power in MW
            - **min_p**: minimum active power in MW
            - **target_p**: target active power in MW
            - **target_q**: target reactive power in MVar, when the generator does not regulate voltage
            - **rated_s**: nominal power in MVA
            - **target_v**: target voltage in kV, when the generator regulates voltage
            - **voltage_regulator_on**: true if the generator regulates voltage

        Examples:
            Using keyword arguments:

            .. code-block:: python

                network.create_generators(id='GEN',
                                          voltage_level_id='VL1',
                                          bus_id='B1',
                                          target_p=100,
                                          min_p=0,
                                          max_p=200,
                                          target_v=400,
                                          voltage_regulator_on=True)
        """
        self._create_elements(ElementType.GENERATOR, [df], **kwargs)

    def create_busbar_sections(self, df: Optional[DataFrame] = None, **kwargs: ArrayLike) -> None:
        """
        Creates bus bar sections.

        Args:
            df: Attributes as a dataframe.
            kwargs: Attributes as keyword arguments.

        Notes:

            Data may be provided as a dataframe or as keyword arguments.
            In the latter case, all arguments must have the same length.

            Valid attributes are:

            - **id**: the identifier of the new busbar section
            - **voltage_level_id**: the voltage level where the new busbar section will be created.
              The voltage level must already exist.
            - **node**: the node where the new generator will be connected,
              if the voltage level has a node-breaker topology kind.
            - **name**: an optional human-readable name

        Examples:
            Using keyword arguments:

            .. code-block:: python

                network.create_busbar_sections(id='BBS', voltage_level_id='VL1', node=0)
        """
        self._create_elements(ElementType.BUSBAR_SECTION, [df], **kwargs)

    def create_buses(self, df: Optional[DataFrame] = None, **kwargs: ArrayLike) -> None:
        """
        Creates buses in bus-breaker voltage levels.

        Args:
            df: Attributes as a dataframe.
            kwargs: Attributes as keyword arguments.

        Notes:

            Data may be provided as a dataframe or as keyword arguments.
            In the latter case, all arguments must have the same length.

            This method can only create "configured buses", in bus-breaker voltage levels,
            as opposed to electrical buses computed from this underlying topology.

            Valid attributes are:

            - **id**: the identifier of the new configured bus
            - **voltage_level_id**: the voltage level where the new bus will be created.
              The voltage level must already exist, and must have a bus-breaker topology kind.
            - **name**: an optional human-readable name

        Examples:
            Using keyword arguments:

            .. code-block:: python

                network.create_buses(id='B1', voltage_level_id='VL1')
        """
        return self._create_elements(ElementType.BUS, [df], **kwargs)

    def create_loads(self, df: Optional[DataFrame] = None, **kwargs: ArrayLike) -> None:
        """
        Create loads.

        Args:
            df: Attributes as a dataframe.
            kwargs: Attributes as keyword arguments.

        Notes:

            Data may be provided as a dataframe or as keyword arguments.
            In the latter case, all arguments must have the same length.

            Valid attributes are:

            - **id**: the identifier of the new load
            - **voltage_level_id**: the voltage level where the new load will be created.
              The voltage level must already exist.
            - **bus_id**: the bus where the new load will be connected,
              if the voltage level has a bus-breaker topology kind.
            - **connectable_bus_id**: the bus where the new load will be connectable,
              if the voltage level has a bus-breaker topology kind.
            - **node**: the node where the new load will be connected,
              if the voltage level has a node-breaker topology kind.
            - **name**: an optional human-readable name
            - **type**: optionally, the type of load (UNDEFINED, AUXILIARY, FICTITIOUS)
            - **p0**: active power load, in MW
            - **q0**: reactive power load, in MVar

        Examples:
            Using keyword arguments:

            .. code-block:: python

                network.create_loads(id='LOAD-1', voltage_level_id='VL1', bus_id='B1', p0=10, q0=3)
        """
        return self._create_elements(ElementType.LOAD, [df], **kwargs)

    def create_grounds(self, df: Optional[DataFrame] = None, **kwargs: ArrayLike) -> None:
        """
        Create grounds.

        Args:
            df: Attributes as a dataframe.
            kwargs: Attributes as keyword arguments.

        Notes:

            Data may be provided as a dataframe or as keyword arguments.
            In the latter case, all arguments must have the same length.

            Valid attributes are:

            - **id**: the identifier of the new ground
            - **voltage_level_id**: the voltage level where the new ground will be created.
              The voltage level must already exist.
            - **bus_id**: the bus where the new ground will be connected,
              if the voltage level has a bus-breaker topology kind.
            - **connectable_bus_id**: the bus where the new ground will be connectable,
              if the voltage level has a bus-breaker topology kind.
            - **node**: the node where the new ground will be connected,
              if the voltage level has a node-breaker topology kind.
            - **name**: an optional human-readable name

        Examples:
            Using keyword arguments:

            .. code-block:: python

                network.create_loads(id='GROUND-1', voltage_level_id='VL1', bus_id='B1')
        """
        return self._create_elements(ElementType.GROUND, [df], **kwargs)

    def create_batteries(self, df: Optional[DataFrame] = None, **kwargs: ArrayLike) -> None:
        """
        Creates batteries.

        Args:
            df: Attributes as a dataframe.
            kwargs: Attributes as keyword arguments.

        Notes:

            Data may be provided as a dataframe or as keyword arguments.
            In the latter case, all arguments must have the same length.

            Valid attributes are:

            - **id**: the identifier of the new battery
            - **voltage_level_id**: the voltage level where the new battery will be created.
              The voltage level must already exist.
            - **bus_id**: the bus where the new battery will be connected,
              if the voltage level has a bus-breaker topology kind.
            - **connectable_bus_id**: the bus where the new battery will be connectable,
              if the voltage level has a bus-breaker topology kind.
            - **node**: the node where the new battery will be connected,
              if the voltage level has a node-breaker topology kind.
            - **name**: an optional human-readable name
            - **min_p**: minimum active power, in MW
            - **max_p**: maximum active power, in MW
            - **target_p**: active power consumption, in MW
            - **target_q**: reactive power consumption, in MVar

        Examples:
            Using keyword arguments:

            .. code-block:: python

                network.create_batteries(id='BAT-1', voltage_level_id='VL1', bus_id='B1',
                                         min_p=5, max_p=50, p0=10, q0=3)
        """
        return self._create_elements(ElementType.BATTERY, [df], **kwargs)

    def create_dangling_lines(self, df: Optional[DataFrame] = None, generation_df: DataFrame = pd.DataFrame(), **kwargs: ArrayLike) -> None:
        """
        Creates dangling lines.

        Args:
            df: Attributes as a dataframe.
            generation_df: Attributes of the dangling lines optional generation part, only as a dataframe
            kwargs: Attributes as keyword arguments.

        Notes:

            General dangling line data may be provided as a dataframe or as keyword arguments.
            In the latter case, all arguments must have the same length.

            Valid attributes are:

            - **id**: the identifier of the new line
            - **voltage_level_id**: the voltage level where the new line will be created.
              The voltage level must already exist.
            - **bus_id**: the bus where the new line will be connected,
              if the voltage level has a bus-breaker topology kind.
            - **connectable_bus_id**: the bus where the new line will be connectable,
              if the voltage level has a bus-breaker topology kind.
            - **node**: the node where the new line will be connected,
              if the voltage level has a node-breaker topology kind.
            - **name**: an optional human-readable name
            - **p0**: the active power consumption, in MW
            - **q0**: the reactive power consumption, in MVar
            - **r**: the resistance, in Ohms
            - **x**: the reactance, in Ohms
            - **g**: the shunt conductance, in S
            - **b**: the shunt susceptance, in S
            - **pairing_key**: the optional pairing key associated to the dangling line, to be used for creating tie lines.
            - **ucte_xnode_code**: deprecated, use pairing_key instead.

            Dangling line generation information must be provided as a dataframe.
            Valid attributes are:

            - **id**: Identifier of the dangling line that contains this generation part
            - **min_p**: Minimum active power output of the dangling line's generation part
            - **max_p**: Maximum active power output of the dangling line's generation part
            - **target_p**: Active power target of the generation part
            - **target_q**: Reactive power target of the generation part
            - **target_v**: Voltage target of the generation part
            - **voltage_regulator_on**: ``True`` if the generation part regulates voltage

        Examples:
            Using keyword arguments:

            .. code-block:: python

                network.create_dangling_lines(id='BAT-1', voltage_level_id='VL1', bus_id='B1',
                                              p0=10, q0=3, r=0, x=5, g=0, b=1e-6)
        """
        ucte_xnode_code_str = 'ucte_xnode_code'
        if df is not None:
            if ucte_xnode_code_str in df.columns:
                warnings.warn(ucte_xnode_code_str + " is deprecated, use pairing_key", DeprecationWarning)
                df = df.rename(columns={ucte_xnode_code_str: 'pairing_key'})
        ucte_x_node_code = kwargs.get(ucte_xnode_code_str)
        if ucte_x_node_code is not None:
            warnings.warn(ucte_xnode_code_str + " is deprecated, use pairing_key", DeprecationWarning)
            kwargs['pairing_key'] = ucte_x_node_code
            kwargs.pop(ucte_xnode_code_str)
        return self._create_elements(ElementType.DANGLING_LINE, [df, generation_df], **kwargs)

    def create_lcc_converter_stations(self, df: Optional[DataFrame] = None, **kwargs: ArrayLike) -> None:
        """
        Creates LCC converter stations.

        Args:
            df: Attributes as a dataframe.
            kwargs: Attributes as keyword arguments.

        Notes:

            Data may be provided as a dataframe or as keyword arguments.
            In the latter case, all arguments must have the same length.

            Valid attributes are:

            - **id**: the identifier of the new station
            - **voltage_level_id**: the voltage level where the new station will be created.
              The voltage level must already exist.
            - **bus_id**: the bus where the new station will be connected,
              if the voltage level has a bus-breaker topology kind.
            - **connectable_bus_id**: the bus where the new station will be connectable,
              if the voltage level has a bus-breaker topology kind.
            - **node**: the node where the new station will be connected,
              if the voltage level has a node-breaker topology kind.
            - **name**: an optional human-readable name
            - **power_factor**: the power factor (ratio of the active power to the apparent power)
            - **loss_factor**: the loss factor of the station

        Examples:
            Using keyword arguments:

            .. code-block:: python

                network.create_lcc_converter_stations(id='CS-1', voltage_level_id='VL1', bus_id='B1',
                                                      power_factor=0.3, loss_factor=0.1)
        """
        return self._create_elements(ElementType.LCC_CONVERTER_STATION, [df], **kwargs)

    def create_vsc_converter_stations(self, df: Optional[DataFrame] = None, **kwargs: ArrayLike) -> None:
        """
        Creates VSC converter stations.

        Args:
            df: Attributes as a dataframe.
            kwargs: Attributes as keyword arguments.

        Notes:

            Data may be provided as a dataframe or as keyword arguments.
            In the latter case, all arguments must have the same length.

            Valid attributes are:

            - **id**: the identifier of the new station
            - **voltage_level_id**: the voltage level where the new station will be created.
              The voltage level must already exist.
            - **bus_id**: the bus where the new station will be connected,
              if the voltage level has a bus-breaker topology kind.
            - **connectable_bus_id**: the bus where the new station will be connectable,
              if the voltage level has a bus-breaker topology kind.
            - **node**: the node where the new station will be connected,
              if the voltage level has a node-breaker topology kind.
            - **name**: an optional human-readable name
            - **loss_factor**: the loss factor of the new station
            - **voltage_regulator_on**: true if the station regulated voltage
            - **target_v**: the target voltage, in kV, when the station regulates voltage
            - **target_q**: the target reactive power, in MVar, when the station does not regulate voltage

        Examples:
            Using keyword arguments:

            .. code-block:: python

                network.create_vsc_converter_stations(id='CS-1', voltage_level_id='VL1', bus_id='B1',
                                                      loss_factor=0.1, voltage_regulator_on=True, target_v=400.0)
        """
        return self._create_elements(ElementType.VSC_CONVERTER_STATION, [df], **kwargs)

    def create_static_var_compensators(self, df: Optional[DataFrame] = None, **kwargs: ArrayLike) -> None:
        """
        Creates static var compensators.

        Args:
            df: Attributes as a dataframe.
            kwargs: Attributes as keyword arguments.

        Notes:

            Data may be provided as a dataframe or as keyword arguments.
            In the latter case, all arguments must have the same length.

            Valid attributes are:

            - **id**: the identifier of the new SVC
            - **voltage_level_id**: the voltage level where the new SVC will be created.
              The voltage level must already exist.
            - **bus_id**: the bus where the new SVC will be connected,
              if the voltage level has a bus-breaker topology kind.
            - **connectable_bus_id**: the bus where the new SVC will be connectable,
              if the voltage level has a bus-breaker topology kind.
            - **node**: the node where the new SVC will be connected,
              if the voltage level has a node-breaker topology kind.
            - **name**: an optional human-readable name
            - **b_max**: the maximum susceptance, in S
            - **b_min**: the minimum susceptance, in S
            - **regulation_mode**: the regulation mode (VOLTAGE, REACTIVE_POWER)
            - **regulating**: True if the regulation is active
            - **target_v**: the target voltage, in kV, when the regulation mode is VOLTAGE
            - **target_q**: the target reactive power, in MVar, when the regulation mode is not VOLTAGE

        Examples:
            Using keyword arguments:

            .. code-block:: python

                network.create_static_var_compensators(id='CS-1', voltage_level_id='VL1', bus_id='B1',
                                                       b_min=-0.01, b_max=0.01, regulation_mode='VOLTAGE',
                                                       regulating=True, target_v=400.0)
        """
        return self._create_elements(ElementType.STATIC_VAR_COMPENSATOR, [df], **kwargs)

    def create_lines(self, df: Optional[DataFrame] = None, **kwargs: ArrayLike) -> None:
        """
        Creates lines.

        Args:
            df: Attributes as a dataframe.
            kwargs: Attributes as keyword arguments.

        Notes:

            Data may be provided as a dataframe or as keyword arguments.
            In the latter case, all arguments must have the same length.

            Valid attributes are:

            - **id**: the identifier of the new line
            - **voltage_level1_id**: the voltage level where the new line will be connected on side 1.
              The voltage level must already exist.
            - **bus1_id**: the bus where the new line will be connected on side 1,
              if the voltage level has a bus-breaker topology kind.
            - **connectable_bus1_id**: the bus where the new line will be connectable on side 1,
              if the voltage level has a bus-breaker topology kind.
            - **node1**: the node where the new line will be connected on side 1,
              if the voltage level has a node-breaker topology kind.
            - **voltage_level2_id**: the voltage level where the new line will be connected on side 2.
              The voltage level must already exist.
            - **bus2_id**: the bus where the new line will be connected on side 2,
              if the voltage level has a bus-breaker topology kind.
            - **connectable_bus2_id**: the bus where the new line will be connectable on side 2,
              if the voltage level has a bus-breaker topology kind.
            - **node2**: the node where the new line will be connected on side 2,
              if the voltage level has a node-breaker topology kind.
            - **name**: an optional human-readable name
            - **b1**: the shunt susceptance, in S, on side 1
            - **b2**: the shunt susceptance, in S, on side 2
            - **g1**: the shunt conductance, in S, on side 1
            - **g2**: the shunt conductance, in S, on side 2
            - **r**: the resistance, in Ohm
            - **x**: the reactance, in Ohm


        Examples:
            Using keyword arguments:

            .. code-block:: python

                network.create_lines(id='LINE-1', voltage_level1_id='VL1', bus1_id='B1',
                                     voltage_level2_id='VL2', bus2_id='B2',
                                     b1=1e-6, b2=1e-6, g1=0, g2=0, r=0.5, x=10)
        """
        return self._create_elements(ElementType.LINE, [df], **kwargs)

    def create_2_windings_transformers(self, df: Optional[DataFrame] = None, **kwargs: ArrayLike) -> None:
        """
        Creates 2 windings transformers.

        Args:
            df: Attributes as a dataframe.
            kwargs: Attributes as keyword arguments.

        Notes:

            Data may be provided as a dataframe or as keyword arguments.
            In the latter case, all arguments must have the same length.

            Valid attributes are:

            - **id**: the identifier of the new transformer
            - **voltage_level1_id**: the voltage level where the new transformer will be connected on side 1.
              The voltage level must already exist.
            - **bus1_id**: the bus where the new transformer will be connected on side 1,
              if the voltage level has a bus-breaker topology kind.
            - **connectable_bus1_id**: the bus where the new transformer will be connectable on side 1,
              if the voltage level has a bus-breaker topology kind.
            - **node1**: the node where the new transformer will be connected on side 1,
              if the voltage level has a node-breaker topology kind.
            - **voltage_level2_id**: the voltage level where the new transformer will be connected on side 2.
              The voltage level must already exist.
            - **bus2_id**: the bus where the new transformer will be connected on side 2,
              if the voltage level has a bus-breaker topology kind.
            - **connectable_bus2_id**: the bus where the new transformer will be connectable on side 2,
              if the voltage level has a bus-breaker topology kind.
            - **node2**: the node where the new transformer will be connected on side 2,
              if the voltage level has a node-breaker topology kind.
            - **name**: an optional human-readable name
            - **rated_u1**: nominal voltage of the side 1 of the transformer
            - **rated_u2**: nominal voltage of the side 2 of the transformer
            - **rated_s**: nominal power of the transformer
            - **b**: the shunt susceptance, in S
            - **g**: the shunt conductance, in S
            - **r**: the resistance, in Ohm
            - **x**: the reactance, in Ohm

        Examples:
            Using keyword arguments:

            .. code-block:: python

                network.create_2_windings_transformers(id='T-1', voltage_level1_id='VL1', bus1_id='B1',
                                                       voltage_level2_id='VL2', bus2_id='B2',
                                                       b=1e-6, g=1e-6, r=0.5, x=10, rated_u1=400, rated_u2=225)
        """
        return self._create_elements(ElementType.TWO_WINDINGS_TRANSFORMER, [df], **kwargs)

    def create_3_windings_transformers(self, df: Optional[DataFrame] = None, **kwargs: ArrayLike) -> None:
        """
        Creates three-winding transformers.

        Args:
            df: Attributes as a dataframe.
            kwargs: Attributes as keyword arguments.

        Notes:

            Data may be provided as a dataframe or as keyword arguments.
            In the latter case, all arguments must have the same length.

            For each side of the transformer, either a node ID (voltage level in node-breaker topology), bus ID (
             voltage level in bus-breaker topology) or connectable bus ID (voltage level in bus-breaker topology,
             the transformer is created associated but disconnected from this bus) should be specified.

            Valid attributes are:

            - **id**: the identifier of the new transformer
            - **rated_u0**: the rated voltage at the star bus
            - **voltage_level1_id**: the voltage level where the new transformer will be connected on side 1.
              The voltage level must already exist.
            - **bus1_id**: the bus where the new transformer will be connected on side 1,
              if the voltage level has a bus-breaker topology kind.
            - **connectable_bus1_id**: the bus to which the transformer can be connected on side 1, if the voltage level
              has a bus-breaker topology kind. The transformer is created disconnected from this bus.
            - **node1**: the node where the new transformer will be connected on side 1,
              if the voltage level has a node-breaker topology kind.
            - **voltage_level2_id**: the voltage level where the new transformer will be connected on side 2.
              The voltage level must already exist.
            - **bus2_id**: the bus where the new transformer will be connected on side 2,
              if the voltage level has a bus-breaker topology kind.
            - **connectable_bus2_id**: the bus to which the transformer can be connected on side 2, if the voltage level
              has a bus-breaker topology kind. The transformer is created disconnected from this bus.
            - **node2**: the node where the new transformer will be connected on side 2,
              if the voltage level has a node-breaker topology kind.
            - **voltage_level3_id**: the voltage level where the new transformer will be connected on side 3.
              The voltage level must already exist.
            - **bus3_id**: the bus where the new transformer will be connected on side 3,
              if the voltage level has a bus-breaker topology kind.
            - **connectable_bus3_id**: the bus to which the transformer can be connected on side 3, if the voltage level
              has a bus-breaker topology kind. The transformer is created disconnected from this bus.
            - **node3**: the node where the new transformer will be connected on side 3,
              if the voltage level has a node-breaker topology kind.
            - **name**: an optional human-readable name
            - **rated_u1**: nominal voltage of the side 1 of the transformer
            - **rated_u2**: nominal voltage of the side 2 of the transformer
            - **rated_u3**: nominal voltage of the side 3 of the transformer
            - **rated_s1**: optionally, nominal power of the side 1 of the transformer
            - **rated_s2**: optionally, nominal power of the side 2 of the transformer
            - **rated_s3**: optionally, nominal power of the side 3 of the transformer
            - **r1**: the resistance of the side 1, in Ohm
            - **r2**: the resistance of the side 2, in Ohm
            - **r3**: the resistance of the side 3, in Ohm
            - **x1**: the reactance of the side 1, in Ohm
            - **x2**: the reactance of the side 2, in Ohm
            - **x3**: the reactance of the side 3, in Ohm
            - **b1**: the shunt susceptance of the side 1, in S
            - **b2**: the shunt susceptance of the side 2, in S
            - **b3**: the shunt susceptance of the side 3, in S
            - **g1**: the shunt conductance of the side 1, in S
            - **g2**: the shunt conductance of the side 2, in S
            - **g3**: the shunt conductance of the side 3, in S


        Examples:
            Using keyword arguments:

            .. code-block:: python

                network.create_3_windings_transformers(id='T-1', rated_u0 = 225, voltage_level1_id='VL1', bus1_id='B1',
                                                       voltage_level2_id='VL2', bus2_id='B2',
                                                       voltage_level3_id='VL3', bus3_id='B3',
                                                       b1=1e-6, g1=1e-6, r1=0.5, x1=10, rated_u1=400, rated_s1=100,
                                                       b2=1e-6, g2=1e-6, r2=0.5, x2=10, rated_u2=225, rated_s2=100,
                                                       b3=1e-6, g3=1e-6, r3=0.5, x3=10, rated_u3=90, rated_s3=100)
        """
        return self._create_elements(ElementType.THREE_WINDINGS_TRANSFORMER, [df], **kwargs)

    def create_shunt_compensators(self, shunt_df: DataFrame,
                                  linear_model_df: Optional[DataFrame] = None,
                                  non_linear_model_df: Optional[DataFrame] = None) -> None:
        """
        Create shunt compensators.

        Shunt compensator sections can be described in 1 of 2 ways:
        either with a linear model, with a maximum section count and a per-section values,
        or with a non linear model, where each section is described individually.

        For this reason, 2 or 3 dataframes need to be provided:
        one for shunt compensators data, optionally one for linear models,
        and optionally one for non linear models.

        Args:
            shunt_df: dataframe for shunt compensators data
            linear_model_df: dataframe for linear model sections data
            non_linear_model_df: dataframe for sections data

        Notes:

            Valid attributes for the shunt compensators dataframe are:

            - **id**: the identifier of the new shunt
            - **voltage_level_id**: the voltage level where the new shunt will be created.
              The voltage level must already exist.
            - **bus_id**: the bus where the new shunt will be connected,
              if the voltage level has a bus-breaker topology kind.
            - **connectable_bus_id**: the bus where the new shunt will be connectable,
              if the voltage level has a bus-breaker topology kind.
            - **node**: the node where the new shunt will be connected,
              if the voltage level has a node-breaker topology kind.
            - **name**: an optional human-readable name
            - **model_type**: either LINEAR or NON_LINEAR
            - **section_count**: the current count of connected sections
            - **target_v**: an optional target voltage in kV
            - **target_v**: an optional deadband for the target voltage, in kV

            Valid attributes for the linear sections models are:

            - **id**: the identifier of the new shunt
            - **g_per_section**: the conductance, in Ohm, for each section
            - **b_per_section**: the susceptance, in Ohm, for each section
            - **max_section_count**: the maximum number of connectable sections

            This dataframe must have only one row for each shunt compensator.

            Valid attributes for the non linear sections models are:

            - **id**: the identifier of the new shunt
            - **g**: the conductance, in Ohm, for this section
            - **b**: the susceptance, in Ohm, for this section

            This dataframe will have multiple rows for each shunt compensator: one by section.

        Examples:
            For example, to create linear model shunts, we need 1 dataframe for the shunts and 1 dataframe
            for the linear model of sections:

            .. code-block:: python

                shunt_df = pd.DataFrame.from_records(
                    index='id',
                    columns=['id', 'name', 'model_type', 'section_count', 'target_v',
                             'target_deadband', 'voltage_level_id', 'node'],
                    data=[('SHUNT-1', '', 'LINEAR', 1, 400, 2, 'S1VL2', 2)])
                model_df = pd.DataFrame.from_records(
                    index='id',
                    columns=['id', 'g_per_section', 'b_per_section', 'max_section_count'],
                    data=[('SHUNT-1', 0.14, -0.01, 2)])
                n.create_shunt_compensators(shunt_df, model_df)


            For non linear model shunts, we need 1 dataframe for the shunts and 1 dataframe
            for the sections:

            .. code-block:: python

                shunt_df = pd.DataFrame.from_records(
                    index='id',
                    columns=['id', 'name', 'model_type', 'section_count', 'target_v',
                             'target_deadband', 'voltage_level_id', 'node'],
                    data=[('SHUNT1', '', 'NON_LINEAR', 1, 400, 2, 'S1VL2', 2),
                          ('SHUNT2', '', 'NON_LINEAR', 1, 400, 2, 'S1VL2', 10)])
                model_df = pd.DataFrame.from_records(
                    index='id',
                    columns=['id', 'g', 'b'],
                    data=[('SHUNT1', 1, 2),
                          ('SHUNT1', 3, 4),
                          ('SHUNT2', 5, 6),
                          ('SHUNT2', 7, 8)])
                n.create_shunt_compensators(shunt_df, non_linear_model_df=model_df)
        """
        if linear_model_df is None:
            linear_model_df = pd.DataFrame()
        if non_linear_model_df is None:
            non_linear_model_df = pd.DataFrame()
        dfs: List[Optional[DataFrame]] = [shunt_df, linear_model_df, non_linear_model_df]
        return self._create_elements(ElementType.SHUNT_COMPENSATOR, dfs)

    def create_switches(self, df: Optional[DataFrame] = None, **kwargs: ArrayLike) -> None:
        """
        Creates switches.

        Args:
            df: Attributes as a dataframe.
            kwargs: Attributes as keyword arguments.

        Notes:

            Data may be provided as a dataframe or as keyword arguments.
            In the latter case, all arguments must have the same length.

            Valid attributes are:

            - **id**: the identifier of the new switch
            - **voltage_level_id**: the voltage level where the new switch will be connected.
              The voltage level must already exist.
            - **bus1_id**: the bus where the new switch will be connected on side 1,
              if the voltage level has a bus-breaker topology kind.
            - **bus2_id**: the bus where the new switch will be connected on side 2,
              if the voltage level has a bus-breaker topology kind.
            - **node1**: the node where the new switch will be connected on side 1,
              if the voltage level has a node-breaker topology kind.
            - **node2**: the node where the new switch will be connected on side 2,
              if the voltage level has a node-breaker topology kind.
            - **name**: an optional human-readable name
            - **kind**: the kind of switch (BREAKER, DISCONNECTOR, LOAD_BREAK_SWITCH)
            - **open**: true if the switch is open, default false
            - **retained**: true if the switch should be retained in bus-breaker topology, default false
            - **fictitious**: true if the switch is fictitious, default false

        Examples:
            Using keyword arguments:

            .. code-block:: python

                # In a bus-breaker voltage level, between configured buses B1 and B2
                network.create_switches(id='BREAKER-1', voltage_level_id='VL1', bus1_id='B1', bus2_id='B2',
                                        kind='BREAKER', open=False)

                # In a node-breaker voltage level, between nodes 5 and 7
                network.create_switches(id='BREAKER-1', voltage_level_id='VL1', node1=5, node2=7,
                                        kind='BREAKER', open=False)
        """
        return self._create_elements(ElementType.SWITCH, [df], **kwargs)

    def create_voltage_levels(self, df: Optional[DataFrame] = None, **kwargs: ArrayLike) -> None:
        """
        Creates voltage levels.

        Args:
            df: Attributes as a dataframe.
            kwargs: Attributes as keyword arguments.

        Notes:

            Data may be provided as a dataframe or as keyword arguments.
            In the latter case, all arguments must have the same length.

            Valid attributes are:

            - **id**: the identifier of the new voltage level
            - **substation_id**: the identifier of the substation which the new voltage level belongs to.
              Optional. If defined, the substation must already exist.
            - **name**: an optional human-readable name
            - **topology_kind**: the topology kind, BUS_BREAKER or NODE_BREAKER
            - **nominal_v**: the nominal voltage, in kV
            - **low_voltage_limit**: the lower operational voltage limit, in kV
            - **high_voltage_limit**: the upper operational voltage limit, in kV

        Examples:
            Using keyword arguments:

            .. code-block:: python

                network.create_voltage_levels(id='VL1', substation_id='S1', topology_kind='BUS_BREAKER',
                                              nominal_v=400, low_voltage_limit=380, high_voltage_limit=420)
        """
        return self._create_elements(ElementType.VOLTAGE_LEVEL, [df], **kwargs)

    def create_ratio_tap_changers(self, rtc_df: DataFrame, steps_df: DataFrame) -> None:
        """
        Create ratio tap changers on transformers.

        Tap changers data must be provided in 2 separate dataframes:
        one for the tap changers attributes, and another one for tap changers steps attributes.
        The latter one will generally have multiple lines for one transformer ID.
        The steps are created in order of the dataframe order meaning (for a transformer) first line of the steps
        dataframe will create step one of the steps of these transformer.

        Args:
            rtc_df: dataframe of tap changers data
            steps_df: dataframe of steps data

        Notes:

            Valid attributes for the tap changers dataframe are:

            - **id**: the transformer where this tap changer will be created
            - **tap**: the current tap position
            - **low_tap**: the number of the lowest tap position (default 0)
            - **oltc**: true if the transformer has on-load voltage regulation capability
            - **target_v**: the target voltage, in kV
            - **target_deadband**: the target voltage regulation deadband, in kV
            - **regulating**: true if the tap changer should regulate voltage (**oltc** must be true to set this to true)
            - **regulated_side**: the side where voltage is regulated (ONE or TWO if two-winding transformer, ONE, TWO
              or THREE if three-winding transformer)
            - **side**: Side of the tap changer (only for three-winding transformers)

            Valid attributes for the steps dataframe are:

            - **id**: the transformer where this step will be added
            - **g**: the shunt conductance increase compared to the transformer, for this step, in percentage
            - **b**: the shunt susceptance increase compared to the transformer, for this step, in percentage
            - **r**: the resistance increase compared to the transformer, for this step, in percentage
            - **x**: the reactance increased compared to the transformer, for this step, in percentage
            - **rho**: the transformer ratio for this step (1 means real ratio is rated_u2/rated_u1)

        Examples:
            We need to provide 2 dataframes, 1 for tap changer basic data, and one for step-wise data:

            .. code-block:: python

                rtc_df = pd.DataFrame.from_records(
                    index='id',
                    columns=['id', 'target_deadband', 'target_v', 'oltc', 'low_tap', 'tap'],
                    data=[('NGEN_NHV1', 2, 200, False, 0, 1)])
                steps_df = pd.DataFrame.from_records(
                    index='id',
                    columns=['id', 'b', 'g', 'r', 'x', 'rho'],
                    data=[('NGEN_NHV1', 2, 2, 1, 1, 0.5),
                          ('NGEN_NHV1', 2, 2, 1, 1, 0.5),
                          ('NGEN_NHV1', 2, 2, 1, 1, 0.8)])
                network.create_ratio_tap_changers(rtc_df, steps_df)
        """

        return self._create_elements(ElementType.RATIO_TAP_CHANGER, [rtc_df, steps_df])

    def create_phase_tap_changers(self, ptc_df: DataFrame, steps_df: DataFrame) -> None:
        """
        Create phase tap changers on transformers.

        Tap changers data must be provided in 2 separate dataframes:
        one for the tap changers attributes, and another one for tap changers steps attributes.
        The latter one will generally have multiple lines for one transformer ID.
        The steps are created in order of the dataframe order meaning (for a transformer) first line of the steps
        dataframe will create step one of the steps of these transformer.

        Args:
            ptc_df: dataframe of tap changers data
            steps_df: dataframe of steps data

        Notes:

            Valid attributes for the tap changers dataframe are:

            - **id**: the transformer where this tap changer will be created
            - **tap**: the current tap position
            - **low_tap**: the number of the lowest tap position (default 0)
            - **regulation_mode**: the regulation mode (CURRENT_LIMITER, ACTIVE_POWER_CONTROL, FIXED_TAP)
            - **target_deadband**: the regulation deadband
            - **regulating**: true if the tap changer should regulate
            - **regulated_side**: the side where the current or active power is regulated (ONE or TWO if two-winding
              transformer, ONE, TWO or THREE if three-winding transformer)
            - **side**: Side of the tap changer (only for three-winding transformers)

            Valid attributes for the steps dataframe are:

            - **id**: the transformer where this step will be added
            - **g**: the shunt conductance increase compared to the transformer, for this step, in percentage
            - **b**: the shunt susceptance increase compared to the transformer, for this step, in percentage
            - **r**: the resistance increase compared to the transformer, for this step, in percentage
            - **x**: the reactance increased compared to the transformer, for this step, in percentage
            - **rho**: the transformer ratio for this step (1 means real ratio is rated_u2/rated_u1)
            - **alpha**: the phase shift, in degrees, for this step

        Examples:
            We need to provide 2 dataframes, 1 for tap changer basic data, and one for step-wise data:

            .. code-block:: python

                ptc_df = pd.DataFrame.from_records(
                    index='id', columns=['id', 'target_deadband', 'regulation_mode', 'low_tap', 'tap'],
                    data=[('TWT_TEST', 2, 'CURRENT_LIMITER', 0, 1)])
                steps_df = pd.DataFrame.from_records(
                    index='id', columns=['id', 'b', 'g', 'r', 'x', 'rho', 'alpha'],
                    data=[('TWT_TEST', 2, 2, 1, 1, 0.5, 0.1),
                          ('TWT_TEST', 2, 2, 1, 1, 0.4, 0.2),
                          ('TWT_TEST', 2, 2, 1, 1, 0.5, 0.1)])
                n.create_phase_tap_changers(ptc_df, steps_df)
        """
        return self._create_elements(ElementType.PHASE_TAP_CHANGER, [ptc_df, steps_df])

    def create_hvdc_lines(self, df: Optional[DataFrame] = None, **kwargs: ArrayLike) -> None:
        """
        Creates HVDC lines.

        Args:
            df: Attributes as a dataframe.
            kwargs: Attributes as keyword arguments.

        Notes:

            Data may be provided as a dataframe or as keyword arguments.
            In the latter case, all arguments must have the same length.

            Valid attributes are:

            - **id**: the identifier of the new HVDC line
            - **name**: an optional human-readable name
            - **converter_station1_id**: the station where the new HVDC line will be connected on side 1.
              It must already exist.
            - **converter_station2_id**: the station where the new HVDC line will be connected on side 2.
              It must already exist.
            - **r**: the resistance of the HVDC line, in Ohm
            - **nominal_v**: the nominal voltage of the HVDC line, in kV
            - **max_p**: the maximum transmissible power, in MW
            - **target_p**: the active power target, in MW
            - **converters_mode**: SIDE_1_RECTIFIER_SIDE_2_INVERTER or SIDE_1_INVERTER_SIDE_2_RECTIFIER

        Examples:
            Using keyword arguments:

            .. code-block:: python

                network.create_hvdc_lines(id='HVDC-1', converter_station1_id='CS-1', converter_station2_id='CS-2',
                                          r=1.0, nominal_v=400, converters_mode='SIDE_1_RECTIFIER_SIDE_2_INVERTER',
                                          max_p=1000, target_p=800)
        """
        return self._create_elements(ElementType.HVDC_LINE, [df], **kwargs)

    def create_operational_limits(self, df: Optional[DataFrame] = None, **kwargs: ArrayLike) -> None:
        """
        Creates operational limits.

        Notes:

            Data may be provided as a dataframe or as keyword arguments.
            In the latter case, all arguments must have the same length.

            Valid attributes are:

            - **element_id**: the ID of the network element on which we want to create new limits
            - **side**: the side of the network element where we want to create new limits (ONE, TWO, THREE)
            - **name**: the name of the limit
            - **type**: the type of limit to be created (CURRENT, APPARENT_POWER, ACTIVE_POWER)
            - **value**: the value of the limit in A, MVA or MW
            - **acceptable_duration**: the maximum number of seconds during which we can operate under that limit
            - **fictitious**: fictitious limit ?
            - **group_name**: Name of the operational limit group to add the limit to (if not specified, the limit is added to the group "DEFAULT")

            For each location of the network defined by a couple (element_id, side) and each group_name:

            - if operational limits already exist, they will be replaced
            - multiple limits may be defined, typically with different acceptable_duration
            - you can only define ONE permanent limit, identified by an acceptable_duration of -1

        Args:
            df: Attributes as a dataframe.
            kwargs: Attributes as keyword arguments.
        """
        if df is not None:
            df['acceptable_duration'] = df['acceptable_duration'].map(lambda x: -1 if x == inf else int(x))
            if 'is_fictitious' in df.columns:
                warnings.warn("operation limits is_fictitious attribute has been renamed fictitious", DeprecationWarning)
                df = df.rename(columns={'is_fictitious': 'fictitious'})
            if 'element_type' in df.columns:
                warnings.warn("useless operation limits element_type attribute has been removed", DeprecationWarning)
                df = df.drop(columns=['element_type'])

        if kwargs.get('is_fictitious') is not None:
            warnings.warn("operation limits is_fictitious attribute has been renamed fictitious", DeprecationWarning)
            kwargs['fictitious'] = kwargs.pop('is_fictitious')
        if kwargs.get('element_type') is not None:
            warnings.warn("useless operation limits element_type attribute has been removed", DeprecationWarning)
            kwargs.pop('element_type')

        return self._create_elements(ElementType.OPERATIONAL_LIMITS, [df], **kwargs)

    def create_minmax_reactive_limits(self, df: Optional[DataFrame] = None, **kwargs: ArrayLike) -> None:
        """
        Creates reactive limits of type min/max.

        Args:
            df: Attributes as a dataframe.
            kwargs: Attributes as keyword arguments.

        Notes:

            Data may be provided as a dataframe or as keyword arguments.
            In the latter case, all arguments must have the same length.

            Valid attributes are:

            - **id**: the identifier of the generator
            - **min_q**: minimum reactive limit, in MVAr
            - **max_q**: maximum reactive limit, in MVAr

            Previously defined limits for a given generator, if present,
            will be replaced by the new ones.

        Examples:
            Using keyword arguments:

            .. code-block:: python

                network.create_minmax_reactive_limits(id='GEN-1', min_q=-100, max_q=100)

        See Also:
            :meth:`create_curve_reactive_limits`
        """
        return self._create_elements(ElementType.MINMAX_REACTIVE_LIMITS, [df], **kwargs)

    def create_curve_reactive_limits(self, df: Optional[DataFrame] = None, **kwargs: ArrayLike) -> None:
        """
        Creates reactive limits as "curves".

        Curves are actually composed of line segments, defined by a list of points.
        Each row of the input data actually defines 2 points:
        one for the minimum limit, one for the maximum limit, for the given
        active power value.

        Args:
            df: Attributes as a dataframe.
            kwargs: Attributes as keyword arguments.

        Notes:

            Data may be provided as a dataframe or as keyword arguments.
            In the latter case, all arguments must have the same length.

            Valid attributes are:

            - **id**:    the identifier of the generator
            - **p**:     active power, in MW, for which this row defines limits
            - **min_q**: minimum reactive limit at this active power value, in MVAr
            - **max_q**: maximum reactive limit at this active power value, in MVAr

            At least 2 rows must be defined for each generator, for 2
            different active power values.
            Previously defined limits for a given generator, if present,
            will be replaced by the new ones.

        Examples:
            Generator GEN-1 will be able to provide 150MVAr when P=0MW,
            and only 100MVAr when it generates 100MW:

            .. code-block:: python

                network.create_curve_reactive_limits(id=['GEN-1', 'GEN-1'],
                                                     p=[0, 100],
                                                     min_q=[-150, -100],
                                                     max_q=[150, 100])

        See Also:
            :meth:`create_minmax_reactive_limits`
        """
        return self._create_elements(ElementType.REACTIVE_CAPABILITY_CURVE_POINT, [df], **kwargs)

    def create_tie_lines(self, df: Optional[DataFrame] = None, **kwargs: ArrayLike) -> None:
        """
        Creates tie lines from two dangling lines.
        Both dangling lines must have the same UCTE Xnode code.

        Args:
            df: Attributes as a dataframe.
            kwargs: Attributes as keyword arguments.

        Notes:

            Data may be provided as a dataframe or as keyword arguments.
            In the latter case, all arguments must have the same length.

            Valid attributes are:

            - **id**: the identifier of the new tie line
            - **name**: an optional human-readable name
            - **dangling_line1_id**: the ID of the first dangling line
              It must already exist.
            - **dangling_line2_id**: the ID of the second dangling line
              It must already exist.

        Examples:
            Using keyword arguments:

            .. code-block:: python

                network.create_tie_lines(id='tie_line_1', dangling_line1_id='DL-1', dangling_line2_id='DL-2')

        """
        return self._create_elements(ElementType.TIE_LINE, [df], **kwargs)

    def create_areas(self, df: Optional[DataFrame] = None, **kwargs: ArrayLike) -> None:
        """
        Create areas.

        Args:
            df: Attributes as a dataframe.
            kwargs: Attributes as keyword arguments.

        See Also:
            :meth:`get_areas`

        Notes:

            Data may be provided as a dataframe or as keyword arguments.
            In the latter case, all arguments must have the same length.

            Valid attributes are:

            - **id**: the identifier of the new area
            - **name**: an optional human-readable name
            - **area_type**: the type of Area (e.g. ControlArea, BiddingZone …)
            - **interchange_target**: Target active power interchange (MW)

        Examples:
            Using keyword arguments:

            .. code-block:: python

                network.create_areas(id='Area1', area_type='ControlArea', interchange_target=120.5)
        """
        return self._create_elements(ElementType.AREA, [df], **kwargs)

    def create_areas_voltage_levels(self, df: Optional[DataFrame] = None, **kwargs: ArrayLike) -> None:
        """
        Associate voltage levels to (existing) areas.

        Args:
            df: Attributes as a dataframe.
            kwargs: Attributes as keyword arguments.

        Notes:

            Data may be provided as a dataframe or as keyword arguments.
            In the latter case, all arguments must have the same length.

            Important: The provided voltage levels for an area replace all existing voltage levels of that area,
            i.e. the entire list of voltage levels must be provided for the areas being edited.

            Valid attributes are:

            - **id**: the identifier of the area
            - **voltage_level_id**: the identifier of the voltage level to be associated with the area

        See Also:
            :meth:`get_areas_voltage_levels`

        Examples:
            To associate voltage levels VL1 and VL2 to Area1.

            .. code-block:: python

                network.create_areas_voltage_levels(id=['Area1', 'Area1'], voltage_level_id=['VL1', 'VL2'])

            To dissociate all VoltageLevels of a given area, provide an empty string in voltage_level_id.

            .. code-block:: python

                network.create_areas_voltage_levels(id=['Area1'], voltage_level_id=[''])
        """
        return self._create_elements(ElementType.AREA_VOLTAGE_LEVELS, [df], **kwargs)

    def create_areas_boundaries(self, df: Optional[DataFrame] = None, **kwargs: ArrayLike) -> None:
        """
        Define boundaries of (existing) areas.

        Args:
            df: Attributes as a dataframe.
            kwargs: Attributes as keyword arguments.

        Notes:

            Data may be provided as a dataframe or as keyword arguments.
            In the latter case, all arguments must have the same length.

            Important: The provided boundaries for an area replace all existing boundaries of that area,
            i.e. the entire list of boundaries must be provided for the areas being edited.

            Valid attributes are:

            - **id**: the identifier of the area
            - **boundary_type**: either `DANGLING_LINE` or `TERMINAL`, defaults to `DANGLING_LINE`.
            - **element**: dangling line identifier, or any connectable
            - **side**: if element is not a dangling line (e.g. a branch or transformer), the terminal side
            - **ac**: True is boundary is to be considered as AC

        See Also:
            :meth:`get_areas_boundaries`

        Examples:

            .. code-block:: python

                # define dangling lines NHV1_XNODE1 and NVH1_XNODE2 as boundaries of AreaA, and
                # define dangling lines XNODE1_NHV2 and XNODE2_NHV2 as boundaries of AreaB
                network.create_areas_boundaries(id=['AreaA', 'AreaA', 'AreaB', 'AreaB'],
                                                boundary_type=['DANGLING_LINE', 'DANGLING_LINE', 'DANGLING_LINE', 'DANGLING_LINE'],
                                                element=['NHV1_XNODE1', 'NVH1_XNODE2', 'XNODE1_NHV2', 'XNODE2_NHV2'],
                                                ac=[True, True, True, True])

            To dissociate all Boundaries of a given area, provide an empty string in element.

            .. code-block:: python

                network.create_areas_boundaries(id=['Area1'], element=[''])
        """
        return self._create_elements(ElementType.AREA_BOUNDARIES, [df], **kwargs)

    def create_internal_connections(self, df: Optional[DataFrame] = None, **kwargs: ArrayLike) -> None:
        """
        Creates internal connections.

        Args:
            df: Attributes as a dataframe.
            kwargs: Attributes as keyword arguments.

        See Also:
            - :meth:`get_node_breaker_topology`
            - :meth:`remove_internal_connections`

        Notes:

            Data may be provided as a dataframe or as keyword arguments.
            In the latter case, all arguments must have the same length.

            Valid attributes are:

            - **voltage_level_id**: voltage level identifier. The voltage level must be in Node/Breaker topology kind.
            - **node1**: node 1 of the internal connection
            - **node2**: node 2 of the internal connection

        Examples:
            Using keyword arguments:

            .. code-block:: python

                network.create_internal_connections(voltage_level_id='VL1', node1=3, node2=6)

        """
        return self._create_elements(ElementType.INTERNAL_CONNECTION, [df], **kwargs)

    def add_aliases(self, df: Optional[DataFrame] = None, **kwargs: ArrayLike) -> None:
        """
        Adds aliases to network elements.

        An alias is a reference to a network element.
        For example, to get or to update an element, his alias may be used instead of his id.
        An alias may be associated with a type, to distinguish it from other aliases.

        Args:
            df: Attributes as a dataframe.
            kwargs: Attributes as keyword arguments.

        Notes:
            Data may be provided as a dataframe or as keyword arguments.
            In the latter case, all arguments must have the same length.

            Valid attributes are:

            - **id**:          the identifier of the network element associated to the alias
            - **alias**:       name of the alias
            - **alias_type**:  type of the alias (optional)

        Examples:

            .. code-block:: python

                network.add_aliases(id='element_id', alias='alias_id')
                network.add_aliases(id='element_id', alias='alias_id', alias_type='alias_type')
        """
        return self._create_elements(ElementType.ALIAS, [df], **kwargs)

    def get_validation_level(self) -> ValidationLevel:
        """
        The network's validation level.

        This it the network validation level as computed by validation checks.

        Returns:
            the ValidationLevel.
        """
        return _pp.get_validation_level(self._handle)

    def validate(self) -> ValidationLevel:
        """
        Validate the network.

        The validation will raise an exception if any check is not consistent with the
        configured minimum validation level.

        Returns:
            the computed ValidationLevel, which may be higher than the configured minimum level.

        Raises:
            pypowsybl.PyPowsyblError: if any validation check is not consistent
                                      with the configured minimum validation level.
        """
        return _pp.validate(self._handle)

    def set_min_validation_level(self, validation_level: ValidationLevel) -> None:
        """
        Set the minimum validation level for the network.

        Args:
            validation_level (ValidationLevel): the validation level

        Raises:
            pypowsybl.PyPowsyblError: if any validation check is not consistent
                                      with the new minimum validation level.
        """
        _pp.set_min_validation_level(self._handle, validation_level)

    def remove_aliases(self, df: Optional[DataFrame] = None, **kwargs: ArrayLike) -> None:
        """
        Removes aliases of network elements.

        Args:
            df: Attributes as a dataframe.
            kwargs: Attributes as keyword arguments.

        Notes:
            Data may be provided as a dataframe or as keyword arguments.
            In the latter case, all arguments must have the same length.

            Valid attributes are:

            - **id**:    the identifier of the network element associated to the alias
            - **alias**:     name of the alias

        Examples:

            .. code-block:: python

                network.remove_aliases(id='element_id', alias='alias_id')
        """
        metadata = _pp.get_network_elements_creation_dataframes_metadata(ElementType.ALIAS)[0]
        df = _adapt_df_or_kwargs(metadata, df, **kwargs)
        c_df = _create_c_dataframe(df, metadata)
        _pp.remove_aliases(self._handle, c_df)

    def remove_elements(self, elements_ids: Union[str, List[str]]) -> None:
        """
        Removes elements from the network.

        Args:
            elements_ids: IDs of the elements to be removed.

        Notes:
            Elements can be provided as a list of IDs or as a single ID.

            Elements can be any identifiable object of the network
            (line, generator, switch, substation ...).

        Examples:

            .. code-block:: python

                network.remove_elements('GENERATOR-1')  # Removes only 1 element
                network.remove_elements(['GENERATOR-1', 'BUS'])
        """
        if isinstance(elements_ids, str):
            elements_ids = [elements_ids]
        _pp.remove_elements(self._handle, elements_ids)

    def remove_internal_connections(self, df: Optional[DataFrame] = None, **kwargs: ArrayLike) -> None:
        """
        Removes internal connections.

        Args:
            df: Attributes as a dataframe.
            kwargs: Attributes as keyword arguments.

        See Also:
            - :meth:`get_node_breaker_topology`
            - :meth:`create_internal_connections`

        Notes:

            Data may be provided as a dataframe or as keyword arguments.
            In the latter case, all arguments must have the same length.

            Valid attributes are:

            - **voltage_level_id**: voltage level identifier. The voltage level must be in Node/Breaker topology kind.
            - **node1**: node 1 of the internal connection
            - **node2**: node 2 of the internal connection

        Examples:
            Using keyword arguments:

            .. code-block:: python

                network.remove_internal_connections(voltage_level_id='VL1', node1=3, node2=6)

        """
        metadata = _pp.get_network_elements_creation_dataframes_metadata(ElementType.INTERNAL_CONNECTION)[0]
        df = _adapt_df_or_kwargs(metadata, df, **kwargs)
        c_df = _create_c_dataframe(df, metadata)
        _pp.remove_internal_connections(self._handle, c_df)

    def get_extensions(self, extension_name: str, table_name: str = "") -> DataFrame:
        """
        Get an extension as a :class:`~pandas.DataFrame` for a specified extension name.

        Args:
            extension_name: name of the extension
            table_name: optional argument to choose the name of the dataframe to
                        retrieve for extensions using multiple dataframes

        Returns:
            A dataframe with the extensions data.

        Notes:
            The extra id column in the resulting dataframe provides the link to the extensions parent elements
        """
        return create_data_frame_from_series_array(
            _pp.create_network_elements_extension_series_array(self._handle, extension_name, table_name))

    def get_extension(self, extension_name: str) -> DataFrame:
        """
        .. deprecated::
          Use :meth:`get_extensions` instead.
        """
        warnings.warn("get_extension is deprecated, use get_extensions instead", DeprecationWarning)
        return self.get_extensions(extension_name)

    def get_elements_properties(self, all_attributes: bool = False, attributes: Optional[List[str]] = None,
                                **kwargs: ArrayLike) -> DataFrame:
        """
        Get a dataframe of properties of all network elements.

        Args:

        Returns:
            A dataframe of properties

        Notes:
            The resulting dataframe, depending on the parameters, will include the following columns:

              - **type**: the type of the network element (network, line, generator, load, ...)
              - **key**: property key
              - **value**: property value

            This dataframe is indexed on the network element ID.
        """
        return self.get_elements(ElementType.PROPERTIES, all_attributes, attributes, **kwargs)

    def add_elements_properties(self, df: Optional[DataFrame] = None, **kwargs: ArrayLike) -> None:
        """
        Add properties to network elements, provided as a :class:`~pandas.DataFrame` or as named arguments.

        Args:
            df: the properties to be created or updated. The index has to be the `id`
                identifying the network elements.
            kwargs: the properties to be added as named arguments.
                    Arguments can be a single string or any type of sequence of strings.
                    In the case of sequences, all arguments must have the same length.


        Examples:

            For example, to add the properties prop1 = value1 and prop2 = value2 to a network element:

            .. code-block:: python

                >>> network.add_elements_properties(id='GENERATOR-1', prop1='value1', prop2='value2')
                >>> network.get_generators(attributes=['prop1', 'prop2'], id='GENERATOR-1')
                              prop1  prop2
                id
                GENERATOR-1  value1 value2

            You can also update multiple elements at once, for example with a dataframe:

            .. code-block:: python

                >>> properties_df = pd.Dataframe(index=pd.Series('id', ['G1', 'G2']),
                                                 data={
                                                     'prop1': [ 'val11', 'val12'],
                                                     'prop2': [ 'val12', 'val22'],
                                                 })
                >>> network.add_elements_properties(properties_df)
                >>> network.get_generators(attributes=['prop1', 'prop2'], id=['G1', 'G2'])
                         prop1  prop2
                id
                G1       val11  val12
                G2       val21  val22

        """
        if df is None:
            df = _adapt_properties_kwargs(**kwargs)
        if df.isnull().values.any():
            raise _pp.PyPowsyblError("dataframe can not contain NaN values")
        for series_name in df.columns.values:
            df[series_name] = df[series_name].astype(str)
        c_df = _create_properties_c_dataframe(df)
        _pp.add_network_element_properties(self._handle, c_df)

    def remove_elements_properties(self, ids: Union[str, List[str]], properties: Union[str, List[str]]) -> None:
        """
        Remove properties from a list of network elements

        Args:
            ids: list of the network elements that will have their properties removed
            properties: list of the properties that will be removed

        Examples:

            To remove properties prop1 and prop2 from network elements GEN1 and GEN2:

            .. code-block:: python

                network.remove_elements_properties(ids=['GEN1', 'GEN2'], properties=['prop1', 'prop2'])

        """
        if isinstance(ids, str):
            ids = [ids]
        if isinstance(properties, str):
            properties = [properties]
        _pp.remove_network_element_properties(self._handle, ids, properties)

    def remove_extensions(self, extension_name: str, ids: Union[str, List[str]]) -> None:
        """
        Removes network elements extensions, given the extension's name.

        Args:
            extension_name: name of the extension
            ids: IDs of the elements to be removed.

        Notes:
            ids can be provided as a list of IDs or as a single ID.
        """
        if isinstance(ids, str):
            ids = [ids]
        _pp.remove_extensions(self._handle, extension_name, ids)

    def apply_solved_values(self) -> None:
        """
        Replaces the "input" values used for load flow calculation by their solved values returned by the
        load flow calculation. The copied values are :
        - **solved_tap_position** -> **tap** for ratio/phase tap changers
        - **solved_section_count** -> **section_count** for shunt/compensators
        - **targetP/Q** -> **P/Q** for generators, dangling lines, batteries
        - **targetV** -> **V** for generators and dangling lines
        - **P0/Q0** -> **P/Q** for loads
        """
        _pp.apply_solved_values(self._handle)

    def apply_solved_tap_position_and_section_count_values(self) -> None:
        """
        Replaces the "input" values used for load flow calculation by their solved values returned by the
        load flow calculation, only for tap position and section count. The copied values are :
        - **solved_tap_position** -> **tap** for ratio/phase tap changers
        - **solved_section_count** -> **section_count** for shunt/compensators
        """
        _pp.apply_solved_tap_and_section_count_values(self._handle)<|MERGE_RESOLUTION|>--- conflicted
+++ resolved
@@ -310,12 +310,8 @@
         _pp.write_single_line_diagram_svg(self._handle, container_id, svg_file,
                                           '' if metadata_file is None else path_to_str(metadata_file), p,
                                           None if sld_profile is None else sld_profile._create_sld_labels_c_dataframe(), # pylint: disable=protected-access
-<<<<<<< HEAD
                                           None if sld_profile is None else sld_profile._create_sld_feeders_info_c_dataframe(), # pylint: disable=protected-access
                                           None if sld_profile is None else sld_profile._create_sld_styles_c_dataframe() # pylint: disable=protected-access
-=======
-                                          None if sld_profile is None else sld_profile._create_sld_feeders_info_c_dataframe() # pylint: disable=protected-access
->>>>>>> 6d54672d
                                           )
 
     def write_matrix_multi_substation_single_line_diagram_svg(self, matrix_ids: List[List[str]], svg_file: PathOrStr,
@@ -340,12 +336,8 @@
                                                                       metadata_file),
                                                                   p,
                                                                   None if sld_profile is None else sld_profile._create_sld_labels_c_dataframe(), # pylint: disable=protected-access
-<<<<<<< HEAD
                                                                   None if sld_profile is None else sld_profile._create_sld_feeders_info_c_dataframe(), # pylint: disable=protected-access
                                                                   None if sld_profile is None else sld_profile._create_sld_styles_c_dataframe() # pylint: disable=protected-access
-=======
-                                                                  None if sld_profile is None else sld_profile._create_sld_feeders_info_c_dataframe() # pylint: disable=protected-access
->>>>>>> 6d54672d
                                                                   )
 
     def get_single_line_diagram(self, container_id: str, parameters: Optional[SldParameters] = None, sld_profile: Optional[SldProfile] = None) -> Svg:
@@ -365,12 +357,8 @@
 
         svg_and_metadata: List[str] = _pp.get_single_line_diagram_svg_and_metadata(self._handle, container_id, p,
                                                                                    None if sld_profile is None else sld_profile._create_sld_labels_c_dataframe(), # pylint: disable=protected-access
-<<<<<<< HEAD
                                                                                    None if sld_profile is None else sld_profile._create_sld_feeders_info_c_dataframe(), # pylint: disable=protected-access
                                                                                    None if sld_profile is None else sld_profile._create_sld_styles_c_dataframe() # pylint: disable=protected-access
-=======
-                                                                                   None if sld_profile is None else sld_profile._create_sld_feeders_info_c_dataframe() # pylint: disable=protected-access
->>>>>>> 6d54672d
                                                                                    )
         return Svg(svg_and_metadata[0], svg_and_metadata[1])
 
@@ -391,12 +379,8 @@
 
         svg_and_metadata: List[str] = _pp.get_matrix_multi_substation_single_line_diagram_svg_and_metadata(self._handle, matrix_ids, p,
                                                                                                            None if sld_profile is None else sld_profile._create_sld_labels_c_dataframe(), # pylint: disable=protected-access
-<<<<<<< HEAD
                                                                                                            None if sld_profile is None else sld_profile._create_sld_feeders_info_c_dataframe(), # pylint: disable=protected-access
                                                                                                            None if sld_profile is None else sld_profile._create_sld_styles_c_dataframe() # pylint: disable=protected-access
-=======
-                                                                                                           None if sld_profile is None else sld_profile._create_sld_feeders_info_c_dataframe() # pylint: disable=protected-access
->>>>>>> 6d54672d
                                                                                                            )
         return Svg(svg_and_metadata[0], svg_and_metadata[1])
 
