--- conflicted
+++ resolved
@@ -3979,36 +3979,7 @@
         """
         return _pp.get_variant_ids(self._handle)
 
-<<<<<<< HEAD
     def get_operational_limits(self, all_attributes: bool = False, attributes: List[str] = None, show_inactive_sets: bool = False) -> DataFrame:
-=======
-    def get_current_limits(self, all_attributes: bool = False, attributes: Optional[List[str]] = None) -> DataFrame:
-        """
-        .. deprecated::
-          Use :meth:`get_operational_limits` instead.
-
-        Get the list of all current limits on the network paired with their branch id.
-
-        Args:
-            all_attributes (bool, optional): flag for including all attributes in the dataframe, default is false
-            attributes (List[str], optional): attributes to include in the dataframe. The 2 parameters are mutually exclusive. If no parameter is specified, the dataframe will include the default attributes.
-
-        Returns:
-            all current limits on the network
-        """
-        warnings.warn("get_current_limits is deprecated, use get_operational_limits instead", DeprecationWarning)
-        limits = self.get_operational_limits(all_attributes, attributes)
-        current_limits = limits[
-            limits['element_type'].isin(['LINE', 'TWO_WINDINGS_TRANSFORMER']) & (limits['type'] == 'CURRENT')]
-        current_limits.index.rename('branch_id', inplace=True)
-        current_limits.set_index('name', append=True, inplace=True)
-        columns = ['side', 'value', 'acceptable_duration']
-        if 'fictitious' in current_limits.columns:
-            columns.append('fictitious')
-        return current_limits[columns]
-
-    def get_operational_limits(self, all_attributes: bool = False, attributes: Optional[List[str]] = None, show_inactive_sets: bool = False) -> DataFrame:
->>>>>>> 760e4c8a
         """
         Get the list of operational limits.
 
